import logging
import click

from mlflow.models import build_docker as build_docker_api
from mlflow.models.flavor_backend_registry import get_flavor_backend
from mlflow.utils import cli_args
from mlflow.utils import env_manager as _EnvManager

_logger = logging.getLogger(__name__)


@click.group("models")
def commands():
    """
    Deploy MLflow models locally.

    To deploy a model associated with a run on a tracking server, set the MLFLOW_TRACKING_URI
    environment variable to the URL of the desired server.
    """
    pass


@commands.command("serve")
@cli_args.MODEL_URI
@cli_args.PORT
@cli_args.HOST
@cli_args.TIMEOUT
@cli_args.WORKERS
@cli_args.ENV_MANAGER
@cli_args.INSTALL_MLFLOW
@cli_args.ENABLE_MLSERVER
def serve(
    model_uri,
    port,
    host,
    timeout,
    workers,
    env_manager=None,
    install_mlflow=False,
    enable_mlserver=False,
):
    """
    Serve a model saved with MLflow by launching a webserver on the specified host and port.
    The command supports models with the ``python_function`` or ``crate`` (R Function) flavor.
    For information about the input data formats accepted by the webserver, see the following
    documentation: https://www.mlflow.org/docs/latest/models.html#built-in-deployment-tools.

    You can make requests to ``POST /invocations`` in pandas split- or record-oriented formats.

    Example:

    .. code-block:: bash

        $ mlflow models serve -m runs:/my-run-id/model-path &

        $ curl http://127.0.0.1:5000/invocations -H 'Content-Type: application/json' -d '{
            "columns": ["a", "b", "c"],
            "data": [[1, 2, 3], [4, 5, 6]]
        }'
    """
    env_manager = env_manager or _EnvManager.VIRTUALENV
    return get_flavor_backend(
        model_uri, env_manager=env_manager, workers=workers, install_mlflow=install_mlflow
    ).serve(
        model_uri=model_uri, port=port, host=host, timeout=timeout, enable_mlserver=enable_mlserver
    )


@commands.command("predict")
@cli_args.MODEL_URI
@click.option(
    "--input-path", "-i", default=None, help="CSV containing pandas DataFrame to predict against."
)
@click.option(
    "--output-path",
    "-o",
    default=None,
    help="File to output results to as json file. If not provided, output to stdout.",
)
@click.option(
    "--content-type",
    "-t",
    default="json",
    help="Content type of the input file. Can be one of {'json', 'csv'}.",
)
@cli_args.ENV_MANAGER
@cli_args.INSTALL_MLFLOW
def predict(
    model_uri,
    input_path,
    output_path,
    content_type,
    env_manager,
    install_mlflow,
):
    """
    Generate predictions in json format using a saved MLflow model. For information about the input
    data formats accepted by this function, see the following documentation:
    https://www.mlflow.org/docs/latest/models.html#built-in-deployment-tools.
    """
    env_manager = env_manager or _EnvManager.VIRTUALENV
    return get_flavor_backend(
        model_uri, env_manager=env_manager, install_mlflow=install_mlflow
    ).predict(
        model_uri=model_uri,
        input_path=input_path,
        output_path=output_path,
        content_type=content_type,
    )


@commands.command("prepare-env")
@cli_args.MODEL_URI
@cli_args.ENV_MANAGER
@cli_args.INSTALL_MLFLOW
def prepare_env(
    model_uri,
    env_manager,
    install_mlflow,
):
    """
    Performs any preparation necessary to predict or serve the model, for example
    downloading dependencies or initializing a conda environment. After preparation,
    calling predict or serve should be fast.
    """
    env_manager = env_manager or _EnvManager.VIRTUALENV
    return get_flavor_backend(
        model_uri, env_manager=env_manager, install_mlflow=install_mlflow
    ).prepare_env(model_uri=model_uri)


@commands.command("generate-dockerfile")
@cli_args.MODEL_URI_BUILD_DOCKER
@click.option(
    "--output-directory",
    "-d",
    default="mlflow-dockerfile",
    help="Output directory where the generated Dockerfile is stored.",
)
@cli_args.ENV_MANAGER
@cli_args.MLFLOW_HOME
@cli_args.INSTALL_MLFLOW
@cli_args.ENABLE_MLSERVER
def generate_dockerfile(
    model_uri, output_directory, env_manager, mlflow_home, install_mlflow, enable_mlserver
):
    """
    Generates a directory with Dockerfile whose default entrypoint serves an MLflow model at port
    8080 using the python_function flavor. The generated Dockerfile is written to the specified
    output directory, along with the model (if specified). This Dockerfile defines an image that
    is equivalent to the one produced by ``mlflow models build-docker``.
    """
    if model_uri:
        _logger.info("Generating Dockerfile for model %s", model_uri)
    else:
        _logger.info("Generating Dockerfile")
    env_manager = env_manager or _EnvManager.CONDA
<<<<<<< HEAD
    backend = get_flavor_backend(model_uri, docker_build=True, env_manager=env_manager)
=======
    backend = _get_flavor_backend(model_uri, docker_build=True, env_manager=env_manager)
>>>>>>> ca98d871
    if backend.can_build_image():
        backend.generate_dockerfile(
            model_uri,
            output_directory,
            mlflow_home=mlflow_home,
            install_mlflow=install_mlflow,
            enable_mlserver=enable_mlserver,
        )
        _logger.info("Generated Dockerfile in directory %s", output_directory)
    else:
        _logger.error(
            "Cannot build docker image for selected backend",
            extra={"backend": backend.__class__.__name__},
        )
        raise NotImplementedError("Cannot build docker image for selected backend")


@commands.command("build-docker")
@cli_args.MODEL_URI_BUILD_DOCKER
<<<<<<< HEAD
@click.option("--name", "-n", default="mlflow-pyfunc", help="Name to use for built image")
=======
@click.option("--name", "-n", default="mlflow-pyfunc-servable", help="Name to use for built image")
>>>>>>> ca98d871
@cli_args.ENV_MANAGER
@cli_args.MLFLOW_HOME
@cli_args.INSTALL_MLFLOW
@cli_args.ENABLE_MLSERVER
def build_docker(model_uri, name, env_manager, mlflow_home, install_mlflow, enable_mlserver):
    """
    Builds a Docker image whose default entrypoint serves an MLflow model at port 8080, using the
    python_function flavor. The container serves the model referenced by ``--model-uri``, if
    specified when ``build-docker`` is called. If ``--model-uri`` is not specified when build_docker
    is called, an MLflow Model directory must be mounted as a volume into the /opt/ml/model
    directory in the container.

    Building a Docker image with ``--model-uri``:

    .. code:: bash

        # Build a Docker image named 'my-image-name' that serves the model from run 'some-run-uuid'
        # at run-relative artifact path 'my-model'
        mlflow models build-docker --model-uri "runs:/some-run-uuid/my-model" --name "my-image-name"
        # Serve the model
        docker run -p 5001:8080 "my-image-name"

    Building a Docker image without ``--model-uri``:

    .. code:: bash

        # Build a generic Docker image named 'my-image-name'
        mlflow models build-docker --name "my-image-name"
        # Mount the model stored in '/local/path/to/artifacts/model' and serve it
        docker run --rm -p 5001:8080 -v /local/path/to/artifacts/model:/opt/ml/model "my-image-name"

    .. warning::

<<<<<<< HEAD
        The image built without ``--model-uri`` doesn't support serving models with RFunc or Java
        MLeap model servers.
=======
        The image built without ``--model-uri`` doesn't support serving models with RFunc / Java
        MLeap model server.
>>>>>>> ca98d871

    NB: by default, the container will start nginx and gunicorn processes. If you don't need the
    nginx process to be started (for instance if you deploy your container to Google Cloud Run),
    you can disable it via the DISABLE_NGINX environment variable:

    .. code:: bash

        docker run -p 5001:8080 -e DISABLE_NGINX=true "my-image-name"

    See https://www.mlflow.org/docs/latest/python_api/mlflow.pyfunc.html for more information on the
    'python_function' flavor.
    """
<<<<<<< HEAD
    env_manager = env_manager or _EnvManager.VIRTUALENV
    build_docker_api(
        model_uri,
        name,
        env_manager=env_manager,
        mlflow_home=mlflow_home,
        install_mlflow=install_mlflow,
        enable_mlserver=enable_mlserver,
    )
=======
    env_manager = env_manager or _EnvManager.CONDA
    backend = _get_flavor_backend(model_uri, docker_build=True, env_manager=env_manager)

    if backend.can_build_image:
        backend.build_image(
            model_uri,
            name,
            mlflow_home=mlflow_home,
            install_mlflow=install_mlflow,
            enable_mlserver=enable_mlserver,
        )
    else:
        _logger.error(
            "Cannot build docker image for selected backend",
            extra={"backend": backend.__class__.__name__},
        )
        raise NotImplementedError("Cannot build docker image for selected backend")


def _get_flavor_backend(model_uri, **kwargs):
    from mlflow.models.flavor_backend_registry import get_flavor_backend

    if model_uri:
        with TempDir() as tmp:
            if ModelsArtifactRepository.is_models_uri(model_uri):
                underlying_model_uri = ModelsArtifactRepository.get_underlying_uri(model_uri)
            else:
                underlying_model_uri = model_uri
            local_path = _download_artifact_from_uri(
                append_to_uri_path(underlying_model_uri, MLMODEL_FILE_NAME), output_path=tmp.path()
            )
            model = Model.load(local_path)
    else:
        model = None
    flavor_name, flavor_backend = get_flavor_backend(model, **kwargs)
    if flavor_backend is None:
        raise Exception("No suitable flavor backend was found for the model.")
    _logger.info("Selected backend for flavor '%s'", flavor_name)
    return flavor_backend
>>>>>>> ca98d871
<|MERGE_RESOLUTION|>--- conflicted
+++ resolved
@@ -155,11 +155,7 @@
     else:
         _logger.info("Generating Dockerfile")
     env_manager = env_manager or _EnvManager.CONDA
-<<<<<<< HEAD
     backend = get_flavor_backend(model_uri, docker_build=True, env_manager=env_manager)
-=======
-    backend = _get_flavor_backend(model_uri, docker_build=True, env_manager=env_manager)
->>>>>>> ca98d871
     if backend.can_build_image():
         backend.generate_dockerfile(
             model_uri,
@@ -179,11 +175,7 @@
 
 @commands.command("build-docker")
 @cli_args.MODEL_URI_BUILD_DOCKER
-<<<<<<< HEAD
-@click.option("--name", "-n", default="mlflow-pyfunc", help="Name to use for built image")
-=======
 @click.option("--name", "-n", default="mlflow-pyfunc-servable", help="Name to use for built image")
->>>>>>> ca98d871
 @cli_args.ENV_MANAGER
 @cli_args.MLFLOW_HOME
 @cli_args.INSTALL_MLFLOW
@@ -217,13 +209,8 @@
 
     .. warning::
 
-<<<<<<< HEAD
-        The image built without ``--model-uri`` doesn't support serving models with RFunc or Java
-        MLeap model servers.
-=======
         The image built without ``--model-uri`` doesn't support serving models with RFunc / Java
         MLeap model server.
->>>>>>> ca98d871
 
     NB: by default, the container will start nginx and gunicorn processes. If you don't need the
     nginx process to be started (for instance if you deploy your container to Google Cloud Run),
@@ -236,7 +223,6 @@
     See https://www.mlflow.org/docs/latest/python_api/mlflow.pyfunc.html for more information on the
     'python_function' flavor.
     """
-<<<<<<< HEAD
     env_manager = env_manager or _EnvManager.VIRTUALENV
     build_docker_api(
         model_uri,
@@ -245,45 +231,4 @@
         mlflow_home=mlflow_home,
         install_mlflow=install_mlflow,
         enable_mlserver=enable_mlserver,
-    )
-=======
-    env_manager = env_manager or _EnvManager.CONDA
-    backend = _get_flavor_backend(model_uri, docker_build=True, env_manager=env_manager)
-
-    if backend.can_build_image:
-        backend.build_image(
-            model_uri,
-            name,
-            mlflow_home=mlflow_home,
-            install_mlflow=install_mlflow,
-            enable_mlserver=enable_mlserver,
-        )
-    else:
-        _logger.error(
-            "Cannot build docker image for selected backend",
-            extra={"backend": backend.__class__.__name__},
-        )
-        raise NotImplementedError("Cannot build docker image for selected backend")
-
-
-def _get_flavor_backend(model_uri, **kwargs):
-    from mlflow.models.flavor_backend_registry import get_flavor_backend
-
-    if model_uri:
-        with TempDir() as tmp:
-            if ModelsArtifactRepository.is_models_uri(model_uri):
-                underlying_model_uri = ModelsArtifactRepository.get_underlying_uri(model_uri)
-            else:
-                underlying_model_uri = model_uri
-            local_path = _download_artifact_from_uri(
-                append_to_uri_path(underlying_model_uri, MLMODEL_FILE_NAME), output_path=tmp.path()
-            )
-            model = Model.load(local_path)
-    else:
-        model = None
-    flavor_name, flavor_backend = get_flavor_backend(model, **kwargs)
-    if flavor_backend is None:
-        raise Exception("No suitable flavor backend was found for the model.")
-    _logger.info("Selected backend for flavor '%s'", flavor_name)
-    return flavor_backend
->>>>>>> ca98d871
+    )