import json
import logging
from abc import ABC, abstractmethod
from contextlib import contextmanager
from dataclasses import dataclass, field
from enum import Enum
<<<<<<< HEAD
from typing import TYPE_CHECKING, Any, Optional
=======
from typing import TYPE_CHECKING, Any
>>>>>>> 3e5f3478

if TYPE_CHECKING:
    from mlflow.models.model import Model

_logger = logging.getLogger(__name__)


class DependenciesSchemasType(Enum):
    """
    Enum to define the different types of dependencies schemas for the model.
    """

    RETRIEVERS = "retrievers"


def set_retriever_schema(
    *,
    primary_key: str,
    text_column: str,
    doc_uri: str | None = None,
    other_columns: list[str] | None = None,
    name: str | None = "retriever",
):
    """
    Specify the return schema of a retriever span within your agent or generative AI app code.

    **Note**: MLflow recommends that your retriever return the default MLflow retriever output
    schema described in https://mlflow.org/docs/latest/tracing/tracing-schema#retriever-spans,
    in which case you do not need to call `set_retriever_schema`. APIs that read MLflow traces
    and look for retriever spans, such as MLflow evaluation, will automatically detect retriever
    spans that match MLflow's default retriever schema.

    If your retriever does not return the default MLflow retriever output schema, call this API to
    specify which fields in each retrieved document correspond to the page content, document
    URI, document ID, etc. This enables downstream features like MLflow evaluation to properly
    identify these fields. Note that `set_retriever_schema` assumes that your retriever span
    returns a list of objects.


    Args:
        primary_key: The primary key of the retriever or vector index.
        text_column: The name of the text column to use for the embeddings.
        doc_uri: The name of the column that contains the document URI.
        other_columns: A list of other columns that are part of the vector index
                          that need to be retrieved during trace logging.
        name: The name of the retriever tool or vector store index.

    .. code-block:: Python
            :caption: Example

            from mlflow.models import set_retriever_schema

            # The following call sets the schema for a custom retriever that retrieves content from
            # MLflow documentation, with an output schema like:
            # [
            #     {
            #         'document_id': '9a8292da3a9d4005a988bf0bfdd0024c',
            #         'chunk_text': 'MLflow is an open-source platform, purpose-built to assist...',
            #         'doc_uri': 'https://mlflow.org/docs/latest/index.html',
            #         'title': 'MLflow: A Tool for Managing the Machine Learning Lifecycle'
            #     },
            #     {
            #         'document_id': '7537fe93c97f4fdb9867412e9c1f9e5b',
            #         'chunk_text': 'A great way to get started with MLflow is...',
            #         'doc_uri': 'https://mlflow.org/docs/latest/getting-started/',
            #         'title': 'Getting Started with MLflow'
            #     },
            # ...
            # ]
            set_retriever_schema(
                primary_key="chunk_id",
                text_column="chunk_text",
                doc_uri="doc_uri",
                other_columns=["title"],
                name="my_custom_retriever",
            )
    """
    retriever_schemas = globals().get(DependenciesSchemasType.RETRIEVERS.value, [])

    # Check if a retriever schema with the same name already exists
    existing_schema = next((schema for schema in retriever_schemas if schema["name"] == name), None)

    if existing_schema is not None:
        # Compare all relevant fields
        if (
            existing_schema["primary_key"] == primary_key
            and existing_schema["text_column"] == text_column
            and existing_schema["doc_uri"] == doc_uri
            and existing_schema["other_columns"] == (other_columns or [])
        ):
            # No difference, no need to warn or update
            return
        else:
            # Differences found, issue a warning
            _logger.warning(
                f"A retriever schema with the name '{name}' already exists. "
                "Overriding the existing schema."
            )
            # Override the fields of the existing schema
            existing_schema["primary_key"] = primary_key
            existing_schema["text_column"] = text_column
            existing_schema["doc_uri"] = doc_uri
            existing_schema["other_columns"] = other_columns or []
    else:
        retriever_schemas.append(
            {
                "primary_key": primary_key,
                "text_column": text_column,
                "doc_uri": doc_uri,
                "other_columns": other_columns or [],
                "name": name,
            }
        )

    globals()[DependenciesSchemasType.RETRIEVERS.value] = retriever_schemas


def _get_retriever_schema():
    """
    Get the vector search schema defined by the user.

    Returns:
        VectorSearchIndex: The vector search index schema.
    """
    retriever_schemas = globals().get(DependenciesSchemasType.RETRIEVERS.value, [])
    if not retriever_schemas:
        return []

    return [
        RetrieverSchema(
            name=retriever.get("name"),
            primary_key=retriever.get("primary_key"),
            text_column=retriever.get("text_column"),
            doc_uri=retriever.get("doc_uri"),
            other_columns=retriever.get("other_columns"),
        )
        for retriever in retriever_schemas
    ]


def _clear_retriever_schema():
    """
    Clear the vector search schema defined by the user.
    """
    globals().pop(DependenciesSchemasType.RETRIEVERS.value, None)


def _clear_dependencies_schemas():
    """
    Clear all the dependencies schema defined by the user.
    """
    # Clear the vector search schema
    _clear_retriever_schema()


@contextmanager
def _get_dependencies_schemas():
    dependencies_schemas = DependenciesSchemas(retriever_schemas=_get_retriever_schema())
    try:
        yield dependencies_schemas
    finally:
        _clear_dependencies_schemas()


def _get_dependencies_schema_from_model(model: "Model") -> dict[str, Any] | None:
    """
    Get the dependencies schema from the logged model metadata.

    `dependencies_schemas` is a dictionary that defines the dependencies schemas, such as
    the retriever schemas. This code is now only useful for Databricks integration.
    """
    if model.metadata and "dependencies_schemas" in model.metadata:
        dependencies_schemas = model.metadata["dependencies_schemas"]
        return {
            "dependencies_schemas": {
                dependency: json.dumps(schema)
                for dependency, schema in dependencies_schemas.items()
            }
        }
    return None


@dataclass
class Schema(ABC):
    """
    Base class for defining the resources needed to serve a model.

    Args:
        type (ResourceType): The type of the schema.
    """

    type: DependenciesSchemasType

    @abstractmethod
    def to_dict(self):
        """
        Convert the resource to a dictionary.
        Subclasses must implement this method.
        """

    @classmethod
    @abstractmethod
    def from_dict(cls, data: dict[str, str]):
        """
        Convert the dictionary to a Resource.
        Subclasses must implement this method.
        """


@dataclass
class RetrieverSchema(Schema):
    """
    Define vector search index resource to serve a model.

    Args:
        name (str): The name of the vector search index schema.
        primary_key (str): The primary key for the index.
        text_column (str): The main text column for the index.
        doc_uri (Optional[str]): The document URI for the index.
        other_columns (Optional[List[str]]): Additional columns in the index.
    """

    def __init__(
        self,
        name: str,
        primary_key: str,
        text_column: str,
        doc_uri: str | None = None,
        other_columns: list[str] | None = None,
    ):
        super().__init__(type=DependenciesSchemasType.RETRIEVERS)
        self.name = name
        self.primary_key = primary_key
        self.text_column = text_column
        self.doc_uri = doc_uri
        self.other_columns = other_columns or []

    def to_dict(self):
        return {
            self.type.value: [
                {
                    "name": self.name,
                    "primary_key": self.primary_key,
                    "text_column": self.text_column,
                    "doc_uri": self.doc_uri,
                    "other_columns": self.other_columns,
                }
            ]
        }

    @classmethod
    def from_dict(cls, data: dict[str, str]):
        return cls(
            name=data["name"],
            primary_key=data["primary_key"],
            text_column=data["text_column"],
            doc_uri=data.get("doc_uri"),
            other_columns=data.get("other_columns", []),
        )


@dataclass
class DependenciesSchemas:
    retriever_schemas: list[RetrieverSchema] = field(default_factory=list)

    def to_dict(self) -> dict[str, dict[DependenciesSchemasType, list[dict[str, Any]]]]:
        if not self.retriever_schemas:
            return None

        return {
            "dependencies_schemas": {
                DependenciesSchemasType.RETRIEVERS.value: [
                    index.to_dict()[DependenciesSchemasType.RETRIEVERS.value][0]
                    for index in self.retriever_schemas
                ],
            }
        }<|MERGE_RESOLUTION|>--- conflicted
+++ resolved
@@ -4,11 +4,7 @@
 from contextlib import contextmanager
 from dataclasses import dataclass, field
 from enum import Enum
-<<<<<<< HEAD
-from typing import TYPE_CHECKING, Any, Optional
-=======
 from typing import TYPE_CHECKING, Any
->>>>>>> 3e5f3478
 
 if TYPE_CHECKING:
     from mlflow.models.model import Model
