import logging
import os
import shutil
from io import StringIO
from typing import ForwardRef, get_args, get_origin

from mlflow.exceptions import MlflowException
from mlflow.models.flavor_backend_registry import get_flavor_backend
from mlflow.utils import env_manager as _EnvManager
from mlflow.utils.annotations import experimental
from mlflow.utils.databricks_utils import is_databricks_connect, is_in_databricks_runtime
from mlflow.utils.file_utils import TempDir

_logger = logging.getLogger(__name__)
UV_INSTALLATION_INSTRUCTIONS = (
    "Run `pip install uv` to install uv. See "
    "https://docs.astral.sh/uv/getting-started/installation for other installation methods."
)


def build_docker(
    model_uri=None,
    name="mlflow-pyfunc",
    env_manager=_EnvManager.VIRTUALENV,
    mlflow_home=None,
    install_java=False,
    install_mlflow=False,
    enable_mlserver=False,
    base_image=None,
):
    """
    Builds a Docker image whose default entrypoint serves an MLflow model at port 8080, using the
    python_function flavor. The container serves the model referenced by ``model_uri``, if
    specified. If ``model_uri`` is not specified, an MLflow Model directory must be mounted as a
    volume into the /opt/ml/model directory in the container.

    .. important::

        Since MLflow 2.10.1, the Docker image built with ``--model-uri`` does **not install Java**
<<<<<<< HEAD
        for improved performance, unless the model flavor is one of ``["johnsnowlabs", "h2o",
        "spark"]``. If you need to install Java for other flavors, e.g. custom Python model
=======
        for improved performance, unless the model flavor is one of ``["johnsnowlabs",
        "mleap", "spark"]``. If you need to install Java for other flavors, e.g. custom Python model
>>>>>>> 2aa63714
        that uses SparkML, please specify ``install-java=True`` to enforce Java installation.
        For earlier versions, Java is always installed to the image.


    .. warning::

        If ``model_uri`` is unspecified, the resulting image doesn't support serving models with
        the RFunc or Java MLeap model servers.

    NB: by default, the container will start nginx and gunicorn processes. If you don't need the
    nginx process to be started (for instance if you deploy your container to Google Cloud Run),
    you can disable it via the DISABLE_NGINX environment variable:

    .. code:: bash

        docker run -p 5001:8080 -e DISABLE_NGINX=true "my-image-name"

    See https://www.mlflow.org/docs/latest/python_api/mlflow.pyfunc.html for more information on the
    'python_function' flavor.

    Args:
        model_uri: URI to the model. A local path, a 'runs:/' URI, or a remote storage URI (e.g.,
            an 's3://' URI). For more information about supported remote URIs for model artifacts,
            see https://mlflow.org/docs/latest/tracking.html#artifact-stores
        name: Name of the Docker image to build. Defaults to 'mlflow-pyfunc'.
        env_manager: If specified, create an environment for MLmodel using the specified environment
            manager. The following values are supported: (1) virtualenv (default): use virtualenv
            and pyenv for Python version management (2) conda: use conda (3) local: use the local
            environment without creating a new one.
        mlflow_home: Path to local clone of MLflow project. Use for development only.
        install_java: If specified, install Java in the image. Default is False in order to
            reduce both the image size and the build time. Model flavors requiring Java will enable
            this setting automatically, such as the Spark flavor. (This argument is only available
            in MLflow 2.10.1 and later. In earlier versions, Java is always installed to the image.)
        install_mlflow: If specified and there is a conda or virtualenv environment to be activated
            mlflow will be installed into the environment after it has been activated.
            The version of installed mlflow will be the same as the one used to invoke this command.
        enable_mlserver: If specified, the image will be built with the Seldon MLserver as backend.
        base_image: Base image for the Docker image. If not specified, the default image is either
            UBUNTU_BASE_IMAGE = "ubuntu:20.04" or PYTHON_SLIM_BASE_IMAGE = "python:{version}-slim"
            Note: If custom image is used, there are no guarantees that the image will work. You
            may find greater compatibility by building your image on top of the ubuntu images. In
            addition, you must install Java and virtualenv to have the image work properly.
    """
    get_flavor_backend(model_uri, docker_build=True, env_manager=env_manager).build_image(
        model_uri,
        name,
        mlflow_home=mlflow_home,
        install_java=install_java,
        install_mlflow=install_mlflow,
        enable_mlserver=enable_mlserver,
        base_image=base_image,
    )


_CONTENT_TYPE_CSV = "csv"
_CONTENT_TYPE_JSON = "json"


@experimental
def predict(
    model_uri,
    input_data=None,
    input_path=None,
    content_type=_CONTENT_TYPE_JSON,
    output_path=None,
    env_manager=_EnvManager.VIRTUALENV,
    install_mlflow=False,
    pip_requirements_override=None,
    extra_envs=None,
    # TODO: add an option to force recreating the env
):
    """
    Generate predictions in json format using a saved MLflow model. For information about the input
    data formats accepted by this function, see the following documentation:
    https://www.mlflow.org/docs/latest/models.html#built-in-deployment-tools.

    .. note::

        To increase verbosity for debugging purposes (in order to inspect the full dependency
        resolver operations when processing transient dependencies), consider setting the following
        environment variables:

        .. code-block:: bash

            # For virtualenv
            export PIP_VERBOSE=1

            # For uv
            export RUST_LOG=uv=debug

        See also:

        - https://pip.pypa.io/en/stable/topics/configuration/#environment-variables
        - https://docs.astral.sh/uv/configuration/environment

    Args:
        model_uri: URI to the model. A local path, a local or remote URI e.g. runs:/, s3://.
        input_data: Input data for prediction. Must be valid input for the PyFunc model. Refer
            to the :py:func:`mlflow.pyfunc.PyFuncModel.predict()` for the supported input types.

            .. note::
                If this API fails due to errors in input_data, use
                `mlflow.models.convert_input_example_to_serving_input` to manually validate
                your input data.
        input_path: Path to a file containing input data. If provided, 'input_data' must be None.
        content_type: Content type of the input data. Can be one of {‘json’, ‘csv’}.
        output_path: File to output results to as json. If not provided, output to stdout.
        env_manager: Specify a way to create an environment for MLmodel inference:

            - "virtualenv" (default): use virtualenv (and pyenv for Python version management)
            - "uv": use uv
            - "local": use the local environment
            - "conda": use conda

        install_mlflow: If specified and there is a conda or virtualenv environment to be activated
            mlflow will be installed into the environment after it has been activated. The version
            of installed mlflow will be the same as the one used to invoke this command.
        pip_requirements_override: If specified, install the specified python dependencies to the
            model inference environment. This is particularly useful when you want to add extra
            dependencies or try different versions of the dependencies defined in the logged model.

            .. tip::
                After validating the pip requirements override works as expected, you can update
                the logged model's dependency using `mlflow.models.update_model_requirements` API
                without re-logging it. Note that a registered model is immutable, so you need to
                register a new model version with the updated model.
        extra_envs: If specified, a dictionary of extra environment variables will be passed to the
            model inference environment. This is useful for testing what environment variables are
            needed for the model to run correctly. By default, environment variables existing in the
            current os.environ are passed, and this parameter can be used to override them.

            .. note::
                This parameter is only supported when `env_manager` is set to "virtualenv",
                "conda" or "uv".

    Code example:

    .. code-block:: python

        import mlflow

        run_id = "..."

        mlflow.models.predict(
            model_uri=f"runs:/{run_id}/model",
            input_data={"x": 1, "y": 2},
            content_type="json",
        )

        # Run prediction with "uv" as the environment manager
        mlflow.models.predict(
            model_uri=f"runs:/{run_id}/model",
            input_data={"x": 1, "y": 2},
            env_manager="uv",
        )

        # Run prediction with additional pip dependencies and extra environment variables
        mlflow.models.predict(
            model_uri=f"runs:/{run_id}/model",
            input_data={"x": 1, "y": 2},
            content_type="json",
            pip_requirements_override=["scikit-learn==0.23.2"],
            extra_envs={"OPENAI_API_KEY": "some_value"},
        )

    """
    # to avoid circular imports
    from mlflow.pyfunc import _PREBUILD_ENV_ROOT_LOCATION

    if content_type not in [_CONTENT_TYPE_JSON, _CONTENT_TYPE_CSV]:
        raise MlflowException.invalid_parameter_value(
            f"Content type must be one of {_CONTENT_TYPE_JSON} or {_CONTENT_TYPE_CSV}."
        )
    if extra_envs and env_manager not in (
        _EnvManager.VIRTUALENV,
        _EnvManager.CONDA,
        _EnvManager.UV,
    ):
        raise MlflowException.invalid_parameter_value(
            "Extra environment variables are only supported when env_manager is "
            f"set to '{_EnvManager.VIRTUALENV}', '{_EnvManager.CONDA}' or '{_EnvManager.UV}'."
        )
    if env_manager == _EnvManager.UV:
        if not shutil.which("uv"):
            raise MlflowException(
                f"Found '{env_manager}' as env_manager, but the 'uv' command is not found in the "
                f"PATH. {UV_INSTALLATION_INSTRUCTIONS} Alternatively, you can use 'virtualenv' or "
                "'conda' as the environment manager, but note their performances are not "
                "as good as 'uv'."
            )
    else:
        _logger.info(
            f"It is highly recommended to use `{_EnvManager.UV}` as the environment manager for "
            "predicting with MLflow models as its performance is significantly better than other "
            f"environment managers. {UV_INSTALLATION_INSTRUCTIONS}"
        )

    is_dbconnect_mode = is_databricks_connect()
    if is_dbconnect_mode:
        if env_manager not in (_EnvManager.VIRTUALENV, _EnvManager.UV):
            raise MlflowException(
                f"Databricks Connect only supports '{_EnvManager.VIRTUALENV}' or '{_EnvManager.UV}'"
                f" as the environment manager. Got {env_manager}."
            )
        pyfunc_backend_env_root_config = {
            "create_env_root_dir": False,
            "env_root_dir": _PREBUILD_ENV_ROOT_LOCATION,
        }
    else:
        pyfunc_backend_env_root_config = {"create_env_root_dir": True}

    def _predict(_input_path: str):
        try:
            return get_flavor_backend(
                model_uri,
                env_manager=env_manager,
                install_mlflow=install_mlflow,
                **pyfunc_backend_env_root_config,
            ).predict(
                model_uri=model_uri,
                input_path=_input_path,
                output_path=output_path,
                content_type=content_type,
                pip_requirements_override=pip_requirements_override,
                extra_envs=extra_envs,
            )
        except Exception as e:
            if is_in_databricks_runtime() and "Permission denied" in str(e):
                raise MlflowException(
                    "The virtual environment cannot be retrieved. To resolve this issue, either "
                    "detach your notebook from your running environment and reattach, or restart "
                    "your compute resource to build a new environment."
                ) from e
            raise

    if input_data is not None and input_path is not None:
        raise MlflowException.invalid_parameter_value(
            "Both input_data and input_path are provided. Only one of them should be specified."
        )
    elif input_data is not None:
        input_data = _serialize_input_data(input_data, content_type)

        # Write input data to a temporary file
        with TempDir() as tmp:
            input_path = os.path.join(tmp.path(), f"input.{content_type}")
            with open(input_path, "w") as f:
                f.write(input_data)

            _predict(input_path)
    else:
        _predict(input_path)


def _get_pyfunc_supported_input_types():
    # Importing here as the util module depends on optional packages not available in mlflow-skinny
    import mlflow.models.utils as base_module

    supported_input_types = []
    for input_type in get_args(base_module.PyFuncInput):
        if isinstance(input_type, type):
            supported_input_types.append(input_type)
        elif isinstance(input_type, ForwardRef):
            name = input_type.__forward_arg__
            if hasattr(base_module, name):
                cls = getattr(base_module, name)
                supported_input_types.append(cls)
        else:
            # typing instances like List, Dict, Tuple, etc.
            supported_input_types.append(get_origin(input_type))
    return tuple(supported_input_types)


def _serialize_input_data(input_data, content_type):
    # build-docker command is available in mlflow-skinny (which doesn't contain pandas)
    # so we shouldn't import pandas at the top level
    import pandas as pd

    # this introduces numpy as dependency, we shouldn't import it at the top level
    # as it is not available in mlflow-skinny
    from mlflow.models.utils import convert_input_example_to_serving_input

    valid_input_types = {
        _CONTENT_TYPE_CSV: (str, list, dict, pd.DataFrame),
        _CONTENT_TYPE_JSON: _get_pyfunc_supported_input_types(),
    }.get(content_type)

    if not isinstance(input_data, valid_input_types):
        raise MlflowException.invalid_parameter_value(
            f"Input data must be one of {valid_input_types} when content type is '{content_type}', "
            f"but got {type(input_data)}."
        )

    if content_type == _CONTENT_TYPE_CSV:
        if isinstance(input_data, str):
            _validate_csv_string(input_data)
            return input_data
        else:
            try:
                return pd.DataFrame(input_data).to_csv(index=False)
            except Exception as e:
                raise MlflowException.invalid_parameter_value(
                    "Failed to serialize input data to CSV format."
                ) from e

    try:
        # rely on convert_input_example_to_serving_input to validate
        # the input_data is valid type for the loaded pyfunc model
        return convert_input_example_to_serving_input(input_data)
    except Exception as e:
        raise MlflowException.invalid_parameter_value(
            "Invalid input data, please make sure the data is acceptable by the "
            "loaded pyfunc model. Use `mlflow.models.convert_input_example_to_serving_input` "
            "to manually validate your input data."
        ) from e


def _validate_csv_string(input_data: str):
    """
    Validate the string must be the path to a CSV file.
    """
    try:
        import pandas as pd

        pd.read_csv(StringIO(input_data))
    except Exception as e:
        raise MlflowException.invalid_parameter_value(
            message="Failed to deserialize input string data to Pandas DataFrame."
        ) from e<|MERGE_RESOLUTION|>--- conflicted
+++ resolved
@@ -37,13 +37,8 @@
     .. important::
 
         Since MLflow 2.10.1, the Docker image built with ``--model-uri`` does **not install Java**
-<<<<<<< HEAD
-        for improved performance, unless the model flavor is one of ``["johnsnowlabs", "h2o",
+        for improved performance, unless the model flavor is one of ``["johnsnowlabs",
         "spark"]``. If you need to install Java for other flavors, e.g. custom Python model
-=======
-        for improved performance, unless the model flavor is one of ``["johnsnowlabs",
-        "mleap", "spark"]``. If you need to install Java for other flavors, e.g. custom Python model
->>>>>>> 2aa63714
         that uses SparkML, please specify ``install-java=True`` to enforce Java installation.
         For earlier versions, Java is always installed to the image.
 
