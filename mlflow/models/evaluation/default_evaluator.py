import copy
import functools
import inspect
import json
import logging
import math
import pathlib
import pickle
import shutil
import tempfile
import time
import warnings
from collections import namedtuple
from functools import partial
from typing import Callable, NamedTuple

import numpy as np
import pandas as pd
from packaging.version import Version
from sklearn import metrics as sk_metrics
from sklearn.pipeline import Pipeline as sk_Pipeline

import mlflow
from mlflow import MlflowClient
from mlflow.entities.metric import Metric
from mlflow.exceptions import MlflowException
from mlflow.metrics import (
    MetricValue,
    ari_grade_level,
    exact_match,
    flesch_kincaid_grade_level,
    perplexity,
    rouge1,
    rouge2,
    rougeL,
    rougeLsum,
    token_count,
    toxicity,
)
from mlflow.models.evaluation.artifacts import (
    CsvEvaluationArtifact,
    ImageEvaluationArtifact,
    JsonEvaluationArtifact,
    NumpyEvaluationArtifact,
    _infer_artifact_type_and_ext,
)
from mlflow.models.evaluation.base import (
    EvaluationResult,
    ModelEvaluator,
    _ModelType,
)
from mlflow.models.utils import plot_lines
from mlflow.protos.databricks_pb2 import INVALID_PARAMETER_VALUE
from mlflow.pyfunc import _ServedPyFuncModel
from mlflow.sklearn import _SklearnModelWrapper
from mlflow.utils.file_utils import TempDir
from mlflow.utils.proto_json_utils import NumpyEncoder
from mlflow.utils.time import get_current_time_millis

_logger = logging.getLogger(__name__)

_DEFAULT_SAMPLE_ROWS_FOR_SHAP = 2000
_EVAL_TABLE_FILE_NAME = "eval_results_table.json"
_TOKEN_COUNT_METRIC_NAME = "token_count"
_LATENCY_METRIC_NAME = "latency"


def _is_categorical(values):
    """
    Infer whether input values are categorical on best effort.
    Return True represent they are categorical, return False represent we cannot determine result.
    """
    dtype_name = pd.Series(values).convert_dtypes().dtype.name.lower()
    return dtype_name in ["category", "string", "boolean"]


def _is_continuous(values):
    """
    Infer whether input values is continuous on best effort.
    Return True represent they are continous, return False represent we cannot determine result.
    """
    dtype_name = pd.Series(values).convert_dtypes().dtype.name.lower()
    return dtype_name.startswith("float")


def _infer_model_type_by_labels(labels):
    """
    Infer model type by target values.
    """
    if _is_categorical(labels):
        return _ModelType.CLASSIFIER
    elif _is_continuous(labels):
        return _ModelType.REGRESSOR
    else:
        return None  # Unknown


def _extract_raw_model(model):
    model_loader_module = model.metadata.flavors["python_function"]["loader_module"]
    if model_loader_module == "mlflow.sklearn" and not isinstance(model, _ServedPyFuncModel):
        # If we load a sklearn model with mlflow.pyfunc.load_model, the model will be wrapped
        # with _SklearnModelWrapper, we need to extract the raw model from it.
        if isinstance(model._model_impl, _SklearnModelWrapper):
            return model_loader_module, model._model_impl.sklearn_model
        return model_loader_module, model._model_impl
    else:
        return model_loader_module, None


def _extract_predict_fn(model, raw_model):
    predict_fn = model.predict if model is not None else None
    predict_proba_fn = None

    if raw_model is not None:
        predict_fn = raw_model.predict
        predict_proba_fn = getattr(raw_model, "predict_proba", None)

        try:
            import xgboost

            if isinstance(raw_model, xgboost.XGBModel):
                # Because shap evaluation will pass evaluation data in ndarray format
                # (without feature names), if set validate_features=True it will raise error.
                predict_fn = partial(predict_fn, validate_features=False)
                if predict_proba_fn is not None:
                    predict_proba_fn = partial(predict_proba_fn, validate_features=False)
        except ImportError:
            pass

    return predict_fn, predict_proba_fn


def _get_regressor_metrics(y, y_pred, sample_weights):
    sum_on_target = (
        (np.array(y) * np.array(sample_weights)).sum() if sample_weights is not None else sum(y)
    )
    return {
        "example_count": len(y),
        "mean_absolute_error": sk_metrics.mean_absolute_error(
            y, y_pred, sample_weight=sample_weights
        ),
        "mean_squared_error": sk_metrics.mean_squared_error(
            y, y_pred, sample_weight=sample_weights
        ),
        "root_mean_squared_error": sk_metrics.mean_squared_error(
            y, y_pred, sample_weight=sample_weights, squared=False
        ),
        "sum_on_target": sum_on_target,
        "mean_on_target": sum_on_target / len(y),
        "r2_score": sk_metrics.r2_score(y, y_pred, sample_weight=sample_weights),
        "max_error": sk_metrics.max_error(y, y_pred),
        "mean_absolute_percentage_error": sk_metrics.mean_absolute_percentage_error(
            y, y_pred, sample_weight=sample_weights
        ),
    }


def _get_binary_sum_up_label_pred_prob(positive_class_index, positive_class, y, y_pred, y_probs):
    y = np.array(y)
    y_bin = np.where(y == positive_class, 1, 0)
    y_pred_bin = None
    y_prob_bin = None
    if y_pred is not None:
        y_pred = np.array(y_pred)
        y_pred_bin = np.where(y_pred == positive_class, 1, 0)

    if y_probs is not None:
        y_probs = np.array(y_probs)
        y_prob_bin = y_probs[:, positive_class_index]

    return y_bin, y_pred_bin, y_prob_bin


def _get_common_classifier_metrics(
    *, y_true, y_pred, y_proba, labels, average, pos_label, sample_weights
):
    metrics = {
        "example_count": len(y_true),
        "accuracy_score": sk_metrics.accuracy_score(y_true, y_pred, sample_weight=sample_weights),
        "recall_score": sk_metrics.recall_score(
            y_true,
            y_pred,
            average=average,
            pos_label=pos_label,
            sample_weight=sample_weights,
        ),
        "precision_score": sk_metrics.precision_score(
            y_true,
            y_pred,
            average=average,
            pos_label=pos_label,
            sample_weight=sample_weights,
        ),
        "f1_score": sk_metrics.f1_score(
            y_true,
            y_pred,
            average=average,
            pos_label=pos_label,
            sample_weight=sample_weights,
        ),
    }
    if y_proba is not None:
        metrics["log_loss"] = sk_metrics.log_loss(
            y_true, y_proba, labels=labels, sample_weight=sample_weights
        )

    return metrics


def _get_binary_classifier_metrics(
    *, y_true, y_pred, y_proba=None, labels=None, pos_label=1, sample_weights=None
):
    tn, fp, fn, tp = sk_metrics.confusion_matrix(y_true, y_pred).ravel()
    return {
        "true_negatives": tn,
        "false_positives": fp,
        "false_negatives": fn,
        "true_positives": tp,
        **_get_common_classifier_metrics(
            y_true=y_true,
            y_pred=y_pred,
            y_proba=y_proba,
            labels=labels,
            average="binary",
            pos_label=pos_label,
            sample_weights=sample_weights,
        ),
    }


def _get_multiclass_classifier_metrics(
    *,
    y_true,
    y_pred,
    y_proba=None,
    labels=None,
    average="weighted",
    sample_weights=None,
):
    metrics = _get_common_classifier_metrics(
        y_true=y_true,
        y_pred=y_pred,
        y_proba=y_proba,
        labels=labels,
        average=average,
        pos_label=None,
        sample_weights=sample_weights,
    )
    if average in ("macro", "weighted") and y_proba is not None:
        metrics.update(
            roc_auc=sk_metrics.roc_auc_score(
                y_true=y_true,
                y_score=y_proba,
                sample_weight=sample_weights,
                average=average,
                multi_class="ovr",
            )
        )
    return metrics


def _get_classifier_per_class_metrics_collection_df(y, y_pred, labels, sample_weights):
    per_class_metrics_list = []
    for positive_class_index, positive_class in enumerate(labels):
        (
            y_bin,
            y_pred_bin,
            _,
        ) = _get_binary_sum_up_label_pred_prob(
            positive_class_index, positive_class, y, y_pred, None
        )
        per_class_metrics = {"positive_class": positive_class}
        per_class_metrics.update(
            _get_binary_classifier_metrics(
                y_true=y_bin,
                y_pred=y_pred_bin,
                pos_label=1,
                sample_weights=sample_weights,
            )
        )
        per_class_metrics_list.append(per_class_metrics)

    return pd.DataFrame(per_class_metrics_list)


def _get_dataframe_with_renamed_columns(x, new_column_names):
    """
    Downstream inference functions may expect a pd.DataFrame to be created from x. However,
    if x is already a pd.DataFrame, and new_column_names != x.columns, we cannot simply call
    pd.DataFrame(x, columns=new_column_names) because the resulting pd.DataFrame will contain
    NaNs for every column in new_column_names that does not exist in x.columns. This function
    instead creates a new pd.DataFrame object from x, and then explicitly renames the columns
    to avoid NaNs.

    :param x: :param data: A data object, such as a Pandas DataFrame, numPy array, or list
    :param new_column_names: Column names for the output Pandas DataFrame
    :return: A pd.DataFrame with x as data, with columns new_column_names
    """
    df = pd.DataFrame(x)
    return df.rename(columns=dict(zip(df.columns, new_column_names)))


_Curve = namedtuple("_Curve", ["plot_fn", "plot_fn_args", "auc"])


def _gen_classifier_curve(
    is_binomial,
    y,
    y_probs,
    labels,
    pos_label,
    curve_type,
    sample_weights,
):
    """
    Generate precision-recall curve or ROC curve for classifier.
    :param is_binomial: True if it is binary classifier otherwise False
    :param y: True label values
    :param y_probs: if binary classifier, the predicted probability for positive class.
                    if multiclass classifier, the predicted probabilities for all classes.
    :param labels: The set of labels.
    :param pos_label: The label of the positive class.
    :param curve_type: "pr" or "roc"
    :param sample_weights: Optional sample weights.
    :return: An instance of "_Curve" which includes attributes "plot_fn", "plot_fn_args", "auc".
    """
    if curve_type == "roc":

        def gen_line_x_y_label_auc(_y, _y_prob, _pos_label):
            fpr, tpr, _ = sk_metrics.roc_curve(
                _y,
                _y_prob,
                sample_weight=sample_weights,
                # For multiclass classification where a one-vs-rest ROC curve is produced for each
                # class, the positive label is binarized and should not be included in the plot
                # legend
                pos_label=_pos_label if _pos_label == pos_label else None,
            )
            auc = sk_metrics.roc_auc_score(y_true=_y, y_score=_y_prob, sample_weight=sample_weights)
            return fpr, tpr, f"AUC={auc:.3f}", auc

        xlabel = "False Positive Rate"
        ylabel = "True Positive Rate"
        title = "ROC curve"
        if pos_label:
            xlabel = f"False Positive Rate (Positive label: {pos_label})"
            ylabel = f"True Positive Rate (Positive label: {pos_label})"
    elif curve_type == "pr":

        def gen_line_x_y_label_auc(_y, _y_prob, _pos_label):
            precision, recall, _ = sk_metrics.precision_recall_curve(
                _y,
                _y_prob,
                sample_weight=sample_weights,
                # For multiclass classification where a one-vs-rest precision-recall curve is
                # produced for each class, the positive label is binarized and should not be
                # included in the plot legend
                pos_label=_pos_label if _pos_label == pos_label else None,
            )
            # NB: We return average precision score (AP) instead of AUC because AP is more
            # appropriate for summarizing a precision-recall curve
            ap = sk_metrics.average_precision_score(
                y_true=_y, y_score=_y_prob, pos_label=_pos_label, sample_weight=sample_weights
            )
            return recall, precision, f"AP={ap:.3f}", ap

        xlabel = "Recall"
        ylabel = "Precision"
        title = "Precision recall curve"
        if pos_label:
            xlabel = f"Recall (Positive label: {pos_label})"
            ylabel = f"Precision (Positive label: {pos_label})"
    else:
        assert False, "illegal curve type"

    if is_binomial:
        x_data, y_data, line_label, auc = gen_line_x_y_label_auc(y, y_probs, pos_label)
        data_series = [(line_label, x_data, y_data)]
    else:
        curve_list = []
        for positive_class_index, positive_class in enumerate(labels):
            y_bin, _, y_prob_bin = _get_binary_sum_up_label_pred_prob(
                positive_class_index, positive_class, y, labels, y_probs
            )

            x_data, y_data, line_label, auc = gen_line_x_y_label_auc(
                y_bin, y_prob_bin, _pos_label=1
            )
            curve_list.append((positive_class, x_data, y_data, line_label, auc))

        data_series = [
            (f"label={positive_class},{line_label}", x_data, y_data)
            for positive_class, x_data, y_data, line_label, _ in curve_list
        ]
        auc = [auc for _, _, _, _, auc in curve_list]

    def _do_plot(**kwargs):
        from matplotlib import pyplot

        _, ax = plot_lines(**kwargs)
        dash_line_args = {
            "color": "gray",
            "alpha": 0.3,
            "drawstyle": "default",
            "linestyle": "dashed",
        }
        if curve_type == "pr":
            ax.plot([0, 1], [1, 0], **dash_line_args)
        elif curve_type == "roc":
            ax.plot([0, 1], [0, 1], **dash_line_args)

        if is_binomial:
            ax.legend(loc="best")
        else:
            ax.legend(loc="center left", bbox_to_anchor=(1, 0.5))
            pyplot.subplots_adjust(right=0.6, bottom=0.25)

    return _Curve(
        plot_fn=_do_plot,
        plot_fn_args={
            "data_series": data_series,
            "xlabel": xlabel,
            "ylabel": ylabel,
            "line_kwargs": {"drawstyle": "steps-post", "linewidth": 1},
            "title": title,
        },
        auc=auc,
    )


def _get_aggregate_metrics_values(metrics):
    return {name: MetricValue(aggregate_results={name: value}) for name, value in metrics.items()}


_matplotlib_config = {
    "figure.dpi": 175,
    "figure.figsize": [6.0, 4.0],
    "figure.autolayout": True,
    "font.size": 8,
}


def _extract_output_and_other_columns(model_predictions, output_column_name):
    y_pred = None
    other_output_columns = None
    ERROR_MISSING_OUTPUT_COLUMN_NAME = (
        "Output column name is not specified for the multi-output model. "
        "Please set the correct output column name using the `predictions` parameter."
    )

    if isinstance(model_predictions, list) and all(isinstance(p, dict) for p in model_predictions):
        # Extract 'y_pred' and 'other_output_columns' from list of dictionaries
        if output_column_name in model_predictions[0]:
            y_pred = pd.Series(
                [p.get(output_column_name) for p in model_predictions], name=output_column_name
            )
            other_output_columns = pd.DataFrame(
                [{k: v for k, v in p.items() if k != output_column_name} for p in model_predictions]
            )
        elif len(model_predictions) > 1:
            if output_column_name is None:
                raise MlflowException(
                    ERROR_MISSING_OUTPUT_COLUMN_NAME,
                    error_code=INVALID_PARAMETER_VALUE,
                )
            raise MlflowException(
                f"Output column name '{output_column_name}' is not found in the model "
                f"predictions list: {model_predictions}. Please set the correct output column "
                "name using the `predictions` parameter.",
                error_code=INVALID_PARAMETER_VALUE,
            )
    elif isinstance(model_predictions, pd.DataFrame):
        if output_column_name in model_predictions.columns:
            y_pred = model_predictions[output_column_name]
            other_output_columns = model_predictions.drop(columns=output_column_name)
        elif model_predictions.shape[1] > 1:
            if output_column_name is None:
                raise MlflowException(
                    ERROR_MISSING_OUTPUT_COLUMN_NAME,
                    error_code=INVALID_PARAMETER_VALUE,
                )
            raise MlflowException(
                f"Output column name '{output_column_name}' is not found in the model "
                f"predictions dataframe {model_predictions.columns}. Please set the correct "
                "output column name using the `predictions` parameter.",
                error_code=INVALID_PARAMETER_VALUE,
            )
    elif isinstance(model_predictions, dict):
        if output_column_name in model_predictions:
            y_pred = pd.Series(model_predictions[output_column_name], name=output_column_name)
            other_output_columns = pd.DataFrame(
                {k: v for k, v in model_predictions.items() if k != output_column_name}
            )
        elif len(model_predictions) > 1:
            if output_column_name is None:
                raise MlflowException(
                    ERROR_MISSING_OUTPUT_COLUMN_NAME,
                    error_code=INVALID_PARAMETER_VALUE,
                )
            raise MlflowException(
                f"Output column name '{output_column_name}' is not found in the "
                f"model predictions dict {model_predictions}. Please set the correct "
                "output column name using the `predictions` parameter.",
                error_code=INVALID_PARAMETER_VALUE,
            )

    return y_pred if y_pred is not None else model_predictions, other_output_columns


class _CustomMetric(NamedTuple):
    """
    A namedtuple representing a metric function and its properties.

    function : the metric function
    name : the name of the metric function
    index : the index of the function in the ``extra_metrics`` argument of mlflow.evaluate
    """

    function: Callable
    name: str
    index: int


class _CustomArtifact(NamedTuple):
    """
    A namedtuple representing a custom artifact function and its properties.

    function : the custom artifact function
    name : the name of the custom artifact function
    index : the index of the function in the ``custom_artifacts`` argument of mlflow.evaluate
    artifacts_dir : the path to a temporary directory to store produced artifacts of the function
    """

    function: Callable
    name: str
    index: int
    artifacts_dir: str


def _is_numeric(value):
    return isinstance(value, (int, float, np.number))


def _evaluate_extra_metric(extra_metric_tuple, eval_fn_args):
    """
    This function calls the `extra_metric` function and performs validations on the returned
    result to ensure that they are in the expected format. It will warn and will not log metrics
    that are in the wrong format.

    :param extra_metric_tuple: Containing a user provided function and its index in the
        ``extra_metrics`` parameter of ``mlflow.evaluate``
    :param eval_fn_args: A dictionary of args needed to compute the eval metrics.
    :return: MetricValue
    """
    exception_header = (
        f"Did not log metric '{extra_metric_tuple.name}' at index "
        f"{extra_metric_tuple.index} in the `extra_metrics` parameter because it"
    )

    metric = extra_metric_tuple.function(*eval_fn_args)

    if metric is None:
        _logger.warning(f"{exception_header} returned None.")
        return

    if _is_numeric(metric):
        return MetricValue(aggregate_results={extra_metric_tuple.name: metric})

    if not isinstance(metric, MetricValue):
        _logger.warning(f"{exception_header} did not return a MetricValue.")
        return

    scores = metric.scores
    justifications = metric.justifications
    aggregates = metric.aggregate_results

    if scores is not None:
        if not isinstance(scores, list):
            _logger.warning(f"{exception_header} must return MetricValue with scores as a list.")
            return
        if any(not (_is_numeric(score) or score is None) for score in scores):
            _logger.warning(f"{exception_header} must return MetricValue with numeric scores.")
            return

    if justifications is not None:
        if not isinstance(justifications, list):
            _logger.warning(
                f"{exception_header} must return MetricValue with justifications as a list."
            )
            return
        if any(not (isinstance(jus, str) or jus is None) for jus in justifications):
            _logger.warning(
                f"{exception_header} must return MetricValue with string justifications."
            )
            return

    if aggregates is not None:
        if not isinstance(aggregates, dict):
            _logger.warning(
                f"{exception_header} must return MetricValue with aggregate_results as a dict."
            )
            return

        if any(
            not (isinstance(k, str) and (_is_numeric(v) or v is None))
            for k, v in aggregates.items()
        ):
            _logger.warning(
                f"{exception_header} must return MetricValue with aggregate_results with "
                "str keys and numeric values."
            )
            return

    return metric


def _is_valid_artifacts(artifacts):
    return isinstance(artifacts, dict) and all(isinstance(k, str) for k in artifacts.keys())


def _evaluate_custom_artifacts(custom_artifact_tuple, eval_df, builtin_metrics):
    """
    This function calls the `custom_artifact` function and performs validations on the returned
    result to ensure that they are in the expected format. It will raise a MlflowException if
    the result is not in the expected format.

    :param custom_artifact_tuple: Containing a user provided function and its index in the
                                ``custom_artifacts`` parameter of ``mlflow.evaluate``
    :param eval_df: A Pandas dataframe object containing a prediction and a target column.
    :param builtin_metrics: A dictionary of metrics produced by the default evaluator.
    :return: A dictionary of artifacts.
    """
    exception_header = (
        f"Custom artifact function '{custom_artifact_tuple.name}' "
        " at index {custom_artifact_tuple.index}"
        " in the `custom_artifacts` parameter"
    )
    artifacts = custom_artifact_tuple.function(
        eval_df, builtin_metrics, custom_artifact_tuple.artifacts_dir
    )

    if artifacts is None:
        _logger.warning(f"{exception_header} returned None.")
        return

    if not _is_valid_artifacts(artifacts):
        _logger.warning(
            f"{exception_header} did not return artifacts as a dictionary of string artifact "
            "names with their corresponding objects."
        )
        return

    return artifacts


def _compute_df_mode_or_mean(df):
    """
    Compute mean (for continuous columns) and compute mode (for other columns) for the
    input dataframe, return a dict, key is column name, value is the corresponding mode or
    mean value, this function calls `_is_continuous` to determine whether the
    column is continuous column.
    """
    continuous_cols = [c for c in df.columns if _is_continuous(df[c])]
    df_cont = df[continuous_cols]
    df_non_cont = df.drop(continuous_cols, axis=1)

    means = {} if df_cont.empty else df_cont.mean().to_dict()
    modes = {} if df_non_cont.empty else df_non_cont.mode().loc[0].to_dict()
    return {**means, **modes}


_SUPPORTED_SHAP_ALGORITHMS = ("exact", "permutation", "partition", "kernel")


def _shap_predict_fn(x, predict_fn, feature_names):
    return predict_fn(_get_dataframe_with_renamed_columns(x, feature_names))


# pylint: disable=attribute-defined-outside-init
class DefaultEvaluator(ModelEvaluator):
    def __init__(self):
        self.client = MlflowClient()

    # pylint: disable=unused-argument
    def can_evaluate(self, *, model_type, evaluator_config, **kwargs):
        return model_type in _ModelType.values() or model_type is None

    def _log_metrics(self):
        """
        Helper method to log metrics into specified run.
        """
        timestamp = get_current_time_millis()
        self.client.log_batch(
            self.run_id,
            metrics=[
                Metric(
                    key=key,
                    value=value,
                    timestamp=timestamp,
                    step=0,
                )
                for key, value in self.metrics.items()
            ],
        )

    def _log_image_artifact(
        self,
        do_plot,
        artifact_name,
    ):
        from matplotlib import pyplot

        prefix = self.evaluator_config.get("metric_prefix", "")
        artifact_file_name = f"{prefix}{artifact_name}.png"
        artifact_file_local_path = self.temp_dir.path(artifact_file_name)

        try:
            pyplot.clf()
            do_plot()
            pyplot.savefig(artifact_file_local_path, bbox_inches="tight")
        finally:
            pyplot.close(pyplot.gcf())

        mlflow.log_artifact(artifact_file_local_path)
        artifact = ImageEvaluationArtifact(uri=mlflow.get_artifact_uri(artifact_file_name))
        artifact._load(artifact_file_local_path)
        self.artifacts[artifact_name] = artifact

    def _log_pandas_df_artifact(self, pandas_df, artifact_name):
        artifact_file_name = f"{artifact_name}.csv"
        artifact_file_local_path = self.temp_dir.path(artifact_file_name)
        pandas_df.to_csv(artifact_file_local_path, index=False)
        mlflow.log_artifact(artifact_file_local_path)
        artifact = CsvEvaluationArtifact(
            uri=mlflow.get_artifact_uri(artifact_file_name),
            content=pandas_df,
        )
        artifact._load(artifact_file_local_path)
        self.artifacts[artifact_name] = artifact

    def _log_model_explainability(self):
        if not self.evaluator_config.get("log_model_explainability", True):
            return

        if self.is_model_server and not self.evaluator_config.get(
            "log_model_explainability", False
        ):
            _logger.warning(
                "Skipping model explainability because a model server is used for environment "
                "restoration."
            )
            return

        if self.model_loader_module == "mlflow.spark":
            # TODO: Shap explainer need to manipulate on each feature values,
            #  but spark model input dataframe contains Vector type feature column
            #  which shap explainer does not support.
            #  To support this, we need expand the Vector type feature column into
            #  multiple scalar feature columns and pass it to shap explainer.
            _logger.warning(
                "Logging model explainability insights is not currently supported for PySpark "
                "models."
            )
            return

        if not (np.issubdtype(self.y.dtype, np.number) or self.y.dtype == np.bool_):
            # Note: python bool type inherits number type but np.bool_ does not inherit np.number.
            _logger.warning(
                "Skip logging model explainability insights because it requires all label "
                "values to be numeric or boolean."
            )
            return

        algorithm = self.evaluator_config.get("explainability_algorithm", None)
        if algorithm is not None and algorithm not in _SUPPORTED_SHAP_ALGORITHMS:
            raise MlflowException(
                message=f"Specified explainer algorithm {algorithm} is unsupported. Currently only "
                f"support {','.join(_SUPPORTED_SHAP_ALGORITHMS)} algorithms.",
                error_code=INVALID_PARAMETER_VALUE,
            )

        if algorithm != "kernel":
            feature_dtypes = list(self.X.get_original().dtypes)
            for feature_dtype in feature_dtypes:
                if not np.issubdtype(feature_dtype, np.number):
                    _logger.warning(
                        "Skip logging model explainability insights because the shap explainer "
                        f"{algorithm} requires all feature values to be numeric, and each feature "
                        "column must only contain scalar values."
                    )
                    return

        try:
            import shap
            from matplotlib import pyplot
        except ImportError:
            _logger.warning(
                "SHAP or matplotlib package is not installed, so model explainability insights "
                "will not be logged."
            )
            return

        if Version(shap.__version__) < Version("0.40"):
            _logger.warning(
                "Shap package version is lower than 0.40, Skip log model explainability."
            )
            return

        is_multinomial_classifier = (
            self.model_type == _ModelType.CLASSIFIER and self.num_classes > 2
        )

        sample_rows = self.evaluator_config.get(
            "explainability_nsamples", _DEFAULT_SAMPLE_ROWS_FOR_SHAP
        )

        X_df = self.X.copy_to_avoid_mutation()

        sampled_X = shap.sample(X_df, sample_rows, random_state=0)

        mode_or_mean_dict = _compute_df_mode_or_mean(X_df)
        sampled_X = sampled_X.fillna(mode_or_mean_dict)

        # shap explainer might call provided `predict_fn` with a `numpy.ndarray` type
        # argument, this might break some model inference, so convert the argument into
        # a pandas dataframe.
        # The `shap_predict_fn` calls model's predict function, we need to restore the input
        # dataframe with original column names, because some model prediction routine uses
        # the column name.

        shap_predict_fn = functools.partial(
            _shap_predict_fn, predict_fn=self.predict_fn, feature_names=self.feature_names
        )

        try:
            if algorithm:
                if algorithm == "kernel":
                    # We need to lazily import shap, so lazily import `_PatchedKernelExplainer`
                    from mlflow.models.evaluation._shap_patch import _PatchedKernelExplainer

                    kernel_link = self.evaluator_config.get(
                        "explainability_kernel_link", "identity"
                    )
                    if kernel_link not in ["identity", "logit"]:
                        raise ValueError(
                            "explainability_kernel_link config can only be set to 'identity' or "
                            f"'logit', but got '{kernel_link}'."
                        )
                    background_X = shap.sample(X_df, sample_rows, random_state=3)
                    background_X = background_X.fillna(mode_or_mean_dict)

                    explainer = _PatchedKernelExplainer(
                        shap_predict_fn, background_X, link=kernel_link
                    )
                else:
                    explainer = shap.Explainer(
                        shap_predict_fn,
                        sampled_X,
                        feature_names=self.feature_names,
                        algorithm=algorithm,
                    )
            else:
                if (
                    self.raw_model
                    and not is_multinomial_classifier
                    and not isinstance(self.raw_model, sk_Pipeline)
                ):
                    # For mulitnomial classifier, shap.Explainer may choose Tree/Linear explainer
                    # for raw model, this case shap plot doesn't support it well, so exclude the
                    # multinomial_classifier case here.
                    explainer = shap.Explainer(
                        self.raw_model, sampled_X, feature_names=self.feature_names
                    )
                else:
                    # fallback to default explainer
                    explainer = shap.Explainer(
                        shap_predict_fn, sampled_X, feature_names=self.feature_names
                    )

            _logger.info(f"Shap explainer {explainer.__class__.__name__} is used.")

            if algorithm == "kernel":
                shap_values = shap.Explanation(
                    explainer.shap_values(sampled_X), feature_names=self.feature_names
                )
            else:
                shap_values = explainer(sampled_X)
        except Exception as e:
            # Shap evaluation might fail on some edge cases, e.g., unsupported input data values
            # or unsupported model on specific shap explainer. Catch exception to prevent it
            # breaking the whole `evaluate` function.

            if not self.evaluator_config.get("ignore_exceptions", True):
                raise e

            _logger.warning(
                f"Shap evaluation failed. Reason: {e!r}. "
                "Set logging level to DEBUG to see the full traceback."
            )
            _logger.debug("", exc_info=True)
            return
        try:
            mlflow.shap.log_explainer(explainer, artifact_path="explainer")
        except Exception as e:
            # TODO: The explainer saver is buggy, if `get_underlying_model_flavor` return "unknown",
            #   then fallback to shap explainer saver, and shap explainer will call `model.save`
            #   for sklearn model, there is no `.save` method, so error will happen.
            _logger.warning(
                f"Logging explainer failed. Reason: {e!r}. "
                "Set logging level to DEBUG to see the full traceback."
            )
            _logger.debug("", exc_info=True)

        def _adjust_color_bar():
            pyplot.gcf().axes[-1].set_aspect("auto")
            pyplot.gcf().axes[-1].set_box_aspect(50)

        def _adjust_axis_tick():
            pyplot.xticks(fontsize=10)
            pyplot.yticks(fontsize=10)

        def plot_beeswarm():
            shap.plots.beeswarm(shap_values, show=False, color_bar=True)
            _adjust_color_bar()
            _adjust_axis_tick()

        self._log_image_artifact(
            plot_beeswarm,
            "shap_beeswarm_plot",
        )

        def plot_summary():
            shap.summary_plot(shap_values, show=False, color_bar=True)
            _adjust_color_bar()
            _adjust_axis_tick()

        self._log_image_artifact(
            plot_summary,
            "shap_summary_plot",
        )

        def plot_feature_importance():
            shap.plots.bar(shap_values, show=False)
            _adjust_axis_tick()

        self._log_image_artifact(
            plot_feature_importance,
            "shap_feature_importance_plot",
        )

    def _evaluate_sklearn_model_score_if_scorable(self):
        if self.model_loader_module == "mlflow.sklearn" and self.raw_model is not None:
            try:
                score = self.raw_model.score(
                    self.X.copy_to_avoid_mutation(), self.y, sample_weight=self.sample_weights
                )
                self.metrics_values.update(_get_aggregate_metrics_values({"score": score}))
            except Exception as e:
                _logger.warning(
                    f"Computing sklearn model score failed: {e!r}. Set logging level to "
                    "DEBUG to see the full traceback."
                )
                _logger.debug("", exc_info=True)

    def _compute_roc_and_pr_curve(self):
        if self.y_probs is not None:
            self.roc_curve = _gen_classifier_curve(
                is_binomial=True,
                y=self.y,
                y_probs=self.y_probs[:, 1],
                labels=self.label_list,
                pos_label=self.pos_label,
                curve_type="roc",
                sample_weights=self.sample_weights,
            )

            self.metrics_values.update(
                _get_aggregate_metrics_values({"roc_auc": self.roc_curve.auc})
            )
            self.pr_curve = _gen_classifier_curve(
                is_binomial=True,
                y=self.y,
                y_probs=self.y_probs[:, 1],
                labels=self.label_list,
                pos_label=self.pos_label,
                curve_type="pr",
                sample_weights=self.sample_weights,
            )

            self.metrics_values.update(
                _get_aggregate_metrics_values({"precision_recall_auc": self.pr_curve.auc})
            )

    def _log_multiclass_classifier_artifacts(self):
        per_class_metrics_collection_df = _get_classifier_per_class_metrics_collection_df(
            self.y,
            self.y_pred,
            labels=self.label_list,
            sample_weights=self.sample_weights,
        )

        log_roc_pr_curve = False
        if self.y_probs is not None:
            max_classes_for_multiclass_roc_pr = self.evaluator_config.get(
                "max_classes_for_multiclass_roc_pr", 10
            )
            if self.num_classes <= max_classes_for_multiclass_roc_pr:
                log_roc_pr_curve = True
            else:
                _logger.warning(
                    f"The classifier num_classes > {max_classes_for_multiclass_roc_pr}, skip "
                    f"logging ROC curve and Precision-Recall curve. You can add evaluator config "
                    f"'max_classes_for_multiclass_roc_pr' to increase the threshold."
                )

        if log_roc_pr_curve:
            roc_curve = _gen_classifier_curve(
                is_binomial=False,
                y=self.y,
                y_probs=self.y_probs,
                labels=self.label_list,
                pos_label=self.pos_label,
                curve_type="roc",
                sample_weights=self.sample_weights,
            )

            def plot_roc_curve():
                roc_curve.plot_fn(**roc_curve.plot_fn_args)

            self._log_image_artifact(plot_roc_curve, "roc_curve_plot")
            per_class_metrics_collection_df["roc_auc"] = roc_curve.auc

            pr_curve = _gen_classifier_curve(
                is_binomial=False,
                y=self.y,
                y_probs=self.y_probs,
                labels=self.label_list,
                pos_label=self.pos_label,
                curve_type="pr",
                sample_weights=self.sample_weights,
            )

            def plot_pr_curve():
                pr_curve.plot_fn(**pr_curve.plot_fn_args)

            self._log_image_artifact(plot_pr_curve, "precision_recall_curve_plot")
            per_class_metrics_collection_df["precision_recall_auc"] = pr_curve.auc

        self._log_pandas_df_artifact(per_class_metrics_collection_df, "per_class_metrics")

    def _log_binary_classifier_artifacts(self):
        from mlflow.models.evaluation.lift_curve import plot_lift_curve

        if self.y_probs is not None:

            def plot_roc_curve():
                self.roc_curve.plot_fn(**self.roc_curve.plot_fn_args)

            self._log_image_artifact(plot_roc_curve, "roc_curve_plot")

            def plot_pr_curve():
                self.pr_curve.plot_fn(**self.pr_curve.plot_fn_args)

            self._log_image_artifact(plot_pr_curve, "precision_recall_curve_plot")

            self._log_image_artifact(
                lambda: plot_lift_curve(self.y, self.y_probs, pos_label=self.pos_label),
                "lift_curve_plot",
            )

    def _log_custom_metric_artifact(self, artifact_name, raw_artifact, custom_metric_tuple):
        """
        This function logs and returns a custom metric artifact. Two cases:
            - The provided artifact is a path to a file, the function will make a copy of it with
              a formatted name in a temporary directory and call mlflow.log_artifact.
            - Otherwise: will attempt to save the artifact to an temporary path with an inferred
              type. Then call mlflow.log_artifact.

        :param artifact_name: the name of the artifact
        :param raw_artifact:  the object representing the artifact
        :param custom_metric_tuple: an instance of the _CustomMetric namedtuple
        :return: EvaluationArtifact
        """

        exception_and_warning_header = (
            f"Custom artifact function '{custom_metric_tuple.name}' at index "
            f"{custom_metric_tuple.index} in the `custom_artifacts` parameter"
        )

        inferred_from_path, inferred_type, inferred_ext = _infer_artifact_type_and_ext(
            artifact_name, raw_artifact, custom_metric_tuple
        )
        artifact_file_local_path = self.temp_dir.path(artifact_name + inferred_ext)

        if pathlib.Path(artifact_file_local_path).exists():
            raise MlflowException(
                f"{exception_and_warning_header} produced an artifact '{artifact_name}' that "
                "cannot be logged because there already exists an artifact with the same name."
            )

        # ParquetEvaluationArtifact isn't explicitly stated here because such artifacts can only
        # be supplied through file. Which is handled by the first if clause. This is because
        # DataFrame objects default to be stored as CsvEvaluationArtifact.
        if inferred_from_path:
            shutil.copy2(raw_artifact, artifact_file_local_path)
        elif inferred_type is JsonEvaluationArtifact:
            with open(artifact_file_local_path, "w") as f:
                if isinstance(raw_artifact, str):
                    f.write(raw_artifact)
                else:
                    json.dump(raw_artifact, f, cls=NumpyEncoder)
        elif inferred_type is CsvEvaluationArtifact:
            raw_artifact.to_csv(artifact_file_local_path, index=False)
        elif inferred_type is NumpyEvaluationArtifact:
            np.save(artifact_file_local_path, raw_artifact, allow_pickle=False)
        elif inferred_type is ImageEvaluationArtifact:
            raw_artifact.savefig(artifact_file_local_path)
        else:
            # storing as pickle
            try:
                with open(artifact_file_local_path, "wb") as f:
                    pickle.dump(raw_artifact, f)
                _logger.warning(
                    f"{exception_and_warning_header} produced an artifact '{artifact_name}'"
                    f" with type '{type(raw_artifact)}' that is logged as a pickle artifact."
                )
            except pickle.PickleError:
                raise MlflowException(
                    f"{exception_and_warning_header} produced an unsupported artifact "
                    f"'{artifact_name}' with type '{type(raw_artifact)}' that cannot be pickled. "
                    "Supported object types for artifacts are:\n"
                    "- A string uri representing the file path to the artifact. MLflow"
                    "  will infer the type of the artifact based on the file extension.\n"
                    "- A string representation of a JSON object. This will be saved as a "
                    ".json artifact.\n"
                    "- Pandas DataFrame. This will be saved as a .csv artifact."
                    "- Numpy array. This will be saved as a .npy artifact."
                    "- Matplotlib Figure. This will be saved as an .png image artifact."
                    "- Other objects will be attempted to be pickled with default protocol."
                )

        mlflow.log_artifact(artifact_file_local_path)
        artifact = inferred_type(uri=mlflow.get_artifact_uri(artifact_name + inferred_ext))
        artifact._load(artifact_file_local_path)
        return artifact

    def _get_args_for_metrics(self, extra_metric, eval_df):
        # deepcopying eval_df and builtin_metrics for each custom metric function call,
        # in case the user modifies them inside their function(s).
        eval_df_copy = eval_df.copy()
        input_df = self.X.copy_to_avoid_mutation()
        parameters = inspect.signature(extra_metric.eval_fn).parameters
        eval_fn_args = []
        params_not_found = []
        if len(parameters) == 2:
            eval_fn_args.append(eval_df_copy)
            if "metrics" in parameters.keys():
                eval_fn_args.append(copy.deepcopy(self.metrics_values))
            else:
                eval_fn_args.append(copy.deepcopy(self.metrics))
        else:
            for param_name, param in parameters.items():
                column = self.col_mapping.get(param_name, param_name)

                if column == "predictions" or column == self.dataset.predictions_name:
                    eval_fn_args.append(eval_df_copy["prediction"])
                elif column == "targets" or column == self.dataset.targets_name:
                    if "target" in eval_df_copy:
                        eval_fn_args.append(eval_df_copy["target"])
                    else:
                        eval_fn_args.append(None)
                elif column == "metrics":
                    eval_fn_args.append(copy.deepcopy(self.metrics_values))
                else:
                    if not isinstance(column, str):
                        eval_fn_args.append(column)
                    elif column in input_df.columns:
                        eval_fn_args.append(input_df[column])
                    elif (
                        self.other_output_columns is not None
                        and column in self.other_output_columns.columns
                    ):
                        eval_fn_args.append(self.other_output_columns[column])
                    elif param.default == inspect.Parameter.empty:
<<<<<<< HEAD
                        params_not_found.append(param_name)
=======
                        output_column_name = self.predictions
                        if self.other_output_columns:
                            output_columns = list(self.other_output_columns.columns)
                        else:
                            output_columns = []
                        input_columns = list(input_df.columns)
                        msg_output_columns = (
                            (
                                "Note that this does not include the output column: "
                                f"'{output_column_name}'\n\n"
                            )
                            if output_column_name is not None
                            else ""
                        )
                        raise MlflowException(
                            "Error: Metric Calculation Failed\n"
                            f"Metric '{extra_metric.name}' requires the column '{param_name}' to "
                            "be defined in either the input data or resulting output data.\n\n"
                            "Below are the existing column names for the input/output data:\n"
                            f"Input Columns: {input_columns}\n"
                            f"Output Columns: {output_columns}\n{msg_output_columns}"
                            f"To resolve this issue, you may want to map {param_name} to an "
                            "existing column using the following configuration:\n"
                            f"evaluator_config={{'col_mapping': {{'{param_name}': "
                            "'<existing column name>'}}\n"
                        )
>>>>>>> c8926d0a

        if len(params_not_found) > 0:
            return extra_metric.name, params_not_found
        return eval_fn_args

    def _evaluate_extra_metrics(self, eval_df):
        for index, extra_metric in enumerate(self.extra_metrics):
            eval_fn_args = self._get_args_for_metrics(extra_metric, eval_df)
            _logger.info(f"Evaluating metrics: {extra_metric.name}")
            extra_metric_tuple = _CustomMetric(
                function=extra_metric.eval_fn,
                index=index,
                name=extra_metric.name,
            )
            metric_value = _evaluate_extra_metric(extra_metric_tuple, eval_fn_args)
            if metric_value:
                name = (
                    f"{extra_metric.name}/{extra_metric.version}"
                    if extra_metric.version
                    else extra_metric.name
                )
                self.metrics_values.update({name: metric_value})

    def _log_custom_artifacts(self, eval_df):
        if not self.custom_artifacts:
            return
        for index, custom_artifact in enumerate(self.custom_artifacts):
            with tempfile.TemporaryDirectory() as artifacts_dir:
                # deepcopying eval_df and builtin_metrics for each custom artifact function call,
                # in case the user modifies them inside their function(s).
                custom_artifact_tuple = _CustomArtifact(
                    function=custom_artifact,
                    index=index,
                    name=getattr(custom_artifact, "__name__", repr(custom_artifact)),
                    artifacts_dir=artifacts_dir,
                )
                artifact_results = _evaluate_custom_artifacts(
                    custom_artifact_tuple,
                    eval_df.copy(),
                    copy.deepcopy(self.metrics_values),
                )
                if artifact_results:
                    for artifact_name, raw_artifact in artifact_results.items():
                        self.artifacts[artifact_name] = self._log_custom_metric_artifact(
                            artifact_name,
                            raw_artifact,
                            custom_artifact_tuple,
                        )

    def _log_confusion_matrix(self):
        """
        Helper method for logging confusion matrix
        """
        # normalize the confusion matrix, keep consistent with sklearn autologging.
        confusion_matrix = sk_metrics.confusion_matrix(
            self.y,
            self.y_pred,
            labels=self.label_list,
            normalize="true",
            sample_weight=self.sample_weights,
        )

        def plot_confusion_matrix():
            import matplotlib
            import matplotlib.pyplot as plt

            with matplotlib.rc_context(
                {
                    "font.size": min(8, math.ceil(50.0 / self.num_classes)),
                    "axes.labelsize": 8,
                }
            ):
                _, ax = plt.subplots(1, 1, figsize=(6.0, 4.0), dpi=175)
                disp = sk_metrics.ConfusionMatrixDisplay(
                    confusion_matrix=confusion_matrix,
                    display_labels=self.label_list,
                ).plot(cmap="Blues", ax=ax)
                disp.ax_.set_title("Normalized confusion matrix")

        if hasattr(sk_metrics, "ConfusionMatrixDisplay"):
            self._log_image_artifact(
                plot_confusion_matrix,
                "confusion_matrix",
            )
        return

    def _generate_model_predictions(self, compute_latency=False):
        """
        Helper method for generating model predictions
        """

        def predict_with_latency(X_copy):
            y_pred_list = []
            pred_latencies = []
            if len(X_copy) == 0:
                raise ValueError("Empty input data")

            is_dataframe = isinstance(X_copy, pd.DataFrame)

            for row in X_copy.iterrows() if is_dataframe else enumerate(X_copy):
                i, row_data = row
                single_input = row_data.to_frame().T if is_dataframe else row_data
                start_time = time.time()
                y_pred = self.model.predict(single_input)
                end_time = time.time()
                pred_latencies.append(end_time - start_time)
                y_pred_list.append(y_pred)

            # Update latency metric
            self.metrics_values.update({_LATENCY_METRIC_NAME: MetricValue(scores=pred_latencies)})

            # Aggregate all predictions into model_predictions
            sample_pred = y_pred_list[0]
            if isinstance(sample_pred, pd.DataFrame):
                return pd.concat(y_pred_list)
            elif isinstance(sample_pred, np.ndarray):
                return np.concatenate(y_pred_list, axis=0)
            elif isinstance(sample_pred, list):
                return sum(y_pred_list, [])
            elif isinstance(sample_pred, pd.Series):
                return pd.concat(y_pred_list)
            else:
                raise MlflowException(
                    message=f"Unsupported prediction type {type(sample_pred)} for model type "
                    f"{self.model_type}.",
                    error_code=INVALID_PARAMETER_VALUE,
                )

        X_copy = self.X.copy_to_avoid_mutation()
        if self.model is not None:
            if compute_latency:
                model_predictions = predict_with_latency(X_copy)
            else:
                model_predictions = self.model.predict(X_copy)
        else:
            if self.dataset.predictions_data is None:
                raise MlflowException(
                    message="Predictions data is missing when model is not provided. "
                    "Please provide predictions data in a dataset or provide a model. "
                    "See the documentation for mlflow.evaluate() for how to specify "
                    "the predictions data in a dataset.",
                    error_code=INVALID_PARAMETER_VALUE,
                )
            if compute_latency:
                _logger.warning(
                    "Setting the latency to 0 for all entries because the model " "is not provided."
                )
                self.metrics_values.update(
                    {_LATENCY_METRIC_NAME: MetricValue(scores=[0.0] * len(X_copy))}
                )
            model_predictions = self.dataset.predictions_data

        if self.model_type == _ModelType.CLASSIFIER:
            self.label_list = np.unique(self.y)
            self.num_classes = len(self.label_list)

            if self.predict_fn is not None:
                self.y_pred = self.predict_fn(self.X.copy_to_avoid_mutation())
            else:
                self.y_pred = self.dataset.predictions_data
            self.is_binomial = self.num_classes <= 2

            if self.is_binomial:
                if self.pos_label in self.label_list:
                    self.label_list = np.delete(
                        self.label_list, np.where(self.label_list == self.pos_label)
                    )
                    self.label_list = np.append(self.label_list, self.pos_label)
                elif self.pos_label is None:
                    self.pos_label = self.label_list[-1]
                _logger.info(
                    "The evaluation dataset is inferred as binary dataset, positive label is "
                    f"{self.label_list[1]}, negative label is {self.label_list[0]}."
                )
            else:
                _logger.info(
                    "The evaluation dataset is inferred as multiclass dataset, number of classes "
                    f"is inferred as {self.num_classes}"
                )

            if self.predict_proba_fn is not None:
                self.y_probs = self.predict_proba_fn(self.X.copy_to_avoid_mutation())
            else:
                self.y_probs = None

        output_column_name = self.predictions
        self.y_pred, self.other_output_columns = _extract_output_and_other_columns(
            model_predictions, output_column_name
        )

    def _compute_builtin_metrics(self):
        """
        Helper method for computing builtin metrics
        """
        self._evaluate_sklearn_model_score_if_scorable()
        if self.model_type == _ModelType.CLASSIFIER:
            if self.is_binomial:
                self.metrics_values.update(
                    _get_aggregate_metrics_values(
                        _get_binary_classifier_metrics(
                            y_true=self.y,
                            y_pred=self.y_pred,
                            y_proba=self.y_probs,
                            labels=self.label_list,
                            pos_label=self.pos_label,
                            sample_weights=self.sample_weights,
                        )
                    )
                )
                self._compute_roc_and_pr_curve()
            else:
                average = self.evaluator_config.get("average", "weighted")
                self.metrics_values.update(
                    _get_aggregate_metrics_values(
                        _get_multiclass_classifier_metrics(
                            y_true=self.y,
                            y_pred=self.y_pred,
                            y_proba=self.y_probs,
                            labels=self.label_list,
                            average=average,
                            sample_weights=self.sample_weights,
                        )
                    )
                )
        elif self.model_type == _ModelType.REGRESSOR:
            self.metrics_values.update(
                _get_aggregate_metrics_values(
                    _get_regressor_metrics(self.y, self.y_pred, self.sample_weights)
                )
            )

    def _check_args(self, metrics, eval_df):
        failed_metrics = []
        # collect all failures for getting metric arguments
        for metric in metrics:
            result = self._get_args_for_metrics(metric, eval_df)
            if isinstance(result, tuple):
                failed_metrics.append(result)

        if len(failed_metrics) > 0:
            output_column_name = self.evaluator_config.get(
                _Y_PREDICTED_OUTPUT_COLUMN_NAME, "output"
            )
            output_columns = (
                [] if self.other_output_columns is None else list(self.other_output_columns.columns)
            )
            input_columns = list(self.X.copy_to_avoid_mutation().columns)

            error_messages = []
            for metric_name, param_names in failed_metrics:
                error_messages.append(f"Metric '{metric_name}' requires the columns {param_names}")
            error_message = "\n".join(error_messages)
            raise MlflowException(
                "Error: Metric calculation failed for the following metrics:\n"
                f"{error_message}\n\n"
                "Below are the existing column names for the input/output data:\n"
                f"Input Columns: {input_columns}\n"
                f"Output Columns: {output_columns}\n"
                "Note that this does not include the output column: "
                f"'{output_column_name}'\n\n"
                f"To resolve this issue, you may want to map the missing column to an "
                "existing column using the following configuration:\n"
                f"evaluator_config={{'col_mapping': {{'<missing column name>': "
                "'<existing column name>'}}\n"
            )

    def _test_first_row(self, eval_df):
        # test calculations on first row of eval_df
        exceptions = []
        first_row_df = eval_df.iloc[[0]]
        for metric in self.builtin_metrics:
            try:
                eval_fn_args = self._get_args_for_metrics(metric, first_row_df)
                metric_value = metric.eval_fn(*eval_fn_args)

                # need to update metrics because they might be used in calculating extra_metrics
                if metric_value:
                    name = f"{metric.name}/{metric.version}" if metric.version else metric.name
                    self.metrics_values.update({name: metric_value})
            except Exception as e:
                if isinstance(e, MlflowException):
                    exceptions.append(f"Metric '{metric.name}': Error:\n{e.message}")
                else:
                    exceptions.append(f"Metric '{metric.name}': Error:\n{e!r}")
        self._update_metrics()
        for metric in self.extra_metrics:
            try:
                eval_fn_args = self._get_args_for_metrics(metric, first_row_df)
                metric.eval_fn(*eval_fn_args)
            except Exception as e:
                if isinstance(e, MlflowException):
                    exceptions.append(f"Metric '{metric.name}': Error:\n{e.message}")
                else:
                    exceptions.append(f"Metric '{metric.name}': Error:\n{e!r}")

        if len(exceptions) > 0:
            raise MlflowException("\n".join(exceptions))

    def _evaluate_metrics(self, eval_df):
        self._check_args(self.builtin_metrics + self.extra_metrics, eval_df)
        self._test_first_row(eval_df)

        # calculate metrics for the full eval_df
        self._evaluate_builtin_metrics(eval_df)
        self._update_metrics()
        self._evaluate_extra_metrics(eval_df)

    def _evaluate_builtin_metrics(self, eval_df):
        for builtin_metric in self.builtin_metrics:
            _logger.info(f"Evaluating builtin metrics: {builtin_metric.name}")

            eval_fn_args = self._get_args_for_metrics(builtin_metric, eval_df)
            metric_value = builtin_metric.eval_fn(*eval_fn_args)

            if metric_value:
                name = (
                    f"{builtin_metric.name}/{builtin_metric.version}"
                    if builtin_metric.version
                    else builtin_metric.name
                )
                self.metrics_values.update({name: metric_value})

    def _log_artifacts(self):
        """
        Helper method for generating artifacts, logging metrics and artifacts.
        """
        if self.model_type in (_ModelType.CLASSIFIER, _ModelType.REGRESSOR):
            if self.model_type == _ModelType.CLASSIFIER:
                if self.is_binomial:
                    self._log_binary_classifier_artifacts()
                else:
                    self._log_multiclass_classifier_artifacts()
                self._log_confusion_matrix()
            self._log_model_explainability()

    def _log_eval_table(self):
        # only log eval table if there are per row metrics recorded
        if not any(
            metric_value.scores is not None or metric_value.justifications is not None
            for _, metric_value in self.metrics_values.items()
        ):
            return

        metric_prefix = self.evaluator_config.get("metric_prefix", "")
        if not isinstance(metric_prefix, str):
            metric_prefix = ""
        if self.dataset.has_targets:
            data = self.dataset.features_data.assign(
                **{
                    self.dataset.targets_name or "target": self.y,
                    self.dataset.predictions_name or "outputs": self.y_pred,
                }
            )
        else:
            data = self.dataset.features_data.assign(outputs=self.y_pred)

        # include other_output_columns in the eval table
        if self.other_output_columns is not None:
            data = data.assign(**self.other_output_columns)

        columns = {}
        for metric_name, metric_value in self.metrics_values.items():
            scores = metric_value.scores
            justifications = metric_value.justifications

            if scores:
                if metric_name.startswith(metric_prefix) and metric_name[len(metric_prefix) :] in [
                    _TOKEN_COUNT_METRIC_NAME,
                    _LATENCY_METRIC_NAME,
                ]:
                    columns[metric_name] = scores
                else:
                    columns[f"{metric_name}/score"] = scores
            if justifications:
                columns[f"{metric_name}/justification"] = justifications
        data = data.assign(**columns)
        artifact_file_name = f"{metric_prefix}{_EVAL_TABLE_FILE_NAME}"
        mlflow.log_table(data, artifact_file=artifact_file_name)
        name = _EVAL_TABLE_FILE_NAME.split(".", 1)[0]
        self.artifacts[name] = JsonEvaluationArtifact(
            uri=mlflow.get_artifact_uri(artifact_file_name)
        )

    def _update_metrics(self):
        self.metrics = {}
        for metric_name, metric_value in self.metrics_values.items():
            if metric_value.aggregate_results:
                for agg_name, agg_value in metric_value.aggregate_results.items():
                    if agg_name == metric_name.split("/")[0]:
                        self.metrics[metric_name] = agg_value
                    else:
                        self.metrics[f"{metric_name}/{agg_name}"] = agg_value

    def _evaluate(
        self,
        model: "mlflow.pyfunc.PyFuncModel" = None,
        is_baseline_model=False,
        **kwargs,
    ):
        import matplotlib

        with TempDir() as temp_dir, matplotlib.rc_context(_matplotlib_config):
            self.temp_dir = temp_dir
            self.model = model

            self.is_model_server = isinstance(model, _ServedPyFuncModel)

            if getattr(model, "metadata", None):
                self.model_loader_module, self.raw_model = _extract_raw_model(model)
            else:
                # model is constructed from a user specified function or not provided
                self.model_loader_module, self.raw_model = None, None
            self.predict_fn, self.predict_proba_fn = _extract_predict_fn(model, self.raw_model)

            self.artifacts = {}
            self.metrics = {}
            self.metrics_values = {}
            self.builtin_metrics = []

            text_metrics = [
                token_count(),
                toxicity(),
                perplexity(),
                flesch_kincaid_grade_level(),
                ari_grade_level(),
            ]

            with mlflow.utils.autologging_utils.disable_autologging():
                compute_latency = False
                for extra_metric in self.extra_metrics:
                    # If latency metric is specified, we will compute latency for the model
                    # during prediction, and we will remove the metric from the list of extra
                    # metrics to be computed after prediction.
                    if extra_metric.name == _LATENCY_METRIC_NAME:
                        compute_latency = True
                        self.extra_metrics.remove(extra_metric)
                        break
                self._generate_model_predictions(compute_latency=compute_latency)
                if self.model_type in (_ModelType.CLASSIFIER, _ModelType.REGRESSOR):
                    self._compute_builtin_metrics()
                elif self.model_type == _ModelType.QUESTION_ANSWERING:
                    self.builtin_metrics = [*text_metrics, exact_match()]
                elif self.model_type == _ModelType.TEXT_SUMMARIZATION:
                    self.builtin_metrics = [
                        *text_metrics,
                        rouge1(),
                        rouge2(),
                        rougeL(),
                        rougeLsum(),
                    ]
                elif self.model_type == _ModelType.TEXT:
                    self.builtin_metrics = text_metrics

                self.y_pred = (
                    self.y_pred.squeeze() if isinstance(self.y_pred, pd.DataFrame) else self.y_pred
                )
                eval_df = pd.DataFrame({"prediction": copy.deepcopy(self.y_pred)})
                if self.dataset.has_targets:
                    eval_df["target"] = self.y

                self._evaluate_metrics(eval_df)
                if not is_baseline_model:
                    self._log_custom_artifacts(eval_df)

                def _prefix_value(value):
                    aggregate = (
                        {f"{prefix}{k}": v for k, v in value.aggregate_results.items()}
                        if value.aggregate_results
                        else None
                    )
                    return MetricValue(value.scores, value.justifications, aggregate)

                if prefix := self.evaluator_config.get("metric_prefix"):
                    self.metrics_values = {
                        f"{prefix}{k}": _prefix_value(v) for k, v in self.metrics_values.items()
                    }

                self._update_metrics()

                if not is_baseline_model:
                    self._log_artifacts()
                    self._log_metrics()
                    self._log_eval_table()
                return EvaluationResult(
                    metrics=self.metrics, artifacts=self.artifacts, run_id=self.run_id
                )

    def evaluate(
        self,
        *,
        model_type,
        dataset,
        run_id,
        evaluator_config,
        model: "mlflow.pyfunc.PyFuncModel" = None,
        custom_metrics=None,
        extra_metrics=None,
        custom_artifacts=None,
        baseline_model=None,
        predictions=None,
        **kwargs,
    ):
        self.dataset = dataset
        self.run_id = run_id
        self.model_type = model_type
        self.evaluator_config = evaluator_config
        self.feature_names = dataset.feature_names

        self.custom_artifacts = custom_artifacts
        self.y = dataset.labels_data
        self.predictions = predictions
        self.col_mapping = self.evaluator_config.get("col_mapping", {})
        self.pos_label = self.evaluator_config.get("pos_label")
        self.sample_weights = self.evaluator_config.get("sample_weights")

        if extra_metrics and custom_metrics:
            raise MlflowException(
                "The 'custom_metrics' parameter in mlflow.evaluate is deprecated. Please update "
                "your code to only use the 'extra_metrics' parameter instead."
            )
        if custom_metrics:
            warnings.warn(
                "The 'custom_metrics' parameter in mlflow.evaluate is deprecated. "
                "Please update your code to use the 'extra_metrics' parameter instead.",
                FutureWarning,
                stacklevel=2,
            )
            self.extra_metrics = custom_metrics
        else:
            self.extra_metrics = extra_metrics

        if self.extra_metrics is None:
            self.extra_metrics = []

        if self.model_type in (_ModelType.CLASSIFIER, _ModelType.REGRESSOR):
            inferred_model_type = _infer_model_type_by_labels(self.y)
            if inferred_model_type is not None and model_type != inferred_model_type:
                _logger.warning(
                    f"According to the evaluation dataset label values, the model type looks like "
                    f"{inferred_model_type}, but you specified model type {model_type}. Please "
                    f"verify that you set the `model_type` and `dataset` arguments correctly."
                )

        if evaluator_config.get("_disable_candidate_model", False):
            evaluation_result = EvaluationResult(metrics={}, artifacts={})
        else:
            if baseline_model:
                _logger.info("Evaluating candidate model:")
            evaluation_result = self._evaluate(model, is_baseline_model=False)

        if not baseline_model:
            return evaluation_result

        _logger.info("Evaluating baseline model:")
        baseline_evaluation_result = self._evaluate(baseline_model, is_baseline_model=True)

        return EvaluationResult(
            metrics=evaluation_result.metrics,
            artifacts=evaluation_result.artifacts,
            baseline_model_metrics=baseline_evaluation_result.metrics,
            run_id=self.run_id,
        )

    @property
    def X(self) -> pd.DataFrame:
        """
        The features (`X`) portion of the dataset, guarded against accidental mutations.
        """
        return DefaultEvaluator._MutationGuardedData(
            _get_dataframe_with_renamed_columns(self.dataset.features_data, self.feature_names)
        )

    class _MutationGuardedData:
        """
        Wrapper around a data object that requires explicit API calls to obtain either a copy
        of the data object, or, in cases where the caller can guaranteed that the object will not
        be mutated, the original data object.
        """

        def __init__(self, data):
            """
            :param data: A data object, such as a Pandas DataFrame, numPy array, or list.
            """
            self._data = data

        def copy_to_avoid_mutation(self):
            """
            Obtain a copy of the data. This method should be called every time the data needs
            to be used in a context where it may be subsequently mutated, guarding against
            accidental reuse after mutation.

            :return: A copy of the data object.
            """
            if isinstance(self._data, pd.DataFrame):
                return self._data.copy(deep=True)
            else:
                return copy.deepcopy(self._data)

        def get_original(self):
            """
            Obtain the original data object. This method should only be called if the caller
            can guarantee that it will not mutate the data during subsequent operations.

            :return: The original data object.
            """
            return self._data<|MERGE_RESOLUTION|>--- conflicted
+++ resolved
@@ -1182,36 +1182,7 @@
                     ):
                         eval_fn_args.append(self.other_output_columns[column])
                     elif param.default == inspect.Parameter.empty:
-<<<<<<< HEAD
                         params_not_found.append(param_name)
-=======
-                        output_column_name = self.predictions
-                        if self.other_output_columns:
-                            output_columns = list(self.other_output_columns.columns)
-                        else:
-                            output_columns = []
-                        input_columns = list(input_df.columns)
-                        msg_output_columns = (
-                            (
-                                "Note that this does not include the output column: "
-                                f"'{output_column_name}'\n\n"
-                            )
-                            if output_column_name is not None
-                            else ""
-                        )
-                        raise MlflowException(
-                            "Error: Metric Calculation Failed\n"
-                            f"Metric '{extra_metric.name}' requires the column '{param_name}' to "
-                            "be defined in either the input data or resulting output data.\n\n"
-                            "Below are the existing column names for the input/output data:\n"
-                            f"Input Columns: {input_columns}\n"
-                            f"Output Columns: {output_columns}\n{msg_output_columns}"
-                            f"To resolve this issue, you may want to map {param_name} to an "
-                            "existing column using the following configuration:\n"
-                            f"evaluator_config={{'col_mapping': {{'{param_name}': "
-                            "'<existing column name>'}}\n"
-                        )
->>>>>>> c8926d0a
 
         if len(params_not_found) > 0:
             return extra_metric.name, params_not_found
@@ -1452,9 +1423,7 @@
                 failed_metrics.append(result)
 
         if len(failed_metrics) > 0:
-            output_column_name = self.evaluator_config.get(
-                _Y_PREDICTED_OUTPUT_COLUMN_NAME, "output"
-            )
+            output_column_name = self.predictions
             output_columns = (
                 [] if self.other_output_columns is None else list(self.other_output_columns.columns)
             )
