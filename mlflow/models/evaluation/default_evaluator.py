--- conflicted
+++ resolved
@@ -1296,14 +1296,6 @@
             elif isinstance(sample_pred, np.ndarray):
                 model_predictions = np.concatenate(y_pred_list, axis=0)
             elif isinstance(sample_pred, list):
-<<<<<<< HEAD
-                self.y_pred = sum(y_pred_list, [])
-            elif isinstance(sample_pred, pd.Series):
-                self.y_pred = pd.concat(y_pred_list)
-
-            self.metrics_dict.update({"latency": pred_latencies})
-            self.metrics_dict.update({"token_count": num_tokens_list})
-=======
                 model_predictions = sum(y_pred_list, [])
             # handle if sample_pred is a pandas series
             elif isinstance(sample_pred, pd.Series):
@@ -1316,7 +1308,6 @@
                 )
 
             self.metrics_values.update({"latency": MetricValue(scores=pred_latencies)})
->>>>>>> c4c66346
         else:
             model_predictions = self.model.predict(self.X.copy_to_avoid_mutation())
 
