import functools
import mlflow
from mlflow import MlflowClient
from mlflow.exceptions import MlflowException
from mlflow.models.evaluation.base import (
    ModelEvaluator,
    EvaluationResult,
)
from mlflow.entities.metric import Metric
from mlflow.protos.databricks_pb2 import INVALID_PARAMETER_VALUE
from mlflow.utils.file_utils import TempDir
from mlflow.utils.string_utils import truncate_str_from_middle
from mlflow.models.utils import plot_lines
from mlflow.models.evaluation.artifacts import (
    ImageEvaluationArtifact,
    CsvEvaluationArtifact,
    NumpyEvaluationArtifact,
    _infer_artifact_type_and_ext,
    JsonEvaluationArtifact,
)
from mlflow.utils.proto_json_utils import NumpyEncoder

from sklearn import metrics as sk_metrics
from sklearn.pipeline import Pipeline as sk_Pipeline
import math
import json
from collections import namedtuple
from typing import NamedTuple, Callable
import tempfile
import pandas as pd
import numpy as np
import copy
import shutil
import time
import pickle
from functools import partial
import logging
from packaging.version import Version
import inspect
import pathlib

_logger = logging.getLogger(__name__)

_DEFAULT_SAMPLE_ROWS_FOR_SHAP = 2000


def _is_categorical(values):
    """
    Infer whether input values are categorical on best effort.
    Return True represent they are categorical, return False represent we cannot determine result.
    """
    dtype_name = pd.Series(values).convert_dtypes().dtype.name.lower()
    return dtype_name in ["category", "string", "boolean"]


def _is_continuous(values):
    """
    Infer whether input values is continuous on best effort.
    Return True represent they are continous, return False represent we cannot determine result.
    """
    dtype_name = pd.Series(values).convert_dtypes().dtype.name.lower()
    return dtype_name.startswith("float")


def _infer_model_type_by_labels(labels):
    """
    Infer model type by target values.
    """
    if _is_categorical(labels):
        return "classifier"
    elif _is_continuous(labels):
        return "regressor"
    else:
        return None  # Unknown


def _extract_raw_model(model):
    """
    Return a tuple of (model_loader_module, raw_model)
    """
    model_loader_module = model.metadata.flavors["python_function"]["loader_module"]
    try:
        if model_loader_module == "mlflow.sklearn":
            raw_model = model._model_impl
        else:
            raw_model = None
    except Exception as e:
        _logger.warning(
            f"Raw model resolution fails unexpectedly on PyFuncModel {model!r}, "
            f"error message is {e}"
        )
        raw_model = None

    return model_loader_module, raw_model


def _extract_predict_fn(model, raw_model):
    predict_fn = model.predict
    predict_proba_fn = None

    if raw_model is not None:
        predict_fn = raw_model.predict
        predict_proba_fn = getattr(raw_model, "predict_proba", None)

        try:
            import xgboost

            if isinstance(raw_model, xgboost.XGBModel):
                # Because shap evaluation will pass evaluation data in ndarray format
                # (without feature names), if set validate_features=True it will raise error.
                predict_fn = partial(predict_fn, validate_features=False)
                if predict_proba_fn is not None:
                    predict_proba_fn = partial(predict_proba_fn, validate_features=False)
        except ImportError:
            pass

    return predict_fn, predict_proba_fn


def _get_regressor_metrics(y, y_pred):
    return {
        "example_count": len(y),
        "mean_absolute_error": sk_metrics.mean_absolute_error(y, y_pred),
        "mean_squared_error": sk_metrics.mean_squared_error(y, y_pred),
        "root_mean_squared_error": math.sqrt(sk_metrics.mean_squared_error(y, y_pred)),
        "sum_on_label": sum(y),
        "mean_on_label": sum(y) / len(y),
        "r2_score": sk_metrics.r2_score(y, y_pred),
        "max_error": sk_metrics.max_error(y, y_pred),
        "mean_absolute_percentage_error": sk_metrics.mean_absolute_percentage_error(y, y_pred),
    }


def _get_binary_sum_up_label_pred_prob(positive_class_index, positive_class, y, y_pred, y_probs):
    y = np.array(y)
    y_bin = np.where(y == positive_class, 1, 0)
    y_pred_bin = None
    y_prob_bin = None
    if y_pred is not None:
        y_pred = np.array(y_pred)
        y_pred_bin = np.where(y_pred == positive_class, 1, 0)

    if y_probs is not None:
        y_probs = np.array(y_probs)
        y_prob_bin = y_probs[:, positive_class_index]

    return y_bin, y_pred_bin, y_prob_bin


def _get_classifier_per_class_metrics(y, y_pred):
    """
    get classifier metrics which computing over a specific class.
    For binary classifier, y/y_pred is for the positive class.
    For multiclass classifier, y/y_pred sum up to a binary "is class" and "is not class".
    """
    metrics = {}
    confusion_matrix = sk_metrics.confusion_matrix(y, y_pred)
    tn, fp, fn, tp = confusion_matrix.ravel()
    metrics["true_negatives"] = tn
    metrics["false_positives"] = fp
    metrics["false_negatives"] = fn
    metrics["true_positives"] = tp
    metrics["recall"] = sk_metrics.recall_score(y, y_pred)
    metrics["precision"] = sk_metrics.precision_score(y, y_pred)
    metrics["f1_score"] = sk_metrics.f1_score(y, y_pred)
    return metrics


def _get_classifier_global_metrics(is_binomial, y, y_pred, y_probs, labels):
    """
    get classifier metrics which computing over all classes examples.
    """
    metrics = {}
    metrics["accuracy_score"] = sk_metrics.accuracy_score(y, y_pred)
    metrics["example_count"] = len(y)

    if not is_binomial:
        metrics["f1_score_micro"] = sk_metrics.f1_score(y, y_pred, average="micro", labels=labels)
        metrics["f1_score_macro"] = sk_metrics.f1_score(y, y_pred, average="macro", labels=labels)

    if y_probs is not None:
        metrics["log_loss"] = sk_metrics.log_loss(y, y_probs, labels=labels)

    return metrics


def _get_classifier_per_class_metrics_collection_df(y, y_pred, labels):
    per_class_metrics_list = []
    for positive_class_index, positive_class in enumerate(labels):
        (y_bin, y_pred_bin, _,) = _get_binary_sum_up_label_pred_prob(
            positive_class_index, positive_class, y, y_pred, None
        )

        per_class_metrics = {"positive_class": positive_class}
        per_class_metrics.update(_get_classifier_per_class_metrics(y_bin, y_pred_bin))
        per_class_metrics_list.append(per_class_metrics)

    return pd.DataFrame(per_class_metrics_list)


_Curve = namedtuple("_Curve", ["plot_fn", "plot_fn_args", "auc"])


def _gen_classifier_curve(
    is_binomial,
    y,
    y_probs,
    labels,
    curve_type,
):
    """
    Generate precision-recall curve or ROC curve for classifier.
    :param is_binomial: True if it is binary classifier otherwise False
    :param y: True label values
    :param y_probs: if binary classifier, the predicted probability for positive class.
                    if multiclass classifier, the predicted probabilities for all classes.
    :param labels: The set of labels.
    :param curve_type: "pr" or "roc"
    :return: An instance of "_Curve" which includes attributes "plot_fn", "plot_fn_args", "auc".
    """
    if curve_type == "roc":

        def gen_line_x_y_label_fn(_y, _y_prob):
            fpr, tpr, _ = sk_metrics.roc_curve(_y, _y_prob)
            auc = sk_metrics.auc(fpr, tpr)
            return fpr, tpr, f"AUC={auc:.3f}"

        xlabel = "False Positive Rate"
        ylabel = "True Positive Rate"
    elif curve_type == "pr":

        def gen_line_x_y_label_fn(_y, _y_prob):
            precision, recall, _thresholds = sk_metrics.precision_recall_curve(_y, _y_prob)
            ap = np.mean(precision)
            return recall, precision, f"AP={ap:.3f}"

        xlabel = "recall"
        ylabel = "precision"
    else:
        assert False, "illegal curve type"

    if is_binomial:
        x_data, y_data, line_label = gen_line_x_y_label_fn(y, y_probs)
        data_series = [(line_label, x_data, y_data)]
        auc = sk_metrics.auc(x_data, y_data)
    else:
        curve_list = []
        for positive_class_index, positive_class in enumerate(labels):
            y_bin, _, y_prob_bin = _get_binary_sum_up_label_pred_prob(
                positive_class_index, positive_class, y, None, y_probs
            )

            x_data, y_data, line_label = gen_line_x_y_label_fn(y_bin, y_prob_bin)
            curve_list.append((positive_class, x_data, y_data, line_label))

        data_series = [
            (f"label={positive_class},{line_label}", x_data, y_data)
            for positive_class, x_data, y_data, line_label in curve_list
        ]
        auc = [sk_metrics.auc(x_data, y_data) for _, x_data, y_data, _ in curve_list]

    def _do_plot(**kwargs):
        from matplotlib import pyplot

        _, ax = plot_lines(**kwargs)
        dash_line_args = {
            "color": "gray",
            "alpha": 0.3,
            "drawstyle": "default",
            "linestyle": "dashed",
        }
        if curve_type == "pr":
            ax.plot([0, 1], [1, 0], **dash_line_args)
        elif curve_type == "roc":
            ax.plot([0, 1], [0, 1], **dash_line_args)

        if is_binomial:
            ax.legend(loc="best")
        else:
            ax.legend(loc="center left", bbox_to_anchor=(1, 0.5))
            pyplot.subplots_adjust(right=0.6, bottom=0.25)

    return _Curve(
        plot_fn=_do_plot,
        plot_fn_args={
            "data_series": data_series,
            "xlabel": xlabel,
            "ylabel": ylabel,
            "line_kwargs": {"drawstyle": "steps-post", "linewidth": 1},
        },
        auc=auc,
    )


_matplotlib_config = {
    "figure.dpi": 175,
    "figure.figsize": [6.0, 4.0],
    "figure.autolayout": True,
    "font.size": 8,
}


class _CustomMetric(NamedTuple):
    """
    A namedtuple representing a custom metric function and its properties.

    function : the custom metric function
    name : the name of the custom metric function
    index : the index of the function in the ``custom_metrics`` argument of mlflow.evaluate
    artifacts_dir : the path to a temporary directory to store produced artifacts of the function
    """

    function: Callable
    name: str
    index: int
    artifacts_dir: str


def _evaluate_custom_metric(custom_metric_tuple, eval_df, builtin_metrics):
    """
    This function calls the `custom_metric` function and performs validations on the returned
    result to ensure that they are in the expected format. It will raise a MlflowException if
    the result is not in the expected format.

    :param custom_metric_tuple: Containing a user provided function and its index in the
                                ``custom_metrics`` parameter of ``mlflow.evaluate``
    :param eval_df: A Pandas dataframe object containing a prediction and a target column.
    :param builtin_metrics: A dictionary of metrics produced by the default evaluator.
    :return: A tuple of dictionaries. The first is a dictionary of metrics, the second is
             a dictionary of artifacts (which can be None if the custom metric function did
             not produce any).
    """
    exception_header = (
        f"Custom metric function '{custom_metric_tuple.name}' at index {custom_metric_tuple.index}"
        " in the `custom_metrics` parameter"
    )

    if len(inspect.signature(custom_metric_tuple.function).parameters) == 3:
        result = custom_metric_tuple.function(
            eval_df, builtin_metrics, custom_metric_tuple.artifacts_dir
        )
    else:
        result = custom_metric_tuple.function(eval_df, builtin_metrics)

    if result is None:
        raise MlflowException(f"{exception_header} returned None.")

    def __validate_metrics(metrics):
        if not all(
            isinstance(metric_name, str) and isinstance(metric_val, (int, float, np.number))
            for metric_name, metric_val in metrics.items()
        ):
            raise MlflowException(
                f"{exception_header} did not return metrics as a dictionary of string metric names "
                "with numerical values."
            )

    def __validate_artifacts(artifacts):
        if not (
            isinstance(artifacts, dict)
            and all(isinstance(artifacts_name, str) for artifacts_name in artifacts.keys())
        ):
            raise MlflowException(
                f"{exception_header} did not return artifacts as a dictionary of string artifact "
                "names with their corresponding objects."
            )

    if isinstance(result, dict):
        __validate_metrics(result)
        return result, None

    if (
        isinstance(result, tuple)
        and len(result) == 2
        and isinstance(result[0], dict)
        and isinstance(result[1], dict)
    ):
        __validate_metrics(result[0])
        __validate_artifacts(result[1])
        return result

    raise MlflowException(
        f"{exception_header} did not return in an expected format. "
        "The two acceptable return types are: \n"
        "1. Dict[AnyStr, Union[int, float, np.number]: a dictionary of metrics \n"
        "2. Tuple[Dict[AnyStr, Union[int, float, np.number]], Dict[AnyStr, Any]]: a"
        "   dictionary of metrics and a dictionary of artifacts. \n"
        "For more details refer to: "
        "https://mlflow.org/docs/latest/python_api/mlflow.html#mlflow.evaluate",
        error_code=INVALID_PARAMETER_VALUE,
    )


def _compute_df_mode_or_mean(df):
    """
    Compute mean (for continuous columns) and compute mode (for other columns) for the
    input dataframe, return a dict, key is column name, value is the corresponding mode or
    mean value, this function calls `_is_continuous` to determine whether the
    column is continuous column.
    """
    continuous_cols = [c for c in df.columns if _is_continuous(df[c])]
    df_cont = df[continuous_cols]
    df_non_cont = df.drop(continuous_cols, axis=1)

    means = {} if df_cont.empty else df_cont.mean().to_dict()
    modes = {} if df_non_cont.empty else df_non_cont.mode().loc[0].to_dict()
    return {**means, **modes}


_SUPPORTED_SHAP_ALGORITHMS = ("exact", "permutation", "partition", "kernel")


def _shap_predict_fn(x, predict_fn, feature_names):
    return predict_fn(pd.DataFrame(x, columns=feature_names))


# pylint: disable=attribute-defined-outside-init
class DefaultEvaluator(ModelEvaluator):
    # pylint: disable=unused-argument
    def can_evaluate(self, *, model_type, evaluator_config, **kwargs):
        return model_type in ["classifier", "regressor"]

    def _gen_log_key(self, key):
        if self.evaluator_config.get("log_metrics_with_dataset_info", True):
            return f"{key}_on_data_{self.dataset_name}"
        else:
            return key

    def _log_metrics(self):
        """
        Helper method to log metrics into specified run.
        """
        timestamp = int(time.time() * 1000)
        self.client.log_batch(
            self.run_id,
            metrics=[
                Metric(
                    key=self._gen_log_key(key),
                    value=value,
                    timestamp=timestamp,
                    step=0,
                )
                for key, value in self.metrics.items()
            ],
        )

    def _log_image_artifact(
        self,
        do_plot,
        artifact_name,
    ):
        from matplotlib import pyplot

        artifact_file_name = self._gen_log_key(artifact_name) + ".png"
        artifact_file_local_path = self.temp_dir.path(artifact_file_name)

        try:
            pyplot.clf()
            do_plot()
            pyplot.savefig(artifact_file_local_path)
        finally:
            pyplot.close(pyplot.gcf())

        mlflow.log_artifact(artifact_file_local_path)
        artifact = ImageEvaluationArtifact(uri=mlflow.get_artifact_uri(artifact_file_name))
        artifact._load(artifact_file_local_path)
        self.artifacts[artifact_name] = artifact

    def _log_pandas_df_artifact(self, pandas_df, artifact_name):
        artifact_file_name = self._gen_log_key(artifact_name) + ".csv"
        artifact_file_local_path = self.temp_dir.path(artifact_file_name)
        pandas_df.to_csv(artifact_file_local_path, index=False)
        mlflow.log_artifact(artifact_file_local_path)
        artifact = CsvEvaluationArtifact(
            uri=mlflow.get_artifact_uri(artifact_file_name),
            content=pandas_df,
        )
        artifact._load(artifact_file_local_path)
        self.artifacts[artifact_name] = artifact

    def _log_model_explainability(self):
        if not self.evaluator_config.get("log_model_explainability", True):
            return

        if self.model_loader_module == "mlflow.spark":
            # TODO: Shap explainer need to manipulate on each feature values,
            #  but spark model input dataframe contains Vector type feature column
            #  which shap explainer does not support.
            #  To support this, we need expand the Vector type feature column into
            #  multiple scalar feature columns and pass it to shap explainer.
            _logger.warning(
                "Logging model explainability insights is not currently supported for PySpark "
                "models."
            )
            return

        if not (np.issubdtype(self.y.dtype, np.number) or self.y.dtype == np.bool_):
            # Note: python bool type inherits number type but np.bool_ does not inherit np.number.
            _logger.warning(
                "Skip logging model explainability insights because it requires all label "
                "values to be numeric or boolean."
            )
            return

        algorithm = self.evaluator_config.get("explainability_algorithm", None)
        if algorithm is not None and algorithm not in _SUPPORTED_SHAP_ALGORITHMS:
            raise MlflowException(
                message=f"Specified explainer algorithm {algorithm} is unsupported. Currently only "
                f"support {','.join(_SUPPORTED_SHAP_ALGORITHMS)} algorithms.",
                error_code=INVALID_PARAMETER_VALUE,
            )

        if algorithm != "kernel":
            feature_dtypes = list(self.X.get_original().dtypes)
            for feature_dtype in feature_dtypes:
                if not np.issubdtype(feature_dtype, np.number):
                    _logger.warning(
                        "Skip logging model explainability insights because the shap explainer "
                        f"{algorithm} requires all feature values to be numeric, and each feature "
                        "column must only contain scalar values."
                    )
                    return

        try:
            import shap
            from matplotlib import pyplot
        except ImportError:
            _logger.warning(
                "SHAP or matplotlib package is not installed, so model explainability insights "
                "will not be logged."
            )
            return

        if Version(shap.__version__) < Version("0.40"):
            _logger.warning(
                "Shap package version is lower than 0.40, Skip log model explainability."
            )
            return

        is_multinomial_classifier = self.model_type == "classifier" and self.num_classes > 2

        sample_rows = self.evaluator_config.get(
            "explainability_nsamples", _DEFAULT_SAMPLE_ROWS_FOR_SHAP
        )

        truncated_feature_names = [truncate_str_from_middle(f, 20) for f in self.feature_names]
        for i, truncated_name in enumerate(truncated_feature_names):
            if truncated_name != self.feature_names[i]:
                # For duplicated truncated name, attach "(f_{feature_index})" at the end
                truncated_feature_names[i] = f"{truncated_name}(f_{i + 1})"

        truncated_feature_name_map = dict(zip(self.feature_names, truncated_feature_names))

        # For some shap explainer, the plot will use the DataFrame column names instead of
        # using feature_names argument value. So rename the dataframe column names.
        X_df = self.X.copy_to_avoid_mutation().rename(
            columns=truncated_feature_name_map, copy=False
        )

        sampled_X = shap.sample(X_df, sample_rows, random_state=0)

        mode_or_mean_dict = _compute_df_mode_or_mean(X_df)
        sampled_X = sampled_X.fillna(mode_or_mean_dict)

        # shap explainer might call provided `predict_fn` with a `numpy.ndarray` type
        # argument, this might break some model inference, so convert the argument into
        # a pandas dataframe.
        # The `shap_predict_fn` calls model's predict function, we need to restore the input
        # dataframe with original column names, because some model prediction routine uses
        # the column name.

        shap_predict_fn = functools.partial(
            _shap_predict_fn, predict_fn=self.predict_fn, feature_names=self.feature_names
        )

        try:
            if algorithm:
                if algorithm == "kernel":
                    # We need to lazily import shap, so lazily import `_PatchedKernelExplainer`
                    from ._shap_patch import _PatchedKernelExplainer

                    kernel_link = self.evaluator_config.get(
                        "explainability_kernel_link", "identity"
                    )
                    if kernel_link not in ["identity", "logit"]:
                        raise ValueError(
                            "explainability_kernel_link config can only be set to 'identity' or "
                            f"'logit', but got '{kernel_link}'."
                        )
                    background_X = shap.sample(X_df, sample_rows, random_state=3)
                    background_X = background_X.fillna(mode_or_mean_dict)

                    explainer = _PatchedKernelExplainer(
                        shap_predict_fn, background_X, link=kernel_link
                    )
                else:
                    explainer = shap.Explainer(
                        shap_predict_fn,
                        sampled_X,
                        feature_names=truncated_feature_names,
                        algorithm=algorithm,
                    )
            else:
                if (
                    self.raw_model
                    and not is_multinomial_classifier
                    and not isinstance(self.raw_model, sk_Pipeline)
                ):
                    # For mulitnomial classifier, shap.Explainer may choose Tree/Linear explainer
                    # for raw model, this case shap plot doesn't support it well, so exclude the
                    # multinomial_classifier case here.
                    explainer = shap.Explainer(
                        self.raw_model, sampled_X, feature_names=truncated_feature_names
                    )
                else:
                    # fallback to default explainer
                    explainer = shap.Explainer(
                        shap_predict_fn, sampled_X, feature_names=truncated_feature_names
                    )

            _logger.info(f"Shap explainer {explainer.__class__.__name__} is used.")

            if algorithm == "kernel":
                shap_values = shap.Explanation(
                    explainer.shap_values(sampled_X), feature_names=truncated_feature_names
                )
            else:
                shap_values = explainer(sampled_X)
        except Exception as e:
            # Shap evaluation might fail on some edge cases, e.g., unsupported input data values
            # or unsupported model on specific shap explainer. Catch exception to prevent it
            # breaking the whole `evaluate` function.
            _logger.warning(
                f"Shap evaluation failed. Reason: {repr(e)}. "
                "Set logging level to DEBUG to see the full traceback."
            )
            _logger.debug("", exc_info=True)
            return
        try:
            mlflow.shap.log_explainer(explainer, artifact_path=self._gen_log_key("explainer"))
        except Exception as e:
            # TODO: The explainer saver is buggy, if `get_underlying_model_flavor` return "unknown",
            #   then fallback to shap explainer saver, and shap explainer will call `model.save`
            #   for sklearn model, there is no `.save` method, so error will happen.
            _logger.warning(
                f"Logging explainer failed. Reason: {repr(e)}."
                "Set logging level to DEBUG to see the full traceback."
            )
            _logger.debug("", exc_info=True)

        def plot_beeswarm():
            pyplot.subplots_adjust(bottom=0.2, left=0.4)
            shap.plots.beeswarm(shap_values, show=False)

        self._log_image_artifact(
            plot_beeswarm,
            "shap_beeswarm_plot",
        )

        def plot_summary():
            pyplot.subplots_adjust(bottom=0.2, left=0.4)
            shap.summary_plot(shap_values, show=False)

        self._log_image_artifact(
            plot_summary,
            "shap_summary_plot",
        )

        def plot_feature_importance():
            pyplot.subplots_adjust(bottom=0.2, left=0.4)
            shap.plots.bar(shap_values, show=False)

        self._log_image_artifact(
            plot_feature_importance,
            "shap_feature_importance_plot",
        )

    def _evaluate_sklearn_model_score_if_scorable(self):
        if self.model_loader_module == "mlflow.sklearn":
            try:
                score = self.raw_model.score(self.X.copy_to_avoid_mutation(), self.y)
                self.metrics["score"] = score
            except Exception as e:
                _logger.warning(
                    f"Computing sklearn model score failed: {repr(e)}. Set logging level to "
                    "DEBUG to see the full traceback."
                )
                _logger.debug("", exc_info=True)

    def _compute_roc_and_pr_curve(self):
        if self.y_probs is not None:
            self.roc_curve = _gen_classifier_curve(
                is_binomial=True,
                y=self.y,
                y_probs=self.y_prob,
                labels=self.label_list,
                curve_type="roc",
            )

            self.metrics["roc_auc"] = self.roc_curve.auc
            self.pr_curve = _gen_classifier_curve(
                is_binomial=True,
                y=self.y,
                y_probs=self.y_prob,
                labels=self.label_list,
                curve_type="pr",
            )

            self.metrics["precision_recall_auc"] = self.pr_curve.auc

    def _log_multiclass_classifier_artifacts(self):
        per_class_metrics_collection_df = _get_classifier_per_class_metrics_collection_df(
            self.y, self.y_pred, self.label_list
        )

        log_roc_pr_curve = False
        if self.y_probs is not None:
            max_classes_for_multiclass_roc_pr = self.evaluator_config.get(
                "max_classes_for_multiclass_roc_pr", 10
            )
            if self.num_classes <= max_classes_for_multiclass_roc_pr:
                log_roc_pr_curve = True
            else:
                _logger.warning(
                    f"The classifier num_classes > {max_classes_for_multiclass_roc_pr}, skip "
                    f"logging ROC curve and Precision-Recall curve. You can add evaluator config "
                    f"'max_classes_for_multiclass_roc_pr' to increase the threshold."
                )

        if log_roc_pr_curve:
            roc_curve = _gen_classifier_curve(
                is_binomial=False,
                y=self.y,
                y_probs=self.y_probs,
                labels=self.label_list,
                curve_type="roc",
            )

            def plot_roc_curve():
                roc_curve.plot_fn(**roc_curve.plot_fn_args)

            self._log_image_artifact(plot_roc_curve, "roc_curve_plot")
            per_class_metrics_collection_df["roc_auc"] = roc_curve.auc

            pr_curve = _gen_classifier_curve(
                is_binomial=False,
                y=self.y,
                y_probs=self.y_probs,
                labels=self.label_list,
                curve_type="pr",
            )

            def plot_pr_curve():
                pr_curve.plot_fn(**pr_curve.plot_fn_args)

            self._log_image_artifact(plot_pr_curve, "precision_recall_curve_plot")
            per_class_metrics_collection_df["precision_recall_auc"] = pr_curve.auc

        self._log_pandas_df_artifact(per_class_metrics_collection_df, "per_class_metrics")

    def _log_binary_classifier_artifacts(self):
        from mlflow.models.evaluation.lift_curve import plot_lift_curve

        if self.y_probs is not None:

            def plot_roc_curve():
                self.roc_curve.plot_fn(**self.roc_curve.plot_fn_args)

            self._log_image_artifact(plot_roc_curve, "roc_curve_plot")

            def plot_pr_curve():
                self.pr_curve.plot_fn(**self.pr_curve.plot_fn_args)

            self._log_image_artifact(plot_pr_curve, "precision_recall_curve_plot")

            self._log_image_artifact(
                lambda: plot_lift_curve(self.y, self.y_probs),
                "lift_curve_plot",
            )

    def _log_custom_metric_artifact(self, artifact_name, raw_artifact, custom_metric_tuple):
        """
        This function logs and returns a custom metric artifact. Two cases:
            - The provided artifact is a path to a file, the function will make a copy of it with
              a formatted name in a temporary directory and call mlflow.log_artifact.
            - Otherwise: will attempt to save the artifact to an temporary path with an inferred
              type. Then call mlflow.log_artifact.

        :param artifact_name: the name of the artifact
        :param raw_artifact:  the object representing the artifact
        :param custom_metric_tuple: an instance of the _CustomMetric namedtuple
        :return: EvaluationArtifact
        """

        exception_and_warning_header = (
            f"Custom metric function '{custom_metric_tuple.name}' at index "
            f"{custom_metric_tuple.index} in the `custom_metrics` parameter"
        )

        inferred_from_path, inferred_type, inferred_ext = _infer_artifact_type_and_ext(
            artifact_name, raw_artifact, custom_metric_tuple
        )
        artifact_file_name = self._gen_log_key(artifact_name) + inferred_ext
        artifact_file_local_path = self.temp_dir.path(artifact_file_name)

        if pathlib.Path(artifact_file_local_path).exists():
            raise MlflowException(
                f"{exception_and_warning_header} produced an artifact '{artifact_name}' that "
                "cannot be logged because there already exists an artifact with the same name."
            )

        # ParquetEvaluationArtifact isn't explicitly stated here because such artifacts can only
        # be supplied through file. Which is handled by the first if clause. This is because
        # DataFrame objects default to be stored as CsvEvaluationArtifact.
        if inferred_from_path:
            shutil.copyfile(raw_artifact, artifact_file_local_path)
        elif inferred_type is JsonEvaluationArtifact:
            with open(artifact_file_local_path, "w") as f:
                if isinstance(raw_artifact, str):
                    f.write(raw_artifact)
                else:
                    json.dump(raw_artifact, f, cls=NumpyEncoder)
        elif inferred_type is CsvEvaluationArtifact:
            raw_artifact.to_csv(artifact_file_local_path, index=False)
        elif inferred_type is NumpyEvaluationArtifact:
            np.save(artifact_file_local_path, raw_artifact, allow_pickle=False)
        elif inferred_type is ImageEvaluationArtifact:
            raw_artifact.savefig(artifact_file_local_path)
        else:
            # storing as pickle
            try:
                with open(artifact_file_local_path, "wb") as f:
                    pickle.dump(raw_artifact, f)
                _logger.warning(
                    f"{exception_and_warning_header} produced an artifact '{artifact_name}'"
                    f" with type '{type(raw_artifact)}' that is logged as a pickle artifact."
                )
            except pickle.PickleError:
                raise MlflowException(
                    f"{exception_and_warning_header} produced an unsupported artifact "
                    f"'{artifact_name}' with type '{type(raw_artifact)}' that cannot be pickled. "
                    "Supported object types for artifacts are:\n"
                    "- A string uri representing the file path to the artifact. MLflow"
                    "  will infer the type of the artifact based on the file extension.\n"
                    "- A string representation of a JSON object. This will be saved as a "
                    ".json artifact.\n"
                    "- Pandas DataFrame. This will be saved as a .csv artifact."
                    "- Numpy array. This will be saved as a .npy artifact."
                    "- Matplotlib Figure. This will be saved as an .png image artifact."
                    "- Other objects will be attempted to be pickled with default protocol."
                )

        mlflow.log_artifact(artifact_file_local_path)
        artifact = inferred_type(uri=mlflow.get_artifact_uri(artifact_file_name))
        artifact._load(artifact_file_local_path)
        return artifact

    def _evaluate_custom_metrics_and_log_produced_artifacts(self, log_to_mlflow_tracking=True):
        if self.custom_metrics is None:
            return
        builtin_metrics = copy.deepcopy(self.metrics)
        eval_df = pd.DataFrame({"prediction": copy.deepcopy(self.y_pred), "target": self.y})
        for index, custom_metric in enumerate(self.custom_metrics):
            with tempfile.TemporaryDirectory() as artifacts_dir:
                custom_metric_tuple = _CustomMetric(
                    function=custom_metric,
                    index=index,
                    name=getattr(custom_metric, "__name__", repr(custom_metric)),
                    artifacts_dir=artifacts_dir,
                )
                # deepcopying eval_df and builtin_metrics for each custom metric function call,
                # in case the user modifies them inside their function(s).
                metric_results, artifact_results = _evaluate_custom_metric(
                    custom_metric_tuple,
                    eval_df.copy(),
                    copy.deepcopy(builtin_metrics),
                )
                self.metrics.update(metric_results)
                if artifact_results is not None and log_to_mlflow_tracking:
                    for artifact_name, raw_artifact in artifact_results.items():
                        self.artifacts[artifact_name] = self._log_custom_metric_artifact(
                            artifact_name,
                            raw_artifact,
                            custom_metric_tuple,
                        )

    def _log_confusion_matrix(self):
        """
        Helper method for logging confusion matrix
        """
        # normalize the confusion matrix, keep consistent with sklearn autologging.
        confusion_matrix = sk_metrics.confusion_matrix(
            self.y, self.y_pred, labels=self.label_list, normalize="true"
        )

        def plot_confusion_matrix():
            import matplotlib
            import matplotlib.pyplot as plt

            with matplotlib.rc_context(
                {
                    "font.size": min(8, math.ceil(50.0 / self.num_classes)),
                    "axes.labelsize": 8,
                }
            ):
                _, ax = plt.subplots(1, 1, figsize=(6.0, 4.0), dpi=175)
                sk_metrics.ConfusionMatrixDisplay(
                    confusion_matrix=confusion_matrix,
                    display_labels=self.label_list,
                ).plot(cmap="Blues", ax=ax)

        if hasattr(sk_metrics, "ConfusionMatrixDisplay"):
            self._log_image_artifact(
                plot_confusion_matrix,
                "confusion_matrix",
            )
        return

<<<<<<< HEAD
    def _generate_model_predictions(self):
        """
        Helper method for generating model predictions
        """
        if self.model_type == "classifier":
            self.label_list = np.unique(self.y)
            self.num_classes = len(self.label_list)
=======
        metric_prefix = self.evaluator_config.get("metric_prefix")
        if metric_prefix is not None:
            self.metrics = {
                f"{metric_prefix}{metric_key}": metric_value
                for metric_key, metric_value in self.metrics.items()
            }

        return self._log_and_return_evaluation_result()
>>>>>>> 002613de

            self.y_pred = self.predict_fn(self.X.copy_to_avoid_mutation())
            self.is_binomial = self.num_classes <= 2

            if self.is_binomial:
                if list(self.label_list) not in [[0, 1], [-1, 1]]:
                    raise ValueError(
                        "Binary classifier evaluation dataset positive class label must be 1 or"
                        " True, negative class label must be 0 or -1 or False, and dataset"
                        " must contains both positive and negative examples."
                    )
                _logger.info(
                    "The evaluation dataset is inferred as binary dataset, positive label is "
                    f"{self.label_list[1]}, negative label is {self.label_list[0]}."
                )
            else:
                _logger.info(
                    "The evaluation dataset is inferred as multiclass dataset, number of classes "
                    f"is inferred as {self.num_classes}"
                )

            if self.predict_proba_fn is not None:
                self.y_probs = self.predict_proba_fn(self.X.copy_to_avoid_mutation())
                if self.is_binomial:
                    self.y_prob = self.y_probs[:, 1]
                else:
                    self.y_prob = None
            else:
                self.y_probs = None
                self.y_prob = None
        elif self.model_type == "regressor":
            self.y_pred = self.model.predict(self.X.copy_to_avoid_mutation())

    def _compute_builtin_metrics(self):
        """
        Helper method for computing builtin metrics
        """
        self._evaluate_sklearn_model_score_if_scorable()
        if self.model_type == "classifier":
            self.metrics.update(
                _get_classifier_global_metrics(
                    self.is_binomial,
                    self.y,
                    self.y_pred,
                    self.y_probs,
                    self.label_list,
                )
            )
            if self.is_binomial:
                self.metrics.update(_get_classifier_per_class_metrics(self.y, self.y_pred))
                self._compute_roc_and_pr_curve()
        elif self.model_type == "regressor":
            self.metrics.update(_get_regressor_metrics(self.y, self.y_pred))

    def _log_metrics_and_artifacts(self):
        """
        Helper method for generating artifacts, logging metrics and artifacts.
        """
        if self.model_type == "classifier":
            if self.is_binomial:
                self._log_binary_classifier_artifacts()
            else:
                self._log_multiclass_classifier_artifacts()
            self._log_confusion_matrix()
        self._log_metrics()
        self._log_model_explainability()

    def _evaluate(
        self,
        model: "mlflow.pyfunc.PyFuncModel",
        is_baseline_model=False,
        **kwargs,
    ):
        import matplotlib

        with TempDir() as temp_dir, matplotlib.rc_context(_matplotlib_config):
            self.client = MlflowClient()

            self.temp_dir = temp_dir
            self.model = model
            self.is_baseline_model = is_baseline_model

            model_loader_module, raw_model = _extract_raw_model(model)
            predict_fn, predict_proba_fn = _extract_predict_fn(model, raw_model)

            self.model_loader_module = model_loader_module
            self.raw_model = raw_model
            self.predict_fn = predict_fn
            self.predict_proba_fn = predict_proba_fn

            self.metrics = dict()
            self.baseline_metrics = dict()
            self.artifacts = {}

            if self.model_type not in ["classifier", "regressor"]:
                raise MlflowException(
                    message=f"Unsupported model type {self.model_type}",
                    erorr_code=INVALID_PARAMETER_VALUE,
                )
            with mlflow.utils.autologging_utils.disable_autologging():
                self._generate_model_predictions()
                self._compute_builtin_metrics()
                self._evaluate_custom_metrics_and_log_produced_artifacts(
                    log_to_mlflow_tracking=not is_baseline_model
                )
                if not is_baseline_model:
                    self._log_metrics_and_artifacts()
                return EvaluationResult(metrics=self.metrics, artifacts=self.artifacts)

    def evaluate(
        self,
        *,
        model: "mlflow.pyfunc.PyFuncModel",
        model_type,
        dataset,
        run_id,
        evaluator_config,
        custom_metrics=None,
        baseline_model=None,
        **kwargs,
    ):
        self.dataset = dataset
        self.run_id = run_id
        self.model_type = model_type
        self.evaluator_config = evaluator_config
        self.dataset_name = dataset.name
        self.feature_names = dataset.feature_names
        self.custom_metrics = custom_metrics
        self.y = dataset.labels_data

        inferred_model_type = _infer_model_type_by_labels(self.y)

        if inferred_model_type is not None and model_type != inferred_model_type:
            _logger.warning(
                f"According to the evaluation dataset label values, the model type looks like "
                f"{inferred_model_type}, but you specified model type {model_type}. Please "
                f"verify that you set the `model_type` and `dataset` arguments correctly."
            )

        if evaluator_config.get("_disable_candidate_model", False):
            evaluation_result = EvaluationResult(metrics=dict(), artifacts=dict())
        else:
            evaluation_result = self._evaluate(model, is_baseline_model=False)

        if not baseline_model:
            return evaluation_result

        baseline_evaluation_result = self._evaluate(baseline_model, is_baseline_model=True)

        return EvaluationResult(
            metrics=evaluation_result.metrics,
            artifacts=evaluation_result.artifacts,
            baseline_model_metrics=baseline_evaluation_result.metrics,
        )

    @property
    def X(self) -> pd.DataFrame:
        """
        The features (`X`) portion of the dataset, guarded against accidental mutations.
        """
        return DefaultEvaluator._MutationGuardedData(
            pd.DataFrame(self.dataset.features_data, columns=self.dataset.feature_names)
        )

    class _MutationGuardedData:
        """
        Wrapper around a data object that requires explicit API calls to obtain either a copy
        of the data object, or, in cases where the caller can guaranteed that the object will not
        be mutated, the original data object.
        """

        def __init__(self, data):
            """
            :param data: A data object, such as a Pandas DataFrame, numPy array, or list.
            """
            self._data = data

        def copy_to_avoid_mutation(self):
            """
            Obtain a copy of the data. This method should be called every time the data needs
            to be used in a context where it may be subsequently mutated, guarding against
            accidental reuse after mutation.

            :return: A copy of the data object.
            """
            if isinstance(self._data, pd.DataFrame):
                return self._data.copy(deep=True)
            else:
                return copy.deepcopy(self._data)

        def get_original(self):
            """
            Obtain the original data object. This method should only be called if the caller
            can guarantee that it will not mutate the data during subsequent operations.

            :return: The original data object.
            """
            return self._data<|MERGE_RESOLUTION|>--- conflicted
+++ resolved
@@ -916,7 +916,6 @@
             )
         return
 
-<<<<<<< HEAD
     def _generate_model_predictions(self):
         """
         Helper method for generating model predictions
@@ -924,16 +923,6 @@
         if self.model_type == "classifier":
             self.label_list = np.unique(self.y)
             self.num_classes = len(self.label_list)
-=======
-        metric_prefix = self.evaluator_config.get("metric_prefix")
-        if metric_prefix is not None:
-            self.metrics = {
-                f"{metric_prefix}{metric_key}": metric_value
-                for metric_key, metric_value in self.metrics.items()
-            }
-
-        return self._log_and_return_evaluation_result()
->>>>>>> 002613de
 
             self.y_pred = self.predict_fn(self.X.copy_to_avoid_mutation())
             self.is_binomial = self.num_classes <= 2
@@ -1039,6 +1028,12 @@
                 self._evaluate_custom_metrics_and_log_produced_artifacts(
                     log_to_mlflow_tracking=not is_baseline_model
                 )
+                metric_prefix = self.evaluator_config.get("metric_prefix")
+                if metric_prefix is not None:
+                    self.metrics = {
+                        f"{metric_prefix}{metric_key}": metric_value
+                        for metric_key, metric_value in self.metrics.items()
+                    }
                 if not is_baseline_model:
                     self._log_metrics_and_artifacts()
                 return EvaluationResult(metrics=self.metrics, artifacts=self.artifacts)
