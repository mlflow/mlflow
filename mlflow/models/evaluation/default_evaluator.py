import copy
import inspect
import json
import logging
import pathlib
import pickle
import shutil
import tempfile
import traceback
import warnings
from abc import abstractmethod
from typing import Any, Callable, NamedTuple, Optional, Union

import numpy as np
import pandas as pd

import mlflow
from mlflow import MlflowClient, MlflowException
from mlflow.data.evaluation_dataset import EvaluationDataset
from mlflow.entities.metric import Metric
from mlflow.metrics.base import MetricValue
from mlflow.models.evaluation.artifacts import (
    CsvEvaluationArtifact,
    ImageEvaluationArtifact,
    JsonEvaluationArtifact,
    NumpyEvaluationArtifact,
    _infer_artifact_type_and_ext,
)
from mlflow.models.evaluation.base import EvaluationMetric, EvaluationResult, ModelEvaluator
from mlflow.models.evaluation.utils.metric import MetricDefinition
from mlflow.protos.databricks_pb2 import INVALID_PARAMETER_VALUE
from mlflow.pyfunc import _ServedPyFuncModel
from mlflow.utils.file_utils import TempDir
from mlflow.utils.proto_json_utils import NumpyEncoder
from mlflow.utils.time import get_current_time_millis

_logger = logging.getLogger(__name__)

_EVAL_TABLE_FILE_NAME = "eval_results_table.json"
_TOKEN_COUNT_METRIC_NAME = "token_count"
_LATENCY_METRIC_NAME = "latency"


<<<<<<< HEAD
@contextmanager
def _suppress_class_imbalance_errors(exception_type=Exception, log_warning=True):
    """
    Exception handler context manager to suppress Exceptions if the private environment
    variable `_MLFLOW_EVALUATE_SUPPRESS_CLASSIFICATION_ERRORS` is set to `True`.
    The purpose of this handler is to prevent an evaluation call for a binary or multiclass
    classification automl run from aborting due to an extreme minority class imbalance
    encountered during iterative training cycles due to the non deterministic sampling
    behavior of Spark's DataFrame.sample() API.
    The Exceptions caught in the usage of this are broad and are designed purely to not
    interrupt the iterative hyperparameter tuning process. Final evaluations are done
    in a more deterministic (but expensive) fashion.
    """
    try:
        yield
    except exception_type as e:
        if _MLFLOW_EVALUATE_SUPPRESS_CLASSIFICATION_ERRORS.get():
            if log_warning:
                _logger.warning(
                    "Failed to calculate metrics due to class imbalance. "
                    "This is expected when the dataset is imbalanced."
                )
        else:
            raise e


def _is_categorical(values):
    """
    Infer whether input values are categorical on best effort.
    Return True represent they are categorical, return False represent we cannot determine result.
    """
    dtype_name = pd.Series(values).convert_dtypes().dtype.name.lower()
    return dtype_name in ["category", "string", "boolean"]


def _is_continuous(values):
    """
    Infer whether input values is continuous on best effort.
    Return True represent they are continuous, return False represent we cannot determine result.
    """
    dtype_name = pd.Series(values).convert_dtypes().dtype.name.lower()
    return dtype_name.startswith("float")


def _infer_model_type_by_labels(labels):
    """
    Infer model type by target values.
    """
    if _is_categorical(labels):
        return _ModelType.CLASSIFIER
    elif _is_continuous(labels):
        return _ModelType.REGRESSOR
    else:
        return None  # Unknown


=======
>>>>>>> 07f7964a
def _extract_raw_model(model):
    if not getattr(model, "metadata", None):
        return None, None

    model_loader_module = model.metadata.flavors["python_function"]["loader_module"]
    # If we load a model with mlflow.pyfunc.load_model, the model will be wrapped
    # with a pyfunc wrapper. We need to extract the raw model so that shap
    # explainer uses the raw model instead of the wrapper and skips data schema validation.
    if model_loader_module in ["mlflow.sklearn", "mlflow.xgboost"] and not isinstance(
        model, _ServedPyFuncModel
    ):
        if hasattr(model._model_impl, "get_raw_model"):
            return model_loader_module, model._model_impl.get_raw_model()
        return model_loader_module, model._model_impl
    else:
        return model_loader_module, None


def _extract_predict_fn(model: Any) -> Optional[Callable]:
    """
    Extracts the predict function from the given model or raw_model.

    Precedence order:
    1. If raw_model is specified, its predict function is used.
    2. If model is specified, its predict function is used.
    3. If none of the above, predict function is None.

    Args:
        model: A model object that has a predict method.
        raw_model: A raw model object that has a predict method.

    Returns: The predict function.
    """
    _, raw_model = _extract_raw_model(model)
    predict_fn = None

    if raw_model is not None:
        predict_fn = raw_model.predict
        try:
            from mlflow.xgboost import _wrapped_xgboost_model_predict_fn

            # Because shap evaluation will pass evaluation data in ndarray format
            # (without feature names), if set validate_features=True it will raise error.
            predict_fn = _wrapped_xgboost_model_predict_fn(raw_model, validate_features=False)
        except ImportError:
            pass

    elif model is not None:
        predict_fn = model.predict

    return predict_fn


def _get_dataframe_with_renamed_columns(x, new_column_names):
    """
    Downstream inference functions may expect a pd.DataFrame to be created from x. However,
    if x is already a pd.DataFrame, and new_column_names != x.columns, we cannot simply call
    pd.DataFrame(x, columns=new_column_names) because the resulting pd.DataFrame will contain
    NaNs for every column in new_column_names that does not exist in x.columns. This function
    instead creates a new pd.DataFrame object from x, and then explicitly renames the columns
    to avoid NaNs.

    Args:
        x: A data object, such as a Pandas DataFrame, numPy array, or list
        new_column_names: Column names for the output Pandas DataFrame

    Returns:
        A pd.DataFrame with x as data, with columns new_column_names
    """
    df = pd.DataFrame(x)
    return df.rename(columns=dict(zip(df.columns, new_column_names)))


def _get_aggregate_metrics_values(metrics):
    return {name: MetricValue(aggregate_results={name: value}) for name, value in metrics.items()}


_matplotlib_config = {
    "figure.dpi": 175,
    "figure.figsize": [6.0, 4.0],
    "figure.autolayout": True,
    "font.size": 8,
}


class _CustomArtifact(NamedTuple):
    """
    A namedtuple representing a custom artifact function and its properties.

    function : the custom artifact function
    name : the name of the custom artifact function
    index : the index of the function in the ``custom_artifacts`` argument of mlflow.evaluate
    artifacts_dir : the path to a temporary directory to store produced artifacts of the function
    """

    function: Callable
    name: str
    index: int
    artifacts_dir: str


def _is_valid_artifacts(artifacts):
    return isinstance(artifacts, dict) and all(isinstance(k, str) for k in artifacts.keys())


def _evaluate_custom_artifacts(custom_artifact_tuple, eval_df, builtin_metrics):
    """
    This function calls the `custom_artifact` function and performs validations on the returned
    result to ensure that they are in the expected format. It will raise a MlflowException if
    the result is not in the expected format.

    Args:
        custom_artifact_tuple: Containing a user provided function and its index in the
            ``custom_artifacts`` parameter of ``mlflow.evaluate``
        eval_df: A Pandas dataframe object containing a prediction and a target column.
        builtin_metrics: A dictionary of metrics produced by the default evaluator.

    Returns:
        A dictionary of artifacts.
    """
    exception_header = (
        f"Custom artifact function '{custom_artifact_tuple.name}' "
        " at index {custom_artifact_tuple.index}"
        " in the `custom_artifacts` parameter"
    )
    artifacts = custom_artifact_tuple.function(
        eval_df, builtin_metrics, custom_artifact_tuple.artifacts_dir
    )

    if artifacts is None:
        _logger.warning(f"{exception_header} returned None.")
        return

    if not _is_valid_artifacts(artifacts):
        _logger.warning(
            f"{exception_header} did not return artifacts as a dictionary of string artifact "
            "names with their corresponding objects."
        )
        return

    return artifacts


# TODO: Move this to the /evaluators directory
class BuiltInEvaluator(ModelEvaluator):
    """
    The base class for all evaluators that are built-in to MLflow.

    Each evaluator is responsible for implementing the `_evaluate()` method, which is called by
    the `evaluate()` method of this base class. This class contains many helper methods used
    across built-in evaluators, such as logging metrics, artifacts, and ordering metrics.
    """

    def __init__(self):
        self.client = MlflowClient()

    @abstractmethod
    def _evaluate(
        self,
        model: Optional["mlflow.pyfunc.PyFuncModel"],
        extra_metrics: list[EvaluationMetric],
        custom_artifacts=None,
        **kwargs,
    ) -> Optional[EvaluationResult]:
        """Implement the evaluation logic for each evaluator."""

    def log_metrics(self):
        """
        Helper method to log metrics into specified run.
        """
        self._add_prefix_to_metrics()

        timestamp = get_current_time_millis()
        self.client.log_batch(
            self.run_id,
            metrics=[
                Metric(
                    key=key,
                    value=value,
                    timestamp=timestamp,
                    step=0,
                )
                for key, value in self.aggregate_metrics.items()
            ],
        )

    def _log_image_artifact(
        self,
        do_plot,
        artifact_name,
    ):
        from matplotlib import pyplot

        prefix = self.evaluator_config.get("metric_prefix", "")
        artifact_file_name = f"{prefix}{artifact_name}.png"
        artifact_file_local_path = self.temp_dir.path(artifact_file_name)

        try:
            pyplot.clf()
            do_plot()
            pyplot.savefig(artifact_file_local_path, bbox_inches="tight")
        except Exception as e:
            _logger.warning(f"Failed to log image artifact {artifact_name!r}: {e!r}")
        else:
            mlflow.log_artifact(artifact_file_local_path)
            artifact = ImageEvaluationArtifact(uri=mlflow.get_artifact_uri(artifact_file_name))
            artifact._load(artifact_file_local_path)
            self.artifacts[artifact_name] = artifact
        finally:
            pyplot.close(pyplot.gcf())

    def _evaluate_sklearn_model_score_if_scorable(self, model, y_true, sample_weights):
        model_loader_module, raw_model = _extract_raw_model(model)
        if model_loader_module == "mlflow.sklearn" and raw_model is not None:
            try:
                score = raw_model.score(
                    self.X.copy_to_avoid_mutation(), y_true, sample_weight=sample_weights
                )
                self.metrics_values.update(_get_aggregate_metrics_values({"score": score}))
            except Exception as e:
                _logger.warning(
                    f"Computing sklearn model score failed: {e!r}. Set logging level to "
                    "DEBUG to see the full traceback."
                )
                _logger.debug("", exc_info=True)

    def _log_custom_metric_artifact(self, artifact_name, raw_artifact, custom_metric_tuple):
        """
        This function logs and returns a custom metric artifact. Two cases:
            - The provided artifact is a path to a file, the function will make a copy of it with
              a formatted name in a temporary directory and call mlflow.log_artifact.
            - Otherwise: will attempt to save the artifact to an temporary path with an inferred
              type. Then call mlflow.log_artifact.

        Args:
            artifact_name: the name of the artifact
            raw_artifact: the object representing the artifact
            custom_metric_tuple: an instance of the _CustomMetric namedtuple

        Returns:
            EvaluationArtifact
        """

        exception_and_warning_header = (
            f"Custom artifact function '{custom_metric_tuple.name}' at index "
            f"{custom_metric_tuple.index} in the `custom_artifacts` parameter"
        )

        inferred_from_path, inferred_type, inferred_ext = _infer_artifact_type_and_ext(
            artifact_name, raw_artifact, custom_metric_tuple
        )
        artifact_file_local_path = self.temp_dir.path(artifact_name + inferred_ext)

        if pathlib.Path(artifact_file_local_path).exists():
            raise MlflowException(
                f"{exception_and_warning_header} produced an artifact '{artifact_name}' that "
                "cannot be logged because there already exists an artifact with the same name."
            )

        # ParquetEvaluationArtifact isn't explicitly stated here because such artifacts can only
        # be supplied through file. Which is handled by the first if clause. This is because
        # DataFrame objects default to be stored as CsvEvaluationArtifact.
        if inferred_from_path:
            shutil.copy2(raw_artifact, artifact_file_local_path)
        elif inferred_type is JsonEvaluationArtifact:
            with open(artifact_file_local_path, "w") as f:
                if isinstance(raw_artifact, str):
                    f.write(raw_artifact)
                else:
                    json.dump(raw_artifact, f, cls=NumpyEncoder)
        elif inferred_type is CsvEvaluationArtifact:
            raw_artifact.to_csv(artifact_file_local_path, index=False)
        elif inferred_type is NumpyEvaluationArtifact:
            np.save(artifact_file_local_path, raw_artifact, allow_pickle=False)
        elif inferred_type is ImageEvaluationArtifact:
            raw_artifact.savefig(artifact_file_local_path)
        else:
            # storing as pickle
            try:
                with open(artifact_file_local_path, "wb") as f:
                    pickle.dump(raw_artifact, f)
                _logger.warning(
                    f"{exception_and_warning_header} produced an artifact '{artifact_name}'"
                    f" with type '{type(raw_artifact)}' that is logged as a pickle artifact."
                )
            except pickle.PickleError:
                raise MlflowException(
                    f"{exception_and_warning_header} produced an unsupported artifact "
                    f"'{artifact_name}' with type '{type(raw_artifact)}' that cannot be pickled. "
                    "Supported object types for artifacts are:\n"
                    "- A string uri representing the file path to the artifact. MLflow"
                    "  will infer the type of the artifact based on the file extension.\n"
                    "- A string representation of a JSON object. This will be saved as a "
                    ".json artifact.\n"
                    "- Pandas DataFrame. This will be saved as a .csv artifact."
                    "- Numpy array. This will be saved as a .npy artifact."
                    "- Matplotlib Figure. This will be saved as an .png image artifact."
                    "- Other objects will be attempted to be pickled with default protocol."
                )

        mlflow.log_artifact(artifact_file_local_path)
        artifact = inferred_type(uri=mlflow.get_artifact_uri(artifact_name + inferred_ext))
        artifact._load(artifact_file_local_path)
        return artifact

    def _get_column_in_metrics_values(self, column):
        for metric_name, metric_value in self.metrics_values.items():
            if metric_name.split("/")[0] == column:
                return metric_value

    def _get_args_for_metrics(
        self,
        metric: MetricDefinition,
        eval_df: pd.DataFrame,
        input_df: pd.DataFrame,
        other_output_df: Optional[pd.DataFrame],
    ) -> tuple[bool, list[Union[str, pd.DataFrame]]]:
        """
        Given a metric_tuple, read the signature of the metric function and get the appropriate
        arguments from the input/output columns, other calculated metrics, and evaluator_config.

        Args:
            metric: The metric definition containing a user provided function and its index
                in the ``extra_metrics`` parameter of ``mlflow.evaluate``.
            eval_df: The evaluation dataframe containing the prediction and target columns.
            input_df: The input dataframe containing the features used to make predictions.
            other_output_df: A dataframe containing all model output columns but the predictions.

        Returns:
            tuple: A tuple of (bool, list) where the bool indicates if the given metric can
            be calculated with the given eval_df, metrics, and input_df.
                - If the user is missing "targets" or "predictions" parameters when needed, or we
                cannot find a column or metric for a parameter to the metric, return
                    (False, list of missing parameters)
                - If all arguments to the metric function were found, return
                    (True, list of arguments).
        """
        # deepcopying eval_df and builtin_metrics for each custom metric function call,
        # in case the user modifies them inside their function(s).
        eval_df_copy = eval_df.copy()
        parameters = inspect.signature(metric.function).parameters
        eval_fn_args = []
        params_not_found = []
        if len(parameters) == 2:
            param_0_name, param_1_name = parameters.keys()

        # eval_fn has parameters (eval_df, builtin_metrics) for backwards compatibility
        if len(parameters) == 2 and param_0_name != "predictions" and param_1_name != "targets":
            eval_fn_args.append(eval_df_copy)
            self._update_aggregate_metrics()
            eval_fn_args.append(copy.deepcopy(self.aggregate_metrics))
        # eval_fn can have parameters like (predictions, targets, metrics, random_col)
        else:
            for param_name, param in parameters.items():
                column = self.col_mapping.get(param_name, param_name)

                if (
                    column == "predictions"
                    or column == self.predictions
                    or column == self.dataset.predictions_name
                ):
                    eval_fn_args.append(eval_df_copy["prediction"])
                elif column == "targets" or column == self.dataset.targets_name:
                    if "target" in eval_df_copy:
                        eval_fn_args.append(eval_df_copy["target"])
                    else:
                        if param.default == inspect.Parameter.empty:
                            params_not_found.append(param_name)
                        else:
                            eval_fn_args.append(param.default)
                elif column == "metrics":
                    eval_fn_args.append(copy.deepcopy(self.metrics_values))
                else:
                    # case when column passed in col_mapping contains the entire column
                    if not isinstance(column, str):
                        eval_fn_args.append(column)

                    # case column in col_mapping is string and the column value
                    # is part of the input_df
                    elif column in input_df.columns:
                        eval_fn_args.append(input_df[column])

                    # case column in col_mapping is string and the column value
                    # is part of the output_df(other than predictions)
                    elif other_output_df is not None and column in other_output_df.columns:
                        self.other_output_columns_for_eval.add(column)
                        eval_fn_args.append(other_output_df[column])

                    # case where the param is defined as part of the evaluator_config
                    elif column in self.evaluator_config:
                        eval_fn_args.append(self.evaluator_config.get(column))

                    # case where this is the name of another metric
                    elif metric_value := self._get_column_in_metrics_values(column):
                        eval_fn_args.append(metric_value)

                    # in the case that:
                    # the metric has not been calculated yet, but is scheduled to be calculated
                    # "before" this metric in self.ordered_metrics, we append None to indicate
                    # that there is not an error in the dependencies
                    elif column in [metric_tuple.name for metric_tuple in self.ordered_metrics]:
                        eval_fn_args.append(None)

                    elif param.default == inspect.Parameter.empty:
                        params_not_found.append(param_name)
                    else:
                        eval_fn_args.append(param.default)

        if len(params_not_found) > 0:
            return False, params_not_found
        return True, eval_fn_args

    def evaluate_and_log_custom_artifacts(
        self,
        custom_artifacts: list[_CustomArtifact],
        prediction: pd.Series,
        target: Optional[np.array] = None,
    ):
        """Evaluate custom artifacts provided by users."""
        if not custom_artifacts:
            return

        eval_df = self._get_eval_df(prediction, target)
        for index, custom_artifact in enumerate(custom_artifacts):
            with tempfile.TemporaryDirectory() as artifacts_dir:
                # deepcopying eval_df and builtin_metrics for each custom artifact function call,
                # in case the user modifies them inside their function(s).
                custom_artifact_tuple = _CustomArtifact(
                    function=custom_artifact,
                    index=index,
                    name=getattr(custom_artifact, "__name__", repr(custom_artifact)),
                    artifacts_dir=artifacts_dir,
                )
                artifact_results = _evaluate_custom_artifacts(
                    custom_artifact_tuple,
                    eval_df.copy(),
                    copy.deepcopy(self.metrics_values),
                )
                if artifact_results:
                    for artifact_name, raw_artifact in artifact_results.items():
                        self.artifacts[artifact_name] = self._log_custom_metric_artifact(
                            artifact_name,
                            raw_artifact,
                            custom_artifact_tuple,
                        )

    def _get_error_message_missing_columns(self, metric_name, param_names):
        error_message_parts = [f"Metric '{metric_name}' requires the following:"]

        special_params = ["targets", "predictions"]
        for param in special_params:
            if param in param_names:
                error_message_parts.append(f"  - the '{param}' parameter needs to be specified")

        remaining_params = [param for param in param_names if param not in special_params]

        if remaining_params:
            error_message_parts.append(
                f"  - missing columns {remaining_params} need to be defined or mapped"
            )

        return "\n".join(error_message_parts)

    def _construct_error_message_for_malformed_metrics(
        self, malformed_results, input_columns, output_columns
    ):
        error_messages = [
            self._get_error_message_missing_columns(metric_name, param_names)
            for metric_name, param_names in malformed_results
        ]
        joined_error_message = "\n".join(error_messages)

        full_message = f"""Error: Metric calculation failed for the following metrics:
        {joined_error_message}

        Below are the existing column names for the input/output data:
        Input Columns: {input_columns}
        Output Columns: {output_columns}

        To resolve this issue, you may need to:
         - specify any required parameters
         - if you are missing columns, check that there are no circular dependencies among your
         metrics, and you may want to map them to an existing column using the following
         configuration:
        evaluator_config={{'col_mapping': {{<missing column name>: <existing column name>}}}}"""

        return "\n".join(l.lstrip() for l in full_message.splitlines())

    def _raise_exception_for_malformed_metrics(self, malformed_results, eval_df, other_output_df):
        output_columns = [] if other_output_df is None else list(other_output_df.columns)
        if self.predictions:
            output_columns.append(self.predictions)
        elif self.dataset.predictions_name:
            output_columns.append(self.dataset.predictions_name)
        else:
            output_columns.append("predictions")

        input_columns = list(self.X.copy_to_avoid_mutation().columns)
        if "target" in eval_df:
            if self.dataset.targets_name:
                input_columns.append(self.dataset.targets_name)
            else:
                input_columns.append("targets")

        error_message = self._construct_error_message_for_malformed_metrics(
            malformed_results, input_columns, output_columns
        )

        raise MlflowException(error_message, error_code=INVALID_PARAMETER_VALUE)

    def _get_eval_df(self, prediction: pd.Series, target: Optional[np.array] = None):
        """
        Create a DataFrame with "prediction" and "target" columns.

        This is a standard format that can be passed to the metric functions.
        """
        eval_df = pd.DataFrame({"prediction": copy.deepcopy(prediction)})
        if target is not None:
            eval_df["target"] = target
        return eval_df

    def _order_metrics(
        self,
        metrics: list[EvaluationMetric],
        eval_df: pd.DataFrame,
        other_output_df: Optional[pd.DataFrame],
    ):
        """
        Order the list metrics so they can be computed in sequence.

        Some metrics might use the results of other metrics to compute their own results. This
        function iteratively resolve this dependency, by checking if each metric can be computed
        with the current available columns and metrics values.
        """
        remaining_metrics = metrics
        input_df = self.X.copy_to_avoid_mutation()

        while len(remaining_metrics) > 0:
            pending_metrics = []
            failed_results = []
            did_append_metric = False
            for metric_tuple in remaining_metrics:
                can_calculate, eval_fn_args = self._get_args_for_metrics(
                    metric_tuple, eval_df, input_df, other_output_df
                )
                if can_calculate:
                    self.ordered_metrics.append(metric_tuple)
                    did_append_metric = True
                else:  # cannot calculate the metric yet
                    pending_metrics.append(metric_tuple)
                    failed_results.append((metric_tuple.name, eval_fn_args))

            # cant calculate any more metrics
            if not did_append_metric:
                self._raise_exception_for_malformed_metrics(
                    failed_results, eval_df, other_output_df
                )

            remaining_metrics = pending_metrics

        return self.ordered_metrics

    def _test_first_row(
        self,
        metrics: list[MetricDefinition],
        eval_df: pd.DataFrame,
        other_output_df: Optional[pd.DataFrame],
    ):
        # test calculations on first row of eval_df
        _logger.info("Testing metrics on first row...")
        exceptions = []
        first_row_df = eval_df.iloc[[0]]
        first_row_input_df = self.X.copy_to_avoid_mutation().iloc[[0]]
        for metric in metrics:
            try:
                _, eval_fn_args = self._get_args_for_metrics(
                    metric, first_row_df, first_row_input_df, other_output_df
                )
                metric_value = metric.evaluate(eval_fn_args)
                if metric_value:
                    name = f"{metric.name}/{metric.version}" if metric.version else metric.name
                    self.metrics_values.update({name: metric_value})
            except Exception as e:
                stacktrace_str = traceback.format_exc()
                if isinstance(e, MlflowException):
                    exceptions.append(
                        f"Metric '{metric.name}': Error:\n{e.message}\n{stacktrace_str}"
                    )
                else:
                    exceptions.append(f"Metric '{metric.name}': Error:\n{e!r}\n{stacktrace_str}")

        if len(exceptions) > 0:
            raise MlflowException("\n".join(exceptions))

    def evaluate_metrics(
        self,
        metrics: list[EvaluationMetric],
        prediction: pd.Series,
        target: Optional[np.array] = None,
        other_output_df: Optional[pd.DataFrame] = None,
    ):
        """
        Evaluate the metrics on the given prediction and target data.

        Args:
            metrics: A list of metrics to evaluate.
            prediction: A Pandas Series containing the predictions.
            target: A numpy array containing the target values.
            other_output_df: A Pandas DataFrame containing other output columns from the model.

        Returns:
            None, the metrics values are recorded in the self.metrics_values dictionary.
        """

        eval_df = self._get_eval_df(prediction, target)
        metrics = [
            MetricDefinition.from_index_and_metric(i, metric) for i, metric in enumerate(metrics)
        ]
        metrics = self._order_metrics(metrics, eval_df, other_output_df)

        self._test_first_row(metrics, eval_df, other_output_df)

        # calculate metrics for the full eval_df
        input_df = self.X.copy_to_avoid_mutation()
        for metric in metrics:
            _, eval_fn_args = self._get_args_for_metrics(metric, eval_df, input_df, other_output_df)
            metric_value = metric.evaluate(eval_fn_args)

            if metric_value:
                name = f"{metric.name}/{metric.version}" if metric.version else metric.name
                self.metrics_values.update({name: metric_value})

    def log_eval_table(self, y_pred, other_output_columns=None):
        # only log eval table if there are per row metrics recorded
        if not any(
            metric_value.scores is not None or metric_value.justifications is not None
            for _, metric_value in self.metrics_values.items()
        ):
            return

        metric_prefix = self.evaluator_config.get("metric_prefix", "")
        if not isinstance(metric_prefix, str):
            metric_prefix = ""
        if isinstance(self.dataset.features_data, pd.DataFrame):
            # Handle DataFrame case
            if self.dataset.has_targets:
                data = self.dataset.features_data.assign(
                    **{
                        self.dataset.targets_name or "target": self.dataset.labels_data,
                        self.dataset.predictions_name or self.predictions or "outputs": y_pred,
                    }
                )
            else:
                data = self.dataset.features_data.assign(outputs=y_pred)
        else:
            # Handle NumPy array case, converting it to a DataFrame
            data = pd.DataFrame(self.dataset.features_data, columns=self.dataset.feature_names)
            if self.dataset.has_targets:
                data = data.assign(
                    **{
                        self.dataset.targets_name or "target": self.dataset.labels_data,
                        self.dataset.predictions_name or self.predictions or "outputs": y_pred,
                    }
                )
            else:
                data = data.assign(outputs=y_pred)

        # Include other_output_columns used in evaluation to the eval table
        if other_output_columns is not None and len(self.other_output_columns_for_eval) > 0:
            for column in self.other_output_columns_for_eval:
                data[column] = other_output_columns[column]

        columns = {}
        for metric_name, metric_value in self.metrics_values.items():
            scores = metric_value.scores
            justifications = metric_value.justifications

            if scores:
                if metric_name.startswith(metric_prefix) and metric_name[len(metric_prefix) :] in [
                    _TOKEN_COUNT_METRIC_NAME,
                    _LATENCY_METRIC_NAME,
                ]:
                    columns[metric_name] = scores
                else:
                    columns[f"{metric_name}/score"] = scores
            if justifications:
                columns[f"{metric_name}/justification"] = justifications
        data = data.assign(**columns)
        artifact_file_name = f"{metric_prefix}{_EVAL_TABLE_FILE_NAME}"
        mlflow.log_table(data, artifact_file=artifact_file_name)
        if self.eval_results_path:
            eval_table_spark = self.spark_session.createDataFrame(data)
            try:
                eval_table_spark.write.mode(self.eval_results_mode).option(
                    "mergeSchema", "true"
                ).format("delta").saveAsTable(self.eval_results_path)
            except Exception as e:
                _logger.info(f"Saving eval table to delta table failed. Reason: {e}")

        name = _EVAL_TABLE_FILE_NAME.split(".", 1)[0]
        self.artifacts[name] = JsonEvaluationArtifact(
            uri=mlflow.get_artifact_uri(artifact_file_name)
        )

    def _update_aggregate_metrics(self):
        self.aggregate_metrics = {}
        for metric_name, metric_value in self.metrics_values.items():
            if metric_value.aggregate_results:
                for agg_name, agg_value in metric_value.aggregate_results.items():
                    if agg_value is not None:
                        if agg_name == metric_name.split("/")[0]:
                            self.aggregate_metrics[metric_name] = agg_value
                        else:
                            self.aggregate_metrics[f"{metric_name}/{agg_name}"] = agg_value

    def _add_prefix_to_metrics(self):
        def _prefix_value(value):
            aggregate = (
                {f"{prefix}{k}": v for k, v in value.aggregate_results.items()}
                if value.aggregate_results
                else None
            )
            return MetricValue(value.scores, value.justifications, aggregate)

        if prefix := self.evaluator_config.get("metric_prefix"):
            self.metrics_values = {
                f"{prefix}{k}": _prefix_value(v) for k, v in self.metrics_values.items()
            }

        self._update_aggregate_metrics()

    def evaluate(
        self,
        *,
        model_type,
        dataset,
        run_id,
        evaluator_config,
        model: "mlflow.pyfunc.PyFuncModel" = None,
        custom_metrics=None,
        extra_metrics=None,
        custom_artifacts=None,
        predictions=None,
        **kwargs,
    ) -> EvaluationResult:
        if model is None and predictions is None and dataset.predictions_data is None:
            raise MlflowException(
                message=(
                    "Either a model or set of predictions must be specified in order to use the"
                    " default evaluator. Either specify the `model` parameter, the `predictions`"
                    " parameter, an MLflow dataset containing the `predictions` column name"
                    " (via the `data` parameter), or a different evaluator (via the `evaluators`"
                    " parameter)."
                ),
                error_code=INVALID_PARAMETER_VALUE,
            )

        self.artifacts = {}
        self.aggregate_metrics = {}
        self.metrics_values = {}
        self.ordered_metrics = []
        self.other_output_columns_for_eval = set()

        self.dataset: EvaluationDataset = dataset
        self.run_id = run_id
        self.model_type = model_type
        self.evaluator_config = evaluator_config

        self.predictions = predictions
        self.col_mapping = self.evaluator_config.get("col_mapping", {})
        self.eval_results_path = self.evaluator_config.get("eval_results_path")
        self.eval_results_mode = self.evaluator_config.get("eval_results_mode", "overwrite")

        if self.eval_results_path:
            from mlflow.utils._spark_utils import _get_active_spark_session

            self.spark_session = _get_active_spark_session()
            if not self.spark_session:
                raise MlflowException(
                    message="eval_results_path is only supported in Spark environment. ",
                    error_code=INVALID_PARAMETER_VALUE,
                )

            if self.eval_results_mode not in ["overwrite", "append"]:
                raise MlflowException(
                    message="eval_results_mode can only be 'overwrite' or 'append'. ",
                    error_code=INVALID_PARAMETER_VALUE,
                )

        if extra_metrics and custom_metrics:
            raise MlflowException(
                "The 'custom_metrics' parameter in mlflow.evaluate is deprecated. Please update "
                "your code to only use the 'extra_metrics' parameter instead."
            )
        if custom_metrics:
            warnings.warn(
                "The 'custom_metrics' parameter in mlflow.evaluate is deprecated. "
                "Please update your code to use the 'extra_metrics' parameter instead.",
                FutureWarning,
                stacklevel=2,
            )
            extra_metrics = custom_metrics

        if extra_metrics is None:
            extra_metrics = []

        bad_metrics = []
        for metric in extra_metrics:
            if not isinstance(metric, EvaluationMetric):
                bad_metrics.append(metric)
        if len(bad_metrics) > 0:
            message = "\n".join(
                [f"- Metric '{m}' has type '{type(m).__name__}'" for m in bad_metrics]
            )
            raise MlflowException(
                f"In the 'extra_metrics' parameter, the following metrics have the wrong type:\n"
                f"{message}\n"
                f"Please ensure that all extra metrics are instances of "
                f"mlflow.metrics.EvaluationMetric."
            )

        import matplotlib

        with (
            TempDir() as temp_dir,
            matplotlib.rc_context(_matplotlib_config),
            mlflow.utils.autologging_utils.disable_autologging(
                exemptions=[mlflow.langchain.FLAVOR_NAME]
            ),
        ):
            self.temp_dir = temp_dir
            return self._evaluate(model, extra_metrics, custom_artifacts)

    @property
    def X(self) -> pd.DataFrame:
        """
        The features (`X`) portion of the dataset, guarded against accidental mutations.
        """
        return BuiltInEvaluator._MutationGuardedData(
            _get_dataframe_with_renamed_columns(
                self.dataset.features_data, self.dataset.feature_names
            )
        )

    class _MutationGuardedData:
        """
        Wrapper around a data object that requires explicit API calls to obtain either a copy
        of the data object, or, in cases where the caller can guaranteed that the object will not
        be mutated, the original data object.
        """

        def __init__(self, data):
            """
            Args:
                data: A data object, such as a Pandas DataFrame, numPy array, or list.
            """
            self._data = data

        def copy_to_avoid_mutation(self):
            """
            Obtain a copy of the data. This method should be called every time the data needs
            to be used in a context where it may be subsequently mutated, guarding against
            accidental reuse after mutation.

            Returns:
                A copy of the data object.
            """
            if isinstance(self._data, pd.DataFrame):
                return self._data.copy(deep=True)
            else:
                return copy.deepcopy(self._data)

        def get_original(self):
            """
            Obtain the original data object. This method should only be called if the caller
            can guarantee that it will not mutate the data during subsequent operations.

            Returns:
                The original data object.
            """
            return self._data<|MERGE_RESOLUTION|>--- conflicted
+++ resolved
@@ -41,65 +41,6 @@
 _LATENCY_METRIC_NAME = "latency"
 
 
-<<<<<<< HEAD
-@contextmanager
-def _suppress_class_imbalance_errors(exception_type=Exception, log_warning=True):
-    """
-    Exception handler context manager to suppress Exceptions if the private environment
-    variable `_MLFLOW_EVALUATE_SUPPRESS_CLASSIFICATION_ERRORS` is set to `True`.
-    The purpose of this handler is to prevent an evaluation call for a binary or multiclass
-    classification automl run from aborting due to an extreme minority class imbalance
-    encountered during iterative training cycles due to the non deterministic sampling
-    behavior of Spark's DataFrame.sample() API.
-    The Exceptions caught in the usage of this are broad and are designed purely to not
-    interrupt the iterative hyperparameter tuning process. Final evaluations are done
-    in a more deterministic (but expensive) fashion.
-    """
-    try:
-        yield
-    except exception_type as e:
-        if _MLFLOW_EVALUATE_SUPPRESS_CLASSIFICATION_ERRORS.get():
-            if log_warning:
-                _logger.warning(
-                    "Failed to calculate metrics due to class imbalance. "
-                    "This is expected when the dataset is imbalanced."
-                )
-        else:
-            raise e
-
-
-def _is_categorical(values):
-    """
-    Infer whether input values are categorical on best effort.
-    Return True represent they are categorical, return False represent we cannot determine result.
-    """
-    dtype_name = pd.Series(values).convert_dtypes().dtype.name.lower()
-    return dtype_name in ["category", "string", "boolean"]
-
-
-def _is_continuous(values):
-    """
-    Infer whether input values is continuous on best effort.
-    Return True represent they are continuous, return False represent we cannot determine result.
-    """
-    dtype_name = pd.Series(values).convert_dtypes().dtype.name.lower()
-    return dtype_name.startswith("float")
-
-
-def _infer_model_type_by_labels(labels):
-    """
-    Infer model type by target values.
-    """
-    if _is_categorical(labels):
-        return _ModelType.CLASSIFIER
-    elif _is_continuous(labels):
-        return _ModelType.REGRESSOR
-    else:
-        return None  # Unknown
-
-
-=======
->>>>>>> 07f7964a
 def _extract_raw_model(model):
     if not getattr(model, "metadata", None):
         return None, None
