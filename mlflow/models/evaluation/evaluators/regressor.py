from typing import Optional

import numpy as np
from sklearn import metrics as sk_metrics

import mlflow
from mlflow.models.evaluation.base import EvaluationMetric, EvaluationResult, _ModelType
from mlflow.models.evaluation.default_evaluator import (
    BuiltInEvaluator,
    _extract_predict_fn,
    _get_aggregate_metrics_values,
)


class RegressorEvaluator(BuiltInEvaluator):
    """
    A built-in evaluator for regressor models.
    """

    name = "regressor"

    @classmethod
    def can_evaluate(cls, *, model_type, evaluator_config, **kwargs):
        return model_type == _ModelType.REGRESSOR

    def _evaluate(
        self,
        model: Optional["mlflow.pyfunc.PyFuncModel"],
        extra_metrics: list[EvaluationMetric],
        custom_artifacts=None,
        **kwargs,
    ) -> Optional[EvaluationResult]:
        self.y_true = self.dataset.labels_data
        self.sample_weights = self.evaluator_config.get("sample_weights", None)

        input_df = self.X.copy_to_avoid_mutation()
        self.y_pred = self._generate_model_predictions(model, input_df)
        self._compute_buildin_metrics(model)

        self.evaluate_metrics(extra_metrics, prediction=self.y_pred, target=self.y_true)
        self.evaluate_and_log_custom_artifacts(
            custom_artifacts, prediction=self.y_pred, target=self.y_true
        )

        self.log_metrics()
        self.log_eval_table(self.y_pred)

        return EvaluationResult(
            metrics=self.aggregate_metrics, artifacts=self.artifacts, run_id=self.run_id
        )

    def _generate_model_predictions(self, model, input_df):
        if predict_fn := _extract_predict_fn(model):
            return predict_fn(input_df)
        else:
            return self.dataset.predictions_data

    def _compute_buildin_metrics(self, model):
        self._evaluate_sklearn_model_score_if_scorable(model, self.y_true, self.sample_weights)
        self.metrics_values.update(
            _get_aggregate_metrics_values(
                _get_regressor_metrics(self.y_true, self.y_pred, self.sample_weights)
            )
        )


def _get_regressor_metrics(y, y_pred, sample_weights):
    from mlflow.metrics.metric_definitions import _root_mean_squared_error

    sum_on_target = (
        (np.array(y) * np.array(sample_weights)).sum() if sample_weights is not None else sum(y)
    )
    return {
        "example_count": len(y),
        "mean_absolute_error": sk_metrics.mean_absolute_error(
            y, y_pred, sample_weight=sample_weights
        ),
        "mean_squared_error": sk_metrics.mean_squared_error(
            y, y_pred, sample_weight=sample_weights
        ),
<<<<<<< HEAD
        "root_mean_squared_error": sk_metrics.root_mean_squared_error(
            y,
            y_pred,
=======
        "root_mean_squared_error": _root_mean_squared_error(
            y_true=y,
            y_pred=y_pred,
>>>>>>> d638d82d
            sample_weight=sample_weights,
        ),
        "sum_on_target": sum_on_target,
        "mean_on_target": sum_on_target / len(y),
        "r2_score": sk_metrics.r2_score(y, y_pred, sample_weight=sample_weights),
        "max_error": sk_metrics.max_error(y, y_pred),
        "mean_absolute_percentage_error": sk_metrics.mean_absolute_percentage_error(
            y, y_pred, sample_weight=sample_weights
        ),
    }<|MERGE_RESOLUTION|>--- conflicted
+++ resolved
@@ -78,15 +78,9 @@
         "mean_squared_error": sk_metrics.mean_squared_error(
             y, y_pred, sample_weight=sample_weights
         ),
-<<<<<<< HEAD
-        "root_mean_squared_error": sk_metrics.root_mean_squared_error(
-            y,
-            y_pred,
-=======
         "root_mean_squared_error": _root_mean_squared_error(
             y_true=y,
             y_pred=y_pred,
->>>>>>> d638d82d
             sample_weight=sample_weights,
         ),
         "sum_on_target": sum_on_target,
