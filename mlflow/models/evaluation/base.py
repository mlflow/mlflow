--- conflicted
+++ resolved
@@ -1741,68 +1741,6 @@
 
         from mlflow.data.pyfunc_dataset_mixin import PyFuncConvertibleDatasetMixin
 
-<<<<<<< HEAD
-        if isinstance(data, Dataset) and issubclass(data.__class__, PyFuncConvertibleDatasetMixin):
-            dataset = data.to_evaluation_dataset(dataset_path, feature_names)
-
-            # Use metrix_prefix configured for builtin evaluators as a dataset tag
-            context = None
-            for e in evaluators:
-                if _model_evaluation_registry.is_builtin(e.name) and e.config.get("metric_prefix"):
-                    context = e.config.get("metric_prefix")
-                    break
-
-            client = MlflowClient()
-            tags = [InputTag(key=MLFLOW_DATASET_CONTEXT, value=context)] if context else []
-            dataset_input = DatasetInput(dataset=data._to_mlflow_entity(), tags=tags)
-            client.log_inputs(
-                run_id, [dataset_input], models=[LoggedModelInput(model_id)] if model_id else None
-            )
-        else:
-            dataset = EvaluationDataset(
-                data,
-                targets=targets,
-                path=dataset_path,
-                feature_names=feature_names,
-                predictions=predictions,
-            )
-        predictions_expected_in_model_output = predictions if model is not None else None
-
-        try:
-            evaluate_result = _evaluate(
-                model=model,
-                model_type=model_type,
-                model_id=model_id,
-                dataset=dataset,
-                run_id=run_id,
-                evaluator_name_list=evaluator_name_list,
-                evaluator_name_to_conf_map=evaluator_name_to_conf_map,
-                extra_metrics=extra_metrics,
-                custom_artifacts=custom_artifacts,
-                predictions=predictions_expected_in_model_output,
-                evaluators=evaluators,
-            )
-        finally:
-            if isinstance(model, _ServedPyFuncModel):
-                os.kill(model.pid, signal.SIGTERM)
-
-        # if model_id is specified log metrics to the eval run and logged model
-        if model_id is not None:
-            mlflow.log_metrics(metrics=evaluate_result.metrics, dataset=data, model_id=model_id)
-
-    # TODO: Remove this block in a future release when we
-    # remove the deprecated arguments.
-    if baseline_model is not None and validation_thresholds is not None:
-        from mlflow.models.evaluation.validation import validate_evaluation_results
-
-        warnings.warn(
-            "Model validation functionality is moved from `mlflow.evaluate` to the "
-            "`mlflow.validate_evaluation_results()` API. The "
-            "`baseline_model` argument will be removed in a future release.",
-            category=FutureWarning,
-            stacklevel=2,
-        )
-=======
         # model_id could be None
         with _set_active_model(model_id=model_id) if model_id else nullcontext():
             if isinstance(data, Dataset) and issubclass(
@@ -1836,7 +1774,6 @@
                     predictions=predictions,
                 )
             predictions_expected_in_model_output = predictions if model is not None else None
->>>>>>> 80a9690b
 
             try:
                 evaluate_result = _evaluate(
@@ -1847,7 +1784,6 @@
                     run_id=run_id,
                     evaluator_name_list=evaluator_name_list,
                     evaluator_name_to_conf_map=evaluator_name_to_conf_map,
-                    custom_metrics=custom_metrics,
                     extra_metrics=extra_metrics,
                     custom_artifacts=custom_artifacts,
                     predictions=predictions_expected_in_model_output,
@@ -1857,29 +1793,8 @@
                 if isinstance(model, _ServedPyFuncModel):
                     os.kill(model.pid, signal.SIGTERM)
 
-<<<<<<< HEAD
-        baseline_result = _evaluate(
-            model=baseline_model,
-            model_type=model_type,
-            model_id=model_id,
-            dataset=dataset,
-            run_id=run_id,
-            evaluator_name_list=evaluator_name_list,
-            evaluator_name_to_conf_map=evaluator_name_to_conf_map,
-            extra_metrics=extra_metrics,
-            custom_artifacts=custom_artifacts,
-            predictions=predictions_expected_in_model_output,
-            evaluators=evaluators,
-        )
-        return validate_evaluation_results(
-            validation_thresholds=validation_thresholds,
-            candidate_result=evaluate_result,
-            baseline_result=baseline_result,
-        )
-=======
             # if model_id is specified log metrics to the eval run and logged model
             if model_id is not None:
                 mlflow.log_metrics(metrics=evaluate_result.metrics, dataset=data, model_id=model_id)
->>>>>>> 80a9690b
 
     return evaluate_result