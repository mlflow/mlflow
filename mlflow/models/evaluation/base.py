--- conflicted
+++ resolved
@@ -13,10 +13,6 @@
 from mlflow.utils import _get_fully_qualified_class_name
 from mlflow.utils.class_utils import _get_class_from_string
 from mlflow.utils.string_utils import generate_feature_name_if_not_string
-<<<<<<< HEAD
-=======
-from mlflow.utils.annotations import experimental
->>>>>>> 8dfebe69
 from mlflow.utils.proto_json_utils import NumpyEncoder
 from mlflow.models.evaluation.validation import (
     _MetricValidationResult,
@@ -862,10 +858,7 @@
     custom_metrics=None,
     validation_thresholds=None,
     baseline_model=None,
-<<<<<<< HEAD
-=======
     env_manager="local",
->>>>>>> 8dfebe69
 ):
     """
     Evaluate a PyFunc model on the specified dataset using one or more specified ``evaluators``, and
@@ -967,24 +960,20 @@
         - The evaluation dataset label values must be numeric or boolean, all feature values
           must be numeric, and each feature column must only contain scalar values.
 
-<<<<<<< HEAD
-    :param model: a URI referring to an MLflow model.
-=======
      - Limitations when environment restoration is enabled:
-        - When environment restoration is enabled for the evaluated model (i.e. a non-local 
-          ``env_manager`` is specified), the model is loaded as a client that invokes a MLflow 
-          Model Scoring Server process in an independent Python environment with the model's 
-          training time dependencies installed. As such, methods like ``predict_proba`` (for 
-          probability outputs) or ``score`` (computes the evaluation criterian for sklearn models) 
-          of the model become inaccessible and the default evaluator does not compute metrics or 
+        - When environment restoration is enabled for the evaluated model (i.e. a non-local
+          ``env_manager`` is specified), the model is loaded as a client that invokes a MLflow
+          Model Scoring Server process in an independent Python environment with the model's
+          training time dependencies installed. As such, methods like ``predict_proba`` (for
+          probability outputs) or ``score`` (computes the evaluation criterian for sklearn models)
+          of the model become inaccessible and the default evaluator does not compute metrics or
           artifacts that require those methods.
-        - Because the model is an MLflow Model Server process, SHAP explanations are slower to 
-          compute. As such, model explainaibility is disabled when a non-local ``env_manager`` 
-          specified, unless the ``evaluator_config`` option **log_model_explainability** is 
+        - Because the model is an MLflow Model Server process, SHAP explanations are slower to
+          compute. As such, model explainaibility is disabled when a non-local ``env_manager``
+          specified, unless the ``evaluator_config`` option **log_model_explainability** is
           explicitly set to ``True``.
 
-    :param model: A pyfunc model instance, or a URI referring to such a model.
->>>>>>> 8dfebe69
+    :param model: a URI referring to an MLflow model with the ``python_function`` flavor.
 
     :param data: One of the following:
 
@@ -1153,17 +1142,11 @@
                                                          model_type,
                                                          dataset_name,
                                                          evaluators,
-<<<<<<< HEAD
                                                          custom_metrics=[custom_l1_loss],
                                                          validation_thresholds=thresholds,
                                                          baseline_model=your_baseline_model
-
-=======
-                                                         validation_thresholds=thresholds,
-                                                         baseline_model=your_baseline_model,
->>>>>>> 8dfebe69
                                                      )
-                                            
+
                                             See :ref:`the Model Validation documentation \
 <model-validation>` for more details.
 
@@ -1171,21 +1154,14 @@
                                       flavor. If specified, the candidate ``model`` is compared to
                                       this baseline for model validation purposes.
 
-<<<<<<< HEAD
-    :return: An :py:class:`mlflow.models.EvaluationResult` instance containing
-             metrics of candidate model and baseline model, and artifacts of candidate model.
-    """
-    if isinstance(model, str):
-        model = mlflow.pyfunc.load_model(model)
-=======
-    :param env_manager: Specify an environment manager to load the candidate ``model`` and 
-                        ``baseline_model`` in isolated Python evironments and restore their 
-                        dependencies. Default value is ``local``, and the following values are 
+    :param env_manager: Specify an environment manager to load the candidate ``model`` and
+                        ``baseline_model`` in isolated Python evironments and restore their
+                        dependencies. Default value is ``local``, and the following values are
                         supported:
 
-                         - ``virtualenv``: (Recommended) Use virtualenv to restore the python 
+                         - ``virtualenv``: (Recommended) Use virtualenv to restore the python
                            environment that was used to train the model.
-                         - ``conda``:  Use Conda to restore the software environment that was used 
+                         - ``conda``:  Use Conda to restore the software environment that was used
                            to train the model.
                          - ``local``: Use the current Python environment for model inference, which
                            may differ from the environment used to train the model and may lead to
@@ -1202,28 +1178,14 @@
 
     if isinstance(model, str):
         model = _load_model_or_server(model, env_manager)
-    elif env_manager != _EnvManager.LOCAL:
+    else:
         raise MlflowException(
-            message="The model argument must be a string URI referring to an MLflow model when a "
-            "non-local env_manager is specified.",
+            message="The model argument must be a string URI referring to an MLflow model.",
             error_code=INVALID_PARAMETER_VALUE,
         )
-    elif isinstance(model, PyFuncModel):
-        pass
->>>>>>> 8dfebe69
-    else:
-        raise MlflowException(
-            message="The model argument must be a string URI referring to an MLflow model or "
-            "an instance of `mlflow.pyfunc.PyFuncModel`.",
-            erorr_code=INVALID_PARAMETER_VALUE,
-        )
 
     if isinstance(baseline_model, str):
-<<<<<<< HEAD
-        baseline_model = mlflow.pyfunc.load_model(baseline_model)
-=======
         baseline_model = _load_model_or_server(baseline_model, env_manager)
->>>>>>> 8dfebe69
     elif baseline_model is not None:
         raise MlflowException(
             message="The baseline model argument must be a string URI referring to an "
@@ -1252,18 +1214,6 @@
     )
 
     with _start_run_or_reuse_active_run() as run_id:
-<<<<<<< HEAD
-        evaluate_result = _evaluate(
-            model=model,
-            model_type=model_type,
-            dataset=dataset,
-            run_id=run_id,
-            evaluator_name_list=evaluator_name_list,
-            evaluator_name_to_conf_map=evaluator_name_to_conf_map,
-            custom_metrics=custom_metrics,
-            baseline_model=baseline_model,
-        )
-=======
         try:
             evaluate_result = _evaluate(
                 model=model,
@@ -1280,7 +1230,6 @@
                 os.kill(model.pid, signal.SIGTERM)
             if isinstance(baseline_model, _ServedPyFuncModel):
                 os.kill(baseline_model.pid, signal.SIGTERM)
->>>>>>> 8dfebe69
 
         if not validation_thresholds:
             return evaluate_result
