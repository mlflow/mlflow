--- conflicted
+++ resolved
@@ -424,489 +424,6 @@
         return eval_tables
 
 
-<<<<<<< HEAD
-_cached_mlflow_client = None
-
-
-def _hash_uint64_ndarray_as_bytes(array):
-    assert len(array.shape) == 1
-    # see struct pack format string https://docs.python.org/3/library/struct.html#format-strings
-    return struct.pack(f">{array.size}Q", *array)
-
-
-def _is_empty_list_or_array(data):
-    if isinstance(data, list):
-        return len(data) == 0
-    elif isinstance(data, np.ndarray):
-        return data.size == 0
-    return False
-
-
-def _is_array_has_dict(nd_array):
-    if _is_empty_list_or_array(nd_array):
-        return False
-
-    # It is less likely the array or list contains heterogeneous elements, so just checking the
-    # first element to avoid performance overhead.
-    elm = nd_array.item(0)
-    if isinstance(elm, (list, np.ndarray)):
-        return _is_array_has_dict(elm)
-    elif isinstance(elm, dict):
-        return True
-
-    return False
-
-
-def _hash_array_of_dict_as_bytes(data):
-    # NB: If an array or list contains dictionary element, it can't be hashed with
-    # pandas.util.hash_array. Hence we need to manually hash the elements here. This is
-    # particularly for the LLM use case where the input can be a list of dictionary
-    # (chat/completion payloads), so doesn't handle more complex case like nested lists.
-    result = b""
-    for elm in data:
-        if isinstance(elm, (list, np.ndarray)):
-            result += _hash_array_of_dict_as_bytes(elm)
-        elif isinstance(elm, dict):
-            result += _hash_dict_as_bytes(elm)
-        else:
-            result += _hash_data_as_bytes(elm)
-    return result
-
-
-def _hash_ndarray_as_bytes(nd_array):
-    if not isinstance(nd_array, np.ndarray):
-        nd_array = np.array(nd_array)
-
-    if _is_array_has_dict(nd_array):
-        return _hash_array_of_dict_as_bytes(nd_array)
-
-    return _hash_uint64_ndarray_as_bytes(
-        pd.util.hash_array(nd_array.flatten(order="C"))
-    ) + _hash_uint64_ndarray_as_bytes(np.array(nd_array.shape, dtype="uint64"))
-
-
-def _hash_data_as_bytes(data):
-    try:
-        if isinstance(data, (list, np.ndarray)):
-            return _hash_ndarray_as_bytes(data)
-        if isinstance(data, dict):
-            return _hash_dict_as_bytes(data)
-        if np.isscalar(data):
-            return _hash_uint64_ndarray_as_bytes(pd.util.hash_array(np.array([data])))
-    finally:
-        return b""  # Skip unsupported types by returning an empty byte string
-
-
-def _hash_dict_as_bytes(data_dict):
-    result = _hash_ndarray_as_bytes(list(data_dict.keys()))
-    try:
-        result += _hash_ndarray_as_bytes(list(data_dict.values()))
-    # If the values containing non-hashable objects, we will hash the values recursively.
-    except Exception:
-        for value in data_dict.values():
-            result += _hash_data_as_bytes(value)
-    return result
-
-
-def _hash_array_like_obj_as_bytes(data):
-    """
-    Helper method to convert pandas dataframe/numpy array/list into bytes for
-    MD5 calculation purpose.
-    """
-    if isinstance(data, pd.DataFrame):
-        # add checking `'pyspark' in sys.modules` to avoid importing pyspark when user
-        # run code not related to pyspark.
-        if "pyspark" in sys.modules:
-            from pyspark.ml.linalg import Vector as spark_vector_type
-        else:
-            spark_vector_type = None
-
-        def _hash_array_like_element_as_bytes(v):
-            if spark_vector_type is not None:
-                if isinstance(v, spark_vector_type):
-                    return _hash_ndarray_as_bytes(v.toArray())
-            if isinstance(v, (dict, list, np.ndarray)):
-                return _hash_data_as_bytes(v)
-
-            try:
-                # Attempt to hash the value, if it fails, return an empty byte string
-                pd.util.hash_array(np.array([v]))
-                return v
-            except TypeError:
-                return b""  # Skip unhashable types by returning an empty byte string
-
-        if Version(pd.__version__) >= Version("2.1.0"):
-            data = data.map(_hash_array_like_element_as_bytes)
-        else:
-            data = data.applymap(_hash_array_like_element_as_bytes)
-        return _hash_uint64_ndarray_as_bytes(pd.util.hash_pandas_object(data))
-    elif isinstance(data, np.ndarray) and len(data) > 0 and isinstance(data[0], list):
-        # convert numpy array of lists into numpy array of the string representation of the lists
-        # because lists are not hashable
-        hashable = np.array(str(val) for val in data)
-        return _hash_ndarray_as_bytes(hashable)
-    elif isinstance(data, np.ndarray) and len(data) > 0 and isinstance(data[0], np.ndarray):
-        # convert numpy array of numpy arrays into 2d numpy arrays
-        # because numpy array of numpy arrays are not hashable
-        hashable = np.array(data.tolist())
-        return _hash_ndarray_as_bytes(hashable)
-    elif isinstance(data, np.ndarray):
-        return _hash_ndarray_as_bytes(data)
-    elif isinstance(data, list):
-        return _hash_ndarray_as_bytes(np.array(data))
-    else:
-        raise ValueError("Unsupported data type.")
-
-
-def _gen_md5_for_arraylike_obj(md5_gen, data):
-    """
-    Helper method to generate MD5 hash array-like object, the MD5 will calculate over:
-     - array length
-     - first NUM_SAMPLE_ROWS_FOR_HASH rows content
-     - last NUM_SAMPLE_ROWS_FOR_HASH rows content
-    """
-    len_bytes = _hash_uint64_ndarray_as_bytes(np.array([len(data)], dtype="uint64"))
-    md5_gen.update(len_bytes)
-    if len(data) < EvaluationDataset.NUM_SAMPLE_ROWS_FOR_HASH * 2:
-        md5_gen.update(_hash_array_like_obj_as_bytes(data))
-    else:
-        if isinstance(data, pd.DataFrame):
-            # Access rows of pandas Df with iloc
-            head_rows = data.iloc[: EvaluationDataset.NUM_SAMPLE_ROWS_FOR_HASH]
-            tail_rows = data.iloc[-EvaluationDataset.NUM_SAMPLE_ROWS_FOR_HASH :]
-        else:
-            head_rows = data[: EvaluationDataset.NUM_SAMPLE_ROWS_FOR_HASH]
-            tail_rows = data[-EvaluationDataset.NUM_SAMPLE_ROWS_FOR_HASH :]
-        md5_gen.update(_hash_array_like_obj_as_bytes(head_rows))
-        md5_gen.update(_hash_array_like_obj_as_bytes(tail_rows))
-
-
-class EvaluationDataset:
-    """
-    An input dataset for model evaluation. This is intended for use with the
-    :py:func:`mlflow.models.evaluate()`
-    API.
-    """
-
-    NUM_SAMPLE_ROWS_FOR_HASH = 5
-    SPARK_DATAFRAME_LIMIT = 10000
-
-    def __init__(
-        self,
-        data,
-        *,
-        targets=None,
-        name=None,
-        path=None,
-        feature_names=None,
-        predictions=None,
-    ):
-        """
-        The values of the constructor arguments comes from the `evaluate` call.
-        """
-        if name is not None and '"' in name:
-            raise MlflowException(
-                message=f'Dataset name cannot include a double quote (") but got {name}',
-                error_code=INVALID_PARAMETER_VALUE,
-            )
-        if path is not None and '"' in path:
-            raise MlflowException(
-                message=f'Dataset path cannot include a double quote (") but got {path}',
-                error_code=INVALID_PARAMETER_VALUE,
-            )
-
-        self._user_specified_name = name
-        self._path = path
-        self._hash = None
-        self._supported_dataframe_types = (pd.DataFrame,)
-        self._spark_df_type = None
-        self._labels_data = None
-        self._targets_name = None
-        self._has_targets = False
-        self._predictions_data = None
-        self._predictions_name = None
-        self._has_predictions = predictions is not None
-
-        try:
-            # add checking `'pyspark' in sys.modules` to avoid importing pyspark when user
-            # run code not related to pyspark.
-            if "pyspark" in sys.modules:
-                from pyspark.sql import DataFrame as SparkDataFrame
-
-                self._supported_dataframe_types = (pd.DataFrame, SparkDataFrame)
-                self._spark_df_type = SparkDataFrame
-        except ImportError:
-            pass
-
-        if feature_names is not None and len(set(feature_names)) < len(list(feature_names)):
-            raise MlflowException(
-                message="`feature_names` argument must be a list containing unique feature names.",
-                error_code=INVALID_PARAMETER_VALUE,
-            )
-
-        if self._has_predictions:
-            _validate_dataset_type_supports_predictions(
-                data=data,
-                supported_predictions_dataset_types=self._supported_dataframe_types,
-            )
-
-        has_targets = targets is not None
-        if has_targets:
-            self._has_targets = True
-        if isinstance(data, (np.ndarray, list)):
-            if has_targets and not isinstance(targets, (np.ndarray, list)):
-                raise MlflowException(
-                    message="If data is a numpy array or list of evaluation features, "
-                    "`targets` argument must be a numpy array or list of evaluation labels.",
-                    error_code=INVALID_PARAMETER_VALUE,
-                )
-
-            shape_message = (
-                "If the `data` argument is a numpy array, it must be a 2-dimensional "
-                "array, with the second dimension representing the number of features. If the "
-                "`data` argument is a list, each of its elements must be a feature array of "
-                "the numpy array or list, and all elements must have the same length."
-            )
-
-            if isinstance(data, list):
-                try:
-                    data = np.array(data)
-                except ValueError as e:
-                    raise MlflowException(
-                        message=shape_message, error_code=INVALID_PARAMETER_VALUE
-                    ) from e
-
-            if len(data.shape) != 2:
-                raise MlflowException(
-                    message=shape_message,
-                    error_code=INVALID_PARAMETER_VALUE,
-                )
-
-            self._features_data = data
-            if has_targets:
-                self._labels_data = (
-                    targets if isinstance(targets, np.ndarray) else np.array(targets)
-                )
-
-                if len(self._features_data) != len(self._labels_data):
-                    raise MlflowException(
-                        message="The input features example rows must be the same length "
-                        "with labels array.",
-                        error_code=INVALID_PARAMETER_VALUE,
-                    )
-
-            num_features = data.shape[1]
-
-            if feature_names is not None:
-                feature_names = list(feature_names)
-                if num_features != len(feature_names):
-                    raise MlflowException(
-                        message="feature name list must be the same length with feature data.",
-                        error_code=INVALID_PARAMETER_VALUE,
-                    )
-                self._feature_names = feature_names
-            else:
-                self._feature_names = [
-                    f"feature_{str(i + 1).zfill(math.ceil(math.log10(num_features + 1)))}"
-                    for i in range(num_features)
-                ]
-        elif isinstance(data, self._supported_dataframe_types):
-            if has_targets and not isinstance(targets, str):
-                raise MlflowException(
-                    message="If data is a Pandas DataFrame or Spark DataFrame, `targets` argument "
-                    "must be the name of the column which contains evaluation labels in the `data` "
-                    "dataframe.",
-                    error_code=INVALID_PARAMETER_VALUE,
-                )
-            if self._spark_df_type and isinstance(data, self._spark_df_type):
-                if data.count() > EvaluationDataset.SPARK_DATAFRAME_LIMIT:
-                    _logger.warning(
-                        "Specified Spark DataFrame is too large for model evaluation. Only "
-                        f"the first {EvaluationDataset.SPARK_DATAFRAME_LIMIT} rows will be used. "
-                        "If you want evaluate on the whole spark dataframe, please manually call "
-                        "`spark_dataframe.toPandas()`."
-                    )
-                data = data.limit(EvaluationDataset.SPARK_DATAFRAME_LIMIT).toPandas()
-
-            if has_targets:
-                self._labels_data = data[targets].to_numpy()
-                self._targets_name = targets
-
-            if self._has_predictions:
-                self._predictions_data = data[predictions].to_numpy()
-                self._predictions_name = predictions
-
-            if feature_names is not None:
-                self._features_data = data[list(feature_names)]
-                self._feature_names = feature_names
-            else:
-                features_data = data
-
-                if has_targets:
-                    features_data = features_data.drop(targets, axis=1, inplace=False)
-
-                if self._has_predictions:
-                    features_data = features_data.drop(predictions, axis=1, inplace=False)
-
-                self._features_data = features_data
-                self._feature_names = [
-                    generate_feature_name_if_not_string(c) for c in self._features_data.columns
-                ]
-        else:
-            raise MlflowException(
-                message="The data argument must be a numpy array, a list or a Pandas DataFrame, or "
-                "spark DataFrame if pyspark package installed.",
-                error_code=INVALID_PARAMETER_VALUE,
-            )
-
-        # generate dataset hash
-        md5_gen = insecure_hash.md5()
-        _gen_md5_for_arraylike_obj(md5_gen, self._features_data)
-        if self._labels_data is not None:
-            _gen_md5_for_arraylike_obj(md5_gen, self._labels_data)
-        if self._predictions_data is not None:
-            _gen_md5_for_arraylike_obj(md5_gen, self._predictions_data)
-        md5_gen.update(",".join(list(map(str, self._feature_names))).encode("UTF-8"))
-
-        self._hash = md5_gen.hexdigest()
-
-    @property
-    def feature_names(self):
-        return self._feature_names
-
-    @property
-    def features_data(self):
-        """
-        return features data as a numpy array or a pandas DataFrame.
-        """
-        return self._features_data
-
-    @property
-    def labels_data(self):
-        """
-        return labels data as a numpy array
-        """
-        return self._labels_data
-
-    @property
-    def has_targets(self):
-        """
-        Returns True if the dataset has targets, False otherwise.
-        """
-        return self._has_targets
-
-    @property
-    def targets_name(self):
-        """
-        return targets name
-        """
-        return self._targets_name
-
-    @property
-    def predictions_data(self):
-        """
-        return labels data as a numpy array
-        """
-        return self._predictions_data
-
-    @property
-    def has_predictions(self):
-        """
-        Returns True if the dataset has targets, False otherwise.
-        """
-        return self._has_predictions
-
-    @property
-    def predictions_name(self):
-        """
-        return predictions name
-        """
-        return self._predictions_name
-
-    @property
-    def name(self):
-        """
-        Dataset name, which is specified dataset name or the dataset hash if user don't specify
-        name.
-        """
-        return self._user_specified_name if self._user_specified_name is not None else self.hash
-
-    @property
-    def path(self):
-        """
-        Dataset path
-        """
-        return self._path
-
-    @property
-    def hash(self):
-        """
-        Dataset hash, includes hash on first 20 rows and last 20 rows.
-        """
-        return self._hash
-
-    @property
-    def _metadata(self):
-        """
-        Return dataset metadata containing name, hash, and optional path.
-        """
-        metadata = {
-            "name": self.name,
-            "hash": self.hash,
-        }
-        if self.path is not None:
-            metadata["path"] = self.path
-        return metadata
-
-    def _log_dataset_tag(self, client, run_id, model_uuid):
-        """
-        Log dataset metadata as a tag "mlflow.datasets", if the tag already exists, it will
-        append current dataset metadata into existing tag content.
-        """
-        existing_dataset_metadata_str = client.get_run(run_id).data.tags.get(
-            "mlflow.datasets", "[]"
-        )
-        dataset_metadata_list = json.loads(existing_dataset_metadata_str)
-
-        for metadata in dataset_metadata_list:
-            if (
-                metadata["hash"] == self.hash
-                and metadata["name"] == self.name
-                and metadata["model"] == model_uuid
-            ):
-                break
-        else:
-            dataset_metadata_list.append({**self._metadata, "model": model_uuid})
-
-        dataset_metadata_str = json.dumps(dataset_metadata_list, separators=(",", ":"))
-        client.log_batch(
-            run_id,
-            tags=[RunTag("mlflow.datasets", dataset_metadata_str)],
-        )
-
-    def __hash__(self):
-        return hash(self.hash)
-
-    def __eq__(self, other):
-        if not isinstance(other, EvaluationDataset):
-            return False
-
-        if isinstance(self._features_data, np.ndarray):
-            is_features_data_equal = np.array_equal(self._features_data, other._features_data)
-        else:
-            is_features_data_equal = self._features_data.equals(other._features_data)
-
-        return (
-            is_features_data_equal
-            and np.array_equal(self._labels_data, other._labels_data)
-            and self.name == other.name
-            and self.path == other.path
-            and self._feature_names == other._feature_names
-        )
-
-
-=======
->>>>>>> e42bd4eb
 @developer_stable
 class ModelEvaluator(metaclass=ABCMeta):
     @abstractmethod
