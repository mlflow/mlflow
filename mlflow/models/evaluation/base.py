import hashlib
import json
import logging
import math
import operator
import os
import pathlib
import signal
import struct
import sys
import urllib
from abc import ABCMeta, abstractmethod
from collections import OrderedDict
from contextlib import contextmanager
from decimal import Decimal
from types import FunctionType
from typing import Any, Dict

import mlflow
from mlflow.data.dataset import Dataset
from mlflow.entities import RunTag
from mlflow.entities.dataset_input import DatasetInput
from mlflow.entities.input_tag import InputTag
from mlflow.exceptions import MlflowException
from mlflow.models.evaluation.validation import (
    MetricThreshold,
    ModelValidationFailedException,
    _MetricValidationResult,
)
from mlflow.protos.databricks_pb2 import INVALID_PARAMETER_VALUE
from mlflow.tracking.artifact_utils import _download_artifact_from_uri
from mlflow.tracking.client import MlflowClient
from mlflow.utils import _get_fully_qualified_class_name
from mlflow.utils.annotations import developer_stable
from mlflow.utils.class_utils import _get_class_from_string
from mlflow.utils.file_utils import TempDir
from mlflow.utils.mlflow_tags import MLFLOW_DATASET_CONTEXT
from mlflow.utils.proto_json_utils import NumpyEncoder
from mlflow.utils.string_utils import generate_feature_name_if_not_string
<<<<<<< HEAD

try:
    # `numpy` and `pandas` are not required for `mlflow-skinny`.
    import numpy as np
    import pandas as pd
except ImportError:
    pass
=======
>>>>>>> 50a4b658

_logger = logging.getLogger(__name__)


class _ModelType:
    REGRESSOR = "regressor"
    CLASSIFIER = "classifier"
    QUESTION_ANSWERING = "question-answering"
    TEXT_SUMMARIZATION = "text-summarization"
    TEXT = "text"
    # TODO: Add 'retrieval' model type

    def __init__(self):
        raise NotImplementedError("This class is not meant to be instantiated.")

    @classmethod
    def values(cls):
        return (
            cls.REGRESSOR,
            cls.CLASSIFIER,
            cls.QUESTION_ANSWERING,
            cls.TEXT_SUMMARIZATION,
            cls.TEXT,
        )


class EvaluationMetric:
    '''
    A model evaluation metric.

    :param eval_fn:
        A function that computes the metric with the following signature:

        .. code-block:: python

            def eval_fn(
                eval_df: Union[pandas.Dataframe, pyspark.sql.DataFrame],
                builtin_metrics: Dict[str, float],
            ) -> float:
                """
                :param eval_df:
                    A Pandas or Spark DataFrame containing ``prediction`` and ``target`` column.
                    The ``prediction`` column contains the predictions made by the model.
                    The ``target`` column contains the corresponding labels to the predictions made
                    on that row.
                :param builtin_metrics:
                    A dictionary containing the metrics calculated by the default evaluator.
                    The keys are the names of the metrics and the values are the scalar values of
                    the metrics. Refer to the DefaultEvaluator behavior section for what metrics
                    will be returned based on the type of model (i.e. classifier or regressor).
                :return:
                    The metric value.
                """
                ...

    :param name: The name of the metric.
    :param greater_is_better: Whether a higher value of the metric is better.
    :param long_name: (Optional) The long name of the metric. For example,
        ``"root_mean_squared_error"`` for ``"mse"``.
    '''

    def __init__(self, eval_fn, name, greater_is_better, long_name=None):
        self.eval_fn = eval_fn
        self.name = name
        self.greater_is_better = greater_is_better
        self.long_name = long_name or name

    def __str__(self):
        if self.long_name:
            return (
                f"EvaluationMetric(name={self.name}, long_name={self.long_name}, "
                f"greater_is_better={self.greater_is_better})"
            )
        else:
            return f"EvaluationMetric(name={self.name}, greater_is_better={self.greater_is_better})"


def make_metric(
    *,
    eval_fn,
    greater_is_better,
    name=None,
    long_name=None,
):
    '''
    A factory function to create an :py:class:`EvaluationMetric` object.

    :param eval_fn:
        A function that computes the metric with the following signature:

        .. code-block:: python

            def eval_fn(
                eval_df: Union[pandas.Dataframe, pyspark.sql.DataFrame],
                builtin_metrics: Dict[str, float],
            ) -> float:
                """
                :param eval_df:
                    A Pandas or Spark DataFrame containing ``prediction`` and ``target`` column.
                    The ``prediction`` column contains the predictions made by the model.
                    The ``target`` column contains the corresponding labels to the predictions made
                    on that row.
                :param builtin_metrics:
                    A dictionary containing the metrics calculated by the default evaluator.
                    The keys are the names of the metrics and the values are the scalar values of
                    the metrics. Refer to the DefaultEvaluator behavior section for what metrics
                    will be returned based on the type of model (i.e. classifier or regressor).
                :return:
                    The metric value.
                """
                ...

    :param greater_is_better: Whether a higher value of the metric is better.
    :param name: The name of the metric. This argument must be specified if ``eval_fn`` is a lambda
                 function or the ``eval_fn.__name__`` attribute is not available.
    :param long_name: (Optional) The long name of the metric. For example, ``"mean_squared_error"``
        for ``"mse"``.

    .. seealso::

        - :py:class:`mlflow.models.EvaluationMetric`
        - :py:func:`mlflow.evaluate`
    '''
    if name is None:
        if isinstance(eval_fn, FunctionType) and eval_fn.__name__ == "<lambda>":
            raise MlflowException(
                "`name` must be specified if `eval_fn` is a lambda function.",
                INVALID_PARAMETER_VALUE,
            )
        if not hasattr(eval_fn, "__name__"):
            raise MlflowException(
                "`name` must be specified if `eval_fn` does not have a `__name__` attribute.",
                INVALID_PARAMETER_VALUE,
            )
        name = eval_fn.__name__

    return EvaluationMetric(eval_fn, name, greater_is_better, long_name)


@developer_stable
class EvaluationArtifact(metaclass=ABCMeta):
    """
    A model evaluation artifact containing an artifact uri and content.
    """

    def __init__(self, uri, content=None):
        self._uri = uri
        self._content = content

    @abstractmethod
    def _load_content_from_file(self, local_artifact_path):
        """
        Abstract interface to load the content from local artifact file path,
        and return the loaded content.
        """
        pass

    def _load(self, local_artifact_path=None):
        """
        If ``local_artifact_path`` is ``None``, download artifact from the artifact uri.
        Otherwise, load artifact content from the specified path. Assign the loaded content to
        ``self._content``, and return the loaded content.
        """
        if local_artifact_path is not None:
            self._content = self._load_content_from_file(local_artifact_path)
        else:
            with TempDir() as temp_dir:
                temp_dir_path = temp_dir.path()
                _download_artifact_from_uri(self._uri, temp_dir_path)
                local_artifact_file = temp_dir.path(os.listdir(temp_dir_path)[0])
                self._content = self._load_content_from_file(local_artifact_file)
        return self._content

    @abstractmethod
    def _save(self, output_artifact_path):
        """Save artifact content into specified path."""
        pass

    @property
    def content(self):
        """
        The content of the artifact (representation varies)
        """
        if self._content is None:
            self._load()
        return self._content

    @property
    def uri(self) -> str:
        """
        The URI of the artifact
        """
        return self._uri

    def __repr__(self):
        return f"{self.__class__.__name__}(uri='{self.uri}')"


class EvaluationResult:
    """
    Represents the model evaluation outputs of a `mlflow.evaluate()` API call, containing
    both scalar metrics and output artifacts such as performance plots.
    """

    def __init__(self, metrics, artifacts, baseline_model_metrics=None):
        self._metrics = metrics
        self._artifacts = artifacts
        self._baseline_model_metrics = baseline_model_metrics if baseline_model_metrics else {}

    @classmethod
    def load(cls, path):
        """Load the evaluation results from the specified local filesystem path"""
        with open(os.path.join(path, "metrics.json")) as fp:
            metrics = json.load(fp)

        with open(os.path.join(path, "artifacts_metadata.json")) as fp:
            artifacts_metadata = json.load(fp)

        artifacts = {}

        artifacts_dir = os.path.join(path, "artifacts")

        for artifact_name, meta in artifacts_metadata.items():
            uri = meta["uri"]
            ArtifactCls = _get_class_from_string(meta["class_name"])
            artifact = ArtifactCls(uri=uri)
            filename = pathlib.Path(urllib.parse.urlparse(uri).path).name
            artifact._load(os.path.join(artifacts_dir, filename))
            artifacts[artifact_name] = artifact

        return EvaluationResult(metrics=metrics, artifacts=artifacts)

    def save(self, path):
        """Write the evaluation results to the specified local filesystem path"""
        os.makedirs(path, exist_ok=True)
        with open(os.path.join(path, "metrics.json"), "w") as fp:
            json.dump(self.metrics, fp, cls=NumpyEncoder)

        artifacts_metadata = {
            artifact_name: {
                "uri": artifact.uri,
                "class_name": _get_fully_qualified_class_name(artifact),
            }
            for artifact_name, artifact in self.artifacts.items()
        }
        with open(os.path.join(path, "artifacts_metadata.json"), "w") as fp:
            json.dump(artifacts_metadata, fp)

        artifacts_dir = os.path.join(path, "artifacts")
        os.makedirs(artifacts_dir, exist_ok=True)

        for artifact in self.artifacts.values():
            filename = pathlib.Path(urllib.parse.urlparse(artifact.uri).path).name
            artifact._save(os.path.join(artifacts_dir, filename))

    @property
    def metrics(self) -> Dict[str, Any]:
        """
        A dictionary mapping scalar metric names to scalar metric values
        """
        return self._metrics

    @property
    def artifacts(self) -> Dict[str, "mlflow.models.EvaluationArtifact"]:
        """
        A dictionary mapping standardized artifact names (e.g. "roc_data") to
        artifact content and location information
        """
        return self._artifacts

    @property
    def baseline_model_metrics(self) -> Dict[str, Any]:
        """
        A dictionary mapping scalar metric names to scalar metric values for the baseline model
        """
        return self._baseline_model_metrics


_cached_mlflow_client = None


def _hash_uint64_ndarray_as_bytes(array):
    assert len(array.shape) == 1
    # see struct pack format string https://docs.python.org/3/library/struct.html#format-strings
    return struct.pack(f">{array.size}Q", *array)


def _hash_ndarray_as_bytes(nd_array):
<<<<<<< HEAD
=======
    import numpy as np
    from pandas.util import hash_array

>>>>>>> 50a4b658
    return _hash_uint64_ndarray_as_bytes(
        pd.util.hash_array(nd_array.flatten(order="C"))
    ) + _hash_uint64_ndarray_as_bytes(np.array(nd_array.shape, dtype="uint64"))


def _hash_array_like_obj_as_bytes(data):
    """
    Helper method to convert pandas dataframe/numpy array/list into bytes for
    MD5 calculation purpose.
    """
<<<<<<< HEAD
=======
    import numpy as np
    import pandas as pd
    from pandas.util import hash_pandas_object

>>>>>>> 50a4b658
    if isinstance(data, pd.DataFrame):
        # add checking `'pyspark' in sys.modules` to avoid importing pyspark when user
        # run code not related to pyspark.
        if "pyspark" in sys.modules:
            from pyspark.ml.linalg import Vector as spark_vector_type
        else:
            spark_vector_type = None

        def _hash_array_like_element_as_bytes(v):
            if spark_vector_type is not None:
                if isinstance(v, spark_vector_type):
                    return _hash_ndarray_as_bytes(v.toArray())
            if isinstance(v, np.ndarray):
                return _hash_ndarray_as_bytes(v)
            if isinstance(v, list):
                return _hash_ndarray_as_bytes(np.array(v))
            return v

        data = data.applymap(_hash_array_like_element_as_bytes)
        return _hash_uint64_ndarray_as_bytes(pd.util.hash_pandas_object(data))
    elif isinstance(data, np.ndarray):
        return _hash_ndarray_as_bytes(data)
    elif isinstance(data, list):
        return _hash_ndarray_as_bytes(np.array(data))
    else:
        raise ValueError("Unsupported data type.")


def _gen_md5_for_arraylike_obj(md5_gen, data):
    """
    Helper method to generate MD5 hash array-like object, the MD5 will calculate over:
     - array length
     - first NUM_SAMPLE_ROWS_FOR_HASH rows content
     - last NUM_SAMPLE_ROWS_FOR_HASH rows content
    """
    len_bytes = _hash_uint64_ndarray_as_bytes(np.array([len(data)], dtype="uint64"))
    md5_gen.update(len_bytes)
    if len(data) < EvaluationDataset.NUM_SAMPLE_ROWS_FOR_HASH * 2:
        md5_gen.update(_hash_array_like_obj_as_bytes(data))
    else:
        head_rows = data[: EvaluationDataset.NUM_SAMPLE_ROWS_FOR_HASH]
        tail_rows = data[-EvaluationDataset.NUM_SAMPLE_ROWS_FOR_HASH :]
        md5_gen.update(_hash_array_like_obj_as_bytes(head_rows))
        md5_gen.update(_hash_array_like_obj_as_bytes(tail_rows))


class EvaluationDataset:
    """
    An input dataset for model evaluation. This is intended for use with the
    :py:func:`mlflow.models.evaluate()`
    API.
    """

    NUM_SAMPLE_ROWS_FOR_HASH = 5
    SPARK_DATAFRAME_LIMIT = 10000

    def __init__(self, data, *, targets=None, name=None, path=None, feature_names=None):
        """
        The values of the constructor arguments comes from the `evaluate` call.
        """
        if name is not None and '"' in name:
            raise MlflowException(
                message=f'Dataset name cannot include a double quote (") but got {name}',
                error_code=INVALID_PARAMETER_VALUE,
            )
        if path is not None and '"' in path:
            raise MlflowException(
                message=f'Dataset path cannot include a double quote (") but got {path}',
                error_code=INVALID_PARAMETER_VALUE,
            )

        self._user_specified_name = name
        self._path = path
        self._hash = None
        self._supported_dataframe_types = (pd.DataFrame,)
        self._spark_df_type = None
        self._labels_data = None
        self._targets_name = None
        self._has_targets = False

        try:
            # add checking `'pyspark' in sys.modules` to avoid importing pyspark when user
            # run code not related to pyspark.
            if "pyspark" in sys.modules:
                from pyspark.sql import DataFrame as SparkDataFrame

                self._supported_dataframe_types = (pd.DataFrame, SparkDataFrame)
                self._spark_df_type = SparkDataFrame
        except ImportError:
            pass

        if feature_names is not None and len(set(feature_names)) < len(list(feature_names)):
            raise MlflowException(
                message="`feature_names` argument must be a list containing unique feature names.",
                error_code=INVALID_PARAMETER_VALUE,
            )

        has_targets = targets is not None
        if has_targets:
            self._has_targets = True
        if isinstance(data, (np.ndarray, list)):
            if has_targets and not isinstance(targets, (np.ndarray, list)):
                raise MlflowException(
                    message="If data is a numpy array or list of evaluation features, "
                    "`targets` argument must be a numpy array or list of evaluation labels.",
                    error_code=INVALID_PARAMETER_VALUE,
                )

            shape_message = (
                "If the `data` argument is a numpy array, it must be a 2-dimensional "
                "array, with the second dimension representing the number of features. If the "
                "`data` argument is a list, each of its elements must be a feature array of "
                "the numpy array or list, and all elements must have the same length."
            )

            if isinstance(data, list):
                try:
                    data = np.array(data)
                except ValueError as e:
                    raise MlflowException(
                        message=shape_message, error_code=INVALID_PARAMETER_VALUE
                    ) from e

            if len(data.shape) != 2:
                raise MlflowException(
                    message=shape_message,
                    error_code=INVALID_PARAMETER_VALUE,
                )

            self._features_data = data
            if has_targets:
                self._labels_data = (
                    targets if isinstance(targets, np.ndarray) else np.array(targets)
                )

                if len(self._features_data) != len(self._labels_data):
                    raise MlflowException(
                        message="The input features example rows must be the same length "
                        "with labels array.",
                        error_code=INVALID_PARAMETER_VALUE,
                    )

            num_features = data.shape[1]

            if feature_names is not None:
                feature_names = list(feature_names)
                if num_features != len(feature_names):
                    raise MlflowException(
                        message="feature name list must be the same length with feature data.",
                        error_code=INVALID_PARAMETER_VALUE,
                    )
                self._feature_names = feature_names
            else:
                self._feature_names = [
                    f"feature_{str(i + 1).zfill(math.ceil((math.log10(num_features + 1))))}"
                    for i in range(num_features)
                ]
        elif isinstance(data, self._supported_dataframe_types):
            if has_targets and not isinstance(targets, str):
                raise MlflowException(
                    message="If data is a Pandas DataFrame or Spark DataFrame, `targets` argument "
                    "must be the name of the column which contains evaluation labels in the `data` "
                    "dataframe.",
                    error_code=INVALID_PARAMETER_VALUE,
                )
            if self._spark_df_type and isinstance(data, self._spark_df_type):
                if data.count() > EvaluationDataset.SPARK_DATAFRAME_LIMIT:
                    _logger.warning(
                        "Specified Spark DataFrame is too large for model evaluation. Only "
                        f"the first {EvaluationDataset.SPARK_DATAFRAME_LIMIT} rows will be used. "
                        "If you want evaluate on the whole spark dataframe, please manually call "
                        "`spark_dataframe.toPandas()`."
                    )
                data = data.limit(EvaluationDataset.SPARK_DATAFRAME_LIMIT).toPandas()

            if has_targets:
                self._labels_data = data[targets].to_numpy()
                self._targets_name = targets

            if feature_names is not None:
                self._features_data = data[list(feature_names)]
                self._feature_names = feature_names
            else:
                if has_targets:
                    self._features_data = data.drop(targets, axis=1, inplace=False)
                else:
                    self._features_data = data
                self._feature_names = [
                    generate_feature_name_if_not_string(c) for c in self._features_data.columns
                ]
        else:
            raise MlflowException(
                message="The data argument must be a numpy array, a list or a Pandas DataFrame, or "
                "spark DataFrame if pyspark package installed.",
                error_code=INVALID_PARAMETER_VALUE,
            )

        # generate dataset hash
        md5_gen = hashlib.md5()
        _gen_md5_for_arraylike_obj(md5_gen, self._features_data)
        if self._labels_data is not None:
            _gen_md5_for_arraylike_obj(md5_gen, self._labels_data)
        md5_gen.update(",".join(list(map(str, self._feature_names))).encode("UTF-8"))

        self._hash = md5_gen.hexdigest()

    @property
    def feature_names(self):
        return self._feature_names

    @property
    def features_data(self):
        """
        return features data as a numpy array or a pandas DataFrame.
        """
        return self._features_data

    @property
    def labels_data(self):
        """
        return labels data as a numpy array
        """
        return self._labels_data

    @property
    def has_targets(self):
        """
        Returns True if the dataset has targets, False otherwise.
        """
        return self._has_targets

    @property
    def targets_name(self):
        """
        return targets name
        """
        return self._targets_name

    @property
    def name(self):
        """
        Dataset name, which is specified dataset name or the dataset hash if user don't specify
        name.
        """
        return self._user_specified_name if self._user_specified_name is not None else self.hash

    @property
    def path(self):
        """
        Dataset path
        """
        return self._path

    @property
    def hash(self):
        """
        Dataset hash, includes hash on first 20 rows and last 20 rows.
        """
        return self._hash

    @property
    def _metadata(self):
        """
        Return dataset metadata containing name, hash, and optional path.
        """
        metadata = {
            "name": self.name,
            "hash": self.hash,
        }
        if self.path is not None:
            metadata["path"] = self.path
        return metadata

    def _log_dataset_tag(self, client, run_id, model_uuid):
        """
        Log dataset metadata as a tag "mlflow.datasets", if the tag already exists, it will
        append current dataset metadata into existing tag content.
        """
        existing_dataset_metadata_str = client.get_run(run_id).data.tags.get(
            "mlflow.datasets", "[]"
        )
        dataset_metadata_list = json.loads(existing_dataset_metadata_str)

        for metadata in dataset_metadata_list:
            if (
                metadata["hash"] == self.hash
                and metadata["name"] == self.name
                and metadata["model"] == model_uuid
            ):
                break
        else:
            dataset_metadata_list.append({**self._metadata, "model": model_uuid})

        dataset_metadata_str = json.dumps(dataset_metadata_list, separators=(",", ":"))
        client.log_batch(
            run_id,
            tags=[RunTag("mlflow.datasets", dataset_metadata_str)],
        )

    def __hash__(self):
        return hash(self.hash)

    def __eq__(self, other):
        if not isinstance(other, EvaluationDataset):
            return False

        if isinstance(self._features_data, np.ndarray):
            is_features_data_equal = np.array_equal(self._features_data, other._features_data)
        else:
            is_features_data_equal = self._features_data.equals(other._features_data)

        return (
            is_features_data_equal
            and np.array_equal(self._labels_data, other._labels_data)
            and self.name == other.name
            and self.path == other.path
            and self._feature_names == other._feature_names
        )


@developer_stable
class ModelEvaluator(metaclass=ABCMeta):
    @abstractmethod
    def can_evaluate(self, *, model_type, evaluator_config, **kwargs) -> bool:
        """
        :param model_type: A string describing the model type (e.g., "regressor", "classifier", …).
        :param evaluator_config: A dictionary of additional configurations for
                                 the evaluator.
        :param kwargs: For forwards compatibility, a placeholder for additional arguments
                       that may be added to the evaluation interface in the future.
        :return: True if the evaluator can evaluate the specified model on the
                 specified dataset. False otherwise.
        """
        raise NotImplementedError()

    @abstractmethod
    def evaluate(
        self,
        *,
        model,
        model_type,
        dataset,
        run_id,
        evaluator_config,
        custom_metrics=None,
        custom_artifacts=None,
        baseline_model=None,
        **kwargs,
    ):
        """
        The abstract API to log metrics and artifacts, and return evaluation results.

        :param model: A pyfunc model instance, used as the candidate_model
                      to be compared with baseline_model (specified by the `baseline_model` param)
                      for model validation.
        :param model_type: A string describing the model type
                           (e.g., ``"regressor"``, ``"classifier"``, …).
        :param dataset: An instance of `mlflow.models.evaluation.base._EvaluationDataset`
                        containing features and labels (optional) for model evaluation.
        :param run_id: The ID of the MLflow Run to which to log results.
        :param evaluator_config: A dictionary of additional configurations for
                                 the evaluator.
        :param custom_metrics: A list of :py:class:`EvaluationMetric` objects.
        :param custom_artifacts: A list of callable custom artifact functions.
        :param kwargs: For forwards compatibility, a placeholder for additional arguments that
                       may be added to the evaluation interface in the future.
        :param baseline_model: (Optional) A string URI referring to a MLflow model with the pyfunc
                                          flavor as a baseline model to be compared with the
                                          candidate model (specified by the `model` param) for model
                                          validation. (pyfunc model instance is not allowed)
        :return: A :py:class:`mlflow.models.EvaluationResult` instance containing
                 evaluation metrics for candidate model and baseline model and
                 artifacts for candidate model.
        """
        raise NotImplementedError()


def list_evaluators():
    """
    Return a name list for all available Evaluators.
    """
    # import _model_evaluation_registry inside function to avoid circuit importing
    from mlflow.models.evaluation.evaluator_registry import _model_evaluation_registry

    return list(_model_evaluation_registry._registry.keys())


@contextmanager
def _start_run_or_reuse_active_run():
    """
    A manager context return:
     - If there's an active run, return the active run id.
     - otherwise start a mflow run with the specified run_id,
       if specified run_id is None, start a new run.
    """
    active_run = mlflow.active_run()
    if not active_run:
        # Note `mlflow.start_run` throws if `run_id` is not found.
        with mlflow.start_run() as run:
            yield run.info.run_id
    else:
        yield active_run.info.run_id


def _normalize_evaluators_and_evaluator_config_args(
    evaluators,
    evaluator_config,
):
    from mlflow.models.evaluation.evaluator_registry import _model_evaluation_registry

    def check_nesting_config_dict(_evaluator_name_list, _evaluator_name_to_conf_map):
        return isinstance(_evaluator_name_to_conf_map, dict) and all(
            k in _evaluator_name_list and isinstance(v, dict)
            for k, v in _evaluator_name_to_conf_map.items()
        )

    if evaluators is None:
        evaluator_name_list = list(_model_evaluation_registry._registry.keys())
        if len(evaluator_name_list) > 1:
            _logger.warning(
                f"Multiple registered evaluators are found {evaluator_name_list} and "
                "they will all be used in evaluation if they support the specified model type. "
                "If you want to evaluate with one evaluator, specify the `evaluator` argument "
                "and optionally specify the `evaluator_config` argument."
            )
        if evaluator_config is not None:
            conf_dict_value_error = MlflowException(
                message="If `evaluators` argument is None, all available evaluators will be used. "
                "If only the default evaluator is available, the `evaluator_config` argument is "
                "interpreted as the config dictionary for the default evaluator. Otherwise, the "
                "`evaluator_config` argument must be a dictionary mapping each evaluator's name "
                "to its own evaluator config dictionary.",
                error_code=INVALID_PARAMETER_VALUE,
            )
            if evaluator_name_list == ["default"]:
                if not isinstance(evaluator_config, dict):
                    raise conf_dict_value_error
                elif "default" not in evaluator_config:
                    evaluator_name_to_conf_map = {"default": evaluator_config}
                else:
                    evaluator_name_to_conf_map = evaluator_config
            else:
                if not check_nesting_config_dict(evaluator_name_list, evaluator_config):
                    raise conf_dict_value_error
                evaluator_name_to_conf_map = evaluator_config
        else:
            evaluator_name_to_conf_map = {}
    elif isinstance(evaluators, str):
        if not (evaluator_config is None or isinstance(evaluator_config, dict)):
            raise MlflowException(
                message="If `evaluators` argument is the name of an evaluator, evaluator_config"
                " must be None or a dict containing config items for the evaluator.",
                error_code=INVALID_PARAMETER_VALUE,
            )
        evaluator_name_list = [evaluators]
        evaluator_name_to_conf_map = {evaluators: evaluator_config}
    elif isinstance(evaluators, list):
        if evaluator_config is not None:
            if not check_nesting_config_dict(evaluators, evaluator_config):
                raise MlflowException(
                    message="If `evaluators` argument is an evaluator name list, evaluator_config "
                    "must be a dict contains mapping from evaluator name to individual "
                    "evaluator config dict.",
                    error_code=INVALID_PARAMETER_VALUE,
                )
        # Use `OrderedDict.fromkeys` to deduplicate elements but keep elements order.
        evaluator_name_list = list(OrderedDict.fromkeys(evaluators))
        evaluator_name_to_conf_map = evaluator_config or {}
    else:
        raise MlflowException(
            message="`evaluators` argument must be None, an evaluator name string, or a list of "
            "evaluator names.",
            error_code=INVALID_PARAMETER_VALUE,
        )

    return evaluator_name_list, evaluator_name_to_conf_map


def _model_validation_contains_model_comparison(validation_thresholds):
    """
    Helper function for determining if validation_thresholds contains
    thresholds for model comparsion: either min_relative_change or min_absolute_change
    """
    if not validation_thresholds:
        return False
    thresholds = validation_thresholds.values()
    return any(
        threshold.min_relative_change or threshold.min_absolute_change for threshold in thresholds
    )


_last_failed_evaluator = None


def _get_last_failed_evaluator():
    """
    Return the evaluator name of the last failed evaluator when calling `evaluate`.
    This can be used to check which evaluator fail when `evaluate` API fail.
    """
    return _last_failed_evaluator


def _validate(validation_thresholds, candidate_metrics, baseline_metrics=None):
    """
    Validate the model based on validation_thresholds by metrics value and
    metrics comparison between candidate model's metrics (candidate_metrics) and
    baseline model's metrics (baseline_metrics).
    :param validation_thresholds: A dictionary from metric_name to MetricThreshold.
    :param candidate_metrics: The metric evaluation result of the candidate model.
    :param baseline_metrics: The metric evaluation result of the baseline model.
    If the validation does not pass, raise an MlflowException with detail failure message.
    """
    if not baseline_metrics:
        baseline_metrics = {}

    validation_results = {
        metric_name: _MetricValidationResult(
            metric_name,
            candidate_metrics.get(metric_name, None),
            threshold,
            baseline_metrics.get(metric_name, None),
        )
        for (metric_name, threshold) in validation_thresholds.items()
    }

    for metric_name in validation_thresholds.keys():
        metric_threshold, validation_result = (
            validation_thresholds[metric_name],
            validation_results[metric_name],
        )

        if metric_name not in candidate_metrics:
            validation_result.missing_candidate = True
            continue

        candidate_metric_value, baseline_metric_value = (
            candidate_metrics[metric_name],
            baseline_metrics[metric_name] if baseline_metrics else None,
        )

        # If metric is higher is better, >= is used, otherwise <= is used
        # for thresholding metric value and model comparsion
        comparator_fn = operator.__ge__ if metric_threshold.greater_is_better else operator.__le__
        operator_fn = operator.add if metric_threshold.greater_is_better else operator.sub

        if metric_threshold.threshold is not None:
            # metric threshold fails
            # - if not (metric_value >= threshold) for higher is better
            # - if not (metric_value <= threshold) for lower is better
            validation_result.threshold_failed = not comparator_fn(
                candidate_metric_value, metric_threshold.threshold
            )

        if (
            metric_threshold.min_relative_change or metric_threshold.min_absolute_change
        ) and metric_name not in baseline_metrics:
            validation_result.missing_baseline = True
            continue

        if metric_threshold.min_absolute_change is not None:
            # metric comparsion aboslute change fails
            # - if not (metric_value >= baseline + min_absolute_change) for higher is better
            # - if not (metric_value <= baseline - min_absolute_change) for lower is better
            validation_result.min_absolute_change_failed = not comparator_fn(
                Decimal(candidate_metric_value),
                Decimal(operator_fn(baseline_metric_value, metric_threshold.min_absolute_change)),
            )

        if metric_threshold.min_relative_change is not None:
            # If baseline metric value equals 0, fallback to simple comparison check
            if baseline_metric_value == 0:
                _logger.warning(
                    f"Cannot perform relative model comparison for metric {metric_name} as "
                    "baseline metric value is 0. Falling back to simple comparison: verifying "
                    "that candidate metric value is better than the baseline metric value."
                )
                validation_result.min_relative_change_failed = not comparator_fn(
                    Decimal(candidate_metric_value),
                    Decimal(operator_fn(baseline_metric_value, 1e-10)),
                )
                continue
            # metric comparsion relative change fails
            # - if (metric_value - baseline) / baseline < min_relative_change for higher is better
            # - if (baseline - metric_value) / baseline < min_relative_change for lower is better
            if metric_threshold.greater_is_better:
                relative_change = (
                    candidate_metric_value - baseline_metric_value
                ) / baseline_metric_value
            else:
                relative_change = (
                    baseline_metric_value - candidate_metric_value
                ) / baseline_metric_value
            validation_result.min_relative_change_failed = (
                relative_change < metric_threshold.min_relative_change
            )

    failure_messages = []

    for metric_validation_result in validation_results.values():
        if metric_validation_result.is_success():
            continue
        failure_messages.append(str(metric_validation_result))

    if not failure_messages:
        return

    raise ModelValidationFailedException(message=os.linesep.join(failure_messages))


def _convert_data_to_mlflow_dataset(data, targets=None):
    """Convert input data to mlflow dataset."""
    if "pyspark" in sys.modules:
        from pyspark.sql import DataFrame as SparkDataFrame

    if isinstance(data, list):
        return mlflow.data.from_numpy(np.array(data), targets=np.array(targets))
    elif isinstance(data, np.ndarray):
        return mlflow.data.from_numpy(data, targets=targets)
    elif isinstance(data, pd.DataFrame):
        return mlflow.data.from_pandas(df=data, targets=targets)
    elif "pyspark" in sys.modules and isinstance(data, SparkDataFrame):
        return mlflow.data.from_spark(df=data, targets=targets)
    else:
        # Cannot convert to mlflow dataset, return original data.
        return data


def _evaluate(
    *,
    model,
    model_type,
    dataset,
    run_id,
    evaluator_name_list,
    evaluator_name_to_conf_map,
    custom_metrics,
    custom_artifacts,
    baseline_model,
):
    """
    The public API "evaluate" will verify argument first, and then pass normalized arguments
    to the _evaluate method.
    """
    # import _model_evaluation_registry and PyFuncModel inside function to avoid circuit importing
    from mlflow.models.evaluation.evaluator_registry import _model_evaluation_registry

    global _last_failed_evaluator
    _last_failed_evaluator = None

    client = MlflowClient()

    model_uuid = model.metadata.model_uuid

    dataset._log_dataset_tag(client, run_id, model_uuid)

    eval_results = []
    for evaluator_name in evaluator_name_list:
        config = evaluator_name_to_conf_map.get(evaluator_name) or {}
        try:
            evaluator = _model_evaluation_registry.get_evaluator(evaluator_name)
        except MlflowException:
            _logger.warning(f"Evaluator '{evaluator_name}' is not registered.")
            continue

        _last_failed_evaluator = evaluator_name
        if evaluator.can_evaluate(model_type=model_type, evaluator_config=config):
            _logger.info(f"Evaluating the model with the {evaluator_name} evaluator.")
            eval_result = evaluator.evaluate(
                model=model,
                model_type=model_type,
                dataset=dataset,
                run_id=run_id,
                evaluator_config=config,
                custom_metrics=custom_metrics,
                custom_artifacts=custom_artifacts,
                baseline_model=baseline_model,
            )
            eval_results.append(eval_result)

    _last_failed_evaluator = None

    if len(eval_results) == 0:
        raise MlflowException(
            message="The model could not be evaluated by any of the registered evaluators, please "
            "verify that the model type and other configs are set correctly.",
            error_code=INVALID_PARAMETER_VALUE,
        )

    merged_eval_result = EvaluationResult({}, {}, {})

    for eval_result in eval_results:
        if not eval_result:
            continue
        merged_eval_result.metrics.update(eval_result.metrics)
        merged_eval_result.artifacts.update(eval_result.artifacts)
        if baseline_model and eval_result.baseline_model_metrics:
            merged_eval_result.baseline_model_metrics.update(eval_result.baseline_model_metrics)

    return merged_eval_result


def evaluate(
    model: str,
    data,
    *,
    model_type: str,
    targets=None,
    dataset_path=None,
    feature_names: list = None,
    evaluators=None,
    evaluator_config=None,
    custom_metrics=None,
    custom_artifacts=None,
    validation_thresholds=None,
    baseline_model=None,
    env_manager="local",
):
    '''
    Evaluate a PyFunc model on the specified dataset using one or more specified ``evaluators``, and
    log resulting metrics & artifacts to MLflow Tracking. Set thresholds on the generated metrics to
    validate model quality. For additional overview information, see
    :ref:`the Model Evaluation documentation <model-evaluation>`.

    Default Evaluator behavior:
     - The default evaluator, which can be invoked with ``evaluators="default"`` or
       ``evaluators=None``, supports the ``"regressor"`` and ``"classifier"`` model types.
       It generates a variety of model performance metrics, model performance plots, and
       model explanations.

     - For both the ``"regressor"`` and ``"classifier"`` model types, the default evaluator
       generates model summary plots and feature importance plots using
       `SHAP <https://shap.readthedocs.io/en/latest/index.html>`_.

     - For regressor models, the default evaluator additionally logs:
        - **metrics**: example_count, mean_absolute_error, mean_squared_error,
          root_mean_squared_error, sum_on_target, mean_on_target, r2_score, max_error,
          mean_absolute_percentage_error.

     - For binary classifiers, the default evaluator additionally logs:
        - **metrics**: true_negatives, false_positives, false_negatives, true_positives, recall,
          precision, f1_score, accuracy_score, example_count, log_loss, roc_auc,
          precision_recall_auc.
        - **artifacts**: lift curve plot, precision-recall plot, ROC plot.

     - For multiclass classifiers, the default evaluator additionally logs:
        - **metrics**: accuracy_score, example_count, f1_score_micro, f1_score_macro, log_loss
        - **artifacts**: A CSV file for "per_class_metrics" (per-class metrics includes
          true_negatives/false_positives/false_negatives/true_positives/recall/precision/roc_auc,
          precision_recall_auc), precision-recall merged curves plot, ROC merged curves plot.

     - For question-answering models, the default evaluator logs:
        - **metrics**: ``exact_match``, `mean_perplexity`_ (requires `evaluate`_, `pytorch`_,
          `transformers`_), `toxicity_ratio`_ (requires `evaluate`_, `pytorch`_, `transformers`_),
          `mean_ari_grade_level`_ (requires `textstat`_), `mean_flesch_kincaid_grade_level`_
          (requires `textstat`_).
        - **artifacts**: A JSON file containing the inputs, outputs, targets (if the ``targets``
          argument is supplied), and per-row metrics of the model in tabular format.

        .. _mean_perplexity:
            https://huggingface.co/spaces/evaluate-metric/perplexity

        .. _toxicity_ratio:
            https://huggingface.co/spaces/evaluate-measurement/toxicity

        .. _pytorch:
            https://pytorch.org/get-started/locally/

        .. _transformers:
            https://huggingface.co/docs/transformers/installation

        .. _mean_ari_grade_level:
            https://en.wikipedia.org/wiki/Automated_readability_index

        .. _mean_flesch_kincaid_grade_level:
            https://en.wikipedia.org/wiki/Flesch%E2%80%93Kincaid_readability_tests#Flesch%E2%80%93Kincaid_grade_level

        .. _evaluate:
            https://pypi.org/project/evaluate

        .. _textstat:
            https://pypi.org/project/textstat

     - For text-summarization models, the default evaluator logs:
        - **metrics**: `ROUGE`_ (requires `evaluate`_, `nltk`_, and `rouge_score`_ to be installed),
          `mean_perplexity`_ (requires `evaluate`_, `pytorch`_,
          `transformers`_), `toxicity_ratio`_ (requires `evaluate`_, `pytorch`_, `transformers`_),
          `mean_ari_grade_level`_ (requires `textstat`_), `mean_flesch_kincaid_grade_level`_
          (requires `textstat`_).
        - **artifacts**: A JSON file containing the inputs, outputs, targets (if the ``targets``
          argument is supplied), and per-row metrics of the model in the tabular format.

        .. _ROUGE:
            https://huggingface.co/spaces/evaluate-metric/rouge

        .. _mean_perplexity:
            https://huggingface.co/spaces/evaluate-metric/perplexity

        .. _toxicity_ratio:
            https://huggingface.co/spaces/evaluate-measurement/toxicity

        .. _pytorch:
            https://pytorch.org/get-started/locally/

        .. _transformers:
            https://huggingface.co/docs/transformers/installation

        .. _mean_ari_grade_level:
            https://en.wikipedia.org/wiki/Automated_readability_index

        .. _mean_flesch_kincaid_grade_level:
            https://en.wikipedia.org/wiki/Flesch%E2%80%93Kincaid_readability_tests#Flesch%E2%80%93Kincaid_grade_level

        .. _evaluate:
            https://pypi.org/project/evaluate

        .. _nltk:
            https://pypi.org/project/nltk

        .. _rouge_score:
            https://pypi.org/project/rouge-score

        .. _textstat:
            https://pypi.org/project/textstat

     - For text models, the default evaluator logs:
        - **metrics**: `mean_perplexity`_ (requires `evaluate`_, `pytorch`_,
          `transformers`_), `toxicity_ratio`_ (requires `evaluate`_, `pytorch`_, `transformers`_),
          `mean_ari_grade_level`_ (requires `textstat`_), `mean_flesch_kincaid_grade_level`_
          (requires `textstat`_).
        - **artifacts**: A JSON file containing the inputs, outputs, targets (if the ``targets``
          argument is supplied), and per-row metrics of the model in tabular format.

        .. _evaluate:
            https://pypi.org/project/evaluate

        .. _mean_perplexity:
            https://huggingface.co/spaces/evaluate-metric/perplexity

        .. _toxicity_ratio:
            https://huggingface.co/spaces/evaluate-measurement/toxicity

        .. _pytorch:
            https://pytorch.org/get-started/locally/

        .. _transformers:
            https://huggingface.co/docs/transformers/installation

        .. _mean_ari_grade_level:
            https://en.wikipedia.org/wiki/Automated_readability_index

        .. _mean_flesch_kincaid_grade_level:
            https://en.wikipedia.org/wiki/Flesch%E2%80%93Kincaid_readability_tests#Flesch%E2%80%93Kincaid_grade_level

        .. _textstat:
            https://pypi.org/project/textstat

     - For sklearn models, the default evaluator additionally logs the model's evaluation criterion
       (e.g. mean accuracy for a classifier) computed by `model.score` method.

     - The metrics/artifacts listed above are logged to the active MLflow run.
       If no active run exists, a new MLflow run is created for logging these metrics and
       artifacts. Note that no metrics/artifacts are logged for the ``baseline_model``.

     - Additionally, information about the specified dataset - hash, name (if specified), path
       (if specified), and the UUID of the model that evaluated it - is logged to the
       ``mlflow.datasets`` tag.

     - The available ``evaluator_config`` options for the default evaluator include:
        - **log_model_explainability**: A boolean value specifying whether or not to log model
          explainability insights, default value is True.
        - **explainability_algorithm**: A string to specify the SHAP Explainer algorithm for model
          explainability. Supported algorithm includes: 'exact', 'permutation', 'partition',
          'kernel'.
          If not set, ``shap.Explainer`` is used with the "auto" algorithm, which chooses the best
          Explainer based on the model.
        - **explainability_nsamples**: The number of sample rows to use for computing model
          explainability insights. Default value is 2000.
        - **explainability_kernel_link**: The kernel link function used by shap kernal explainer.
          Available values are "identity" and "logit". Default value is "identity".
        - **max_classes_for_multiclass_roc_pr**:
          For multiclass classification tasks, the maximum number of classes for which to log
          the per-class ROC curve and Precision-Recall curve. If the number of classes is
          larger than the configured maximum, these curves are not logged.
        - **metric_prefix**: An optional prefix to prepend to the name of each metric and artifact
          produced during evaluation.
        - **log_metrics_with_dataset_info**: A boolean value specifying whether or not to include
          information about the evaluation dataset in the name of each metric logged to MLflow
          Tracking during evaluation, default value is True.
        - **pos_label**: If specified, the positive label to use when computing classification
          metrics such as precision, recall, f1, etc. for binary classification models. For
          multiclass classification and regression models, this parameter will be ignored.
        - **average**: The averaging method to use when computing classification metrics such as
          precision, recall, f1, etc. for multiclass classification models
          (default: ``'weighted'``). For binary classification and regression models, this
          parameter will be ignored.
        - **sample_weights**: Weights for each sample to apply when computing model performance
          metrics.

     - Limitations of evaluation dataset:
        - For classification tasks, dataset labels are used to infer the total number of classes.
        - For binary classification tasks, the negative label value must be 0 or -1 or False, and
          the positive label value must be 1 or True.

     - Limitations of metrics/artifacts computation:
        - For classification tasks, some metric and artifact computations require the model to
          output class probabilities. Currently, for scikit-learn models, the default evaluator
          calls the ``predict_proba`` method on the underlying model to obtain probabilities. For
          other model types, the default evaluator does not compute metrics/artifacts that require
          probability outputs.

     - Limitations of default evaluator logging model explainability insights:
        - The ``shap.Explainer`` ``auto`` algorithm uses the ``Linear`` explainer for linear models
          and the ``Tree`` explainer for tree models. Because SHAP's ``Linear`` and ``Tree``
          explainers do not support multi-class classification, the default evaluator falls back to
          using the ``Exact`` or ``Permutation`` explainers for multi-class classification tasks.
        - Logging model explainability insights is not currently supported for PySpark models.
        - The evaluation dataset label values must be numeric or boolean, all feature values
          must be numeric, and each feature column must only contain scalar values.

     - Limitations when environment restoration is enabled:
        - When environment restoration is enabled for the evaluated model (i.e. a non-local
          ``env_manager`` is specified), the model is loaded as a client that invokes a MLflow
          Model Scoring Server process in an independent Python environment with the model's
          training time dependencies installed. As such, methods like ``predict_proba`` (for
          probability outputs) or ``score`` (computes the evaluation criterian for sklearn models)
          of the model become inaccessible and the default evaluator does not compute metrics or
          artifacts that require those methods.
        - Because the model is an MLflow Model Server process, SHAP explanations are slower to
          compute. As such, model explainaibility is disabled when a non-local ``env_manager``
          specified, unless the ``evaluator_config`` option **log_model_explainability** is
          explicitly set to ``True``.

    :param model: A pyfunc model instance, or a URI referring to such a model.

    :param data: One of the following:

                 - A numpy array or list of evaluation features, excluding labels.

                 - A Pandas DataFrame or Spark DataFrame, containing evaluation features and
                   labels. If ``feature_names`` argument not specified, all columns are regarded
                   as feature columns. Otherwise, only column names present in ``feature_names``
                   are regarded as feature columns. If it is Spark DataFrame, only the first 10000
                   rows in the Spark DataFrame will be used as evaluation data.

                 - A :py:class`mlflow.data.dataset.Dataset` instance containing evaluation features
                   and labels.

    :param targets: If ``data`` is a numpy array or list, a numpy array or list of evaluation
                    labels. If ``data`` is a DataFrame, the string name of a column from ``data``
                    that contains evaluation labels. Required for classifier and regressor models,
                    but optional for question-answering, text-summarization, and text models. If
                    ``data`` is a :py:class`mlflow.data.dataset.Dataset` that defines targets,
                    then ``targets`` is optional.

    :param model_type: A string describing the model type. The default evaluator
                       supports the following model types:

                       - ``'classifier'``
                       - ``'regressor'``
                       - ``'question-answering'``
                       - ``'text-summarization'``
                       - ``'text'``

                       .. note::
                            ``'question-answering'``, ``'text-summarization'``, and ``'text'``
                            are experimental and may be changed or removed in a future release.

    :param dataset_path: (Optional) The path where the data is stored. Must not contain double
                         quotes (``“``). If specified, the path is logged to the ``mlflow.datasets``
                         tag for lineage tracking purposes.

    :param feature_names: (Optional) If the ``data`` argument is a feature data numpy array or list,
                          ``feature_names`` is a list of the feature names for each feature. If
                          ``None``, then the ``feature_names`` are generated using the format
                          ``feature_{feature_index}``. If the ``data`` argument is a Pandas
                          DataFrame or a Spark DataFrame, ``feature_names`` is a list of the names
                          of the feature columns in the DataFrame. If ``None``, then all columns
                          except the label column are regarded as feature columns.

    :param evaluators: The name of the evaluator to use for model evaluation, or a list of
                       evaluator names. If unspecified, all evaluators capable of evaluating the
                       specified model on the specified dataset are used. The default evaluator
                       can be referred to by the name ``"default"``. To see all available
                       evaluators, call :py:func:`mlflow.models.list_evaluators`.

    :param evaluator_config: A dictionary of additional configurations to supply to the evaluator.
                             If multiple evaluators are specified, each configuration should be
                             supplied as a nested dictionary whose key is the evaluator name.

    :param custom_metrics:
        (Optional) A list of :py:class:`EvaluationMetric <mlflow.models.EvaluationMetric>` objects.

        .. code-block:: python
            :caption: Example usage of custom metrics

            import mlflow
            import numpy as np


            def root_mean_squared_error(eval_df, _builtin_metrics):
                return np.sqrt((np.abs(eval_df["prediction"] - eval_df["target"]) ** 2).mean)


            rmse_metric = mlflow.models.make_metric(
                eval_fn=root_mean_squared_error,
                greater_is_better=False,
            )
            mlflow.evaluate(..., custom_metrics=[rmse_metric])

    :param custom_artifacts:
        (Optional) A list of custom artifact functions with the following signature:

        .. code-block:: python

            def custom_artifact(
                eval_df: Union[pandas.Dataframe, pyspark.sql.DataFrame],
                builtin_metrics: Dict[str, float],
                artifacts_dir: str,
            ) -> Dict[str, Any]:
                """
                :param eval_df:
                    A Pandas or Spark DataFrame containing ``prediction`` and ``target`` column.
                    The ``prediction`` column contains the predictions made by the model.
                    The ``target`` column contains the corresponding labels to the predictions made
                    on that row.
                :param builtin_metrics:
                    A dictionary containing the metrics calculated by the default evaluator.
                    The keys are the names of the metrics and the values are the scalar values of
                    the metrics. Refer to the DefaultEvaluator behavior section for what metrics
                    will be returned based on the type of model (i.e. classifier or regressor).
                :param artifacts_dir:
                    A temporary directory path that can be used by the custom artifacts function to
                    temporarily store produced artifacts. The directory will be deleted after the
                    artifacts are logged.
                :return:
                    A dictionary that maps artifact names to artifact objects
                    (e.g. a Matplotlib Figure) or to artifact paths within ``artifacts_dir``.
                """
                ...

        Object types that artifacts can be represented as:

            - A string uri representing the file path to the artifact. MLflow will infer the type of
              the artifact based on the file extension.
            - A string representation of a JSON object. This will be saved as a .json artifact.
            - Pandas DataFrame. This will be resolved as a CSV artifact.
            - Numpy array. This will be saved as a .npy artifact.
            - Matplotlib Figure. This will be saved as an image artifact. Note that
              ``matplotlib.pyplot.savefig`` is called behind the scene with default configurations.
              To customize, either save the figure with the desired configurations and return its
              file path or define customizations through environment variables in
              ``matplotlib.rcParams``.
            - Other objects will be attempted to be pickled with the default protocol.

        .. code-block:: python
            :caption: Example usage of custom artifacts

            import mlflow
            import matplotlib.pyplot as plt


            def scatter_plot(eval_df, builtin_metrics, artifacts_dir):
                plt.scatter(eval_df["prediction"], eval_df["target"])
                plt.xlabel("Targets")
                plt.ylabel("Predictions")
                plt.title("Targets vs. Predictions")
                plt.savefig(os.path.join(artifacts_dir, "example.png"))
                plt.close()
                return {"pred_target_scatter": os.path.join(artifacts_dir, "example.png")}


            def pred_sample(eval_df, _builtin_metrics, _artifacts_dir):
                return {"pred_sample": pred_sample.head(10)}


            mlflow.evaluate(..., custom_artifacts=[scatter_plot, pred_sample])

    :param validation_thresholds: (Optional) A dictionary of metric name to
        :py:class:`mlflow.models.MetricThreshold` used for model validation. Each metric name must
        either be the name of a builtin metric or the name of a custom metric defined in the
        ``custom_metrics`` parameter.

        .. code-block:: python
            :caption: Example of Model Validation

            from mlflow.models import MetricThreshold

            thresholds = {
                "accuracy_score": MetricThreshold(
                    # accuracy should be >=0.8
                    threshold=0.8,
                    # accuracy should be at least 5 percent greater than baseline model accuracy
                    min_absolute_change=0.05,
                    # accuracy should be at least 0.05 greater than baseline model accuracy
                    min_relative_change=0.05,
                    greater_is_better=True,
                ),
            }

            with mlflow.start_run():
                mlflow.evaluate(
                    model=your_candidate_model,
                    data,
                    targets,
                    model_type,
                    dataset_name,
                    evaluators,
                    validation_thresholds=thresholds,
                    baseline_model=your_baseline_model,
                )

        See :ref:`the Model Validation documentation <model-validation>`
        for more details.

    :param baseline_model: (Optional) A string URI referring to an MLflow model with the pyfunc
                           flavor. If specified, the candidate ``model`` is compared to this
                           baseline for model validation purposes.

    :param env_manager: Specify an environment manager to load the candidate ``model`` and
                        ``baseline_model`` in isolated Python evironments and restore their
                        dependencies. Default value is ``local``, and the following values are
                        supported:

                         - ``virtualenv``: (Recommended) Use virtualenv to restore the python
                           environment that was used to train the model.
                         - ``conda``:  Use Conda to restore the software environment that was used
                           to train the model.
                         - ``local``: Use the current Python environment for model inference, which
                           may differ from the environment used to train the model and may lead to
                           errors or invalid predictions.

    :return: An :py:class:`mlflow.models.EvaluationResult` instance containing
             metrics of candidate model and baseline model, and artifacts of candidate model.
    '''
    from mlflow.pyfunc import PyFuncModel, _load_model_or_server, _ServedPyFuncModel
    from mlflow.utils import env_manager as _EnvManager

    _EnvManager.validate(env_manager)

    if model_type in [_ModelType.REGRESSOR, _ModelType.CLASSIFIER]:
        if isinstance(data, Dataset):
            if getattr(data, "targets", None) is not None:
                targets = data.targets
            else:
                raise MlflowException(
                    message="The targets argument is required when data is a Dataset and does not "
                    "define targets.",
                    error_code=INVALID_PARAMETER_VALUE,
                )
        else:
            if targets is None:
                raise MlflowException(
                    f"The targets argument must be specified for {model_type} models.",
                    error_code=INVALID_PARAMETER_VALUE,
                )

    if isinstance(model, str):
        model = _load_model_or_server(model, env_manager)
    elif env_manager != _EnvManager.LOCAL:
        raise MlflowException(
            message="The model argument must be a string URI referring to an MLflow model when a "
            "non-local env_manager is specified.",
            error_code=INVALID_PARAMETER_VALUE,
        )
    elif isinstance(model, PyFuncModel):
        pass
    else:
        raise MlflowException(
            message="The model argument must be a string URI referring to an MLflow model or "
            "an instance of `mlflow.pyfunc.PyFuncModel`.",
            error_code=INVALID_PARAMETER_VALUE,
        )

    if validation_thresholds:
        try:
            assert type(validation_thresholds) is dict
            for key in validation_thresholds.keys():
                assert type(key) is str
            for threshold in validation_thresholds.values():
                assert isinstance(threshold, MetricThreshold)
        except AssertionError:
            raise MlflowException(
                message="The validation thresholds argument must be a dictionary that maps strings "
                "to MetricThreshold objects.",
                error_code=INVALID_PARAMETER_VALUE,
            )

    if isinstance(baseline_model, str):
        baseline_model = _load_model_or_server(baseline_model, env_manager)
    elif baseline_model is not None:
        raise MlflowException(
            message="The baseline model argument must be a string URI referring to an "
            "MLflow model.",
            error_code=INVALID_PARAMETER_VALUE,
        )
    elif _model_validation_contains_model_comparison(validation_thresholds):
        raise MlflowException(
            message="The baseline model argument is None. The baseline model must be specified "
            "when model comparison thresholds (min_absolute_change, min_relative_change) "
            "are specified.",
            error_code=INVALID_PARAMETER_VALUE,
        )

    (
        evaluator_name_list,
        evaluator_name_to_conf_map,
    ) = _normalize_evaluators_and_evaluator_config_args(evaluators, evaluator_config)

    with _start_run_or_reuse_active_run() as run_id:
        if not isinstance(data, Dataset):
            # Convert data to `mlflow.data.dataset.Dataset`.
            data = _convert_data_to_mlflow_dataset(data=data, targets=targets)

        from mlflow.data.pyfunc_dataset_mixin import PyFuncConvertibleDatasetMixin

        if isinstance(data, Dataset) and issubclass(data.__class__, PyFuncConvertibleDatasetMixin):
            dataset = data.to_evaluation_dataset(dataset_path, feature_names)
            if evaluator_name_to_conf_map and evaluator_name_to_conf_map.get("default", None):
                context = evaluator_name_to_conf_map["default"].get("metric_prefix", None)
            else:
                context = None
            client = MlflowClient()
            tags = [InputTag(key=MLFLOW_DATASET_CONTEXT, value=context)] if context else []
            dataset_input = DatasetInput(dataset=data._to_mlflow_entity(), tags=tags)
            client.log_inputs(run_id, [dataset_input])
        else:
            dataset = EvaluationDataset(
                data,
                targets=targets,
                path=dataset_path,
                feature_names=feature_names,
            )

        try:
            evaluate_result = _evaluate(
                model=model,
                model_type=model_type,
                dataset=dataset,
                run_id=run_id,
                evaluator_name_list=evaluator_name_list,
                evaluator_name_to_conf_map=evaluator_name_to_conf_map,
                custom_metrics=custom_metrics,
                custom_artifacts=custom_artifacts,
                baseline_model=baseline_model,
            )
        finally:
            if isinstance(model, _ServedPyFuncModel):
                os.kill(model.pid, signal.SIGTERM)
            if isinstance(baseline_model, _ServedPyFuncModel):
                os.kill(baseline_model.pid, signal.SIGTERM)

        if not validation_thresholds:
            return evaluate_result

        _logger.info("Validating generated model metrics")
        _validate(
            validation_thresholds,
            evaluate_result.metrics,
            evaluate_result.baseline_model_metrics,
        )
        _logger.info("Model validation passed!")

        return evaluate_result<|MERGE_RESOLUTION|>--- conflicted
+++ resolved
@@ -37,7 +37,6 @@
 from mlflow.utils.mlflow_tags import MLFLOW_DATASET_CONTEXT
 from mlflow.utils.proto_json_utils import NumpyEncoder
 from mlflow.utils.string_utils import generate_feature_name_if_not_string
-<<<<<<< HEAD
 
 try:
     # `numpy` and `pandas` are not required for `mlflow-skinny`.
@@ -45,8 +44,6 @@
     import pandas as pd
 except ImportError:
     pass
-=======
->>>>>>> 50a4b658
 
 _logger = logging.getLogger(__name__)
 
@@ -335,12 +332,6 @@
 
 
 def _hash_ndarray_as_bytes(nd_array):
-<<<<<<< HEAD
-=======
-    import numpy as np
-    from pandas.util import hash_array
-
->>>>>>> 50a4b658
     return _hash_uint64_ndarray_as_bytes(
         pd.util.hash_array(nd_array.flatten(order="C"))
     ) + _hash_uint64_ndarray_as_bytes(np.array(nd_array.shape, dtype="uint64"))
@@ -351,13 +342,6 @@
     Helper method to convert pandas dataframe/numpy array/list into bytes for
     MD5 calculation purpose.
     """
-<<<<<<< HEAD
-=======
-    import numpy as np
-    import pandas as pd
-    from pandas.util import hash_pandas_object
-
->>>>>>> 50a4b658
     if isinstance(data, pd.DataFrame):
         # add checking `'pyspark' in sys.modules` to avoid importing pyspark when user
         # run code not related to pyspark.
