--- conflicted
+++ resolved
@@ -1297,24 +1297,20 @@
 
                   - A URI referring to a pyfunc model
 
-<<<<<<< HEAD
-                  - A function
+                  - A callable function: This function should be able to take in model input and
+                    return predictions. It should follow the signature of the
+                    :py:func:`predict <mlflow.pyfunc.PyFuncModel.predict>` method. Here's an example
+                    of a valid function:
+
+                        model = mlflow.pyfunc.load_model(model_uri)
+
+                        def fn(model_input):
+                            return model.predict(model_input)
 
                   - None: This indicates a static dataset will be used for evaluation instead of a
                     model. In this case, the ``data`` argument must be a Pandas DataFrame or Spark
                     DataFrame or :py:class`mlflow.data.dataset.Dataset` instance that contains
                     model outputs. The column name of the model outputs must be ``model_output``.
-=======
-                  - A callable function: This function should be able to take in model input and
-                    return predictions. It should follow the signature of the
-                    :py:func:`predict <mlflow.pyfunc.PyFuncModel.predict>` method. Here's an example
-                    of a valid function:
-
-                        model = mlflow.pyfunc.load_model(model_uri)
-
-                        def fn(model_input):
-                            return model.predict(model_input)
->>>>>>> 88a140d7
 
     :param data: One of the following:
 
@@ -1551,7 +1547,6 @@
         )
     elif isinstance(model, PyFuncModel):
         pass
-<<<<<<< HEAD
     elif model is None:
         # Evaluating a static dataset
         if not isinstance(data, pd.DataFrame):
@@ -1575,18 +1570,12 @@
             return filtered_df["model_output"].tolist()
 
         model = _get_model_from_function(fn)
-=======
->>>>>>> 88a140d7
     elif callable(model):
         model = _get_model_from_function(model)
     else:
         raise MlflowException(
             message="The model argument must be a string URI referring to an MLflow model, "
-<<<<<<< HEAD
             "an instance of `mlflow.pyfunc.PyFuncModel`, a function, or None.",
-=======
-            "an instance of `mlflow.pyfunc.PyFuncModel`, or a function.",
->>>>>>> 88a140d7
             error_code=INVALID_PARAMETER_VALUE,
         )
 
