import decimal
import json
import os
from typing import Union, Any, Dict, List

import numpy as np
import pandas as pd

from mlflow.exceptions import MlflowException
from mlflow.models import Model
<<<<<<< HEAD
from mlflow.types.utils import TensorsNotSupportedException
from mlflow.utils.proto_json_utils import (
    NumpyEncoder,
    dataframe_from_raw_json,
    parse_tf_serving_input,
)
=======
from mlflow.types import DataType, Schema, TensorSpec
from mlflow.types.utils import TensorsNotSupportedException, clean_tensor_type
from mlflow.utils.proto_json_utils import NumpyEncoder, _dataframe_from_json, parse_tf_serving_input
>>>>>>> c8f362a2

try:
    from scipy.sparse import csr_matrix, csc_matrix

    HAS_SCIPY = True
except ImportError:
    HAS_SCIPY = False


ModelInputExample = Union[pd.DataFrame, np.ndarray, dict, list, "csr_matrix", "csc_matrix"]

PyFuncInput = Union[
    pd.DataFrame,
    pd.Series,
    np.ndarray,
    "csc_matrix",
    "csr_matrix",
    List[Any],
    Dict[str, Any],
]
PyFuncOutput = Union[pd.DataFrame, pd.Series, np.ndarray, list]


class _Example:
    """
    Represents an input example for MLflow model.

    Contains jsonable data that can be saved with the model and meta data about the exported format
    that can be saved with :py:class:`Model <mlflow.models.Model>`.

    The _Example is created from example data provided by user. The example(s) can be provided as
    pandas.DataFrame, numpy.ndarray, python dictionary or python list. The assumption is that the
    example contains jsonable elements (see storage format section below).

    NOTE: If the example is 1 dimensional (e.g. dictionary of str -> scalar, or a list of scalars),
    the assumption is that it is a single row of data (rather than a single column).

    Metadata:

    The _Example metadata contains the following information:
        - artifact_path: Relative path to the serialized example within the model directory.
        - type: Type of example data provided by the user. E.g. dataframe, ndarray.
        - One of the following metadata based on the `type`:
            - pandas_orient: For dataframes, this attribute specifies how is the dataframe encoded
                             in json. For example, "split" value signals that the data is stored as
                             object with columns and data attributes.
            - format: For tensors, this attribute specifies the standard being used to store an
                      input example. MLflow uses a JSON-formatted string representation of T
                      F serving input.

    Storage Format:

    The examples are stored as json for portability and readability. Therefore, the contents of the
    example(s) must be jsonable. Mlflow will make the following conversions automatically on behalf
    of the user:

        - binary values: :py:class:`bytes` or :py:class:`bytearray` are converted to base64
          encoded strings.
        - numpy types: Numpy types are converted to the corresponding python types or their closest
          equivalent.
        - csc/csr matrix: similar to 2 dims numpy array, csc/csr matrix are converted to
          corresponding python types or their closest equivalent.
    """

    def __init__(self, input_example: ModelInputExample):
        def _is_scalar(x):
            return np.isscalar(x) or x is None

        def _is_ndarray(x):
            return isinstance(x, np.ndarray) or (
                isinstance(x, dict) and all(isinstance(ary, np.ndarray) for ary in x.values())
            )

        def _is_sparse_matrix(x):
            if not HAS_SCIPY:
                # we can safely assume that if no scipy is installed,
                # the user won't log scipy sparse matrices
                return False
            return isinstance(x, (csc_matrix, csr_matrix))

        def _handle_ndarray_nans(x: np.ndarray):
            if np.issubdtype(x.dtype, np.number):
                return np.where(np.isnan(x), None, x)
            else:
                return x

        def _handle_ndarray_input(input_array: Union[np.ndarray, dict]):
            if isinstance(input_array, dict):
                result = {}
                for name in input_array.keys():
                    result[name] = _handle_ndarray_nans(input_array[name]).tolist()
                return {"inputs": result}
            else:
                return {"inputs": _handle_ndarray_nans(input_array).tolist()}

        def _handle_sparse_matrix(x: Union["csr_matrix", "csc_matrix"]):
            return {
                "data": _handle_ndarray_nans(x.data).tolist(),
                "indices": x.indices.tolist(),
                "indptr": x.indptr.tolist(),
                "shape": list(x.shape),
            }

        def _handle_dataframe_nans(df: pd.DataFrame):
            return df.where(df.notnull(), None)

        def _handle_dataframe_input(input_ex):
            if isinstance(input_ex, dict):
                if all(_is_scalar(x) for x in input_ex.values()):
                    input_ex = pd.DataFrame([input_ex])
                else:
                    raise TypeError(
                        "Data in the dictionary must be scalar or of type numpy.ndarray"
                    )
            elif isinstance(input_ex, list):
                for i, x in enumerate(input_ex):
                    if isinstance(x, np.ndarray) and len(x.shape) > 1:
                        raise TensorsNotSupportedException(
                            "Row '{0}' has shape {1}".format(i, x.shape)
                        )
                if all(_is_scalar(x) for x in input_ex):
                    input_ex = pd.DataFrame([input_ex], columns=range(len(input_ex)))
                else:
                    input_ex = pd.DataFrame(input_ex)
            elif not isinstance(input_ex, pd.DataFrame):
                try:
                    import pyspark.sql.dataframe

                    if isinstance(input_example, pyspark.sql.dataframe.DataFrame):
                        raise MlflowException(
                            "Examples can not be provided as Spark Dataframe. "
                            "Please make sure your example is of a small size and "
                            "turn it into a pandas DataFrame."
                        )
                except ImportError:
                    pass
                raise TypeError(
                    "Unexpected type of input_example. Expected one of "
                    "(pandas.DataFrame, numpy.ndarray, dict, list), "
                    "got {}".format(type(input_example))
                )
            result = _handle_dataframe_nans(input_ex).to_dict(orient="split")
            # Do not include row index
            del result["index"]
            if all(input_ex.columns == range(len(input_ex.columns))):
                # No need to write default column index out
                del result["columns"]
            return result

        example_filename = "input_example.json"
        if _is_ndarray(input_example):
            self.data = _handle_ndarray_input(input_example)
            self.info = {
                "artifact_path": example_filename,
                "type": "ndarray",
                "format": "tf-serving",
            }
        elif _is_sparse_matrix(input_example):
            self.data = _handle_sparse_matrix(input_example)
            if isinstance(input_example, csc_matrix):
                example_type = "sparse_matrix_csc"
            else:
                example_type = "sparse_matrix_csr"
            self.info = {
                "artifact_path": example_filename,
                "type": example_type,
            }
        else:
            self.data = _handle_dataframe_input(input_example)
            self.info = {
                "artifact_path": example_filename,
                "type": "dataframe",
                "pandas_orient": "split",
            }

    def save(self, parent_dir_path: str):
        """Save the example as json at ``parent_dir_path``/`self.info['artifact_path']`."""
        with open(os.path.join(parent_dir_path, self.info["artifact_path"]), "w") as f:
            json.dump(self.data, f, cls=NumpyEncoder)


def _save_example(mlflow_model: Model, input_example: ModelInputExample, path: str):
    """
    Save example to a file on the given path and updates passed Model with example metadata.

    The metadata is a dictionary with the following fields:
      - 'artifact_path': example path relative to the model directory.
      - 'type': Type of example. Currently the supported values are 'dataframe' and 'ndarray'
      -  One of the following metadata based on the `type`:
            - 'pandas_orient': Used to store dataframes. Determines the json encoding for dataframe
                               examples in terms of pandas orient convention. Defaults to 'split'.
            - 'format: Used to store tensors. Determines the standard used to store a tensor input
                       example. MLflow uses a JSON-formatted string representation of TF serving
                       input.
    :param mlflow_model: Model metadata that will get updated with the example metadata.
    :param path: Where to store the example file. Should be model the model directory.
    """
    example = _Example(input_example)
    example.save(path)
    mlflow_model.saved_input_example_info = example.info


def _read_example(mlflow_model: Model, path: str):
    """
    Read example from a model directory. Returns None if there is no example metadata (i.e. the
    model was saved without example). Raises FileNotFoundError if there is model metadata but the
    example file is missing.

    :param mlflow_model: Model metadata.
    :param path: Path to the model directory.
    :return: Input example or None if the model has no example.
    """
    if mlflow_model.saved_input_example_info is None:
        return None
    example_type = mlflow_model.saved_input_example_info["type"]
    if example_type not in ["dataframe", "ndarray", "sparse_matrix_csc", "sparse_matrix_csr"]:
        raise MlflowException(
            "This version of mlflow can not load example of type {}".format(example_type)
        )
    input_schema = mlflow_model.signature.inputs if mlflow_model.signature is not None else None
    path = os.path.join(path, mlflow_model.saved_input_example_info["artifact_path"])
    if example_type == "ndarray":
        return _read_tensor_input_from_json(path, schema=input_schema)
    elif example_type in ["sparse_matrix_csc", "sparse_matrix_csr"]:
        return _read_sparse_matrix_from_json(path, example_type)
    else:
        return dataframe_from_raw_json(path, schema=input_schema)


def _read_tensor_input_from_json(path, schema=None):
    with open(path, "r") as handle:
        inp_dict = json.load(handle)
        return parse_tf_serving_input(inp_dict, schema)


def _read_sparse_matrix_from_json(path, example_type):
    with open(path, "r") as handle:
        matrix_data = json.load(handle)
        data = matrix_data["data"]
        indices = matrix_data["indices"]
        indptr = matrix_data["indptr"]
        shape = tuple(matrix_data["shape"])

        if example_type == "sparse_matrix_csc":
            return csc_matrix((data, indices, indptr), shape=shape)
        else:
            return csr_matrix((data, indices, indptr), shape=shape)


def plot_lines(data_series, xlabel, ylabel, legend_loc=None, line_kwargs=None):
    import matplotlib.pyplot as plt

    fig, ax = plt.subplots()

    if line_kwargs is None:
        line_kwargs = {}

    for label, data_x, data_y in data_series:
        ax.plot(data_x, data_y, label=label, **line_kwargs)

    if legend_loc:
        ax.legend(loc=legend_loc)

    ax.set(xlabel=xlabel, ylabel=ylabel)

    return fig, ax


def _enforce_tensor_spec(
    values: Union[np.ndarray, "csc_matrix", "csr_matrix"],
    tensor_spec: TensorSpec,
):
    """
    Enforce the input tensor shape and type matches the provided tensor spec.
    """
    expected_shape = tensor_spec.shape
    actual_shape = values.shape

    actual_type = values.dtype if isinstance(values, np.ndarray) else values.data.dtype

    if len(expected_shape) != len(actual_shape):
        raise MlflowException(
            "Shape of input {0} does not match expected shape {1}.".format(
                actual_shape, expected_shape
            )
        )
    for expected, actual in zip(expected_shape, actual_shape):
        if expected == -1:
            continue
        if expected != actual:
            raise MlflowException(
                "Shape of input {0} does not match expected shape {1}.".format(
                    actual_shape, expected_shape
                )
            )
    if clean_tensor_type(actual_type) != tensor_spec.type:
        raise MlflowException(
            "dtype of input {0} does not match expected dtype {1}".format(
                values.dtype, tensor_spec.type
            )
        )
    return values


def _enforce_mlflow_datatype(name, values: pd.Series, t: DataType):
    """
    Enforce the input column type matches the declared in model input schema.

    The following type conversions are allowed:

    1. object -> string
    2. int -> long (upcast)
    3. float -> double (upcast)
    4. int -> double (safe conversion)
    5. np.datetime64[x] -> datetime (any precision)
    6. object -> datetime

    NB: pandas does not have native decimal data type, when user train and infer
    model from pyspark dataframe that contains decimal type, the schema will be
    treated as float64.
    7. decimal -> double

    Any other type mismatch will raise error.
    """
    if values.dtype == object and t not in (DataType.binary, DataType.string):
        values = values.infer_objects()

    if t == DataType.string and values.dtype == object:
        # NB: the object can contain any type and we currently cannot cast to pandas Strings
        # due to how None is cast
        return values

    # NB: Comparison of pandas and numpy data type fails when numpy data type is on the left hand
    # side of the comparison operator. It works, however, if pandas type is on the left hand side.
    # That is because pandas is aware of numpy.
    if t.to_pandas() == values.dtype or t.to_numpy() == values.dtype:
        # The types are already compatible => conversion is not necessary.
        return values

    if t == DataType.binary and values.dtype.kind == t.binary.to_numpy().kind:
        # NB: bytes in numpy have variable itemsize depending on the length of the longest
        # element in the array (column). Since MLflow binary type is length agnostic, we ignore
        # itemsize when matching binary columns.
        return values

    if t == DataType.datetime and values.dtype.kind == t.to_numpy().kind:
        # NB: datetime values have variable precision denoted by brackets, e.g. datetime64[ns]
        # denotes nanosecond precision. Since MLflow datetime type is precision agnostic, we
        # ignore precision when matching datetime columns.
        return values

    if t == DataType.datetime and values.dtype == object:
        # NB: Pyspark date columns get converted to object when converted to a pandas
        # DataFrame. To respect the original typing, we convert the column to datetime.
        try:
            return values.astype(np.datetime64, errors="raise")
        except ValueError:
            raise MlflowException(
                "Failed to convert column {0} from type {1} to {2}.".format(name, values.dtype, t)
            )
    if t == DataType.double and values.dtype == decimal.Decimal:
        # NB: Pyspark Decimal column get converted to decimal.Decimal when converted to pandas
        # DataFrame. In order to support decimal data training from spark data frame, we add this
        # conversion even we might lose the precision.
        try:
            return pd.to_numeric(values, errors="raise")
        except ValueError:
            raise MlflowException(
                "Failed to convert column {0} from type {1} to {2}.".format(name, values.dtype, t)
            )

    numpy_type = t.to_numpy()
    if values.dtype.kind == numpy_type.kind:
        is_upcast = values.dtype.itemsize <= numpy_type.itemsize
    elif values.dtype.kind == "u" and numpy_type.kind == "i":
        is_upcast = values.dtype.itemsize < numpy_type.itemsize
    elif values.dtype.kind in ("i", "u") and numpy_type == np.float64:
        # allow (u)int => double conversion
        is_upcast = values.dtype.itemsize <= 6
    else:
        is_upcast = False

    if is_upcast:
        return values.astype(numpy_type, errors="raise")
    else:
        # NB: conversion between incompatible types (e.g. floats -> ints or
        # double -> float) are not allowed. While supported by pandas and numpy,
        # these conversions alter the values significantly.
        def all_ints(xs):
            return all(pd.isnull(x) or int(x) == x for x in xs)

        hint = ""
        if (
            values.dtype == np.float64
            and numpy_type.kind in ("i", "u")
            and values.hasnans
            and all_ints(values)
        ):
            hint = (
                " Hint: the type mismatch is likely caused by missing values. "
                "Integer columns in python can not represent missing values and are therefore "
                "encoded as floats. The best way to avoid this problem is to infer the model "
                "schema based on a realistic data sample (training dataset) that includes missing "
                "values. Alternatively, you can declare integer columns as doubles (float64) "
                "whenever these columns may have missing values. See `Handling Integers With "
                "Missing Values <https://www.mlflow.org/docs/latest/models.html#"
                "handling-integers-with-missing-values>`_ for more details."
            )

        raise MlflowException(
            "Incompatible input types for column {0}. "
            "Can not safely convert {1} to {2}.{3}".format(name, values.dtype, numpy_type, hint)
        )


def _enforce_col_schema(pfInput: PyFuncInput, input_schema: Schema):
    """Enforce the input columns conform to the model's column-based signature."""
    if input_schema.has_input_names():
        input_names = input_schema.input_names()
    else:
        input_names = pfInput.columns[: len(input_schema.inputs)]
    input_types = input_schema.input_types()
    new_pfInput = pd.DataFrame()
    for i, x in enumerate(input_names):
        new_pfInput[x] = _enforce_mlflow_datatype(x, pfInput[x], input_types[i])
    return new_pfInput


def _enforce_tensor_schema(pfInput: PyFuncInput, input_schema: Schema):
    """Enforce the input tensor(s) conforms to the model's tensor-based signature."""

    def _is_sparse_matrix(x):
        if not HAS_SCIPY:
            # we can safely assume that it's not a sparse matrix if scipy is not installed
            return False
        return isinstance(x, (csr_matrix, csc_matrix))

    if input_schema.has_input_names():
        if isinstance(pfInput, dict):
            new_pfInput = dict()
            for col_name, tensor_spec in zip(input_schema.input_names(), input_schema.inputs):
                if not isinstance(pfInput[col_name], np.ndarray):
                    raise MlflowException(
                        "This model contains a tensor-based model signature with input names,"
                        " which suggests a dictionary input mapping input name to a numpy"
                        " array, but a dict with value type {0} was found.".format(
                            type(pfInput[col_name])
                        )
                    )
                new_pfInput[col_name] = _enforce_tensor_spec(pfInput[col_name], tensor_spec)
        elif isinstance(pfInput, pd.DataFrame):
            new_pfInput = dict()
            for col_name, tensor_spec in zip(input_schema.input_names(), input_schema.inputs):
                new_pfInput[col_name] = _enforce_tensor_spec(
                    np.array(pfInput[col_name], dtype=tensor_spec.type), tensor_spec
                )
        else:
            raise MlflowException(
                "This model contains a tensor-based model signature with input names, which"
                " suggests a dictionary input mapping input name to tensor, but an input of"
                " type {0} was found.".format(type(pfInput))
            )
    else:
        if isinstance(pfInput, pd.DataFrame):
            new_pfInput = _enforce_tensor_spec(pfInput.to_numpy(), input_schema.inputs[0])
        elif isinstance(pfInput, np.ndarray) or _is_sparse_matrix(pfInput):
            new_pfInput = _enforce_tensor_spec(pfInput, input_schema.inputs[0])
        else:
            raise MlflowException(
                "This model contains a tensor-based model signature with no input names,"
                " which suggests a numpy array input, but an input of type {0} was"
                " found.".format(type(pfInput))
            )
    return new_pfInput


def _enforce_schema(pfInput: PyFuncInput, input_schema: Schema):
    """
    Enforces the provided input matches the model's input schema,

    For signatures with input names, we check there are no missing inputs and reorder the inputs to
    match the ordering declared in schema if necessary. Any extra columns are ignored.

    For column-based signatures, we make sure the types of the input match the type specified in
    the schema or if it can be safely converted to match the input schema.

    For tensor-based signatures, we make sure the shape and type of the input matches the shape
    and type specified in model's input schema.
    """
    if isinstance(pfInput, pd.Series):
        pfInput = pd.DataFrame(pfInput)
    if not input_schema.is_tensor_spec():
        if isinstance(pfInput, (list, np.ndarray, dict, pd.Series)):
            try:
                pfInput = pd.DataFrame(pfInput)
            except Exception as e:
                raise MlflowException(
                    "This model contains a column-based signature, which suggests a DataFrame"
                    " input. There was an error casting the input data to a DataFrame:"
                    " {0}".format(str(e))
                )
        if not isinstance(pfInput, pd.DataFrame):
            raise MlflowException(
                "Expected input to be DataFrame or list. Found: %s" % type(pfInput).__name__
            )

    if input_schema.has_input_names():
        # make sure there are no missing columns
        input_names = input_schema.input_names()
        expected_cols = set(input_names)
        actual_cols = set()
        if len(expected_cols) == 1 and isinstance(pfInput, np.ndarray):
            # for schemas with a single column, match input with column
            pfInput = {input_names[0]: pfInput}
            actual_cols = expected_cols
        elif isinstance(pfInput, pd.DataFrame):
            actual_cols = set(pfInput.columns)
        elif isinstance(pfInput, dict):
            actual_cols = set(pfInput.keys())
        missing_cols = expected_cols - actual_cols
        extra_cols = actual_cols - expected_cols
        # Preserve order from the original columns, since missing/extra columns are likely to
        # be in same order.
        missing_cols = [c for c in input_names if c in missing_cols]
        extra_cols = [c for c in actual_cols if c in extra_cols]
        if missing_cols:
            message = "Model is missing inputs {0}.".format(missing_cols)
            if extra_cols:
                message += " Note that there were extra inputs: {0}".format(extra_cols)
            raise MlflowException(message)
    elif not input_schema.is_tensor_spec():
        # The model signature does not specify column names => we can only verify column count.
        num_actual_columns = len(pfInput.columns)
        if num_actual_columns < len(input_schema.inputs):
            raise MlflowException(
                "Model inference is missing inputs. The model signature declares "
                "{0} inputs  but the provided value only has "
                "{1} inputs. Note: the inputs were not named in the signature so we can "
                "only verify their count.".format(len(input_schema.inputs), num_actual_columns)
            )

    return (
        _enforce_tensor_schema(pfInput, input_schema)
        if input_schema.is_tensor_spec()
        else _enforce_col_schema(pfInput, input_schema)
    )


def validate_schema(data: PyFuncInput, expected_schema: Schema) -> None:
    """
    Validate that the input data has the expected schema.

    :param data: Input data to be validated. Supported types are:

                 - pandas.DataFrame
                 - pandas.Series
                 - numpy.ndarray
                 - scipy.sparse.csc_matrix
                 - scipy.sparse.csr_matrix
                 - List[Any]
                 - Dict[str, Any]
    :param expected_schema: Expected :py:class:`Schema <mlflow.types.Schema>` of the input data.
    :raises: A :py:class:`mlflow.exceptions.MlflowException`. when the input data does
             not match the schema.

    .. code-block:: python
        :caption: Example usage of validate_schema

        import mlflow.models

        # Suppose you've already got a model_uri
        model_info = mlflow.models.get_model_info(model_uri)
        # Get model signature directly
        model_signature = model_info.signature
        # validate schema
        mlflow.models.validate_schema(input_data, model_signature.inputs)
    """
    _enforce_schema(data, expected_schema)<|MERGE_RESOLUTION|>--- conflicted
+++ resolved
@@ -8,18 +8,13 @@
 
 from mlflow.exceptions import MlflowException
 from mlflow.models import Model
-<<<<<<< HEAD
-from mlflow.types.utils import TensorsNotSupportedException
 from mlflow.utils.proto_json_utils import (
     NumpyEncoder,
     dataframe_from_raw_json,
     parse_tf_serving_input,
 )
-=======
 from mlflow.types import DataType, Schema, TensorSpec
 from mlflow.types.utils import TensorsNotSupportedException, clean_tensor_type
-from mlflow.utils.proto_json_utils import NumpyEncoder, _dataframe_from_json, parse_tf_serving_input
->>>>>>> c8f362a2
 
 try:
     from scipy.sparse import csr_matrix, csc_matrix
