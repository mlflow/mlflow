import decimal
import json
import os
from typing import Union, Any, Dict, List

import numpy as np
import pandas as pd

from mlflow.exceptions import MlflowException
from mlflow.models import Model
<<<<<<< HEAD
from mlflow.store.artifact.utils.models import get_model_name_and_version
from mlflow.types.utils import TensorsNotSupportedException
from mlflow.utils.annotations import experimental
=======
from mlflow.types import DataType, Schema, TensorSpec
from mlflow.types.utils import TensorsNotSupportedException, clean_tensor_type
>>>>>>> c1369f24
from mlflow.utils.proto_json_utils import NumpyEncoder, _dataframe_from_json, parse_tf_serving_input
from mlflow.utils.uri import get_databricks_profile_uri_from_artifact_uri

try:
    from scipy.sparse import csr_matrix, csc_matrix

    HAS_SCIPY = True
except ImportError:
    HAS_SCIPY = False

ModelInputExample = Union[pd.DataFrame, np.ndarray, dict, list, "csr_matrix", "csc_matrix"]

PyFuncInput = Union[
    pd.DataFrame,
    pd.Series,
    np.ndarray,
    "csc_matrix",
    "csr_matrix",
    List[Any],
    Dict[str, Any],
]
PyFuncOutput = Union[pd.DataFrame, pd.Series, np.ndarray, list]


class _Example:
    """
    Represents an input example for MLflow model.

    Contains jsonable data that can be saved with the model and meta data about the exported format
    that can be saved with :py:class:`Model <mlflow.models.Model>`.

    The _Example is created from example data provided by user. The example(s) can be provided as
    pandas.DataFrame, numpy.ndarray, python dictionary or python list. The assumption is that the
    example contains jsonable elements (see storage format section below).

    NOTE: If the example is 1 dimensional (e.g. dictionary of str -> scalar, or a list of scalars),
    the assumption is that it is a single row of data (rather than a single column).

    Metadata:

    The _Example metadata contains the following information:
        - artifact_path: Relative path to the serialized example within the model directory.
        - type: Type of example data provided by the user. E.g. dataframe, ndarray.
        - One of the following metadata based on the `type`:
            - pandas_orient: For dataframes, this attribute specifies how is the dataframe encoded
                             in json. For example, "split" value signals that the data is stored as
                             object with columns and data attributes.
            - format: For tensors, this attribute specifies the standard being used to store an
                      input example. MLflow uses a JSON-formatted string representation of T
                      F serving input.

    Storage Format:

    The examples are stored as json for portability and readability. Therefore, the contents of the
    example(s) must be jsonable. Mlflow will make the following conversions automatically on behalf
    of the user:

        - binary values: :py:class:`bytes` or :py:class:`bytearray` are converted to base64
          encoded strings.
        - numpy types: Numpy types are converted to the corresponding python types or their closest
          equivalent.
        - csc/csr matrix: similar to 2 dims numpy array, csc/csr matrix are converted to
          corresponding python types or their closest equivalent.
    """

    def __init__(self, input_example: ModelInputExample):
        def _is_scalar(x):
            return np.isscalar(x) or x is None

        def _is_ndarray(x):
            return isinstance(x, np.ndarray) or (
                isinstance(x, dict) and all(isinstance(ary, np.ndarray) for ary in x.values())
            )

        def _is_sparse_matrix(x):
            if not HAS_SCIPY:
                # we can safely assume that if no scipy is installed,
                # the user won't log scipy sparse matrices
                return False
            return isinstance(x, (csc_matrix, csr_matrix))

        def _handle_ndarray_nans(x: np.ndarray):
            if np.issubdtype(x.dtype, np.number):
                return np.where(np.isnan(x), None, x)
            else:
                return x

        def _handle_ndarray_input(input_array: Union[np.ndarray, dict]):
            if isinstance(input_array, dict):
                result = {}
                for name in input_array.keys():
                    result[name] = _handle_ndarray_nans(input_array[name]).tolist()
                return {"inputs": result}
            else:
                return {"inputs": _handle_ndarray_nans(input_array).tolist()}

        def _handle_sparse_matrix(x: Union["csr_matrix", "csc_matrix"]):
            return {
                "data": _handle_ndarray_nans(x.data).tolist(),
                "indices": x.indices.tolist(),
                "indptr": x.indptr.tolist(),
                "shape": list(x.shape),
            }

        def _handle_dataframe_nans(df: pd.DataFrame):
            return df.where(df.notnull(), None)

        def _handle_dataframe_input(input_ex):
            if isinstance(input_ex, dict):
                if all(_is_scalar(x) for x in input_ex.values()):
                    input_ex = pd.DataFrame([input_ex])
                else:
                    raise TypeError(
                        "Data in the dictionary must be scalar or of type numpy.ndarray"
                    )
            elif isinstance(input_ex, list):
                for i, x in enumerate(input_ex):
                    if isinstance(x, np.ndarray) and len(x.shape) > 1:
                        raise TensorsNotSupportedException(
                            "Row '{0}' has shape {1}".format(i, x.shape)
                        )
                if all(_is_scalar(x) for x in input_ex):
                    input_ex = pd.DataFrame([input_ex], columns=range(len(input_ex)))
                else:
                    input_ex = pd.DataFrame(input_ex)
            elif not isinstance(input_ex, pd.DataFrame):
                try:
                    import pyspark.sql.dataframe

                    if isinstance(input_example, pyspark.sql.dataframe.DataFrame):
                        raise MlflowException(
                            "Examples can not be provided as Spark Dataframe. "
                            "Please make sure your example is of a small size and "
                            "turn it into a pandas DataFrame."
                        )
                except ImportError:
                    pass
                raise TypeError(
                    "Unexpected type of input_example. Expected one of "
                    "(pandas.DataFrame, numpy.ndarray, dict, list), "
                    "got {}".format(type(input_example))
                )
            result = _handle_dataframe_nans(input_ex).to_dict(orient="split")
            # Do not include row index
            del result["index"]
            if all(input_ex.columns == range(len(input_ex.columns))):
                # No need to write default column index out
                del result["columns"]
            return result

        example_filename = "input_example.json"
        if _is_ndarray(input_example):
            self.data = _handle_ndarray_input(input_example)
            self.info = {
                "artifact_path": example_filename,
                "type": "ndarray",
                "format": "tf-serving",
            }
        elif _is_sparse_matrix(input_example):
            self.data = _handle_sparse_matrix(input_example)
            if isinstance(input_example, csc_matrix):
                example_type = "sparse_matrix_csc"
            else:
                example_type = "sparse_matrix_csr"
            self.info = {
                "artifact_path": example_filename,
                "type": example_type,
            }
        else:
            self.data = _handle_dataframe_input(input_example)
            self.info = {
                "artifact_path": example_filename,
                "type": "dataframe",
                "pandas_orient": "split",
            }

    def save(self, parent_dir_path: str):
        """Save the example as json at ``parent_dir_path``/`self.info['artifact_path']`."""
        with open(os.path.join(parent_dir_path, self.info["artifact_path"]), "w") as f:
            json.dump(self.data, f, cls=NumpyEncoder)


def _save_example(mlflow_model: Model, input_example: ModelInputExample, path: str):
    """
    Save example to a file on the given path and updates passed Model with example metadata.

    The metadata is a dictionary with the following fields:
      - 'artifact_path': example path relative to the model directory.
      - 'type': Type of example. Currently the supported values are 'dataframe' and 'ndarray'
      -  One of the following metadata based on the `type`:
            - 'pandas_orient': Used to store dataframes. Determines the json encoding for dataframe
                               examples in terms of pandas orient convention. Defaults to 'split'.
            - 'format: Used to store tensors. Determines the standard used to store a tensor input
                       example. MLflow uses a JSON-formatted string representation of TF serving
                       input.
    :param mlflow_model: Model metadata that will get updated with the example metadata.
    :param path: Where to store the example file. Should be model the model directory.
    """
    example = _Example(input_example)
    example.save(path)
    mlflow_model.saved_input_example_info = example.info


def _read_example(mlflow_model: Model, path: str):
    """
    Read example from a model directory. Returns None if there is no example metadata (i.e. the
    model was saved without example). Raises FileNotFoundError if there is model metadata but the
    example file is missing.

    :param mlflow_model: Model metadata.
    :param path: Path to the model directory.
    :return: Input example or None if the model has no example.
    """
    if mlflow_model.saved_input_example_info is None:
        return None
    example_type = mlflow_model.saved_input_example_info["type"]
    if example_type not in ["dataframe", "ndarray", "sparse_matrix_csc", "sparse_matrix_csr"]:
        raise MlflowException(
            "This version of mlflow can not load example of type {}".format(example_type)
        )
    input_schema = mlflow_model.signature.inputs if mlflow_model.signature is not None else None
    path = os.path.join(path, mlflow_model.saved_input_example_info["artifact_path"])
    if example_type == "ndarray":
        return _read_tensor_input_from_json(path, schema=input_schema)
    elif example_type in ["sparse_matrix_csc", "sparse_matrix_csr"]:
        return _read_sparse_matrix_from_json(path, example_type)
    else:
        return _dataframe_from_json(path, schema=input_schema, precise_float=True)


def _read_tensor_input_from_json(path, schema=None):
    with open(path, "r") as handle:
        inp_dict = json.load(handle)
        return parse_tf_serving_input(inp_dict, schema)


def _read_sparse_matrix_from_json(path, example_type):
    with open(path, "r") as handle:
        matrix_data = json.load(handle)
        data = matrix_data["data"]
        indices = matrix_data["indices"]
        indptr = matrix_data["indptr"]
        shape = tuple(matrix_data["shape"])

        if example_type == "sparse_matrix_csc":
            return csc_matrix((data, indices, indptr), shape=shape)
        else:
            return csr_matrix((data, indices, indptr), shape=shape)


def plot_lines(data_series, xlabel, ylabel, legend_loc=None, line_kwargs=None):
    import matplotlib.pyplot as plt

    fig, ax = plt.subplots()

    if line_kwargs is None:
        line_kwargs = {}

    for label, data_x, data_y in data_series:
        ax.plot(data_x, data_y, label=label, **line_kwargs)

    if legend_loc:
        ax.legend(loc=legend_loc)

    ax.set(xlabel=xlabel, ylabel=ylabel)

    return fig, ax


<<<<<<< HEAD
@experimental
def add_libraries_to_model(model_uri, run_id=None, registered_model_name=None):
    """
    This utility function only operates on a model which has been registered to the model registry.

    Given the registered model_uri (models:/<model_name>/<model_version/stage/latest>), it will
    re-log the model along with all the required model libraries back to the model registry.
    The required model libraries will be stored along with the model as model artifacts. In
    addition, supporting files to the model (e.g. conda.yaml, requirements.txt) will be modified
    to use the added libraries.

    The default working of this util will create a new model version under the same registered model
    name, this behavior can be overridden by passing in a registered_model_name to the utility.

    :param model_uri: A registered model uri in the model registry of the form
                        models:/<model_name>/<model_version/stage/latest>
    :param run_id: The run_id to which the model artifacts will be stored. If None, the model
                    artifacts will be stored in the original run_id where the inputted model version
                    was created. Can be overridden by explicitly passing a run_id.
    :param registered_model_name: The new model version (model with its libraries) will be
                        registered under the inputted registered_model_name. If None, a new version
                        will be logged to the existing model in the model registry.

    .. code-block:: python
        :caption: Example

        # Create and log a model to the model registry

        import pandas as pd
        from sklearn import datasets
        from sklearn.ensemble import RandomForestClassifier
        import mlflow
        import mlflow.sklearn
        from mlflow.models.signature import infer_signature

        with mlflow.start_run():
          iris = datasets.load_iris()
          iris_train = pd.DataFrame(iris.data, columns=iris.feature_names)
          clf = RandomForestClassifier(max_depth=7, random_state=0)
          clf.fit(iris_train, iris.target)
          mlflow.sklearn.log_model(clf, "iris_rf", registered_model_name="model-with-libs")

        # model uri for the above model
        model_uri = "models:/model-with-libs/1"

        # Import utility
        from mlflow.models.utils import add_libraries_to_model

        # Log libraries to the original run of the model
        add_libraries_to_model(model_uri)

        # Log libraries to some run_id
        add_libraries_to_model(model_uri, run_id=run_id)

        # Log libraries to a new run
        with mlflow.start_run():
            add_libraries_to_model(model_uri)

        # Log libraries to a new registered model named 'new-model'
        with mlflow.start_run():
            add_libraries_to_model(model_uri, registered_model_name="new-model")
    """
    import mlflow
    from mlflow.models.wheeled_model import WheeledModel

    if mlflow.active_run() is None:
        if run_id is None:
            run_id = get_model_version_from_model_uri(model_uri).run_id
        with mlflow.start_run(run_id):
            WheeledModel.log_model(model_uri, registered_model_name)
    else:
        WheeledModel.log_model(model_uri, registered_model_name)


def get_model_version_from_model_uri(model_uri):
    """
    Helper function to fetch a model version from a model uri of the form
    models:/<model_name>/<model_version/stage/latest>.
    """
    import mlflow
    from mlflow import MlflowClient

    databricks_profile_uri = (
        get_databricks_profile_uri_from_artifact_uri(model_uri) or mlflow.get_registry_uri()
    )
    client = MlflowClient(registry_uri=databricks_profile_uri)
    (name, version) = get_model_name_and_version(client, model_uri)
    model_version = client.get_model_version(name, version)
    return model_version
=======
def _enforce_tensor_spec(
    values: Union[np.ndarray, "csc_matrix", "csr_matrix"],
    tensor_spec: TensorSpec,
):
    """
    Enforce the input tensor shape and type matches the provided tensor spec.
    """
    expected_shape = tensor_spec.shape
    actual_shape = values.shape

    actual_type = values.dtype if isinstance(values, np.ndarray) else values.data.dtype

    if len(expected_shape) != len(actual_shape):
        raise MlflowException(
            "Shape of input {0} does not match expected shape {1}.".format(
                actual_shape, expected_shape
            )
        )
    for expected, actual in zip(expected_shape, actual_shape):
        if expected == -1:
            continue
        if expected != actual:
            raise MlflowException(
                "Shape of input {0} does not match expected shape {1}.".format(
                    actual_shape, expected_shape
                )
            )
    if clean_tensor_type(actual_type) != tensor_spec.type:
        raise MlflowException(
            "dtype of input {0} does not match expected dtype {1}".format(
                values.dtype, tensor_spec.type
            )
        )
    return values


def _enforce_mlflow_datatype(name, values: pd.Series, t: DataType):
    """
    Enforce the input column type matches the declared in model input schema.

    The following type conversions are allowed:

    1. object -> string
    2. int -> long (upcast)
    3. float -> double (upcast)
    4. int -> double (safe conversion)
    5. np.datetime64[x] -> datetime (any precision)
    6. object -> datetime

    NB: pandas does not have native decimal data type, when user train and infer
    model from pyspark dataframe that contains decimal type, the schema will be
    treated as float64.
    7. decimal -> double

    Any other type mismatch will raise error.
    """
    if values.dtype == object and t not in (DataType.binary, DataType.string):
        values = values.infer_objects()

    if t == DataType.string and values.dtype == object:
        # NB: the object can contain any type and we currently cannot cast to pandas Strings
        # due to how None is cast
        return values

    # NB: Comparison of pandas and numpy data type fails when numpy data type is on the left hand
    # side of the comparison operator. It works, however, if pandas type is on the left hand side.
    # That is because pandas is aware of numpy.
    if t.to_pandas() == values.dtype or t.to_numpy() == values.dtype:
        # The types are already compatible => conversion is not necessary.
        return values

    if t == DataType.binary and values.dtype.kind == t.binary.to_numpy().kind:
        # NB: bytes in numpy have variable itemsize depending on the length of the longest
        # element in the array (column). Since MLflow binary type is length agnostic, we ignore
        # itemsize when matching binary columns.
        return values

    if t == DataType.datetime and values.dtype.kind == t.to_numpy().kind:
        # NB: datetime values have variable precision denoted by brackets, e.g. datetime64[ns]
        # denotes nanosecond precision. Since MLflow datetime type is precision agnostic, we
        # ignore precision when matching datetime columns.
        return values

    if t == DataType.datetime and values.dtype == object:
        # NB: Pyspark date columns get converted to object when converted to a pandas
        # DataFrame. To respect the original typing, we convert the column to datetime.
        try:
            return values.astype(np.datetime64, errors="raise")
        except ValueError:
            raise MlflowException(
                "Failed to convert column {0} from type {1} to {2}.".format(name, values.dtype, t)
            )
    if t == DataType.double and values.dtype == decimal.Decimal:
        # NB: Pyspark Decimal column get converted to decimal.Decimal when converted to pandas
        # DataFrame. In order to support decimal data training from spark data frame, we add this
        # conversion even we might lose the precision.
        try:
            return pd.to_numeric(values, errors="raise")
        except ValueError:
            raise MlflowException(
                "Failed to convert column {0} from type {1} to {2}.".format(name, values.dtype, t)
            )

    numpy_type = t.to_numpy()
    if values.dtype.kind == numpy_type.kind:
        is_upcast = values.dtype.itemsize <= numpy_type.itemsize
    elif values.dtype.kind == "u" and numpy_type.kind == "i":
        is_upcast = values.dtype.itemsize < numpy_type.itemsize
    elif values.dtype.kind in ("i", "u") and numpy_type == np.float64:
        # allow (u)int => double conversion
        is_upcast = values.dtype.itemsize <= 6
    else:
        is_upcast = False

    if is_upcast:
        return values.astype(numpy_type, errors="raise")
    else:
        # NB: conversion between incompatible types (e.g. floats -> ints or
        # double -> float) are not allowed. While supported by pandas and numpy,
        # these conversions alter the values significantly.
        def all_ints(xs):
            return all(pd.isnull(x) or int(x) == x for x in xs)

        hint = ""
        if (
            values.dtype == np.float64
            and numpy_type.kind in ("i", "u")
            and values.hasnans
            and all_ints(values)
        ):
            hint = (
                " Hint: the type mismatch is likely caused by missing values. "
                "Integer columns in python can not represent missing values and are therefore "
                "encoded as floats. The best way to avoid this problem is to infer the model "
                "schema based on a realistic data sample (training dataset) that includes missing "
                "values. Alternatively, you can declare integer columns as doubles (float64) "
                "whenever these columns may have missing values. See `Handling Integers With "
                "Missing Values <https://www.mlflow.org/docs/latest/models.html#"
                "handling-integers-with-missing-values>`_ for more details."
            )

        raise MlflowException(
            "Incompatible input types for column {0}. "
            "Can not safely convert {1} to {2}.{3}".format(name, values.dtype, numpy_type, hint)
        )


def _enforce_col_schema(pfInput: PyFuncInput, input_schema: Schema):
    """Enforce the input columns conform to the model's column-based signature."""
    if input_schema.has_input_names():
        input_names = input_schema.input_names()
    else:
        input_names = pfInput.columns[: len(input_schema.inputs)]
    input_types = input_schema.input_types()
    new_pfInput = pd.DataFrame()
    for i, x in enumerate(input_names):
        new_pfInput[x] = _enforce_mlflow_datatype(x, pfInput[x], input_types[i])
    return new_pfInput


def _enforce_tensor_schema(pfInput: PyFuncInput, input_schema: Schema):
    """Enforce the input tensor(s) conforms to the model's tensor-based signature."""

    def _is_sparse_matrix(x):
        if not HAS_SCIPY:
            # we can safely assume that it's not a sparse matrix if scipy is not installed
            return False
        return isinstance(x, (csr_matrix, csc_matrix))

    if input_schema.has_input_names():
        if isinstance(pfInput, dict):
            new_pfInput = dict()
            for col_name, tensor_spec in zip(input_schema.input_names(), input_schema.inputs):
                if not isinstance(pfInput[col_name], np.ndarray):
                    raise MlflowException(
                        "This model contains a tensor-based model signature with input names,"
                        " which suggests a dictionary input mapping input name to a numpy"
                        " array, but a dict with value type {0} was found.".format(
                            type(pfInput[col_name])
                        )
                    )
                new_pfInput[col_name] = _enforce_tensor_spec(pfInput[col_name], tensor_spec)
        elif isinstance(pfInput, pd.DataFrame):
            new_pfInput = dict()
            for col_name, tensor_spec in zip(input_schema.input_names(), input_schema.inputs):
                new_pfInput[col_name] = _enforce_tensor_spec(
                    np.array(pfInput[col_name], dtype=tensor_spec.type), tensor_spec
                )
        else:
            raise MlflowException(
                "This model contains a tensor-based model signature with input names, which"
                " suggests a dictionary input mapping input name to tensor, but an input of"
                " type {0} was found.".format(type(pfInput))
            )
    else:
        if isinstance(pfInput, pd.DataFrame):
            new_pfInput = _enforce_tensor_spec(pfInput.to_numpy(), input_schema.inputs[0])
        elif isinstance(pfInput, np.ndarray) or _is_sparse_matrix(pfInput):
            new_pfInput = _enforce_tensor_spec(pfInput, input_schema.inputs[0])
        else:
            raise MlflowException(
                "This model contains a tensor-based model signature with no input names,"
                " which suggests a numpy array input, but an input of type {0} was"
                " found.".format(type(pfInput))
            )
    return new_pfInput


def _enforce_schema(pfInput: PyFuncInput, input_schema: Schema):
    """
    Enforces the provided input matches the model's input schema,

    For signatures with input names, we check there are no missing inputs and reorder the inputs to
    match the ordering declared in schema if necessary. Any extra columns are ignored.

    For column-based signatures, we make sure the types of the input match the type specified in
    the schema or if it can be safely converted to match the input schema.

    For tensor-based signatures, we make sure the shape and type of the input matches the shape
    and type specified in model's input schema.
    """
    if isinstance(pfInput, pd.Series):
        pfInput = pd.DataFrame(pfInput)
    if not input_schema.is_tensor_spec():
        if isinstance(pfInput, (list, np.ndarray, dict, pd.Series)):
            try:
                pfInput = pd.DataFrame(pfInput)
            except Exception as e:
                raise MlflowException(
                    "This model contains a column-based signature, which suggests a DataFrame"
                    " input. There was an error casting the input data to a DataFrame:"
                    " {0}".format(str(e))
                )
        if not isinstance(pfInput, pd.DataFrame):
            raise MlflowException(
                "Expected input to be DataFrame or list. Found: %s" % type(pfInput).__name__
            )

    if input_schema.has_input_names():
        # make sure there are no missing columns
        input_names = input_schema.input_names()
        expected_cols = set(input_names)
        actual_cols = set()
        if len(expected_cols) == 1 and isinstance(pfInput, np.ndarray):
            # for schemas with a single column, match input with column
            pfInput = {input_names[0]: pfInput}
            actual_cols = expected_cols
        elif isinstance(pfInput, pd.DataFrame):
            actual_cols = set(pfInput.columns)
        elif isinstance(pfInput, dict):
            actual_cols = set(pfInput.keys())
        missing_cols = expected_cols - actual_cols
        extra_cols = actual_cols - expected_cols
        # Preserve order from the original columns, since missing/extra columns are likely to
        # be in same order.
        missing_cols = [c for c in input_names if c in missing_cols]
        extra_cols = [c for c in actual_cols if c in extra_cols]
        if missing_cols:
            message = "Model is missing inputs {0}.".format(missing_cols)
            if extra_cols:
                message += " Note that there were extra inputs: {0}".format(extra_cols)
            raise MlflowException(message)
    elif not input_schema.is_tensor_spec():
        # The model signature does not specify column names => we can only verify column count.
        num_actual_columns = len(pfInput.columns)
        if num_actual_columns < len(input_schema.inputs):
            raise MlflowException(
                "Model inference is missing inputs. The model signature declares "
                "{0} inputs  but the provided value only has "
                "{1} inputs. Note: the inputs were not named in the signature so we can "
                "only verify their count.".format(len(input_schema.inputs), num_actual_columns)
            )

    return (
        _enforce_tensor_schema(pfInput, input_schema)
        if input_schema.is_tensor_spec()
        else _enforce_col_schema(pfInput, input_schema)
    )


def validate_schema(data: PyFuncInput, expected_schema: Schema) -> None:
    """
    Validate that the input data has the expected schema.

    :param data: Input data to be validated. Supported types are:

                 - pandas.DataFrame
                 - pandas.Series
                 - numpy.ndarray
                 - scipy.sparse.csc_matrix
                 - scipy.sparse.csr_matrix
                 - List[Any]
                 - Dict[str, Any]
    :param expected_schema: Expected :py:class:`Schema <mlflow.types.Schema>` of the input data.
    :raises: A :py:class:`mlflow.exceptions.MlflowException`. when the input data does
             not match the schema.

    .. code-block:: python
        :caption: Example usage of validate_schema

        import mlflow.models

        # Suppose you've already got a model_uri
        model_info = mlflow.models.get_model_info(model_uri)
        # Get model signature directly
        model_signature = model_info.signature
        # validate schema
        mlflow.models.validate_schema(input_data, model_signature.inputs)
    """
    _enforce_schema(data, expected_schema)
>>>>>>> c1369f24
<|MERGE_RESOLUTION|>--- conflicted
+++ resolved
@@ -8,14 +8,10 @@
 
 from mlflow.exceptions import MlflowException
 from mlflow.models import Model
-<<<<<<< HEAD
 from mlflow.store.artifact.utils.models import get_model_name_and_version
-from mlflow.types.utils import TensorsNotSupportedException
 from mlflow.utils.annotations import experimental
-=======
 from mlflow.types import DataType, Schema, TensorSpec
 from mlflow.types.utils import TensorsNotSupportedException, clean_tensor_type
->>>>>>> c1369f24
 from mlflow.utils.proto_json_utils import NumpyEncoder, _dataframe_from_json, parse_tf_serving_input
 from mlflow.utils.uri import get_databricks_profile_uri_from_artifact_uri
 
@@ -285,97 +281,6 @@
     return fig, ax
 
 
-<<<<<<< HEAD
-@experimental
-def add_libraries_to_model(model_uri, run_id=None, registered_model_name=None):
-    """
-    This utility function only operates on a model which has been registered to the model registry.
-
-    Given the registered model_uri (models:/<model_name>/<model_version/stage/latest>), it will
-    re-log the model along with all the required model libraries back to the model registry.
-    The required model libraries will be stored along with the model as model artifacts. In
-    addition, supporting files to the model (e.g. conda.yaml, requirements.txt) will be modified
-    to use the added libraries.
-
-    The default working of this util will create a new model version under the same registered model
-    name, this behavior can be overridden by passing in a registered_model_name to the utility.
-
-    :param model_uri: A registered model uri in the model registry of the form
-                        models:/<model_name>/<model_version/stage/latest>
-    :param run_id: The run_id to which the model artifacts will be stored. If None, the model
-                    artifacts will be stored in the original run_id where the inputted model version
-                    was created. Can be overridden by explicitly passing a run_id.
-    :param registered_model_name: The new model version (model with its libraries) will be
-                        registered under the inputted registered_model_name. If None, a new version
-                        will be logged to the existing model in the model registry.
-
-    .. code-block:: python
-        :caption: Example
-
-        # Create and log a model to the model registry
-
-        import pandas as pd
-        from sklearn import datasets
-        from sklearn.ensemble import RandomForestClassifier
-        import mlflow
-        import mlflow.sklearn
-        from mlflow.models.signature import infer_signature
-
-        with mlflow.start_run():
-          iris = datasets.load_iris()
-          iris_train = pd.DataFrame(iris.data, columns=iris.feature_names)
-          clf = RandomForestClassifier(max_depth=7, random_state=0)
-          clf.fit(iris_train, iris.target)
-          mlflow.sklearn.log_model(clf, "iris_rf", registered_model_name="model-with-libs")
-
-        # model uri for the above model
-        model_uri = "models:/model-with-libs/1"
-
-        # Import utility
-        from mlflow.models.utils import add_libraries_to_model
-
-        # Log libraries to the original run of the model
-        add_libraries_to_model(model_uri)
-
-        # Log libraries to some run_id
-        add_libraries_to_model(model_uri, run_id=run_id)
-
-        # Log libraries to a new run
-        with mlflow.start_run():
-            add_libraries_to_model(model_uri)
-
-        # Log libraries to a new registered model named 'new-model'
-        with mlflow.start_run():
-            add_libraries_to_model(model_uri, registered_model_name="new-model")
-    """
-    import mlflow
-    from mlflow.models.wheeled_model import WheeledModel
-
-    if mlflow.active_run() is None:
-        if run_id is None:
-            run_id = get_model_version_from_model_uri(model_uri).run_id
-        with mlflow.start_run(run_id):
-            WheeledModel.log_model(model_uri, registered_model_name)
-    else:
-        WheeledModel.log_model(model_uri, registered_model_name)
-
-
-def get_model_version_from_model_uri(model_uri):
-    """
-    Helper function to fetch a model version from a model uri of the form
-    models:/<model_name>/<model_version/stage/latest>.
-    """
-    import mlflow
-    from mlflow import MlflowClient
-
-    databricks_profile_uri = (
-        get_databricks_profile_uri_from_artifact_uri(model_uri) or mlflow.get_registry_uri()
-    )
-    client = MlflowClient(registry_uri=databricks_profile_uri)
-    (name, version) = get_model_name_and_version(client, model_uri)
-    model_version = client.get_model_version(name, version)
-    return model_version
-=======
 def _enforce_tensor_spec(
     values: Union[np.ndarray, "csc_matrix", "csr_matrix"],
     tensor_spec: TensorSpec,
@@ -686,4 +591,94 @@
         mlflow.models.validate_schema(input_data, model_signature.inputs)
     """
     _enforce_schema(data, expected_schema)
->>>>>>> c1369f24
+
+
+@experimental
+def add_libraries_to_model(model_uri, run_id=None, registered_model_name=None):
+    """
+    This utility function only operates on a model which has been registered to the model registry.
+
+    Given the registered model_uri (models:/<model_name>/<model_version/stage/latest>), it will
+    re-log the model along with all the required model libraries back to the model registry.
+    The required model libraries will be stored along with the model as model artifacts. In
+    addition, supporting files to the model (e.g. conda.yaml, requirements.txt) will be modified
+    to use the added libraries.
+
+    The default working of this util will create a new model version under the same registered model
+    name, this behavior can be overridden by passing in a registered_model_name to the utility.
+
+    :param model_uri: A registered model uri in the model registry of the form
+                        models:/<model_name>/<model_version/stage/latest>
+    :param run_id: The run_id to which the model artifacts will be stored. If None, the model
+                    artifacts will be stored in the original run_id where the inputted model version
+                    was created. Can be overridden by explicitly passing a run_id.
+    :param registered_model_name: The new model version (model with its libraries) will be
+                        registered under the inputted registered_model_name. If None, a new version
+                        will be logged to the existing model in the model registry.
+
+    .. code-block:: python
+        :caption: Example
+
+        # Create and log a model to the model registry
+
+        import pandas as pd
+        from sklearn import datasets
+        from sklearn.ensemble import RandomForestClassifier
+        import mlflow
+        import mlflow.sklearn
+        from mlflow.models.signature import infer_signature
+
+        with mlflow.start_run():
+          iris = datasets.load_iris()
+          iris_train = pd.DataFrame(iris.data, columns=iris.feature_names)
+          clf = RandomForestClassifier(max_depth=7, random_state=0)
+          clf.fit(iris_train, iris.target)
+          mlflow.sklearn.log_model(clf, "iris_rf", registered_model_name="model-with-libs")
+
+        # model uri for the above model
+        model_uri = "models:/model-with-libs/1"
+
+        # Import utility
+        from mlflow.models.utils import add_libraries_to_model
+
+        # Log libraries to the original run of the model
+        add_libraries_to_model(model_uri)
+
+        # Log libraries to some run_id
+        add_libraries_to_model(model_uri, run_id=run_id)
+
+        # Log libraries to a new run
+        with mlflow.start_run():
+            add_libraries_to_model(model_uri)
+
+        # Log libraries to a new registered model named 'new-model'
+        with mlflow.start_run():
+            add_libraries_to_model(model_uri, registered_model_name="new-model")
+    """
+    import mlflow
+    from mlflow.models.wheeled_model import WheeledModel
+
+    if mlflow.active_run() is None:
+        if run_id is None:
+            run_id = get_model_version_from_model_uri(model_uri).run_id
+        with mlflow.start_run(run_id):
+            WheeledModel.log_model(model_uri, registered_model_name)
+    else:
+        WheeledModel.log_model(model_uri, registered_model_name)
+
+
+def get_model_version_from_model_uri(model_uri):
+    """
+    Helper function to fetch a model version from a model uri of the form
+    models:/<model_name>/<model_version/stage/latest>.
+    """
+    import mlflow
+    from mlflow import MlflowClient
+
+    databricks_profile_uri = (
+        get_databricks_profile_uri_from_artifact_uri(model_uri) or mlflow.get_registry_uri()
+    )
+    client = MlflowClient(registry_uri=databricks_profile_uri)
+    (name, version) = get_model_name_and_version(client, model_uri)
+    model_version = client.get_model_version(name, version)
+    return model_version