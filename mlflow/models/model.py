--- conflicted
+++ resolved
@@ -1168,11 +1168,8 @@
                     **(params or {}),
                     **(client.get_run(run_id).data.params if run_id else {}),
                 }
-<<<<<<< HEAD
-=======
                 if flavor_name is None:
                     flavor_name = flavor.__name__ if hasattr(flavor, "__name__") else "custom"
->>>>>>> 364cbe4d
                 model = _create_logged_model(
                     # TODO: Update model name
                     name=name,
@@ -1182,11 +1179,7 @@
                     tags={key: str(value) for key, value in tags.items()}
                     if tags is not None
                     else None,
-<<<<<<< HEAD
-                    flavor=flavor.__name__ if hasattr(flavor, "__name__") else "custom",
-=======
                     flavor=flavor_name,
->>>>>>> 364cbe4d
                 )
                 _last_logged_model_id.set(model.model_id)
                 if (
