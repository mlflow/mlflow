--- conflicted
+++ resolved
@@ -9,12 +9,8 @@
 from datetime import datetime
 from pathlib import Path
 from pprint import pformat
-<<<<<<< HEAD
 from typing import TYPE_CHECKING, Any, Callable, Dict, List, Literal, NamedTuple, Optional, Union
-=======
-from typing import Any, Callable, Dict, List, Literal, NamedTuple, Optional, Union
 from urllib.parse import urlparse
->>>>>>> 9048893b
 
 import yaml
 
@@ -631,11 +627,8 @@
         await_registration_for=DEFAULT_AWAIT_MAX_SLEEP_SECONDS,
         metadata=None,
         run_id=None,
-<<<<<<< HEAD
+        resources=None,
         client: Optional[MlflowClient] = None,
-=======
-        resources=None,
->>>>>>> 9048893b
         **kwargs,
     ):
         """
@@ -658,6 +651,8 @@
                 waiting.
             metadata: {{ metadata }}
             resources: {{ resources }}
+            client: The client to use when logging the model.
+                The client's tracking and registry URIs will be used instead of the global URIs.
             kwargs: Extra args passed to the model flavor.
 
         Returns:
@@ -704,12 +699,9 @@
                 tracking_uri == "databricks" or get_uri_scheme(tracking_uri) == "databricks"
             ):
                 _logger.warning(_LOG_MODEL_MISSING_SIGNATURE_WARNING)
-<<<<<<< HEAD
             mlflow.tracking.fluent.log_artifacts(
                 local_path, mlflow_model.artifact_path, run_id, client=client
             )
-=======
-            mlflow.tracking.fluent.log_artifacts(local_path, mlflow_model.artifact_path, run_id)
 
             # if the model_config kwarg is passed in, then log the model config as an params
             if "model_config" in kwargs:
@@ -725,7 +717,6 @@
                 except Exception as e:
                     _logger.warning("Failed to log model config as params: %s", str(e))
 
->>>>>>> 9048893b
             try:
                 mlflow.tracking.fluent._record_logged_model(mlflow_model, run_id, client=client)
             except MlflowException:
