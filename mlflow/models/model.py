import json
import logging
import os
import shutil
import uuid
import warnings
from datetime import datetime
from pathlib import Path
from pprint import pformat
from typing import Any, Callable, Literal, NamedTuple, Optional, Union
from urllib.parse import urlparse

import yaml
from packaging.requirements import InvalidRequirement, Requirement

import mlflow
from mlflow.artifacts import download_artifacts
from mlflow.environment_variables import MLFLOW_RECORD_ENV_VARS_IN_MODEL_LOGGING
from mlflow.exceptions import MlflowException
from mlflow.models.auth_policy import AuthPolicy
from mlflow.models.resources import Resource, ResourceType, _ResourceBuilder
from mlflow.protos.databricks_pb2 import INVALID_PARAMETER_VALUE, RESOURCE_DOES_NOT_EXIST
from mlflow.store.artifact.models_artifact_repo import ModelsArtifactRepository
from mlflow.store.artifact.runs_artifact_repo import RunsArtifactRepository
from mlflow.tracking._model_registry import DEFAULT_AWAIT_MAX_SLEEP_SECONDS
from mlflow.tracking._tracking_service.utils import _resolve_tracking_uri
from mlflow.tracking.artifact_utils import _download_artifact_from_uri, _upload_artifact_to_uri
from mlflow.utils.annotations import experimental
from mlflow.utils.databricks_utils import get_databricks_runtime_version, is_in_databricks_runtime
from mlflow.utils.docstring_utils import LOG_MODEL_PARAM_DOCS, format_docstring
from mlflow.utils.environment import (
    _CONDA_ENV_FILE_NAME,
    _PYTHON_ENV_FILE_NAME,
    _REQUIREMENTS_FILE_NAME,
    _add_or_overwrite_requirements,
    _get_requirements_from_file,
    _remove_requirements,
    _write_requirements_to_file,
)
from mlflow.utils.file_utils import TempDir
from mlflow.utils.uri import (
    append_to_uri_path,
    get_uri_scheme,
)

_logger = logging.getLogger(__name__)

# NOTE: The MLMODEL_FILE_NAME constant is considered @developer_stable
MLMODEL_FILE_NAME = "MLmodel"
_DATABRICKS_FS_LOADER_MODULE = "databricks.feature_store.mlflow_model"
_LOG_MODEL_METADATA_WARNING_TEMPLATE = (
    "Logging model metadata to the tracking server has failed. The model artifacts "
    "have been logged successfully under %s. Set logging level to DEBUG via "
    '`logging.getLogger("mlflow").setLevel(logging.DEBUG)` to see the full traceback.'
)
_LOG_MODEL_MISSING_SIGNATURE_WARNING = (
    "Model logged without a signature. Signatures are required for Databricks UC model registry "
    "as they validate model inputs and denote the expected schema of model outputs. "
    f"Please visit https://www.mlflow.org/docs/{mlflow.__version__.replace('.dev0', '')}/"
    "model/signatures.html#how-to-set-signatures-on-models for instructions on setting "
    "signature on models."
)
_LOG_MODEL_MISSING_INPUT_EXAMPLE_WARNING = (
    "Model logged without a signature and input example. Please set `input_example` parameter "
    "when logging the model to auto infer the model signature."
)
# NOTE: The _MLFLOW_VERSION_KEY constant is considered @developer_stable
_MLFLOW_VERSION_KEY = "mlflow_version"
METADATA_FILES = [
    MLMODEL_FILE_NAME,
    _CONDA_ENV_FILE_NAME,
    _REQUIREMENTS_FILE_NAME,
    _PYTHON_ENV_FILE_NAME,
]
MODEL_CONFIG = "config"
MODEL_CODE_PATH = "model_code_path"
SET_MODEL_ERROR = (
    "Model should either be an instance of PyFuncModel, Langchain type, or LlamaIndex index."
)
ENV_VAR_FILE_NAME = "environment_variables.txt"
ENV_VAR_FILE_HEADER = (
    "# This file records environment variable names that are used during model inference.\n"
    "# They might need to be set when creating a serving endpoint from this model.\n"
    "# Note: it is not guaranteed that all environment variables listed here are required\n"
)


class ModelInfo:
    """
    The metadata of a logged MLflow Model.
    """

    def __init__(
        self,
        artifact_path: str,
        flavors: dict[str, Any],
        model_uri: str,
        model_uuid: str,
        run_id: str,
        saved_input_example_info: Optional[dict[str, Any]],
        signature,  # Optional[ModelSignature]
        utc_time_created: str,
        mlflow_version: str,
        signature_dict: Optional[dict[str, Any]] = None,
        metadata: Optional[dict[str, Any]] = None,
        registered_model_version: Optional[int] = None,
        env_vars: Optional[list[str]] = None,
        prompts: Optional[list[str]] = None,
    ):
        self._artifact_path = artifact_path
        self._flavors = flavors
        self._model_uri = model_uri
        self._model_uuid = model_uuid
        self._run_id = run_id
        self._saved_input_example_info = saved_input_example_info
        self._signature_dict = signature_dict
        self._signature = signature
        self._utc_time_created = utc_time_created
        self._mlflow_version = mlflow_version
        self._metadata = metadata
        self._prompts = prompts
        self._registered_model_version = registered_model_version
        self._env_vars = env_vars

    @property
    def artifact_path(self) -> str:
        """
        Run relative path identifying the logged model.

        :getter: Retrieves the relative path of the logged model.
        :type: str
        """
        return self._artifact_path

    @property
    def flavors(self) -> dict[str, Any]:
        """
        A dictionary mapping the flavor name to how to serve
        the model as that flavor.

        :getter: Gets the mapping for the logged model's flavor that defines parameters used in
            serving of the model
        :type: Dict[str, str]

        .. code-block:: python
            :caption: Example flavor mapping for a scikit-learn logged model

            {
                "python_function": {
                    "model_path": "model.pkl",
                    "loader_module": "mlflow.sklearn",
                    "python_version": "3.8.10",
                    "env": "conda.yaml",
                },
                "sklearn": {
                    "pickled_model": "model.pkl",
                    "sklearn_version": "0.24.1",
                    "serialization_format": "cloudpickle",
                },
            }

        """
        return self._flavors

    @property
    def model_uri(self) -> str:
        """
        The ``model_uri`` of the logged model in the format ``'runs:/<run_id>/<artifact_path>'``.

        :getter: Gets the uri path of the logged model from the uri `runs:/<run_id>` path
            encapsulation
        :type: str
        """
        return self._model_uri

    @property
    def model_uuid(self) -> str:
        """
        The ``model_uuid`` of the logged model,
        e.g., ``'39ca11813cfc46b09ab83972740b80ca'``.

        :getter: [Legacy] Gets the model_uuid (run_id) of a logged model
        :type: str
        """
        return self._model_uuid

    @property
    def run_id(self) -> str:
        """
        The ``run_id`` associated with the logged model,
        e.g., ``'8ede7df408dd42ed9fc39019ef7df309'``

        :getter: Gets the run_id identifier for the logged model
        :type: str
        """
        return self._run_id

    @property
    def saved_input_example_info(self) -> Optional[dict[str, Any]]:
        """
        A dictionary that contains the metadata of the saved input example, e.g.,
        ``{"artifact_path": "input_example.json", "type": "dataframe", "pandas_orient": "split"}``.

        :getter: Gets the input example if specified during model logging
        :type: Optional[Dict[str, str]]
        """
        return self._saved_input_example_info

    @property
    def signature_dict(self) -> Optional[dict[str, Any]]:
        """
        A dictionary that describes the model input and output generated by
        :py:meth:`ModelSignature.to_dict() <mlflow.models.ModelSignature.to_dict>`.

        :getter: Gets the model signature as a dictionary
        :type: Optional[Dict[str, Any]]
        """
        warnings.warn(
            "Field signature_dict is deprecated since v1.28.1. Use signature instead.",
            category=FutureWarning,
            stacklevel=2,
        )
        return self._signature_dict

    @property
    def signature(self):  # -> Optional[ModelSignature]
        """
        A :py:class:`ModelSignature <mlflow.models.ModelSignature>` that describes the
        model input and output.

        :getter: Gets the model signature if it is defined
        :type: Optional[ModelSignature]
        """
        return self._signature

    @property
    def utc_time_created(self) -> str:
        """
        The UTC time that the logged model is created, e.g., ``'2022-01-12 05:17:31.634689'``.

        :getter: Gets the UTC formatted timestamp for when the model was logged
        :type: str
        """
        return self._utc_time_created

    @property
    def mlflow_version(self) -> str:
        """
        Version of MLflow used to log the model

        :getter: Gets the version of MLflow that was installed when a model was logged
        :type: str
        """
        return self._mlflow_version

    @property
    def env_vars(self) -> Optional[list[str]]:
        """
        Environment variables used during the model logging process.

        :getter: Gets the environment variables used during the model logging process.
        :type: Optional[List[str]]
        """
        return self._env_vars

    @env_vars.setter
    def env_vars(self, value: Optional[list[str]]) -> None:
        if value and not (isinstance(value, list) and all(isinstance(x, str) for x in value)):
            raise TypeError(f"env_vars must be a list of strings. Got: {value}")
        self._env_vars = value

    @experimental
    @property
    def metadata(self) -> Optional[dict[str, Any]]:
        """
        User defined metadata added to the model.

        :getter: Gets the user-defined metadata about a model
        :type: Optional[Dict[str, Any]]

        .. code-block:: python
            :caption: Example usage of Model Metadata

            # Create and log a model with metadata to the Model Registry

            from sklearn import datasets
            from sklearn.ensemble import RandomForestClassifier
            import mlflow
            from mlflow.models import infer_signature

            with mlflow.start_run():
                iris = datasets.load_iris()
                clf = RandomForestClassifier()
                clf.fit(iris.data, iris.target)
                signature = infer_signature(iris.data, iris.target)
                mlflow.sklearn.log_model(
                    clf,
                    "iris_rf",
                    signature=signature,
                    registered_model_name="model-with-metadata",
                    metadata={"metadata_key": "metadata_value"},
                )

            # model uri for the above model
            model_uri = "models:/model-with-metadata/1"

            # Load the model and access the custom metadata from its ModelInfo object
            model = mlflow.pyfunc.load_model(model_uri=model_uri)
            assert model.metadata.get_model_info().metadata["metadata_key"] == "metadata_value"

            # Load the ModelInfo and access the custom metadata
            model_info = mlflow.models.get_model_info(model_uri=model_uri)
            assert model_info.metadata["metadata_key"] == "metadata_value"
        """
        return self._metadata

    @property
    def prompts(self) -> Optional[list[str]]:
        """A list of prompt URIs associated with the model."""
        return self._prompts

    @property
    def registered_model_version(self) -> Optional[int]:
        """
        The registered model version, if the model is registered.

        :getter: Gets the registered model version, if the model is registered in Model Registry.
        :setter: Sets the registered model version.
        :type: Optional[int]
        """
        return self._registered_model_version

    @registered_model_version.setter
    def registered_model_version(self, value) -> None:
        self._registered_model_version = value


class Model:
    """
    An MLflow Model that can support multiple model flavors. Provides APIs for implementing
    new Model flavors.
    """

    def __init__(
        self,
        artifact_path=None,
        run_id=None,
        utc_time_created=None,
        flavors=None,
        signature=None,  # ModelSignature
        saved_input_example_info: Optional[dict[str, Any]] = None,
        model_uuid: Union[str, Callable, None] = lambda: uuid.uuid4().hex,
        mlflow_version: Union[str, None] = mlflow.version.VERSION,
        metadata: Optional[dict[str, Any]] = None,
        model_size_bytes: Optional[int] = None,
        resources: Optional[Union[str, list[Resource]]] = None,
        env_vars: Optional[list[str]] = None,
<<<<<<< HEAD
        prompts: Optional[list[str]] = None,
=======
        auth_policy: Optional[AuthPolicy] = None,
>>>>>>> 8e8d9d61
        **kwargs,
    ):
        # store model id instead of run_id and path to avoid confusion when model gets exported
        self.run_id = run_id
        self.artifact_path = artifact_path
        self.utc_time_created = str(utc_time_created or datetime.utcnow())
        self.flavors = flavors if flavors is not None else {}
        self.signature = signature
        self.saved_input_example_info = saved_input_example_info
        self.model_uuid = model_uuid() if callable(model_uuid) else model_uuid
        self.mlflow_version = mlflow_version
        self.metadata = metadata
        self.prompts = prompts
        self.model_size_bytes = model_size_bytes
        self.resources = resources
        self.env_vars = env_vars
        self.auth_policy = auth_policy
        self.__dict__.update(kwargs)

    def __eq__(self, other):
        if not isinstance(other, Model):
            return False
        return self.__dict__ == other.__dict__

    def get_input_schema(self):
        """
        Retrieves the input schema of the Model iff the model was saved with a schema definition.
        """
        return self.signature.inputs if self.signature is not None else None

    def get_output_schema(self):
        """
        Retrieves the output schema of the Model iff the model was saved with a schema definition.
        """
        return self.signature.outputs if self.signature is not None else None

    def get_params_schema(self):
        """
        Retrieves the parameters schema of the Model iff the model was saved with a schema
        definition.
        """
        return getattr(self.signature, "params", None)

    def get_serving_input(self, path: str) -> Optional[str]:
        """
        Load serving input example from a model directory. Returns None if there is no serving input
        example.

        Args:
            path: Path to the model directory.

        Returns:
            Serving input example or None if the model has no serving input example.
        """
        from mlflow.models.utils import _load_serving_input_example

        return _load_serving_input_example(self, path)

    def load_input_example(self, path: Optional[str] = None) -> Optional[str]:
        """
        Load the input example saved along a model. Returns None if there is no example metadata
        (i.e. the model was saved without example). Raises FileNotFoundError if there is model
        metadata but the example file is missing.

        Args:
            path: Model or run URI, or path to the `model` directory.
                e.g. models://<model_name>/<model_version>, runs:/<run_id>/<artifact_path>
                or /path/to/model

        Returns:
            Input example (NumPy ndarray, SciPy csc_matrix, SciPy csr_matrix,
            pandas DataFrame, dict) or None if the model has no example.
        """

        # Just-in-time import to only load example-parsing libraries (e.g. numpy, pandas, etc.) if
        # example is requested.
        from mlflow.models.utils import _read_example

        if path is None:
            path = f"runs:/{self.run_id}/{self.artifact_path}"

        return _read_example(self, str(path))

    def load_input_example_params(self, path: str):
        """
        Load the params of input example saved along a model. Returns None if there are no params in
        the input_example.

        Args:
            path: Path to the model directory.

        Returns:
            params (dict) or None if the model has no params.
        """
        from mlflow.models.utils import _read_example_params

        return _read_example_params(self, path)

    def add_flavor(self, name, **params) -> "Model":
        """Add an entry for how to serve the model in a given format."""
        self.flavors[name] = params
        return self

    @experimental
    @property
    def metadata(self) -> Optional[dict[str, Any]]:
        """
        Custom metadata dictionary passed to the model and stored in the MLmodel file.

        :getter: Retrieves custom metadata that have been applied to a model instance.
        :setter: Sets a dictionary of custom keys and values to be included with the model instance
        :type: Optional[Dict[str, Any]]

        Returns:
            A Dictionary of user-defined metadata iff defined.

        .. code-block:: python
            :caption: Example

            # Create and log a model with metadata to the Model Registry
            from sklearn import datasets
            from sklearn.ensemble import RandomForestClassifier
            import mlflow
            from mlflow.models import infer_signature

            with mlflow.start_run():
                iris = datasets.load_iris()
                clf = RandomForestClassifier()
                clf.fit(iris.data, iris.target)
                signature = infer_signature(iris.data, iris.target)
                mlflow.sklearn.log_model(
                    clf,
                    "iris_rf",
                    signature=signature,
                    registered_model_name="model-with-metadata",
                    metadata={"metadata_key": "metadata_value"},
                )

            # model uri for the above model
            model_uri = "models:/model-with-metadata/1"

            # Load the model and access the custom metadata
            model = mlflow.pyfunc.load_model(model_uri=model_uri)
            assert model.metadata.metadata["metadata_key"] == "metadata_value"
        """

        return self._metadata

    @experimental
    @metadata.setter
    def metadata(self, value: Optional[dict[str, Any]]) -> None:
        self._metadata = value

    @property
    def signature(self):  # -> Optional[ModelSignature]
        """
        An optional definition of the expected inputs to and outputs from a model object, defined
        with both field names and data types. Signatures support both column-based and tensor-based
        inputs and outputs.

        :getter: Retrieves the signature of a model instance iff the model was saved with a
            signature definition.
        :setter: Sets a signature to a model instance.
        :type: Optional[ModelSignature]
        """
        return self._signature

    @signature.setter
    def signature(self, value) -> None:
        # signature cannot be set to `False`, which is used in `log_model` and `save_model` calls
        # to disable automatic signature inference
        if value is not False:
            self._signature = value

    @property
    def saved_input_example_info(self) -> Optional[dict[str, Any]]:
        """
        A dictionary that contains the metadata of the saved input example, e.g.,
        ``{"artifact_path": "input_example.json", "type": "dataframe", "pandas_orient": "split"}``.
        """
        return self._saved_input_example_info

    @saved_input_example_info.setter
    def saved_input_example_info(self, value: dict[str, Any]) -> None:
        self._saved_input_example_info = value

    @property
    def model_size_bytes(self) -> Optional[int]:
        """
        An optional integer that represents the model size in bytes

        :getter: Retrieves the model size if it's calculated when the model is saved
        :setter: Sets the model size to a model instance
        :type: Optional[int]
        """
        return self._model_size_bytes

    @model_size_bytes.setter
    def model_size_bytes(self, value: Optional[int]) -> None:
        self._model_size_bytes = value

    @experimental
    @property
    def resources(self) -> dict[str, dict[ResourceType, list[dict]]]:
        """
        An optional dictionary that contains the resources required to serve the model.

        :getter: Retrieves the resources required to serve the model
        :setter: Sets the resources required to serve the model
        :type: Dict[str, Dict[ResourceType, List[Dict]]]
        """
        return self._resources

    @experimental
    @resources.setter
    def resources(self, value: Optional[Union[str, list[Resource]]]) -> None:
        if isinstance(value, (Path, str)):
            serialized_resource = _ResourceBuilder.from_yaml_file(value)
        elif isinstance(value, list) and all(isinstance(resource, Resource) for resource in value):
            serialized_resource = _ResourceBuilder.from_resources(value)
        else:
            serialized_resource = value
        self._resources = serialized_resource

    @experimental
    @property
    def auth_policy(self) -> dict[str, dict]:
        """
        An optional dictionary that contains the auth policy required to serve the model.

        :getter: Retrieves the auth_policy required to serve the model
        :setter: Sets the auth_policy required to serve the model
        :type: Dict[str, dict]
        """
        return self._auth_policy

    @experimental
    @auth_policy.setter
    def auth_policy(self, value: Optional[Union[dict, AuthPolicy]]) -> None:
        self._auth_policy = value.to_dict() if isinstance(value, AuthPolicy) else value

    @property
    def env_vars(self) -> Optional[list[str]]:
        return self._env_vars

    @env_vars.setter
    def env_vars(self, value: Optional[list[str]]) -> None:
        if value and not (isinstance(value, list) and all(isinstance(x, str) for x in value)):
            raise TypeError(f"env_vars must be a list of strings. Got: {value}")
        self._env_vars = value

    def _is_signature_from_type_hint(self):
        return self.signature._is_signature_from_type_hint if self.signature is not None else False

    def _is_type_hint_from_example(self):
        return self.signature._is_type_hint_from_example if self.signature is not None else False

    def get_model_info(self) -> ModelInfo:
        """
        Create a :py:class:`ModelInfo <mlflow.models.model.ModelInfo>` instance that contains the
        model metadata.
        """
        return ModelInfo(
            artifact_path=self.artifact_path,
            flavors=self.flavors,
            model_uri=f"runs:/{self.run_id}/{self.artifact_path}",
            model_uuid=self.model_uuid,
            run_id=self.run_id,
            saved_input_example_info=self.saved_input_example_info,
            signature_dict=self.signature.to_dict() if self.signature else None,
            signature=self.signature,
            utc_time_created=self.utc_time_created,
            mlflow_version=self.mlflow_version,
            metadata=self.metadata,
            prompts=self.prompts,
            env_vars=self.env_vars,
        )

    def get_tags_dict(self) -> dict[str, Any]:
        result = self.to_dict()

        tags = {
            key: value
            for key, value in result.items()
            if key in ["run_id", "utc_time_created", "artifact_path", "model_uuid"]
        }

        tags["flavors"] = {
            flavor: (
                {k: v for k, v in config.items() if k != "config"}
                if isinstance(config, dict)
                else config
            )
            for flavor, config in result.get("flavors", {}).items()
        }

        return tags

    def to_dict(self) -> dict[str, Any]:
        """Serialize the model to a dictionary."""
        res = {k: v for k, v in self.__dict__.items() if not k.startswith("_")}
        databricks_runtime = get_databricks_runtime_version()
        if databricks_runtime:
            res["databricks_runtime"] = databricks_runtime
        if self.signature is not None:
            res["signature"] = self.signature.to_dict()
            res["is_signature_from_type_hint"] = self.signature._is_signature_from_type_hint
            res["type_hint_from_example"] = self.signature._is_type_hint_from_example
        if self.saved_input_example_info is not None:
            res["saved_input_example_info"] = self.saved_input_example_info
        if self.mlflow_version is None and _MLFLOW_VERSION_KEY in res:
            res.pop(_MLFLOW_VERSION_KEY)
        if self.metadata is not None:
            res["metadata"] = self.metadata
        if self.prompts is not None:
            res["prompts"] = self.prompts
        if self.resources is not None:
            res["resources"] = self.resources
        if self.model_size_bytes is not None:
            res["model_size_bytes"] = self.model_size_bytes
        if self.auth_policy is not None:
            res["auth_policy"] = self.auth_policy
        # Exclude null fields in case MLmodel file consumers such as Model Serving may not
        # handle them correctly.
        if self.artifact_path is None:
            res.pop("artifact_path", None)
        if self.run_id is None:
            res.pop("run_id", None)
        return res

    def to_yaml(self, stream=None) -> str:
        """Write the model as yaml string."""
        return yaml.safe_dump(self.to_dict(), stream=stream, default_flow_style=False)

    def __str__(self):
        return self.to_yaml()

    def to_json(self) -> str:
        """Write the model as json."""
        return json.dumps(self.to_dict())

    def save(self, path) -> None:
        """Write the model as a local YAML file."""
        with open(path, "w") as out:
            self.to_yaml(out)

    @classmethod
    def load(cls, path) -> "Model":
        """
        Load a model from its YAML representation.

        Args:
            path: A local filesystem path or URI referring to the MLmodel YAML file
                representation of the Model object or to the directory containing
                the MLmodel YAML file representation.

        Returns:
            An instance of Model.

        .. code-block:: python
            :caption: example

            from mlflow.models import Model

            # Load the Model object from a local MLmodel file
            model1 = Model.load("~/path/to/my/MLmodel")

            # Load the Model object from a remote model directory
            model2 = Model.load("s3://mybucket/path/to/my/model")
        """
        # Check if the path is a local directory and not remote
        path_scheme = urlparse(str(path)).scheme
        if (not path_scheme or path_scheme == "file") and not os.path.exists(path):
            raise MlflowException(
                f'Could not find an "{MLMODEL_FILE_NAME}" configuration file at "{path}"',
                RESOURCE_DOES_NOT_EXIST,
            )

        path = download_artifacts(artifact_uri=path)
        if os.path.isdir(path):
            path = os.path.join(path, MLMODEL_FILE_NAME)
            env_var_path = os.path.join(path, ENV_VAR_FILE_NAME)
        elif os.path.isfile(path):
            env_var_path = os.path.join(os.path.dirname(path), ENV_VAR_FILE_NAME)
        else:
            env_var_path = None
        env_vars = None
        if os.path.exists(env_var_path):
            # comments start with `#` such as ENV_VAR_FILE_HEADER
            lines = Path(env_var_path).read_text().splitlines()
            env_vars = [line for line in lines if line and not line.startswith("#")]
        with open(path) as f:
            model_dict = yaml.safe_load(f.read())
        model_dict["env_vars"] = env_vars
        return cls.from_dict(model_dict)

    @classmethod
    def from_dict(cls, model_dict) -> "Model":
        """Load a model from its YAML representation."""

        from mlflow.models.signature import ModelSignature

        model_dict = model_dict.copy()
        if "signature" in model_dict and isinstance(model_dict["signature"], dict):
            signature = ModelSignature.from_dict(model_dict["signature"])
            if "is_signature_from_type_hint" in model_dict:
                signature._is_signature_from_type_hint = model_dict.pop(
                    "is_signature_from_type_hint"
                )
            if "type_hint_from_example" in model_dict:
                signature._is_type_hint_from_example = model_dict.pop("type_hint_from_example")
            model_dict["signature"] = signature

        if "model_uuid" not in model_dict:
            model_dict["model_uuid"] = None

        if _MLFLOW_VERSION_KEY not in model_dict:
            model_dict[_MLFLOW_VERSION_KEY] = None
        return cls(**model_dict)

    @format_docstring(LOG_MODEL_PARAM_DOCS)
    @classmethod
    def log(
        cls,
        artifact_path,
        flavor,
        registered_model_name=None,
        await_registration_for=DEFAULT_AWAIT_MAX_SLEEP_SECONDS,
        metadata=None,
        run_id=None,
        resources=None,
<<<<<<< HEAD
        prompts=None,
=======
        auth_policy=None,
>>>>>>> 8e8d9d61
        **kwargs,
    ) -> ModelInfo:
        """
        Log model using supplied flavor module. If no run is active, this method will create a new
        active run.

        Args:
            artifact_path: Run relative path identifying the model.
            flavor: Flavor module to save the model with. The module must have
                the ``save_model`` function that will persist the model as a valid
                MLflow model.
            registered_model_name: If given, create a model version under
                ``registered_model_name``, also creating a registered model if
                one with the given name does not exist.
            await_registration_for: Number of seconds to wait for the model version to finish
                being created and is in ``READY`` status. By default, the
                function waits for five minutes. Specify 0 or None to skip
                waiting.
            metadata: {{ metadata }}
            run_id: The run ID to associate with this model. If not provided,
                a new run will be started.
            resources: {{ resources }}
<<<<<<< HEAD
            prompts: {{ prompts }}
=======
            auth_policy: {{ auth_policy }}
>>>>>>> 8e8d9d61
            kwargs: Extra args passed to the model flavor.

        Returns:
            A :py:class:`ModelInfo <mlflow.models.model.ModelInfo>` instance that contains the
            metadata of the logged model.
        """

        # Only one of Auth policy and resources should be defined

        if resources is not None and auth_policy is not None:
            raise ValueError("Only one of `resources`, and `auth_policy` can be specified.")

        from mlflow.utils.model_utils import _validate_and_get_model_config_from_file

        registered_model = None
        with TempDir() as tmp:
            local_path = tmp.path("model")
            if run_id is None:
                run_id = mlflow.tracking.fluent._get_or_start_run().info.run_id
            mlflow_model = cls(
                artifact_path=artifact_path,
                run_id=run_id,
                metadata=metadata,
<<<<<<< HEAD
                prompts=prompts,
                resources=resources,
=======
                resources=resources,
                auth_policy=auth_policy,
>>>>>>> 8e8d9d61
            )
            flavor.save_model(path=local_path, mlflow_model=mlflow_model, **kwargs)
            # `save_model` calls `load_model` to infer the model requirements, which may result in
            # __pycache__ directories being created in the model directory.
            for pycache in Path(local_path).rglob("__pycache__"):
                shutil.rmtree(pycache, ignore_errors=True)

            if is_in_databricks_runtime():
                _copy_model_metadata_for_uc_sharing(local_path, flavor)

            tracking_uri = _resolve_tracking_uri()
            serving_input = mlflow_model.get_serving_input(local_path)
            # We check signature presence here as some flavors have a default signature as a
            # fallback when not provided by user, which is set during flavor's save_model() call.
            if mlflow_model.signature is None:
                if serving_input is None:
                    _logger.warning(
                        _LOG_MODEL_MISSING_INPUT_EXAMPLE_WARNING, extra={"color": "red"}
                    )
                elif tracking_uri == "databricks" or get_uri_scheme(tracking_uri) == "databricks":
                    _logger.warning(_LOG_MODEL_MISSING_SIGNATURE_WARNING, extra={"color": "red"})

            env_vars = None
            # validate input example works for serving when logging the model
            if serving_input and kwargs.get("validate_serving_input", True):
                from mlflow.models import validate_serving_input
                from mlflow.utils.model_utils import RECORD_ENV_VAR_ALLOWLIST, env_var_tracker

                with env_var_tracker() as tracked_env_names:
                    try:
                        validate_serving_input(
                            model_uri=local_path,
                            serving_input=serving_input,
                        )
                    except Exception as e:
                        _logger.warning(
                            f"Failed to validate serving input example {serving_input}. "
                            "Alternatively, you can avoid passing input example and pass model "
                            "signature instead when logging the model. To ensure the input example "
                            "is valid prior to serving, please try calling "
                            "`mlflow.models.validate_serving_input` on the model uri and serving "
                            "input example. A serving input example can be generated from model "
                            "input example using "
                            "`mlflow.models.convert_input_example_to_serving_input` function.\n"
                            f"Got error: {e}",
                            exc_info=_logger.isEnabledFor(logging.DEBUG),
                        )
                    env_vars = (
                        sorted(
                            x
                            for x in tracked_env_names
                            if any(env_var in x for env_var in RECORD_ENV_VAR_ALLOWLIST)
                        )
                        or None
                    )
            if env_vars:
                env_var_path = Path(local_path, ENV_VAR_FILE_NAME)
                env_var_path.write_text(ENV_VAR_FILE_HEADER + "\n".join(env_vars) + "\n")
                if len(env_vars) <= 3:
                    env_var_info = "[" + ", ".join(env_vars) + "]"
                else:
                    env_var_info = "[" + ", ".join(env_vars[:3]) + ", ... " + "]"
                    f"(check file {ENV_VAR_FILE_NAME} in the model's artifact folder for full list"
                    " of environment variable names)"
                _logger.info(
                    "Found the following environment variables used during model inference: "
                    f"{env_var_info}. Please check if you need to set them when deploying the "
                    "model. To disable this message, set environment variable "
                    f"`{MLFLOW_RECORD_ENV_VARS_IN_MODEL_LOGGING.name}` to `false`."
                )
            mlflow_model.env_vars = env_vars

            # Associate prompts to the model Run
            if prompts:
                client = mlflow.MlflowClient()
                for prompt_uri in prompts:
                    try:
                        client.log_prompt(run_id, prompt_uri)
                    except MlflowException:
                        _logger.warning(
                            f"Failed to associate prompt {prompt_uri} with the model run {run_id}."
                        )

            mlflow.tracking.fluent.log_artifacts(local_path, mlflow_model.artifact_path, run_id)

            # if the model_config kwarg is passed in, then log the model config as an params
            if model_config := kwargs.get("model_config"):
                if isinstance(model_config, str):
                    try:
                        file_extension = os.path.splitext(model_config)[1].lower()
                        if file_extension == ".json":
                            with open(model_config) as f:
                                model_config = json.load(f)
                        elif file_extension in [".yaml", ".yml"]:
                            model_config = _validate_and_get_model_config_from_file(model_config)
                        else:
                            _logger.warning(
                                "Unsupported file format for model config: %s. "
                                "Failed to load model config.",
                                model_config,
                            )
                    except Exception as e:
                        _logger.warning("Failed to load model config from %s: %s", model_config, e)

                try:
                    from mlflow.models.utils import _flatten_nested_params

                    # We are using the `/` separator to flatten the nested params
                    # since we are using the same separator to log nested metrics.
                    params_to_log = _flatten_nested_params(model_config, sep="/")
                except Exception as e:
                    _logger.warning("Failed to flatten nested params: %s", str(e))
                    params_to_log = model_config

                try:
                    mlflow.tracking.fluent.log_params(params_to_log or {}, run_id=run_id)
                except Exception as e:
                    _logger.warning("Failed to log model config as params: %s", str(e))

            try:
                mlflow.tracking.fluent._record_logged_model(mlflow_model, run_id)
            except MlflowException:
                # We need to swallow all mlflow exceptions to maintain backwards compatibility with
                # older tracking servers. Only print out a warning for now.
                _logger.warning(_LOG_MODEL_METADATA_WARNING_TEMPLATE, mlflow.get_artifact_uri())
                _logger.debug("", exc_info=True)

            if registered_model_name is not None:
                registered_model = mlflow.tracking._model_registry.fluent._register_model(
                    f"runs:/{run_id}/{mlflow_model.artifact_path}",
                    registered_model_name,
                    await_registration_for=await_registration_for,
                    local_model_path=local_path,
                )

            model_info = mlflow_model.get_model_info()
            if registered_model is not None:
                model_info.registered_model_version = registered_model.version

        # If the model signature is Mosaic AI Agent compatible, render a recipe for evaluation.
        from mlflow.models.display_utils import maybe_render_agent_eval_recipe

        maybe_render_agent_eval_recipe(model_info)

        return model_info


def _copy_model_metadata_for_uc_sharing(local_path: str, flavor) -> None:
    """
    Copy model metadata files to a sub-directory 'metadata',
    For Databricks Unity Catalog sharing use-cases.

    Args:
        local_path: Local path to the model directory.
        flavor: Flavor module to save the model with.
    """
    from mlflow.models.wheeled_model import _ORIGINAL_REQ_FILE_NAME, WheeledModel

    metadata_path = os.path.join(local_path, "metadata")
    if isinstance(flavor, WheeledModel):
        # wheeled model updates several metadata files in original model directory
        # copy these updated metadata files to the 'metadata' subdirectory
        os.makedirs(metadata_path, exist_ok=True)
        for file_name in METADATA_FILES + [
            _ORIGINAL_REQ_FILE_NAME,
        ]:
            src_file_path = os.path.join(local_path, file_name)
            if os.path.exists(src_file_path):
                dest_file_path = os.path.join(metadata_path, file_name)
                shutil.copyfile(src_file_path, dest_file_path)
    else:
        os.makedirs(metadata_path, exist_ok=True)
        for file_name in METADATA_FILES:
            src_file_path = os.path.join(local_path, file_name)
            if os.path.exists(src_file_path):
                dest_file_path = os.path.join(metadata_path, file_name)
                shutil.copyfile(src_file_path, dest_file_path)


def get_model_info(model_uri: str) -> ModelInfo:
    """
    Get metadata for the specified model, such as its input/output signature.

    Args:
        model_uri: The location, in URI format, of the MLflow model. For example:

            - ``/Users/me/path/to/local/model``
            - ``relative/path/to/local/model``
            - ``s3://my_bucket/path/to/model``
            - ``runs:/<mlflow_run_id>/run-relative/path/to/model``
            - ``models:/<model_name>/<model_version>``
            - ``models:/<model_name>/<stage>``
            - ``mlflow-artifacts:/path/to/model``

            For more information about supported URI schemes, see
            `Referencing Artifacts <https://www.mlflow.org/docs/latest/concepts.html#
            artifact-locations>`_.

    Returns:
        A :py:class:`ModelInfo <mlflow.models.model.ModelInfo>` instance that contains the
        metadata of the logged model.

    .. code-block:: python
        :caption: Example usage of get_model_info

        import mlflow.models
        import mlflow.sklearn
        from sklearn.ensemble import RandomForestRegressor

        with mlflow.start_run() as run:
            params = {"n_estimators": 3, "random_state": 42}
            X, y = [[0, 1]], [1]
            signature = mlflow.models.infer_signature(X, y)
            rfr = RandomForestRegressor(**params).fit(X, y)
            mlflow.log_params(params)
            mlflow.sklearn.log_model(rfr, artifact_path="sklearn-model", signature=signature)

        model_uri = f"runs:/{run.info.run_id}/sklearn-model"
        # Get model info with model_uri
        model_info = mlflow.models.get_model_info(model_uri)
        # Get model signature directly
        model_signature = model_info.signature
        assert model_signature == signature
    """
    from mlflow.pyfunc import _download_artifact_from_uri

    meta_file_uri = model_uri.rstrip("/") + "/" + MLMODEL_FILE_NAME
    meta_local_path = _download_artifact_from_uri(artifact_uri=meta_file_uri)
    model_meta = Model.load(meta_local_path)
    return ModelInfo(
        artifact_path=model_meta.artifact_path,
        flavors=model_meta.flavors,
        model_uri=model_uri,
        model_uuid=model_meta.model_uuid,
        run_id=model_meta.run_id,
        saved_input_example_info=model_meta.saved_input_example_info,
        signature_dict=model_meta.signature.to_dict() if model_meta.signature else None,
        signature=model_meta.signature,
        utc_time_created=model_meta.utc_time_created,
        mlflow_version=model_meta.mlflow_version,
        prompts=model_meta.prompts,
        metadata=model_meta.metadata,
    )


class Files(NamedTuple):
    requirements: Path
    conda: Path


def get_model_requirements_files(resolved_uri: str) -> Files:
    requirements_txt_file = _download_artifact_from_uri(
        artifact_uri=append_to_uri_path(resolved_uri, _REQUIREMENTS_FILE_NAME)
    )
    conda_yaml_file = _download_artifact_from_uri(
        artifact_uri=append_to_uri_path(resolved_uri, _CONDA_ENV_FILE_NAME)
    )

    return Files(
        Path(requirements_txt_file),
        Path(conda_yaml_file),
    )


def update_model_requirements(
    model_uri: str,
    operation: Literal["add", "remove"],
    requirement_list: list[str],
) -> None:
    """
    Add or remove requirements from a model's conda.yaml and requirements.txt files.

    The process involves downloading these two files from the model artifacts
    (if they're non-local), updating them with the specified requirements,
    and then overwriting the existing files. Should the artifact repository
    associated with the model artifacts disallow overwriting, this function will
    fail.

    Note that model registry URIs (i.e. URIs in the form ``models:/``) are not
    supported, as artifacts in the model registry are intended to be read-only.

    If adding requirements, the function will overwrite any existing requirements
    that overlap, or else append the new requirements to the existing list.

    If removing requirements, the function will ignore any version specifiers,
    and remove all the specified package names. Any requirements that are not
    found in the existing files will be ignored.

    Args:
        model_uri: The location, in URI format, of the MLflow model. For example:

            - ``/Users/me/path/to/local/model``
            - ``relative/path/to/local/model``
            - ``s3://my_bucket/path/to/model``
            - ``runs:/<mlflow_run_id>/run-relative/path/to/model``
            - ``mlflow-artifacts:/path/to/model``

            For more information about supported URI schemes, see
            `Referencing Artifacts <https://www.mlflow.org/docs/latest/concepts.html#
            artifact-locations>`_.

        operation: The operation to perform. Must be one of "add" or "remove".

        requirement_list: A list of requirements to add or remove from the model.
            For example: ["numpy==1.20.3", "pandas>=1.3.3"]
    """
    if ModelsArtifactRepository.is_models_uri(model_uri):
        raise MlflowException(
            f'Failed to set requirements on "{model_uri}". '
            + "Model URIs with the `models:/` scheme are not supported.",
            INVALID_PARAMETER_VALUE,
        )

    resolved_uri = model_uri
    if RunsArtifactRepository.is_runs_uri(model_uri):
        resolved_uri = RunsArtifactRepository.get_underlying_uri(model_uri)

    _logger.info(f"Retrieving model requirements files from {resolved_uri}...")
    local_paths = get_model_requirements_files(resolved_uri)
    conda_yaml_path = local_paths.conda
    requirements_txt_path = local_paths.requirements

    old_conda_reqs = _get_requirements_from_file(conda_yaml_path)
    old_requirements_reqs = _get_requirements_from_file(requirements_txt_path)

    requirements = []
    invalid_requirements = {}
    for s in requirement_list:
        try:
            requirements.append(Requirement(s.strip().lower()))
        except InvalidRequirement as e:
            invalid_requirements[s] = e
    if invalid_requirements:
        raise MlflowException.invalid_parameter_value(
            f"Found invalid requirements: {invalid_requirements}"
        )
    if operation == "add":
        updated_conda_reqs = _add_or_overwrite_requirements(requirements, old_conda_reqs)
        updated_requirements_reqs = _add_or_overwrite_requirements(
            requirements, old_requirements_reqs
        )
    else:
        updated_conda_reqs = _remove_requirements(requirements, old_conda_reqs)
        updated_requirements_reqs = _remove_requirements(requirements, old_requirements_reqs)

    _write_requirements_to_file(conda_yaml_path, updated_conda_reqs)
    _write_requirements_to_file(requirements_txt_path, updated_requirements_reqs)

    # just print conda reqs here to avoid log spam
    # it should be the same as requirements.txt anyway
    _logger.info(
        "Done updating requirements!\n\n"
        f"Old requirements:\n{pformat([str(req) for req in old_conda_reqs])}\n\n"
        f"Updated requirements:\n{pformat(updated_conda_reqs)}\n"
    )

    _logger.info(f"Uploading updated requirements files to {resolved_uri}...")
    _upload_artifact_to_uri(conda_yaml_path, resolved_uri)
    _upload_artifact_to_uri(requirements_txt_path, resolved_uri)


__mlflow_model__ = None


def _validate_langchain_model(model):
    from langchain_core.runnables.base import Runnable

    from mlflow.models.utils import _validate_and_get_model_code_path

    if isinstance(model, str):
        return _validate_and_get_model_code_path(model, None)

    if not isinstance(model, Runnable):
        raise MlflowException.invalid_parameter_value(
            "Model must be a Langchain Runnable type or path to a Langchain model, "
            f"got {type(model)}"
        )

    return model


def _validate_llama_index_model(model):
    from mlflow.llama_index import _validate_and_prepare_llama_index_model_or_path

    return _validate_and_prepare_llama_index_model_or_path(model, None)


@experimental
def set_model(model) -> None:
    """
    When logging model as code, this function can be used to set the model object
    to be logged.

    Args:
        model: The model object to be logged. Supported model types are:

                - A Python function or callable object.
                - A Langchain model or path to a Langchain model.
                - A Llama Index model or path to a Llama Index model.
    """
    from mlflow.pyfunc import PythonModel

    if isinstance(model, str):
        raise mlflow.MlflowException(SET_MODEL_ERROR)

    if isinstance(model, PythonModel) or callable(model):
        globals()["__mlflow_model__"] = model
        return

    for validate_function in [_validate_langchain_model, _validate_llama_index_model]:
        try:
            globals()["__mlflow_model__"] = validate_function(model)
            return
        except Exception:
            pass

    raise mlflow.MlflowException(SET_MODEL_ERROR)<|MERGE_RESOLUTION|>--- conflicted
+++ resolved
@@ -355,11 +355,8 @@
         model_size_bytes: Optional[int] = None,
         resources: Optional[Union[str, list[Resource]]] = None,
         env_vars: Optional[list[str]] = None,
-<<<<<<< HEAD
         prompts: Optional[list[str]] = None,
-=======
         auth_policy: Optional[AuthPolicy] = None,
->>>>>>> 8e8d9d61
         **kwargs,
     ):
         # store model id instead of run_id and path to avoid confusion when model gets exported
@@ -791,11 +788,8 @@
         metadata=None,
         run_id=None,
         resources=None,
-<<<<<<< HEAD
         prompts=None,
-=======
         auth_policy=None,
->>>>>>> 8e8d9d61
         **kwargs,
     ) -> ModelInfo:
         """
@@ -818,11 +812,8 @@
             run_id: The run ID to associate with this model. If not provided,
                 a new run will be started.
             resources: {{ resources }}
-<<<<<<< HEAD
             prompts: {{ prompts }}
-=======
             auth_policy: {{ auth_policy }}
->>>>>>> 8e8d9d61
             kwargs: Extra args passed to the model flavor.
 
         Returns:
@@ -846,13 +837,9 @@
                 artifact_path=artifact_path,
                 run_id=run_id,
                 metadata=metadata,
-<<<<<<< HEAD
                 prompts=prompts,
                 resources=resources,
-=======
-                resources=resources,
                 auth_policy=auth_policy,
->>>>>>> 8e8d9d61
             )
             flavor.save_model(path=local_path, mlflow_model=mlflow_model, **kwargs)
             # `save_model` calls `load_model` to infer the model requirements, which may result in
