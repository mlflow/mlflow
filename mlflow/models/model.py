--- conflicted
+++ resolved
@@ -333,12 +333,8 @@
         mlflow_version: Union[str, None] = mlflow.version.VERSION,
         metadata: Optional[dict[str, Any]] = None,
         model_size_bytes: Optional[int] = None,
-<<<<<<< HEAD
-        resources: Optional[Union[str, List[Resource]]] = None,
+        resources: Optional[Union[str, list[Resource]]] = None,
         model_id: Optional[str] = None,
-=======
-        resources: Optional[Union[str, list[Resource]]] = None,
->>>>>>> 1d99f301
         **kwargs,
     ):
         # store model id instead of run_id and path to avoid confusion when model gets exported
