import json
import logging
import os
import shutil
import uuid
import warnings
from datetime import datetime
from pathlib import Path
from pprint import pformat
from typing import Any, Callable, Literal, NamedTuple, Optional, Union
from urllib.parse import urlparse

import yaml
from packaging.requirements import InvalidRequirement, Requirement

import mlflow
from mlflow.artifacts import download_artifacts
from mlflow.entities import LoggedModel, LoggedModelOutput, LoggedModelStatus, Metric
from mlflow.environment_variables import MLFLOW_RECORD_ENV_VARS_IN_MODEL_LOGGING
from mlflow.exceptions import MlflowException
from mlflow.models.resources import Resource, ResourceType, _ResourceBuilder
from mlflow.protos.databricks_pb2 import INVALID_PARAMETER_VALUE, RESOURCE_DOES_NOT_EXIST
from mlflow.store.artifact.models_artifact_repo import ModelsArtifactRepository
from mlflow.store.artifact.runs_artifact_repo import RunsArtifactRepository
from mlflow.tracking._model_registry import DEFAULT_AWAIT_MAX_SLEEP_SECONDS
from mlflow.tracking._tracking_service.utils import _resolve_tracking_uri
from mlflow.tracking.artifact_utils import _download_artifact_from_uri, _upload_artifact_to_uri
from mlflow.utils.annotations import experimental
from mlflow.utils.databricks_utils import get_databricks_runtime_version, is_in_databricks_runtime
from mlflow.utils.docstring_utils import LOG_MODEL_PARAM_DOCS, format_docstring
from mlflow.utils.environment import (
    _CONDA_ENV_FILE_NAME,
    _PYTHON_ENV_FILE_NAME,
    _REQUIREMENTS_FILE_NAME,
    _add_or_overwrite_requirements,
    _get_requirements_from_file,
    _remove_requirements,
    _write_requirements_to_file,
)
from mlflow.utils.file_utils import TempDir
from mlflow.utils.uri import (
    append_to_uri_path,
    get_uri_scheme,
)

_logger = logging.getLogger(__name__)

# NOTE: The MLMODEL_FILE_NAME constant is considered @developer_stable
MLMODEL_FILE_NAME = "MLmodel"
_DATABRICKS_FS_LOADER_MODULE = "databricks.feature_store.mlflow_model"
_LOG_MODEL_METADATA_WARNING_TEMPLATE = (
    "Logging model metadata to the tracking server has failed. The model artifacts "
    "have been logged successfully under %s. Set logging level to DEBUG via "
    '`logging.getLogger("mlflow").setLevel(logging.DEBUG)` to see the full traceback.'
)
_LOG_MODEL_MISSING_SIGNATURE_WARNING = (
    "Model logged without a signature. Signatures are required for Databricks UC model registry "
    "as they validate model inputs and denote the expected schema of model outputs. "
    f"Please visit https://www.mlflow.org/docs/{mlflow.__version__.replace('.dev0', '')}/"
    "model/signatures.html#how-to-set-signatures-on-models for instructions on setting "
    "signature on models."
)
_LOG_MODEL_MISSING_INPUT_EXAMPLE_WARNING = (
    "Model logged without a signature and input example. Please set `input_example` parameter "
    "when logging the model to auto infer the model signature."
)
# NOTE: The _MLFLOW_VERSION_KEY constant is considered @developer_stable
_MLFLOW_VERSION_KEY = "mlflow_version"
METADATA_FILES = [
    MLMODEL_FILE_NAME,
    _CONDA_ENV_FILE_NAME,
    _REQUIREMENTS_FILE_NAME,
    _PYTHON_ENV_FILE_NAME,
]
MODEL_CONFIG = "config"
MODEL_CODE_PATH = "model_code_path"
SET_MODEL_ERROR = (
    "Model should either be an instance of PyFuncModel, Langchain type, or LlamaIndex index."
)
ENV_VAR_FILE_NAME = "environment_variables.txt"
ENV_VAR_FILE_HEADER = (
    "# This file records environment variable names that are used during model inference.\n"
    "# They might need to be set when creating a serving endpoint from this model.\n"
    "# Note: it is not guaranteed that all environment variables listed here are required\n"
)


class ModelInfo:
    """
    The metadata of a logged MLflow Model.
    """

    def __init__(
        self,
        artifact_path: str,
        flavors: dict[str, Any],
        model_uri: str,
        model_uuid: str,
        run_id: str,
        saved_input_example_info: Optional[dict[str, Any]],
        signature,  # Optional[ModelSignature]
        utc_time_created: str,
        mlflow_version: str,
        signature_dict: Optional[dict[str, Any]] = None,
        metadata: Optional[dict[str, Any]] = None,
        registered_model_version: Optional[int] = None,
        env_vars: Optional[list[str]] = None,
        logged_model: Optional[LoggedModel] = None,
    ):
        self._artifact_path = artifact_path
        self._flavors = flavors
        self._model_uri = model_uri
        self._model_uuid = model_uuid
        self._run_id = run_id
        self._saved_input_example_info = saved_input_example_info
        self._signature_dict = signature_dict
        self._signature = signature
        self._utc_time_created = utc_time_created
        self._mlflow_version = mlflow_version
        self._metadata = metadata
        self._registered_model_version = registered_model_version
        self._env_vars = env_vars
        self._logged_model = logged_model

    @property
    def artifact_path(self) -> str:
        """
        Run relative path identifying the logged model.

        :getter: Retrieves the relative path of the logged model.
        :type: str
        """
        return self._artifact_path

    @property
    def flavors(self) -> dict[str, Any]:
        """
        A dictionary mapping the flavor name to how to serve
        the model as that flavor.

        :getter: Gets the mapping for the logged model's flavor that defines parameters used in
            serving of the model
        :type: Dict[str, str]

        .. code-block:: python
            :caption: Example flavor mapping for a scikit-learn logged model

            {
                "python_function": {
                    "model_path": "model.pkl",
                    "loader_module": "mlflow.sklearn",
                    "python_version": "3.8.10",
                    "env": "conda.yaml",
                },
                "sklearn": {
                    "pickled_model": "model.pkl",
                    "sklearn_version": "0.24.1",
                    "serialization_format": "cloudpickle",
                },
            }

        """
        return self._flavors

    @property
    def model_uri(self) -> str:
        """
        The ``model_uri`` of the logged model in the format ``'runs:/<run_id>/<artifact_path>'``.

        :getter: Gets the uri path of the logged model from the uri `runs:/<run_id>` path
            encapsulation
        :type: str
        """
        return self._model_uri

    @property
    def model_uuid(self) -> str:
        """
        The ``model_uuid`` of the logged model,
        e.g., ``'39ca11813cfc46b09ab83972740b80ca'``.

        :getter: [Legacy] Gets the model_uuid (run_id) of a logged model
        :type: str
        """
        return self._model_uuid

    @property
    def run_id(self) -> str:
        """
        The ``run_id`` associated with the logged model,
        e.g., ``'8ede7df408dd42ed9fc39019ef7df309'``

        :getter: Gets the run_id identifier for the logged model
        :type: str
        """
        return self._run_id

    @property
    def saved_input_example_info(self) -> Optional[dict[str, Any]]:
        """
        A dictionary that contains the metadata of the saved input example, e.g.,
        ``{"artifact_path": "input_example.json", "type": "dataframe", "pandas_orient": "split"}``.

        :getter: Gets the input example if specified during model logging
        :type: Optional[Dict[str, str]]
        """
        return self._saved_input_example_info

    @property
    def signature_dict(self) -> Optional[dict[str, Any]]:
        """
        A dictionary that describes the model input and output generated by
        :py:meth:`ModelSignature.to_dict() <mlflow.models.ModelSignature.to_dict>`.

        :getter: Gets the model signature as a dictionary
        :type: Optional[Dict[str, Any]]
        """
        warnings.warn(
            "Field signature_dict is deprecated since v1.28.1. Use signature instead.",
            category=FutureWarning,
            stacklevel=2,
        )
        return self._signature_dict

    @property
    def signature(self):  # -> Optional[ModelSignature]
        """
        A :py:class:`ModelSignature <mlflow.models.ModelSignature>` that describes the
        model input and output.

        :getter: Gets the model signature if it is defined
        :type: Optional[ModelSignature]
        """
        return self._signature

    @property
    def utc_time_created(self) -> str:
        """
        The UTC time that the logged model is created, e.g., ``'2022-01-12 05:17:31.634689'``.

        :getter: Gets the UTC formatted timestamp for when the model was logged
        :type: str
        """
        return self._utc_time_created

    @property
    def mlflow_version(self) -> str:
        """
        Version of MLflow used to log the model

        :getter: Gets the version of MLflow that was installed when a model was logged
        :type: str
        """
        return self._mlflow_version

    @property
    def env_vars(self) -> Optional[list[str]]:
        """
        Environment variables used during the model logging process.

        :getter: Gets the environment variables used during the model logging process.
        :type: Optional[List[str]]
        """
        return self._env_vars

    @env_vars.setter
    def env_vars(self, value: Optional[list[str]]) -> None:
        if value and not (isinstance(value, list) and all(isinstance(x, str) for x in value)):
            raise TypeError(f"env_vars must be a list of strings. Got: {value}")
        self._env_vars = value

    @experimental
    @property
    def metadata(self) -> Optional[dict[str, Any]]:
        """
        User defined metadata added to the model.

        :getter: Gets the user-defined metadata about a model
        :type: Optional[Dict[str, Any]]

        .. code-block:: python
            :caption: Example usage of Model Metadata

            # Create and log a model with metadata to the Model Registry

            from sklearn import datasets
            from sklearn.ensemble import RandomForestClassifier
            import mlflow
            from mlflow.models import infer_signature

            with mlflow.start_run():
                iris = datasets.load_iris()
                clf = RandomForestClassifier()
                clf.fit(iris.data, iris.target)
                signature = infer_signature(iris.data, iris.target)
                mlflow.sklearn.log_model(
                    clf,
                    "iris_rf",
                    signature=signature,
                    registered_model_name="model-with-metadata",
                    metadata={"metadata_key": "metadata_value"},
                )

            # model uri for the above model
            model_uri = "models:/model-with-metadata/1"

            # Load the model and access the custom metadata from its ModelInfo object
            model = mlflow.pyfunc.load_model(model_uri=model_uri)
            assert model.metadata.get_model_info().metadata["metadata_key"] == "metadata_value"

            # Load the ModelInfo and access the custom metadata
            model_info = mlflow.models.get_model_info(model_uri=model_uri)
            assert model_info.metadata["metadata_key"] == "metadata_value"
        """
        return self._metadata

    @property
    def registered_model_version(self) -> Optional[int]:
        """
        The registered model version, if the model is registered.

        :getter: Gets the registered model version, if the model is registered in Model Registry.
        :setter: Sets the registered model version.
        :type: Optional[int]
        """
        return self._registered_model_version

    @registered_model_version.setter
    def registered_model_version(self, value) -> None:
        self._registered_model_version = value

    @property
    def model_id(self) -> str:
        """
        The model ID of the logged model.

        :getter: Gets the model ID of the logged model
        """
        return self._logged_model.model_id

    @property
    def metrics(self) -> Optional[list[Metric]]:
        """
        Returns the metrics of the logged model.

        :getter: Retrieves the metrics of the logged model
        """
        return self._logged_model.metrics

    @property
    def params(self) -> dict[str, str]:
        """
        Returns the parameters of the logged model.

        :getter: Retrieves the parameters of the logged model
        """
        return self._logged_model.params

    @property
    def tags(self) -> dict[str, str]:
        """
        Returns the tags of the logged model.

        :getter: Retrieves the tags of the logged model
        """
        return self._logged_model.tags

    @property
    def creation_timestamp(self) -> int:
        """
        Returns the creation timestamp of the logged model.

        :getter:  the creation timestamp of the logged model
        """
        return self._logged_model.creation_timestamp

    @property
    def name(self) -> str:
        """
        Returns the name of the logged model.
        """
        return self._logged_model.name


class Model:
    """
    An MLflow Model that can support multiple model flavors. Provides APIs for implementing
    new Model flavors.
    """

    def __init__(
        self,
        artifact_path=None,
        run_id=None,
        utc_time_created=None,
        flavors=None,
        signature=None,  # ModelSignature
        saved_input_example_info: Optional[dict[str, Any]] = None,
        model_uuid: Union[str, Callable, None] = lambda: uuid.uuid4().hex,
        mlflow_version: Union[str, None] = mlflow.version.VERSION,
        metadata: Optional[dict[str, Any]] = None,
        model_size_bytes: Optional[int] = None,
        resources: Optional[Union[str, list[Resource]]] = None,
        env_vars: Optional[list[str]] = None,
        model_id: Optional[str] = None,
        **kwargs,
    ):
        # store model id instead of run_id and path to avoid confusion when model gets exported
        self.run_id = run_id
        self.artifact_path = artifact_path
        self.utc_time_created = str(utc_time_created or datetime.utcnow())
        self.flavors = flavors if flavors is not None else {}
        self.signature = signature
        self.saved_input_example_info = saved_input_example_info
        self.model_uuid = model_uuid() if callable(model_uuid) else model_uuid
        self.mlflow_version = mlflow_version
        self.metadata = metadata
        self.model_size_bytes = model_size_bytes
        self.resources = resources
        self.env_vars = env_vars
        self.model_id = model_id
        self.__dict__.update(kwargs)

    def __eq__(self, other):
        if not isinstance(other, Model):
            return False
        return self.__dict__ == other.__dict__

    def get_input_schema(self):
        """
        Retrieves the input schema of the Model iff the model was saved with a schema definition.
        """
        return self.signature.inputs if self.signature is not None else None

    def get_output_schema(self):
        """
        Retrieves the output schema of the Model iff the model was saved with a schema definition.
        """
        return self.signature.outputs if self.signature is not None else None

    def get_params_schema(self):
        """
        Retrieves the parameters schema of the Model iff the model was saved with a schema
        definition.
        """
        return getattr(self.signature, "params", None)

    def get_serving_input(self, path: str) -> Optional[str]:
        """
        Load serving input example from a model directory. Returns None if there is no serving input
        example.

        Args:
            path: Path to the model directory.

        Returns:
            Serving input example or None if the model has no serving input example.
        """
        from mlflow.models.utils import _load_serving_input_example

        return _load_serving_input_example(self, path)

    def load_input_example(self, path: str) -> Optional[str]:
        """
        Load the input example saved along a model. Returns None if there is no example metadata
        (i.e. the model was saved without example). Raises FileNotFoundError if there is model
        metadata but the example file is missing.

        Args:
            path: Path to the model directory.

        Returns:
            Input example (NumPy ndarray, SciPy csc_matrix, SciPy csr_matrix,
            pandas DataFrame, dict) or None if the model has no example.
        """

        # Just-in-time import to only load example-parsing libraries (e.g. numpy, pandas, etc.) if
        # example is requested.
        from mlflow.models.utils import _read_example

        return _read_example(self, path)

    def load_input_example_params(self, path: str):
        """
        Load the params of input example saved along a model. Returns None if there are no params in
        the input_example.

        Args:
            path: Path to the model directory.

        Returns:
            params (dict) or None if the model has no params.
        """
        from mlflow.models.utils import _read_example_params

        return _read_example_params(self, path)

    def add_flavor(self, name, **params) -> "Model":
        """Add an entry for how to serve the model in a given format."""
        self.flavors[name] = params
        return self

    @experimental
    @property
    def metadata(self) -> Optional[dict[str, Any]]:
        """
        Custom metadata dictionary passed to the model and stored in the MLmodel file.

        :getter: Retrieves custom metadata that have been applied to a model instance.
        :setter: Sets a dictionary of custom keys and values to be included with the model instance
        :type: Optional[Dict[str, Any]]

        Returns:
            A Dictionary of user-defined metadata iff defined.

        .. code-block:: python
            :caption: Example

            # Create and log a model with metadata to the Model Registry
            from sklearn import datasets
            from sklearn.ensemble import RandomForestClassifier
            import mlflow
            from mlflow.models import infer_signature

            with mlflow.start_run():
                iris = datasets.load_iris()
                clf = RandomForestClassifier()
                clf.fit(iris.data, iris.target)
                signature = infer_signature(iris.data, iris.target)
                mlflow.sklearn.log_model(
                    clf,
                    "iris_rf",
                    signature=signature,
                    registered_model_name="model-with-metadata",
                    metadata={"metadata_key": "metadata_value"},
                )

            # model uri for the above model
            model_uri = "models:/model-with-metadata/1"

            # Load the model and access the custom metadata
            model = mlflow.pyfunc.load_model(model_uri=model_uri)
            assert model.metadata.metadata["metadata_key"] == "metadata_value"
        """

        return self._metadata

    @experimental
    @metadata.setter
    def metadata(self, value: Optional[dict[str, Any]]) -> None:
        self._metadata = value

    @property
    def signature(self):  # -> Optional[ModelSignature]
        """
        An optional definition of the expected inputs to and outputs from a model object, defined
        with both field names and data types. Signatures support both column-based and tensor-based
        inputs and outputs.

        :getter: Retrieves the signature of a model instance iff the model was saved with a
            signature definition.
        :setter: Sets a signature to a model instance.
        :type: Optional[ModelSignature]
        """
        return self._signature

    @signature.setter
    def signature(self, value) -> None:
        # signature cannot be set to `False`, which is used in `log_model` and `save_model` calls
        # to disable automatic signature inference
        if value is not False:
            self._signature = value

    @property
    def saved_input_example_info(self) -> Optional[dict[str, Any]]:
        """
        A dictionary that contains the metadata of the saved input example, e.g.,
        ``{"artifact_path": "input_example.json", "type": "dataframe", "pandas_orient": "split"}``.
        """
        return self._saved_input_example_info

    @saved_input_example_info.setter
    def saved_input_example_info(self, value: dict[str, Any]) -> None:
        self._saved_input_example_info = value

    @property
    def model_size_bytes(self) -> Optional[int]:
        """
        An optional integer that represents the model size in bytes

        :getter: Retrieves the model size if it's calculated when the model is saved
        :setter: Sets the model size to a model instance
        :type: Optional[int]
        """
        return self._model_size_bytes

    @model_size_bytes.setter
    def model_size_bytes(self, value: Optional[int]) -> None:
        self._model_size_bytes = value

    @experimental
    @property
    def resources(self) -> dict[str, dict[ResourceType, list[dict]]]:
        """
        An optional dictionary that contains the resources required to serve the model.

        :getter: Retrieves the resources required to serve the model
        :setter: Sets the resources required to serve the model
        :type: Dict[str, Dict[ResourceType, List[Dict]]]
        """
        return self._resources

    @experimental
    @resources.setter
    def resources(self, value: Optional[Union[str, list[Resource]]]) -> None:
        if isinstance(value, (Path, str)):
            serialized_resource = _ResourceBuilder.from_yaml_file(value)
        elif isinstance(value, list) and all(isinstance(resource, Resource) for resource in value):
            serialized_resource = _ResourceBuilder.from_resources(value)
        else:
            serialized_resource = value
        self._resources = serialized_resource

<<<<<<< HEAD
    def get_model_info(self, logged_model: Optional[LoggedModel] = None) -> ModelInfo:
=======
    @property
    def env_vars(self) -> Optional[list[str]]:
        return self._env_vars

    @env_vars.setter
    def env_vars(self, value: Optional[list[str]]) -> None:
        if value and not (isinstance(value, list) and all(isinstance(x, str) for x in value)):
            raise TypeError(f"env_vars must be a list of strings. Got: {value}")
        self._env_vars = value

    def get_model_info(self, logged_model: LoggedModel) -> ModelInfo:
>>>>>>> f613ed3c
        """
        Create a :py:class:`ModelInfo <mlflow.models.model.ModelInfo>` instance that contains the
        model metadata.
        """
        return ModelInfo(
            artifact_path=self.artifact_path,
            flavors=self.flavors,
            model_uri=f"models:/{self.model_id}",
            model_uuid=self.model_uuid,
            run_id=self.run_id,
            saved_input_example_info=self.saved_input_example_info,
            signature_dict=self.signature.to_dict() if self.signature else None,
            signature=self.signature,
            utc_time_created=self.utc_time_created,
            mlflow_version=self.mlflow_version,
            metadata=self.metadata,
            env_vars=self.env_vars,
            logged_model=logged_model,
        )

    def get_tags_dict(self) -> dict[str, Any]:
        result = self.to_dict()

        tags = {
            key: value
            for key, value in result.items()
            if key in ["run_id", "utc_time_created", "artifact_path", "model_uuid"]
        }

        tags["flavors"] = {
            flavor: (
                {k: v for k, v in config.items() if k != "config"}
                if isinstance(config, dict)
                else config
            )
            for flavor, config in result.get("flavors", {}).items()
        }

        return tags

    def to_dict(self) -> dict[str, Any]:
        """Serialize the model to a dictionary."""
        res = {k: v for k, v in self.__dict__.items() if not k.startswith("_")}
        databricks_runtime = get_databricks_runtime_version()
        if databricks_runtime:
            res["databricks_runtime"] = databricks_runtime
        if self.signature is not None:
            res["signature"] = self.signature.to_dict()
        if self.saved_input_example_info is not None:
            res["saved_input_example_info"] = self.saved_input_example_info
        if self.mlflow_version is None and _MLFLOW_VERSION_KEY in res:
            res.pop(_MLFLOW_VERSION_KEY)
        if self.metadata is not None:
            res["metadata"] = self.metadata
        if self.resources is not None:
            res["resources"] = self.resources
        if self.model_size_bytes is not None:
            res["model_size_bytes"] = self.model_size_bytes
        # Exclude null fields in case MLmodel file consumers such as Model Serving may not
        # handle them correctly.
        if self.artifact_path is None:
            res.pop("artifact_path", None)
        if self.run_id is None:
            res.pop("run_id", None)
        return res

    def to_yaml(self, stream=None) -> str:
        """Write the model as yaml string."""
        return yaml.safe_dump(self.to_dict(), stream=stream, default_flow_style=False)

    def __str__(self):
        return self.to_yaml()

    def to_json(self) -> str:
        """Write the model as json."""
        return json.dumps(self.to_dict())

    def save(self, path) -> None:
        """Write the model as a local YAML file."""
        with open(path, "w") as out:
            self.to_yaml(out)

    @classmethod
    def load(cls, path) -> "Model":
        """
        Load a model from its YAML representation.

        Args:
            path: A local filesystem path or URI referring to the MLmodel YAML file
                representation of the Model object or to the directory containing
                the MLmodel YAML file representation.

        Returns:
            An instance of Model.

        .. code-block:: python
            :caption: example

            from mlflow.models import Model

            # Load the Model object from a local MLmodel file
            model1 = Model.load("~/path/to/my/MLmodel")

            # Load the Model object from a remote model directory
            model2 = Model.load("s3://mybucket/path/to/my/model")
        """
        # Check if the path is a local directory and not remote
        path_scheme = urlparse(str(path)).scheme
        if (not path_scheme or path_scheme == "file") and not os.path.exists(path):
            raise MlflowException(
                f'Could not find an "{MLMODEL_FILE_NAME}" configuration file at "{path}"',
                RESOURCE_DOES_NOT_EXIST,
            )

        path = download_artifacts(artifact_uri=path)
        if os.path.isdir(path):
            path = os.path.join(path, MLMODEL_FILE_NAME)
            env_var_path = os.path.join(path, ENV_VAR_FILE_NAME)
        elif os.path.isfile(path):
            env_var_path = os.path.join(os.path.dirname(path), ENV_VAR_FILE_NAME)
        else:
            env_var_path = None
        env_vars = None
        if os.path.exists(env_var_path):
            # comments start with `#` such as ENV_VAR_FILE_HEADER
            lines = Path(env_var_path).read_text().splitlines()
            env_vars = [line for line in lines if line and not line.startswith("#")]
        with open(path) as f:
            model_dict = yaml.safe_load(f.read())
        model_dict["env_vars"] = env_vars
        return cls.from_dict(model_dict)

    @classmethod
    def from_dict(cls, model_dict) -> "Model":
        """Load a model from its YAML representation."""

        from mlflow.models.signature import ModelSignature

        model_dict = model_dict.copy()
        if "signature" in model_dict and isinstance(model_dict["signature"], dict):
            model_dict["signature"] = ModelSignature.from_dict(model_dict["signature"])

        if "model_uuid" not in model_dict:
            model_dict["model_uuid"] = None

        if _MLFLOW_VERSION_KEY not in model_dict:
            model_dict[_MLFLOW_VERSION_KEY] = None

        return cls(**model_dict)

    @format_docstring(LOG_MODEL_PARAM_DOCS)
    @classmethod
    def log(
        cls,
        artifact_path,
        name,
        flavor,
        registered_model_name=None,
        await_registration_for=DEFAULT_AWAIT_MAX_SLEEP_SECONDS,
        metadata=None,
        run_id=None,
        resources=None,
        model_type: Optional[str] = None,
        params: Optional[dict[str, Any]] = None,
        tags: Optional[dict[str, Any]] = None,
        step: int = 0,
        model_id: Optional[str] = None,
        **kwargs,
    ) -> ModelInfo:
        """
        Log model using supplied flavor module. If no run is active, this method will create a new
        active run.

        Args:
            artifact_path: Deprecated. Use `name` instead.
            name: The name of the model.
            flavor: Flavor module to save the model with. The module must have
                the ``save_model`` function that will persist the model as a valid
                MLflow model.
            registered_model_name: If given, create a model version under
                ``registered_model_name``, also creating a registered model if
                one with the given name does not exist.
            await_registration_for: Number of seconds to wait for the model version to finish
                being created and is in ``READY`` status. By default, the
                function waits for five minutes. Specify 0 or None to skip
                waiting.
            metadata: {{ metadata }}
            run_id: The run ID to associate with this model. If not provided, a new run will be
                started.
            resources: {{ resources }}
            model_type: {{ model_type }}
            params: {{ params }}
            tags: {{ tags }}
            step: {{ step }}
            model_id: {{ model_id }}
            kwargs: Extra args passed to the model flavor.

        Returns:
            A :py:class:`ModelInfo <mlflow.models.model.ModelInfo>` instance that contains the
            metadata of the logged model.
        """
        if name is not None and artifact_path is not None:
            raise MlflowException.invalid_parameter_value(
                "Both `artifact_path` (deprecated) and `name` parameters were specified. "
                "Please only specify `name`."
            )
        elif artifact_path is not None:
            _logger.warning("`artifact_path` is deprecated. Please use `name` instead.")

        name = name or artifact_path

        if (model_id, name).count(None) == 2:
            raise MlflowException(
                "Either `model_id` or `name` must be specified when logging a model. "
                "Both are None.",
                error_code=INVALID_PARAMETER_VALUE,
            )

        def log_model_metrics_for_step(client, model_id, run_id, step):
            metric_names = client.get_run(run_id).data.metrics.keys()
            metrics_for_step = []
            for metric_name in metric_names:
                history = client.get_metric_history(run_id, metric_name)
                metrics_for_step.extend(
                    [
                        Metric(
                            key=metric.key,
                            value=metric.value,
                            timestamp=metric.timestamp,
                            step=metric.step,
                            dataset_name=metric.dataset_name,
                            dataset_digest=metric.dataset_digest,
                            run_id=metric.run_id,
                            model_id=model_id,
                        )
                        for metric in history
                        if metric.step == step and metric.model_id is None
                    ]
                )
            client.log_batch(run_id=run_id, metrics=metrics_for_step)

        registered_model = None
        with TempDir() as tmp:
            local_path = tmp.path("model")

            tracking_uri = _resolve_tracking_uri()
            client = mlflow.MlflowClient(tracking_uri)
            active_run = mlflow.tracking.fluent.active_run()
            if model_id is not None:
                model = client.get_logged_model(model_id)
            else:
                params = {
                    **(params or {}),
                    **(
                        client.get_run(active_run.info.run_id).data.params
                        if active_run is not None
                        else {}
                    ),
                }
                model = client.create_logged_model(
                    experiment_id=mlflow.tracking.fluent._get_experiment_id(),
                    # TODO: Update model name
                    name=name,
                    source_run_id=active_run.info.run_id if active_run is not None else None,
                    model_type=model_type,
                    params={key: str(value) for key, value in params.items()},
                    tags={key: str(value) for key, value in tags.items()}
                    if tags is not None
                    else None,
                )

            if active_run is not None:
                run_id = active_run.info.run_id
                client.log_outputs(
                    run_id=run_id, models=[LoggedModelOutput(model.model_id, step=step)]
                )
                log_model_metrics_for_step(
                    client=client, model_id=model.model_id, run_id=run_id, step=step
                )

            mlflow_model = cls(
                artifact_path=model.artifact_location,
                model_uuid=model.model_id,
                run_id=active_run.info.run_id if active_run is not None else None,
                metadata=metadata,
                resources=resources,
                model_id=model.model_id,
            )
            flavor.save_model(path=local_path, mlflow_model=mlflow_model, **kwargs)
            # `save_model` calls `load_model` to infer the model requirements, which may result in
            # __pycache__ directories being created in the model directory.
            for pycache in Path(local_path).rglob("__pycache__"):
                shutil.rmtree(pycache, ignore_errors=True)

            if is_in_databricks_runtime():
                _copy_model_metadata_for_uc_sharing(local_path, flavor)

            serving_input = mlflow_model.get_serving_input(local_path)
            # We check signature presence here as some flavors have a default signature as a
            # fallback when not provided by user, which is set during flavor's save_model() call.
            if mlflow_model.signature is None:
                if serving_input is None:
                    _logger.warning(_LOG_MODEL_MISSING_INPUT_EXAMPLE_WARNING)
                elif tracking_uri == "databricks" or get_uri_scheme(tracking_uri) == "databricks":
                    _logger.warning(_LOG_MODEL_MISSING_SIGNATURE_WARNING)

            env_vars = None
            # validate input example works for serving when logging the model
            if serving_input and kwargs.get("validate_serving_input", True):
                from mlflow.models import validate_serving_input
                from mlflow.utils.model_utils import RECORD_ENV_VAR_ALLOWLIST, env_var_tracker

                with env_var_tracker() as tracked_env_names:
                    try:
                        validate_serving_input(
                            model_uri=local_path,
                            serving_input=serving_input,
                        )
                    except Exception as e:
                        _logger.warning(
                            f"Failed to validate serving input example {serving_input}. "
                            "Alternatively, you can avoid passing input example and pass model "
                            "signature instead when logging the model. To ensure the input example "
                            "is valid prior to serving, please try calling "
                            "`mlflow.models.validate_serving_input` on the model uri and serving "
                            "input example. A serving input example can be generated from model "
                            "input example using "
                            "`mlflow.models.convert_input_example_to_serving_input` function.\n"
                            f"Got error: {e}",
                            exc_info=_logger.isEnabledFor(logging.DEBUG),
                        )
                    env_vars = (
                        sorted(
                            x
                            for x in tracked_env_names
                            if any(env_var in x for env_var in RECORD_ENV_VAR_ALLOWLIST)
                        )
                        or None
                    )
            if env_vars:
                env_var_path = Path(local_path, ENV_VAR_FILE_NAME)
                env_var_path.write_text(ENV_VAR_FILE_HEADER + "\n".join(env_vars) + "\n")
                if len(env_vars) <= 3:
                    env_var_info = "[" + ", ".join(env_vars) + "]"
                else:
                    env_var_info = "[" + ", ".join(env_vars[:3]) + ", ... " + "]"
                    f"(check file {ENV_VAR_FILE_NAME} in the model's artifact folder for full list"
                    " of environment variable names)"
                _logger.info(
                    "Found the following environment variables used during model inference: "
                    f"{env_var_info}. Please check if you need to set them when deploying the "
                    "model. To disable this message, set environment variable "
                    f"`{MLFLOW_RECORD_ENV_VARS_IN_MODEL_LOGGING.name}` to `false`."
                )
            mlflow_model.env_vars = env_vars
            mlflow.tracking.fluent.log_artifacts(local_path, mlflow_model.artifact_path, run_id)

            client.log_model_artifacts(model.model_id, local_path)
            client.finalize_logged_model(model.model_id, status=LoggedModelStatus.READY)

            # # if the model_config kwarg is passed in, then log the model config as an params
            # if model_config := kwargs.get("model_config"):
            #     if isinstance(model_config, str):
            #         try:
            #             file_extension = os.path.splitext(model_config)[1].lower()
            #             if file_extension == ".json":
            #                 with open(model_config) as f:
            #                     model_config = json.load(f)
            #             elif file_extension in [".yaml", ".yml"]:
            #                 model_config = _validate_and_get_model_config_from_file(model_config)
            #             else:
            #                 _logger.warning(
            #                     "Unsupported file format for model config: %s. "
            #                     "Failed to load model config.",
            #                     model_config,
            #                 )
            #        except Exception as e:
            #            _logger.warning(
            #                "Failed to load model config from %s: %s", model_config, e
            #            )
            #
            #     try:
            #         from mlflow.models.utils import _flatten_nested_params
            #
            #         # We are using the `/` separator to flatten the nested params
            #         # since we are using the same separator to log nested metrics.
            #         params_to_log = _flatten_nested_params(model_config, sep="/")
            #     except Exception as e:
            #         _logger.warning("Failed to flatten nested params: %s", str(e))
            #         params_to_log = model_config
            #
            #     try:
            #         mlflow.tracking.fluent.log_params(params_to_log or {}, run_id=run_id)
            #     except Exception as e:
            #         _logger.warning("Failed to log model config as params: %s", str(e))
            #
            # try:
            #     mlflow.tracking.fluent._record_logged_model(mlflow_model, run_id)
            # except MlflowException:
            #     # We need to swallow all mlflow exceptions to maintain backwards compatibility
            #     # with older tracking servers. Only print out a warning for now.
            #     _logger.warning(_LOG_MODEL_METADATA_WARNING_TEMPLATE, mlflow.get_artifact_uri())
            #     _logger.debug("", exc_info=True)

        if registered_model_name is not None:
            registered_model = mlflow.tracking._model_registry.fluent._register_model(
                f"models:/{model.model_id}",
                registered_model_name,
                await_registration_for=await_registration_for,
                local_model_path=local_path,
            )
        model_info = mlflow_model.get_model_info(model)
        if registered_model is not None:
            model_info.registered_model_version = registered_model.version

        return model_info


def _copy_model_metadata_for_uc_sharing(local_path: str, flavor) -> None:
    """
    Copy model metadata files to a sub-directory 'metadata',
    For Databricks Unity Catalog sharing use-cases.

    Args:
        local_path: Local path to the model directory.
        flavor: Flavor module to save the model with.
    """
    from mlflow.models.wheeled_model import _ORIGINAL_REQ_FILE_NAME, WheeledModel

    metadata_path = os.path.join(local_path, "metadata")
    if isinstance(flavor, WheeledModel):
        # wheeled model updates several metadata files in original model directory
        # copy these updated metadata files to the 'metadata' subdirectory
        os.makedirs(metadata_path, exist_ok=True)
        for file_name in METADATA_FILES + [
            _ORIGINAL_REQ_FILE_NAME,
        ]:
            src_file_path = os.path.join(local_path, file_name)
            if os.path.exists(src_file_path):
                dest_file_path = os.path.join(metadata_path, file_name)
                shutil.copyfile(src_file_path, dest_file_path)
    else:
        os.makedirs(metadata_path, exist_ok=True)
        for file_name in METADATA_FILES:
            src_file_path = os.path.join(local_path, file_name)
            if os.path.exists(src_file_path):
                dest_file_path = os.path.join(metadata_path, file_name)
                shutil.copyfile(src_file_path, dest_file_path)


def get_model_info(model_uri: str) -> ModelInfo:
    """
    Get metadata for the specified model, such as its input/output signature.

    Args:
        model_uri: The location, in URI format, of the MLflow model. For example:

            - ``/Users/me/path/to/local/model``
            - ``relative/path/to/local/model``
            - ``s3://my_bucket/path/to/model``
            - ``runs:/<mlflow_run_id>/run-relative/path/to/model``
            - ``models:/<model_name>/<model_version>``
            - ``models:/<model_name>/<stage>``
            - ``mlflow-artifacts:/path/to/model``

            For more information about supported URI schemes, see
            `Referencing Artifacts <https://www.mlflow.org/docs/latest/concepts.html#
            artifact-locations>`_.

    Returns:
        A :py:class:`ModelInfo <mlflow.models.model.ModelInfo>` instance that contains the
        metadata of the logged model.

    .. code-block:: python
        :caption: Example usage of get_model_info

        import mlflow.models
        import mlflow.sklearn
        from sklearn.ensemble import RandomForestRegressor

        with mlflow.start_run() as run:
            params = {"n_estimators": 3, "random_state": 42}
            X, y = [[0, 1]], [1]
            signature = mlflow.models.infer_signature(X, y)
            rfr = RandomForestRegressor(**params).fit(X, y)
            mlflow.log_params(params)
            mlflow.sklearn.log_model(rfr, artifact_path="sklearn-model", signature=signature)

        model_uri = f"runs:/{run.info.run_id}/sklearn-model"
        # Get model info with model_uri
        model_info = mlflow.models.get_model_info(model_uri)
        # Get model signature directly
        model_signature = model_info.signature
        assert model_signature == signature
    """
    from mlflow.pyfunc import _download_artifact_from_uri

    meta_file_uri = model_uri.rstrip("/") + "/" + MLMODEL_FILE_NAME
    meta_local_path = _download_artifact_from_uri(artifact_uri=meta_file_uri)
    model_meta = Model.load(meta_local_path)
    return ModelInfo(
        artifact_path=model_meta.artifact_path,
        flavors=model_meta.flavors,
        model_uri=model_uri,
        model_uuid=model_meta.model_uuid,
        run_id=model_meta.run_id,
        saved_input_example_info=model_meta.saved_input_example_info,
        signature_dict=model_meta.signature.to_dict() if model_meta.signature else None,
        signature=model_meta.signature,
        utc_time_created=model_meta.utc_time_created,
        mlflow_version=model_meta.mlflow_version,
        metadata=model_meta.metadata,
    )


class Files(NamedTuple):
    requirements: Path
    conda: Path


def get_model_requirements_files(resolved_uri: str) -> Files:
    requirements_txt_file = _download_artifact_from_uri(
        artifact_uri=append_to_uri_path(resolved_uri, _REQUIREMENTS_FILE_NAME)
    )
    conda_yaml_file = _download_artifact_from_uri(
        artifact_uri=append_to_uri_path(resolved_uri, _CONDA_ENV_FILE_NAME)
    )

    return Files(
        Path(requirements_txt_file),
        Path(conda_yaml_file),
    )


def update_model_requirements(
    model_uri: str,
    operation: Literal["add", "remove"],
    requirement_list: list[str],
) -> None:
    """
    Add or remove requirements from a model's conda.yaml and requirements.txt files.

    The process involves downloading these two files from the model artifacts
    (if they're non-local), updating them with the specified requirements,
    and then overwriting the existing files. Should the artifact repository
    associated with the model artifacts disallow overwriting, this function will
    fail.

    Note that model registry URIs (i.e. URIs in the form ``models:/``) are not
    supported, as artifacts in the model registry are intended to be read-only.

    If adding requirements, the function will overwrite any existing requirements
    that overlap, or else append the new requirements to the existing list.

    If removing requirements, the function will ignore any version specifiers,
    and remove all the specified package names. Any requirements that are not
    found in the existing files will be ignored.

    Args:
        model_uri: The location, in URI format, of the MLflow model. For example:

            - ``/Users/me/path/to/local/model``
            - ``relative/path/to/local/model``
            - ``s3://my_bucket/path/to/model``
            - ``runs:/<mlflow_run_id>/run-relative/path/to/model``
            - ``mlflow-artifacts:/path/to/model``

            For more information about supported URI schemes, see
            `Referencing Artifacts <https://www.mlflow.org/docs/latest/concepts.html#
            artifact-locations>`_.

        operation: The operation to perform. Must be one of "add" or "remove".

        requirement_list: A list of requirements to add or remove from the model.
            For example: ["numpy==1.20.3", "pandas>=1.3.3"]
    """
    if ModelsArtifactRepository.is_models_uri(model_uri):
        raise MlflowException(
            f'Failed to set requirements on "{model_uri}". '
            + "Model URIs with the `models:/` scheme are not supported.",
            INVALID_PARAMETER_VALUE,
        )

    resolved_uri = model_uri
    if RunsArtifactRepository.is_runs_uri(model_uri):
        resolved_uri = RunsArtifactRepository.get_underlying_uri(model_uri)

    _logger.info(f"Retrieving model requirements files from {resolved_uri}...")
    local_paths = get_model_requirements_files(resolved_uri)
    conda_yaml_path = local_paths.conda
    requirements_txt_path = local_paths.requirements

    old_conda_reqs = _get_requirements_from_file(conda_yaml_path)
    old_requirements_reqs = _get_requirements_from_file(requirements_txt_path)

    requirements = []
    invalid_requirements = {}
    for s in requirement_list:
        try:
            requirements.append(Requirement(s.strip().lower()))
        except InvalidRequirement as e:
            invalid_requirements[s] = e
    if invalid_requirements:
        raise MlflowException.invalid_parameter_value(
            f"Found invalid requirements: {invalid_requirements}"
        )
    if operation == "add":
        updated_conda_reqs = _add_or_overwrite_requirements(requirements, old_conda_reqs)
        updated_requirements_reqs = _add_or_overwrite_requirements(
            requirements, old_requirements_reqs
        )
    else:
        updated_conda_reqs = _remove_requirements(requirements, old_conda_reqs)
        updated_requirements_reqs = _remove_requirements(requirements, old_requirements_reqs)

    _write_requirements_to_file(conda_yaml_path, updated_conda_reqs)
    _write_requirements_to_file(requirements_txt_path, updated_requirements_reqs)

    # just print conda reqs here to avoid log spam
    # it should be the same as requirements.txt anyway
    _logger.info(
        "Done updating requirements!\n\n"
        f"Old requirements:\n{pformat([str(req) for req in old_conda_reqs])}\n\n"
        f"Updated requirements:\n{pformat(updated_conda_reqs)}\n"
    )

    _logger.info(f"Uploading updated requirements files to {resolved_uri}...")
    _upload_artifact_to_uri(conda_yaml_path, resolved_uri)
    _upload_artifact_to_uri(requirements_txt_path, resolved_uri)


__mlflow_model__ = None


def _validate_langchain_model(model):
    from mlflow.langchain import _validate_and_prepare_lc_model_or_path

    return _validate_and_prepare_lc_model_or_path(model, None)


def _validate_llama_index_model(model):
    from mlflow.llama_index import _validate_and_prepare_llama_index_model_or_path

    return _validate_and_prepare_llama_index_model_or_path(model, None)


@experimental
def set_model(model) -> None:
    """
    When logging model as code, this function can be used to set the model object
    to be logged.

    Args:
        model: The model object to be logged. Supported model types are:

                - A Python function or callable object.
                - A Langchain model or path to a Langchain model.
                - A Llama Index model or path to a Llama Index model.
    """
    from mlflow.pyfunc import PythonModel

    if isinstance(model, str):
        raise mlflow.MlflowException(SET_MODEL_ERROR)

    if isinstance(model, PythonModel) or callable(model):
        globals()["__mlflow_model__"] = model
        return

    for validate_function in [_validate_langchain_model, _validate_llama_index_model]:
        try:
            globals()["__mlflow_model__"] = validate_function(model)
            return
        except Exception:
            pass

    raise mlflow.MlflowException(SET_MODEL_ERROR)<|MERGE_RESOLUTION|>--- conflicted
+++ resolved
@@ -621,9 +621,6 @@
             serialized_resource = value
         self._resources = serialized_resource
 
-<<<<<<< HEAD
-    def get_model_info(self, logged_model: Optional[LoggedModel] = None) -> ModelInfo:
-=======
     @property
     def env_vars(self) -> Optional[list[str]]:
         return self._env_vars
@@ -634,8 +631,7 @@
             raise TypeError(f"env_vars must be a list of strings. Got: {value}")
         self._env_vars = value
 
-    def get_model_info(self, logged_model: LoggedModel) -> ModelInfo:
->>>>>>> f613ed3c
+    def get_model_info(self, logged_model: Optional[LoggedModel] = None) -> ModelInfo:
         """
         Create a :py:class:`ModelInfo <mlflow.models.model.ModelInfo>` instance that contains the
         model metadata.
