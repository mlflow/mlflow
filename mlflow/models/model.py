from __future__ import annotations

import json
import logging
import os
import shutil
import uuid
import warnings
from datetime import datetime
from pathlib import Path
from pprint import pformat
from typing import TYPE_CHECKING, Any, Callable, Dict, List, Literal, NamedTuple, Optional, Union
from urllib.parse import urlparse

import yaml

import mlflow
from mlflow.artifacts import download_artifacts
from mlflow.exceptions import MlflowException
from mlflow.models.resources import Resource, ResourceType, _ResourceBuilder
from mlflow.protos.databricks_pb2 import INVALID_PARAMETER_VALUE, RESOURCE_DOES_NOT_EXIST
from mlflow.store.artifact.models_artifact_repo import ModelsArtifactRepository
from mlflow.store.artifact.runs_artifact_repo import RunsArtifactRepository
from mlflow.tracking._model_registry import DEFAULT_AWAIT_MAX_SLEEP_SECONDS
from mlflow.tracking._tracking_service.utils import _resolve_tracking_uri
from mlflow.tracking.artifact_utils import _download_artifact_from_uri, _upload_artifact_to_uri
from mlflow.utils.annotations import experimental
from mlflow.utils.databricks_utils import get_databricks_runtime_version, is_in_databricks_runtime
from mlflow.utils.docstring_utils import LOG_MODEL_PARAM_DOCS, format_docstring
from mlflow.utils.environment import (
    _CONDA_ENV_FILE_NAME,
    _PYTHON_ENV_FILE_NAME,
    _REQUIREMENTS_FILE_NAME,
    _add_or_overwrite_requirements,
    _get_requirements_from_file,
    _remove_requirements,
    _write_requirements_to_file,
)
from mlflow.utils.file_utils import TempDir
from mlflow.utils.uri import (
    append_to_uri_path,
    get_uri_scheme,
)

if TYPE_CHECKING:
    from mlflow import MlflowClient

_logger = logging.getLogger(__name__)

# NOTE: The MLMODEL_FILE_NAME constant is considered @developer_stable
MLMODEL_FILE_NAME = "MLmodel"
_DATABRICKS_FS_LOADER_MODULE = "databricks.feature_store.mlflow_model"
_LOG_MODEL_METADATA_WARNING_TEMPLATE = (
    "Logging model metadata to the tracking server has failed. The model artifacts "
    "have been logged successfully under %s. Set logging level to DEBUG via "
    '`logging.getLogger("mlflow").setLevel(logging.DEBUG)` to see the full traceback.'
)
_LOG_MODEL_MISSING_SIGNATURE_WARNING = (
    "Model logged without a signature. Signatures are required for Databricks UC model registry "
    "as they validate model inputs and denote the expected schema of model outputs. "
    f"Please visit https://www.mlflow.org/docs/{mlflow.__version__.replace('.dev0', '')}/"
    "model/signatures.html#how-to-set-signatures-on-models for instructions on setting "
    "signature on models."
)
_LOG_MODEL_MISSING_INPUT_EXAMPLE_WARNING = (
    "Model logged without a signature and input example. Please set `input_example` parameter "
    "when logging the model to auto infer the model signature."
)
# NOTE: The _MLFLOW_VERSION_KEY constant is considered @developer_stable
_MLFLOW_VERSION_KEY = "mlflow_version"
METADATA_FILES = [
    MLMODEL_FILE_NAME,
    _CONDA_ENV_FILE_NAME,
    _REQUIREMENTS_FILE_NAME,
    _PYTHON_ENV_FILE_NAME,
]
MODEL_CONFIG = "config"
MODEL_CODE_PATH = "model_code_path"
SET_MODEL_ERROR = (
    "Model should either be an instance of PyFuncModel, Langchain type, or LlamaIndex index."
)


class ModelInfo:
    """
    The metadata of a logged MLflow Model.
    """

    def __init__(
        self,
        artifact_path: str,
        flavors: Dict[str, Any],
        model_uri: str,
        model_uuid: str,
        run_id: str,
        saved_input_example_info: Optional[Dict[str, Any]],
        signature,  # Optional[ModelSignature]
        utc_time_created: str,
        mlflow_version: str,
        signature_dict: Optional[Dict[str, Any]] = None,
        metadata: Optional[Dict[str, Any]] = None,
        registered_model_version: Optional[int] = None,
    ):
        self._artifact_path = artifact_path
        self._flavors = flavors
        self._model_uri = model_uri
        self._model_uuid = model_uuid
        self._run_id = run_id
        self._saved_input_example_info = saved_input_example_info
        self._signature_dict = signature_dict
        self._signature = signature
        self._utc_time_created = utc_time_created
        self._mlflow_version = mlflow_version
        self._metadata = metadata
        self._registered_model_version = registered_model_version

    @property
    def artifact_path(self):
        """
        Run relative path identifying the logged model.

        :getter: Retrieves the relative path of the logged model.
        :type: str
        """
        return self._artifact_path

    @property
    def flavors(self):
        """
        A dictionary mapping the flavor name to how to serve
        the model as that flavor.

        :getter: Gets the mapping for the logged model's flavor that defines parameters used in
            serving of the model
        :type: Dict[str, str]

        .. code-block:: python
            :caption: Example flavor mapping for a scikit-learn logged model

            {
                "python_function": {
                    "model_path": "model.pkl",
                    "loader_module": "mlflow.sklearn",
                    "python_version": "3.8.10",
                    "env": "conda.yaml",
                },
                "sklearn": {
                    "pickled_model": "model.pkl",
                    "sklearn_version": "0.24.1",
                    "serialization_format": "cloudpickle",
                },
            }

        """
        return self._flavors

    @property
    def model_uri(self):
        """
        The ``model_uri`` of the logged model in the format ``'runs:/<run_id>/<artifact_path>'``.

        :getter: Gets the uri path of the logged model from the uri `runs:/<run_id>` path
            encapsulation
        :type: str
        """
        return self._model_uri

    @property
    def model_uuid(self):
        """
        The ``model_uuid`` of the logged model,
        e.g., ``'39ca11813cfc46b09ab83972740b80ca'``.

        :getter: [Legacy] Gets the model_uuid (run_id) of a logged model
        :type: str
        """
        return self._model_uuid

    @property
    def run_id(self):
        """
        The ``run_id`` associated with the logged model,
        e.g., ``'8ede7df408dd42ed9fc39019ef7df309'``

        :getter: Gets the run_id identifier for the logged model
        :type: str
        """
        return self._run_id

    @property
    def saved_input_example_info(self):
        """
        A dictionary that contains the metadata of the saved input example, e.g.,
        ``{"artifact_path": "input_example.json", "type": "dataframe", "pandas_orient": "split"}``.

        :getter: Gets the input example if specified during model logging
        :type: Optional[Dict[str, str]]
        """
        return self._saved_input_example_info

    @property
    def signature_dict(self):
        """
        A dictionary that describes the model input and output generated by
        :py:meth:`ModelSignature.to_dict() <mlflow.models.ModelSignature.to_dict>`.

        :getter: Gets the model signature as a dictionary
        :type: Optional[Dict[str, Any]]
        """
        warnings.warn(
            "Field signature_dict is deprecated since v1.28.1. Use signature instead.",
            category=FutureWarning,
            stacklevel=2,
        )
        return self._signature_dict

    @property
    def signature(self):  # -> Optional[ModelSignature]
        """
        A :py:class:`ModelSignature <mlflow.models.ModelSignature>` that describes the
        model input and output.

        :getter: Gets the model signature if it is defined
        :type: Optional[ModelSignature]
        """
        return self._signature

    @property
    def utc_time_created(self):
        """
        The UTC time that the logged model is created, e.g., ``'2022-01-12 05:17:31.634689'``.

        :getter: Gets the UTC formatted timestamp for when the model was logged
        :type: str
        """
        return self._utc_time_created

    @property
    def mlflow_version(self):
        """
        Version of MLflow used to log the model

        :getter: Gets the version of MLflow that was installed when a model was logged
        :type: str
        """
        return self._mlflow_version

    @experimental
    @property
    def metadata(self) -> Optional[Dict[str, Any]]:
        """
        User defined metadata added to the model.

        :getter: Gets the user-defined metadata about a model
        :type: Optional[Dict[str, Any]]

        .. code-block:: python
            :caption: Example usage of Model Metadata

            # Create and log a model with metadata to the Model Registry

            from sklearn import datasets
            from sklearn.ensemble import RandomForestClassifier
            import mlflow
            from mlflow.models import infer_signature

            with mlflow.start_run():
                iris = datasets.load_iris()
                clf = RandomForestClassifier()
                clf.fit(iris.data, iris.target)
                signature = infer_signature(iris.data, iris.target)
                mlflow.sklearn.log_model(
                    clf,
                    "iris_rf",
                    signature=signature,
                    registered_model_name="model-with-metadata",
                    metadata={"metadata_key": "metadata_value"},
                )

            # model uri for the above model
            model_uri = "models:/model-with-metadata/1"

            # Load the model and access the custom metadata from its ModelInfo object
            model = mlflow.pyfunc.load_model(model_uri=model_uri)
            assert model.metadata.get_model_info().metadata["metadata_key"] == "metadata_value"

            # Load the ModelInfo and access the custom metadata
            model_info = mlflow.models.get_model_info(model_uri=model_uri)
            assert model_info.metadata["metadata_key"] == "metadata_value"
        """
        return self._metadata

    @property
    def registered_model_version(self) -> Optional[int]:
        """
        The registered model version, if the model is registered.

        :getter: Gets the registered model version, if the model is registered in Model Registry.
        :setter: Sets the registered model version.
        :type: Optional[int]
        """
        return self._registered_model_version

    @registered_model_version.setter
    def registered_model_version(self, value):
        self._registered_model_version = value


class Model:
    """
    An MLflow Model that can support multiple model flavors. Provides APIs for implementing
    new Model flavors.
    """

    def __init__(
        self,
        artifact_path=None,
        run_id=None,
        utc_time_created=None,
        flavors=None,
        signature=None,  # ModelSignature
        saved_input_example_info: Optional[Dict[str, Any]] = None,
        model_uuid: Union[str, Callable, None] = lambda: uuid.uuid4().hex,
        mlflow_version: Union[str, None] = mlflow.version.VERSION,
        metadata: Optional[Dict[str, Any]] = None,
        model_size_bytes: Optional[int] = None,
        resources: Optional[Union[str, List[Resource]]] = None,
        **kwargs,
    ):
        # store model id instead of run_id and path to avoid confusion when model gets exported
        self.run_id = run_id
        self.artifact_path = artifact_path
        self.utc_time_created = str(utc_time_created or datetime.utcnow())
        self.flavors = flavors if flavors is not None else {}
        self.signature = signature
        self.saved_input_example_info = saved_input_example_info
        self.model_uuid = model_uuid() if callable(model_uuid) else model_uuid
        self.mlflow_version = mlflow_version
        self.metadata = metadata
        self.model_size_bytes = model_size_bytes
        self.resources = resources
        self.__dict__.update(kwargs)

    def __eq__(self, other):
        if not isinstance(other, Model):
            return False
        return self.__dict__ == other.__dict__

    def get_input_schema(self):
        """
        Retrieves the input schema of the Model iff the model was saved with a schema definition.
        """
        return self.signature.inputs if self.signature is not None else None

    def get_output_schema(self):
        """
        Retrieves the output schema of the Model iff the model was saved with a schema definition.
        """
        return self.signature.outputs if self.signature is not None else None

    def get_params_schema(self):
        """
        Retrieves the parameters schema of the Model iff the model was saved with a schema
        definition.
        """
        return getattr(self.signature, "params", None)

    def get_serving_input(self, path: str):
        """
        Load serving input example from a model directory. Returns None if there is no serving input
        example.

        Args:
            path: Path to the model directory.

        Returns:
            Serving input example or None if the model has no serving input example.
        """
        from mlflow.models.utils import _load_serving_input_example

        return _load_serving_input_example(self, path)

    def load_input_example(self, path: str):
        """
        Load the input example saved along a model. Returns None if there is no example metadata
        (i.e. the model was saved without example). Raises FileNotFoundError if there is model
        metadata but the example file is missing.

        Args:
            path: Path to the model directory.

        Returns:
            Input example (NumPy ndarray, SciPy csc_matrix, SciPy csr_matrix,
            pandas DataFrame, dict) or None if the model has no example.
        """

        # Just-in-time import to only load example-parsing libraries (e.g. numpy, pandas, etc.) if
        # example is requested.
        from mlflow.models.utils import _read_example

        return _read_example(self, path)

    def load_input_example_params(self, path: str):
        """
        Load the params of input example saved along a model. Returns None if there are no params in
        the input_example.

        Args:
            path: Path to the model directory.

        Returns:
            params (dict) or None if the model has no params.
        """
        from mlflow.models.utils import _read_example_params

        return _read_example_params(self, path)

    def add_flavor(self, name, **params):
        """Add an entry for how to serve the model in a given format."""
        self.flavors[name] = params
        return self

    @experimental
    @property
    def metadata(self) -> Optional[Dict[str, Any]]:
        """
        Custom metadata dictionary passed to the model and stored in the MLmodel file.

        :getter: Retrieves custom metadata that have been applied to a model instance.
        :setter: Sets a dictionary of custom keys and values to be included with the model instance
        :type: Optional[Dict[str, Any]]

        Returns:
            A Dictionary of user-defined metadata iff defined.

        .. code-block:: python
            :caption: Example

            # Create and log a model with metadata to the Model Registry
            from sklearn import datasets
            from sklearn.ensemble import RandomForestClassifier
            import mlflow
            from mlflow.models import infer_signature

            with mlflow.start_run():
                iris = datasets.load_iris()
                clf = RandomForestClassifier()
                clf.fit(iris.data, iris.target)
                signature = infer_signature(iris.data, iris.target)
                mlflow.sklearn.log_model(
                    clf,
                    "iris_rf",
                    signature=signature,
                    registered_model_name="model-with-metadata",
                    metadata={"metadata_key": "metadata_value"},
                )

            # model uri for the above model
            model_uri = "models:/model-with-metadata/1"

            # Load the model and access the custom metadata
            model = mlflow.pyfunc.load_model(model_uri=model_uri)
            assert model.metadata.metadata["metadata_key"] == "metadata_value"
        """

        return self._metadata

    @experimental
    @metadata.setter
    def metadata(self, value: Optional[Dict[str, Any]]):
        self._metadata = value

    @property
    def signature(self):  # -> Optional[ModelSignature]
        """
        An optional definition of the expected inputs to and outputs from a model object, defined
        with both field names and data types. Signatures support both column-based and tensor-based
        inputs and outputs.

        :getter: Retrieves the signature of a model instance iff the model was saved with a
            signature definition.
        :setter: Sets a signature to a model instance.
        :type: Optional[ModelSignature]
        """
        return self._signature

    @signature.setter
    def signature(self, value):
        # signature cannot be set to `False`, which is used in `log_model` and `save_model` calls
        # to disable automatic signature inference
        if value is not False:
            self._signature = value

    @property
    def saved_input_example_info(self) -> Optional[Dict[str, Any]]:
        """
        A dictionary that contains the metadata of the saved input example, e.g.,
        ``{"artifact_path": "input_example.json", "type": "dataframe", "pandas_orient": "split"}``.
        """
        return self._saved_input_example_info

    @saved_input_example_info.setter
    def saved_input_example_info(self, value: Dict[str, Any]):
        self._saved_input_example_info = value

    @property
    def model_size_bytes(self) -> Optional[int]:
        """
        An optional integer that represents the model size in bytes

        :getter: Retrieves the model size if it's calculated when the model is saved
        :setter: Sets the model size to a model instance
        :type: Optional[int]
        """
        return self._model_size_bytes

    @model_size_bytes.setter
    def model_size_bytes(self, value: Optional[int]):
        self._model_size_bytes = value

    @experimental
    @property
    def resources(self) -> Dict[str, Dict[ResourceType, List[Dict]]]:
        """
        An optional dictionary that contains the resources required to serve the model.

        :getter: Retrieves the resources required to serve the model
        :setter: Sets the resources required to serve the model
        :type: Dict[str, Dict[ResourceType, List[Dict]]]
        """
        return self._resources

    @experimental
    @resources.setter
    def resources(self, value: Optional[Union[str, List[Resource]]]):
        if isinstance(value, (Path, str)):
            serialized_resource = _ResourceBuilder.from_yaml_file(value)
        elif isinstance(value, List) and all(isinstance(resource, Resource) for resource in value):
            serialized_resource = _ResourceBuilder.from_resources(value)
        else:
            serialized_resource = value
        self._resources = serialized_resource

    def get_model_info(self):
        """
        Create a :py:class:`ModelInfo <mlflow.models.model.ModelInfo>` instance that contains the
        model metadata.
        """
        return ModelInfo(
            artifact_path=self.artifact_path,
            flavors=self.flavors,
            model_uri=f"runs:/{self.run_id}/{self.artifact_path}",
            model_uuid=self.model_uuid,
            run_id=self.run_id,
            saved_input_example_info=self.saved_input_example_info,
            signature_dict=self.signature.to_dict() if self.signature else None,
            signature=self.signature,
            utc_time_created=self.utc_time_created,
            mlflow_version=self.mlflow_version,
            metadata=self.metadata,
        )

    def get_tags_dict(self):
        result = self.to_dict()

        tags = {
            key: value
            for key, value in result.items()
            if key in ["run_id", "utc_time_created", "artifact_path", "model_uuid"]
        }

        tags["flavors"] = {
            flavor: (
                {k: v for k, v in config.items() if k != "config"}
                if isinstance(config, dict)
                else config
            )
            for flavor, config in result.get("flavors", {}).items()
        }

        return tags

    def to_dict(self):
        """Serialize the model to a dictionary."""
        res = {k: v for k, v in self.__dict__.items() if not k.startswith("_")}
        databricks_runtime = get_databricks_runtime_version()
        if databricks_runtime:
            res["databricks_runtime"] = databricks_runtime
        if self.signature is not None:
            res["signature"] = self.signature.to_dict()
        if self.saved_input_example_info is not None:
            res["saved_input_example_info"] = self.saved_input_example_info
        if self.mlflow_version is None and _MLFLOW_VERSION_KEY in res:
            res.pop(_MLFLOW_VERSION_KEY)
        if self.metadata is not None:
            res["metadata"] = self.metadata
        if self.resources is not None:
            res["resources"] = self.resources
        if self.model_size_bytes is not None:
            res["model_size_bytes"] = self.model_size_bytes
        # Exclude null fields in case MLmodel file consumers such as Model Serving may not
        # handle them correctly.
        if self.artifact_path is None:
            res.pop("artifact_path", None)
        if self.run_id is None:
            res.pop("run_id", None)
        return res

    def to_yaml(self, stream=None):
        """Write the model as yaml string."""
        return yaml.safe_dump(self.to_dict(), stream=stream, default_flow_style=False)

    def __str__(self):
        return self.to_yaml()

    def to_json(self):
        """Write the model as json."""
        return json.dumps(self.to_dict())

    def save(self, path):
        """Write the model as a local YAML file."""
        with open(path, "w") as out:
            self.to_yaml(out)

    @classmethod
    def load(cls, path):
        """
        Load a model from its YAML representation.

        Args:
            path: A local filesystem path or URI referring to the MLmodel YAML file
                representation of the Model object or to the directory containing
                the MLmodel YAML file representation.

        Returns:
            An instance of Model.

        .. code-block:: python
            :caption: example

            from mlflow.models import Model

            # Load the Model object from a local MLmodel file
            model1 = Model.load("~/path/to/my/MLmodel")

            # Load the Model object from a remote model directory
            model2 = Model.load("s3://mybucket/path/to/my/model")
        """
        # Check if the path is a local directory and not remote
        path_scheme = urlparse(str(path)).scheme
        if (not path_scheme or path_scheme == "file") and not os.path.exists(path):
            raise MlflowException(
                f'Could not find an "{MLMODEL_FILE_NAME}" configuration file at "{path}"',
                RESOURCE_DOES_NOT_EXIST,
            )

        path = download_artifacts(artifact_uri=path)
        if os.path.isdir(path):
            path = os.path.join(path, MLMODEL_FILE_NAME)
        with open(path) as f:
            return cls.from_dict(yaml.safe_load(f.read()))

    @classmethod
    def from_dict(cls, model_dict):
        """Load a model from its YAML representation."""

        from mlflow.models.signature import ModelSignature

        model_dict = model_dict.copy()
        if "signature" in model_dict and isinstance(model_dict["signature"], dict):
            model_dict["signature"] = ModelSignature.from_dict(model_dict["signature"])

        if "model_uuid" not in model_dict:
            model_dict["model_uuid"] = None

        if _MLFLOW_VERSION_KEY not in model_dict:
            model_dict[_MLFLOW_VERSION_KEY] = None

        return cls(**model_dict)

    @format_docstring(LOG_MODEL_PARAM_DOCS)
    @classmethod
    def log(
        cls,
        artifact_path,
        flavor,
        registered_model_name=None,
        await_registration_for=DEFAULT_AWAIT_MAX_SLEEP_SECONDS,
        metadata=None,
        run_id=None,
        resources=None,
        client: Optional[MlflowClient] = None,
        **kwargs,
    ):
        """
        Log model using supplied flavor module. If no run is active, this method will create a new
        active run.

        Args:
            artifact_path: Run relative path identifying the model.
            flavor: Flavor module to save the model with. The module must have
                the ``save_model`` function that will persist the model as a valid
                MLflow model.
            registered_model_name: If given, create a model version under
                ``registered_model_name``, also creating a registered model if
                one with the given name does not exist.
            await_registration_for: Number of seconds to wait for the model version to finish
                being created and is in ``READY`` status. By default, the
                function waits for five minutes. Specify 0 or None to skip
                waiting.
            metadata: {{ metadata }}
            run_id: The run ID to associate with this model. If not provided,
                a new run will be started.
            resources: {{ resources }}
            client: The client to use when logging the model.
                The client's tracking and registry URIs will be used instead of the global URIs.
            kwargs: Extra args passed to the model flavor.

        Returns:
            A :py:class:`ModelInfo <mlflow.models.model.ModelInfo>` instance that contains the
            metadata of the logged model.
        """
        from mlflow.utils.model_utils import _validate_and_get_model_config_from_file

        registered_model = None
        with TempDir() as tmp:
            local_path = tmp.path("model")
            if run_id is None:
                run_id = mlflow.tracking.fluent._get_or_start_run().info.run_id
            mlflow_model = cls(
                artifact_path=artifact_path, run_id=run_id, metadata=metadata, resources=resources
            )
            flavor.save_model(path=local_path, mlflow_model=mlflow_model, **kwargs)
            # `save_model` calls `load_model` to infer the model requirements, which may result in
            # __pycache__ directories being created in the model directory.
            for pycache in Path(local_path).rglob("__pycache__"):
                shutil.rmtree(pycache, ignore_errors=True)

            if is_in_databricks_runtime():
                _copy_model_metadata_for_uc_sharing(local_path, flavor)

<<<<<<< HEAD
            tracking_uri = _resolve_tracking_uri(client=client)
            # We check signature presence here as some flavors have a default signature as a
            # fallback when not provided by user, which is set during flavor's save_model() call.
            if mlflow_model.signature is None and (
                tracking_uri == "databricks" or get_uri_scheme(tracking_uri) == "databricks"
            ):
                _logger.warning(_LOG_MODEL_MISSING_SIGNATURE_WARNING)
            mlflow.tracking.fluent.log_artifacts(
                local_path, mlflow_model.artifact_path, run_id, client=client
            )
=======
            tracking_uri = _resolve_tracking_uri()
            serving_input = mlflow_model.get_serving_input(local_path)
            # We check signature presence here as some flavors have a default signature as a
            # fallback when not provided by user, which is set during flavor's save_model() call.
            if mlflow_model.signature is None:
                if serving_input is None:
                    _logger.warning(_LOG_MODEL_MISSING_INPUT_EXAMPLE_WARNING)
                elif tracking_uri == "databricks" or get_uri_scheme(tracking_uri) == "databricks":
                    _logger.warning(_LOG_MODEL_MISSING_SIGNATURE_WARNING)
            mlflow.tracking.fluent.log_artifacts(local_path, mlflow_model.artifact_path, run_id)
>>>>>>> 242a555f

            # if the model_config kwarg is passed in, then log the model config as an params
            if model_config := kwargs.get("model_config"):
                if isinstance(model_config, str):
                    try:
                        file_extension = os.path.splitext(model_config)[1].lower()
                        if file_extension == ".json":
                            with open(model_config) as f:
                                model_config = json.load(f)
                        elif file_extension in [".yaml", ".yml"]:
                            model_config = _validate_and_get_model_config_from_file(model_config)
                        else:
                            _logger.warning(
                                "Unsupported file format for model config: %s. "
                                "Failed to load model config.",
                                model_config,
                            )
                    except Exception as e:
                        _logger.warning("Failed to load model config from %s: %s", model_config, e)

                try:
                    from mlflow.models.utils import _flatten_nested_params

                    # We are using the `/` separator to flatten the nested params
                    # since we are using the same separator to log nested metrics.
                    params_to_log = _flatten_nested_params(model_config, sep="/")
                except Exception as e:
                    _logger.warning("Failed to flatten nested params: %s", str(e))
                    params_to_log = model_config

                try:
                    mlflow.tracking.fluent.log_params(params_to_log or {}, run_id=run_id)
                except Exception as e:
                    _logger.warning("Failed to log model config as params: %s", str(e))

            try:
                mlflow.tracking.fluent._record_logged_model(mlflow_model, run_id, client=client)
            except MlflowException:
                # We need to swallow all mlflow exceptions to maintain backwards compatibility with
                # older tracking servers. Only print out a warning for now.
                _logger.warning(_LOG_MODEL_METADATA_WARNING_TEMPLATE, mlflow.get_artifact_uri())
                _logger.debug("", exc_info=True)

            if registered_model_name is not None:
                registered_model = mlflow.tracking._model_registry.fluent._register_model(
                    f"runs:/{run_id}/{mlflow_model.artifact_path}",
                    registered_model_name,
                    await_registration_for=await_registration_for,
                    local_model_path=local_path,
                    client=client,
                )
            model_info = mlflow_model.get_model_info()
            if registered_model is not None:
                model_info.registered_model_version = registered_model.version

            # validate input example works for serving when logging the model
            if serving_input and kwargs.get("validate_serving_input", True):
                from mlflow.models import validate_serving_input

                try:
                    validate_serving_input(model_info.model_uri, serving_input)
                except Exception as e:
                    _logger.warning(
                        f"Failed to validate serving input example {serving_input}. "
                        "Alternatively, you can avoid passing input example and pass model "
                        "signature instead when logging the model. To ensure the input example "
                        "is valid prior to serving, please try calling "
                        "`mlflow.models.validate_serving_input` on the model uri and serving "
                        "input example. A serving input example can be generated from model "
                        "input example using "
                        "`mlflow.models.convert_input_example_to_serving_input` function.\n"
                        f"Got error: {e}",
                        exc_info=_logger.isEnabledFor(logging.DEBUG),
                    )

        return model_info


def _copy_model_metadata_for_uc_sharing(local_path, flavor):
    """
    Copy model metadata files to a sub-directory 'metadata',
    For Databricks Unity Catalog sharing use-cases.

    Args:
        local_path: Local path to the model directory.
        flavor: Flavor module to save the model with.
    """
    from mlflow.models.wheeled_model import _ORIGINAL_REQ_FILE_NAME, WheeledModel

    metadata_path = os.path.join(local_path, "metadata")
    if isinstance(flavor, WheeledModel):
        # wheeled model updates several metadata files in original model directory
        # copy these updated metadata files to the 'metadata' subdirectory
        os.makedirs(metadata_path, exist_ok=True)
        for file_name in METADATA_FILES + [
            _ORIGINAL_REQ_FILE_NAME,
        ]:
            src_file_path = os.path.join(local_path, file_name)
            if os.path.exists(src_file_path):
                dest_file_path = os.path.join(metadata_path, file_name)
                shutil.copyfile(src_file_path, dest_file_path)
    else:
        os.makedirs(metadata_path, exist_ok=True)
        for file_name in METADATA_FILES:
            src_file_path = os.path.join(local_path, file_name)
            if os.path.exists(src_file_path):
                dest_file_path = os.path.join(metadata_path, file_name)
                shutil.copyfile(src_file_path, dest_file_path)


def get_model_info(model_uri: str) -> ModelInfo:
    """
    Get metadata for the specified model, such as its input/output signature.

    Args:
        model_uri: The location, in URI format, of the MLflow model. For example:

            - ``/Users/me/path/to/local/model``
            - ``relative/path/to/local/model``
            - ``s3://my_bucket/path/to/model``
            - ``runs:/<mlflow_run_id>/run-relative/path/to/model``
            - ``models:/<model_name>/<model_version>``
            - ``models:/<model_name>/<stage>``
            - ``mlflow-artifacts:/path/to/model``

            For more information about supported URI schemes, see
            `Referencing Artifacts <https://www.mlflow.org/docs/latest/concepts.html#
            artifact-locations>`_.

    Returns:
        A :py:class:`ModelInfo <mlflow.models.model.ModelInfo>` instance that contains the
        metadata of the logged model.

    .. code-block:: python
        :caption: Example usage of get_model_info

        import mlflow.models
        import mlflow.sklearn
        from sklearn.ensemble import RandomForestRegressor

        with mlflow.start_run() as run:
            params = {"n_estimators": 3, "random_state": 42}
            X, y = [[0, 1]], [1]
            signature = mlflow.models.infer_signature(X, y)
            rfr = RandomForestRegressor(**params).fit(X, y)
            mlflow.log_params(params)
            mlflow.sklearn.log_model(rfr, artifact_path="sklearn-model", signature=signature)

        model_uri = f"runs:/{run.info.run_id}/sklearn-model"
        # Get model info with model_uri
        model_info = mlflow.models.get_model_info(model_uri)
        # Get model signature directly
        model_signature = model_info.signature
        assert model_signature == signature
    """
    from mlflow.pyfunc import _download_artifact_from_uri

    meta_file_uri = model_uri.rstrip("/") + "/" + MLMODEL_FILE_NAME
    meta_local_path = _download_artifact_from_uri(artifact_uri=meta_file_uri)
    model_meta = Model.load(meta_local_path)
    return ModelInfo(
        artifact_path=model_meta.artifact_path,
        flavors=model_meta.flavors,
        model_uri=model_uri,
        model_uuid=model_meta.model_uuid,
        run_id=model_meta.run_id,
        saved_input_example_info=model_meta.saved_input_example_info,
        signature_dict=model_meta.signature.to_dict() if model_meta.signature else None,
        signature=model_meta.signature,
        utc_time_created=model_meta.utc_time_created,
        mlflow_version=model_meta.mlflow_version,
        metadata=model_meta.metadata,
    )


class Files(NamedTuple):
    requirements: Path
    conda: Path


def get_model_requirements_files(resolved_uri: str) -> Files:
    requirements_txt_file = _download_artifact_from_uri(
        artifact_uri=append_to_uri_path(resolved_uri, _REQUIREMENTS_FILE_NAME)
    )
    conda_yaml_file = _download_artifact_from_uri(
        artifact_uri=append_to_uri_path(resolved_uri, _CONDA_ENV_FILE_NAME)
    )

    return Files(
        Path(requirements_txt_file),
        Path(conda_yaml_file),
    )


def update_model_requirements(
    model_uri: str,
    operation: Literal["add", "remove"],
    requirement_list: List[str],
) -> None:
    """
    Add or remove requirements from a model's conda.yaml and requirements.txt files.

    The process involves downloading these two files from the model artifacts
    (if they're non-local), updating them with the specified requirements,
    and then overwriting the existing files. Should the artifact repository
    associated with the model artifacts disallow overwriting, this function will
    fail.

    Note that model registry URIs (i.e. URIs in the form ``models:/``) are not
    supported, as artifacts in the model registry are intended to be read-only.

    If adding requirements, the function will overwrite any existing requirements
    that overlap, or else append the new requirements to the existing list.

    If removing requirements, the function will ignore any version specifiers,
    and remove all the specified package names. Any requirements that are not
    found in the existing files will be ignored.

    Args:
        model_uri (str): The location, in URI format, of the MLflow model. For example:

            - ``/Users/me/path/to/local/model``
            - ``relative/path/to/local/model``
            - ``s3://my_bucket/path/to/model``
            - ``runs:/<mlflow_run_id>/run-relative/path/to/model``
            - ``mlflow-artifacts:/path/to/model``

            For more information about supported URI schemes, see
            `Referencing Artifacts <https://www.mlflow.org/docs/latest/concepts.html#
            artifact-locations>`_.

        operation (Literal["add", "remove]): The operation to perform.
            Must be one of "add" or "remove".

        requirement_list (List[str]): A list of requirements to add or remove from the model.
            For example: ["numpy==1.20.3", "pandas>=1.3.3"]
    """
    if ModelsArtifactRepository.is_models_uri(model_uri):
        raise MlflowException(
            f'Failed to set requirements on "{model_uri}". '
            + "Model URIs with the `models:/` scheme are not supported.",
            INVALID_PARAMETER_VALUE,
        )

    resolved_uri = model_uri
    if RunsArtifactRepository.is_runs_uri(model_uri):
        resolved_uri = RunsArtifactRepository.get_underlying_uri(model_uri)

    _logger.info(f"Retrieving model requirements files from {resolved_uri}...")
    local_paths = get_model_requirements_files(resolved_uri)
    conda_yaml_path = local_paths.conda
    requirements_txt_path = local_paths.requirements

    old_conda_reqs = _get_requirements_from_file(conda_yaml_path)
    old_requirements_reqs = _get_requirements_from_file(requirements_txt_path)

    if operation == "add":
        updated_conda_reqs = _add_or_overwrite_requirements(requirement_list, old_conda_reqs)
        updated_requirements_reqs = _add_or_overwrite_requirements(
            requirement_list, old_requirements_reqs
        )
    else:
        updated_conda_reqs = _remove_requirements(requirement_list, old_conda_reqs)
        updated_requirements_reqs = _remove_requirements(requirement_list, old_requirements_reqs)

    _write_requirements_to_file(conda_yaml_path, updated_conda_reqs)
    _write_requirements_to_file(requirements_txt_path, updated_requirements_reqs)

    # just print conda reqs here to avoid log spam
    # it should be the same as requirements.txt anyway
    _logger.info(
        "Done updating requirements!\n\n"
        f"Old requirements:\n{pformat([str(req) for req in old_conda_reqs])}\n\n"
        f"Updated requirements:\n{pformat(updated_conda_reqs)}\n"
    )

    _logger.info(f"Uploading updated requirements files to {resolved_uri}...")
    _upload_artifact_to_uri(conda_yaml_path, resolved_uri)
    _upload_artifact_to_uri(requirements_txt_path, resolved_uri)


__mlflow_model__ = None


def _validate_langchain_model(model):
    from mlflow.langchain import _validate_and_prepare_lc_model_or_path

    return _validate_and_prepare_lc_model_or_path(model, None)


def _validate_llama_index_model(model):
    from mlflow.llama_index import _validate_and_prepare_llama_index_model_or_path

    return _validate_and_prepare_llama_index_model_or_path(model, None)


@experimental
def set_model(model):
    """
    When logging model as code, this function can be used to set the model object
    to be logged.

    Args:
        model: The model object to be logged. Supported model types are:

                - A Python function or callable object.
                - A Langchain model or path to a Langchain model.
                - A Llama Index model or path to a Llama Index model.
    """
    from mlflow.pyfunc import PythonModel

    if isinstance(model, str):
        raise mlflow.MlflowException(SET_MODEL_ERROR)

    if isinstance(model, PythonModel) or callable(model):
        globals()["__mlflow_model__"] = model
        return

    for validate_function in [_validate_langchain_model, _validate_llama_index_model]:
        try:
            globals()["__mlflow_model__"] = validate_function(model)
            return
        except Exception:
            pass

    raise mlflow.MlflowException(SET_MODEL_ERROR)<|MERGE_RESOLUTION|>--- conflicted
+++ resolved
@@ -739,19 +739,7 @@
             if is_in_databricks_runtime():
                 _copy_model_metadata_for_uc_sharing(local_path, flavor)
 
-<<<<<<< HEAD
             tracking_uri = _resolve_tracking_uri(client=client)
-            # We check signature presence here as some flavors have a default signature as a
-            # fallback when not provided by user, which is set during flavor's save_model() call.
-            if mlflow_model.signature is None and (
-                tracking_uri == "databricks" or get_uri_scheme(tracking_uri) == "databricks"
-            ):
-                _logger.warning(_LOG_MODEL_MISSING_SIGNATURE_WARNING)
-            mlflow.tracking.fluent.log_artifacts(
-                local_path, mlflow_model.artifact_path, run_id, client=client
-            )
-=======
-            tracking_uri = _resolve_tracking_uri()
             serving_input = mlflow_model.get_serving_input(local_path)
             # We check signature presence here as some flavors have a default signature as a
             # fallback when not provided by user, which is set during flavor's save_model() call.
@@ -760,8 +748,9 @@
                     _logger.warning(_LOG_MODEL_MISSING_INPUT_EXAMPLE_WARNING)
                 elif tracking_uri == "databricks" or get_uri_scheme(tracking_uri) == "databricks":
                     _logger.warning(_LOG_MODEL_MISSING_SIGNATURE_WARNING)
-            mlflow.tracking.fluent.log_artifacts(local_path, mlflow_model.artifact_path, run_id)
->>>>>>> 242a555f
+            mlflow.tracking.fluent.log_artifacts(
+                local_path, mlflow_model.artifact_path, run_id, client=client
+            )
 
             # if the model_config kwarg is passed in, then log the model config as an params
             if model_config := kwargs.get("model_config"):
