--- conflicted
+++ resolved
@@ -1,17 +1,7 @@
 import logging
 from typing import Callable
 
-<<<<<<< HEAD
-from packaging.version import Version
-
-from mlflow.utils.autologging_utils import (
-    autologging_integration,
-    safe_patch,
-)
-from mlflow.utils.databricks_utils import is_in_databricks_runtime
-=======
 from mlflow.utils.autologging_utils import autologging_integration, safe_patch
->>>>>>> 3e5f3478
 
 FLAVOR_NAME = "litellm"
 
