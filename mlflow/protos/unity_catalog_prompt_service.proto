syntax = "proto2";

package mlflow.unitycatalog;

import "databricks.proto";
import "scalapb/scalapb.proto";
import "unity_catalog_prompt_messages.proto";
import "google/protobuf/empty.proto";

option java_package = "com.databricks.api.proto.managedcatalog";
option java_generate_equals_and_hash = true;
option py_generic_services = true;
option (scalapb.options) = {
  flat_package: true,
};


service UnityCatalogPromptService {
  rpc CreatePrompt (CreatePromptRequest) returns (Prompt) {
    option (rpc) = {
      endpoints: [{
        method: "POST",
        path: "/mlflow/unity-catalog/prompts"
        since {major: 2, minor: 0},
      }],
      visibility: PUBLIC_UNDOCUMENTED,
      rpc_doc_title: "(Unity Catalog) Create Prompt",
    };
  }

  rpc UpdatePrompt (UpdatePromptRequest) returns (Prompt) {
    option (rpc) = {
      endpoints: [{
        method: "PATCH",
        path: "/mlflow/unity-catalog/prompts/{name}"
        since {major: 2, minor: 0},
      }],
      visibility: PUBLIC_UNDOCUMENTED,
      rpc_doc_title: "(Unity Catalog) Update Prompt",
    };
  }

  rpc DeletePrompt (DeletePromptRequest) returns (google.protobuf.Empty) {
    option (rpc) = {
      endpoints: [{
        method: "DELETE",
        path: "/mlflow/unity-catalog/prompts/{name}"
        since {major: 2, minor: 0},
      }],
      visibility: PUBLIC_UNDOCUMENTED,
      rpc_doc_title: "(Unity Catalog) Delete Prompt",
    };
  }

  rpc GetPrompt (GetPromptRequest) returns (Prompt) {
    option (rpc) = {
      endpoints: [{
        method: "GET",
        path: "/mlflow/unity-catalog/prompts/{name}"
        since {major: 2, minor: 0},
      }],
      visibility: PUBLIC_UNDOCUMENTED,
      rpc_doc_title: "(Unity Catalog) Get Prompt",
    };
  }

  rpc SearchPrompts (SearchPromptsRequest) returns (SearchPromptsResponse) {
    option (rpc) = {
      endpoints: [{
        method: "POST",
        path: "/mlflow/unity-catalog/prompts/search"
        since {major: 2, minor: 0},
      }],
      visibility: PUBLIC_UNDOCUMENTED,
      rpc_doc_title: "(Unity Catalog) Search Prompts",
    };
  }

  rpc CreatePromptVersion (CreatePromptVersionRequest) returns (PromptVersion) {
    option (rpc) = {
      endpoints: [{
        method: "POST",
        path: "/mlflow/unity-catalog/prompts/{name}/versions"
        since {major: 2, minor: 0},
      }],
      visibility: PUBLIC_UNDOCUMENTED,
      rpc_doc_title: "(Unity Catalog) Create Prompt Version",
    };
  }

  rpc UpdatePromptVersion (UpdatePromptVersionRequest) returns (PromptVersion) {
    option (rpc) = {
      endpoints: [{
        method: "PATCH",
        path: "/mlflow/unity-catalog/prompts/{name}/versions/{version}"
        since {major: 2, minor: 0},
      }],
      visibility: PUBLIC_UNDOCUMENTED,
      rpc_doc_title: "(Unity Catalog) Update Prompt Version",
    };
  }

  rpc DeletePromptVersion (DeletePromptVersionRequest) returns (google.protobuf.Empty) {
    option (rpc) = {
      endpoints: [{
        method: "DELETE",
        path: "/mlflow/unity-catalog/prompts/{name}/versions/{version}"
        since {major: 2, minor: 0},
      }],
      visibility: PUBLIC_UNDOCUMENTED,
      rpc_doc_title: "(Unity Catalog) Delete Prompt Version",
    };
  }

  rpc GetPromptVersion (GetPromptVersionRequest) returns (PromptVersion) {
    option (rpc) = {
      endpoints: [{
        method: "GET",
        path: "/mlflow/unity-catalog/prompts/{name}/versions/{version}"
        since {major: 2, minor: 0},
      }],
      visibility: PUBLIC_UNDOCUMENTED,
      rpc_doc_title: "(Unity Catalog) Get Prompt Version",
    };
  }

  rpc SearchPromptVersions (SearchPromptVersionsRequest) returns (SearchPromptVersionsResponse) {
    option (rpc) = {
      endpoints: [{
        method: "POST",
        path: "/mlflow/unity-catalog/prompts/{name}/versions/search"
        since {major: 2, minor: 0},
      }],
      error_codes: [
        INVALID_PARAMETER_VALUE,
        PERMISSION_DENIED,
        RESOURCE_DOES_NOT_EXIST,
        INTERNAL_ERROR
      ],
      visibility: PUBLIC_UNDOCUMENTED,
      rpc_doc_title: "(Unity Catalog) Search Prompt Versions",
    };
  }

  rpc SetPromptAlias (SetPromptAliasRequest) returns (google.protobuf.Empty) {
    option (rpc) = {
      endpoints: [{
        method: "POST",
        path: "/mlflow/unity-catalog/prompts/{name}/aliases/{alias}"
        since {major: 2, minor: 0},
      }],
      visibility: PUBLIC_UNDOCUMENTED,
      rpc_doc_title: "(Unity Catalog) Set Prompt Alias",
    };
  }

  rpc DeletePromptAlias (DeletePromptAliasRequest) returns (google.protobuf.Empty) {
    option (rpc) = {
      endpoints: [{
        method: "DELETE",
        path: "/mlflow/unity-catalog/prompts/{name}/aliases/{alias}"
        since {major: 2, minor: 0},
      }],
      visibility: PUBLIC_UNDOCUMENTED,
      rpc_doc_title: "(Unity Catalog) Delete Prompt Alias",
    };
  }

  rpc GetPromptVersionByAlias (GetPromptVersionByAliasRequest) returns (PromptVersion) {
    option (rpc) = {
      endpoints: [{
        method: "GET",
        path: "/mlflow/unity-catalog/prompts/{name}/versions/by-alias/{alias}"
        since {major: 2, minor: 0},
      }],
      visibility: PUBLIC_UNDOCUMENTED,
      rpc_doc_title: "(Unity Catalog) Get Prompt Version By Alias",
    };
  }

  rpc SetPromptTag (SetPromptTagRequest) returns (google.protobuf.Empty) {
    option (rpc) = {
      endpoints: [{
        method: "POST",
        path: "/mlflow/unity-catalog/prompts/{name}/tags"
        since {major: 2, minor: 0},
      }],
      visibility: PUBLIC_UNDOCUMENTED,
      rpc_doc_title: "(Unity Catalog) Set Prompt Tag",
    };
  }

  rpc DeletePromptTag (DeletePromptTagRequest) returns (google.protobuf.Empty) {
    option (rpc) = {
      endpoints: [{
        method: "DELETE",
        path: "/mlflow/unity-catalog/prompts/{name}/tags/{key}"
        since {major: 2, minor: 0},
      }],
      visibility: PUBLIC_UNDOCUMENTED,
      rpc_doc_title: "(Unity Catalog) Delete Prompt Tag",
    };
  }

  rpc SetPromptVersionTag (SetPromptVersionTagRequest) returns (google.protobuf.Empty) {
    option (rpc) = {
      endpoints: [{
        method: "POST",
        path: "/mlflow/unity-catalog/prompts/{name}/versions/{version}/tags"
        since {major: 2, minor: 0},
      }],
      visibility: PUBLIC_UNDOCUMENTED,
      rpc_doc_title: "(Unity Catalog) Set Prompt Version Tag",
    };
  }

  rpc DeletePromptVersionTag (DeletePromptVersionTagRequest) returns (google.protobuf.Empty) {
    option (rpc) = {
      endpoints: [{
        method: "DELETE",
        path: "/mlflow/unity-catalog/prompts/{name}/versions/{version}/tags/{key}"
        since {major: 2, minor: 0},
      }],
      visibility: PUBLIC_UNDOCUMENTED,
      rpc_doc_title: "(Unity Catalog) Delete Prompt Version Tag",
    };
  }

<<<<<<< HEAD

  rpc LinkPromptsToTraces (LinkPromptsToTracesRequest) returns (google.protobuf.Empty) {
    option (rpc) = {
      endpoints: [{
        method: "POST",
        path: "/mlflow/unity-catalog/prompt-versions/links-to-traces"
        since {major: 2, minor: 0},
      }],
      visibility: PUBLIC_UNDOCUMENTED,
      rpc_doc_title: "(Unity Catalog) Link Prompts to Traces",
=======
  rpc LinkPromptVersionsToModels (LinkPromptVersionsToModelsRequest) returns (google.protobuf.Empty) {
    option (rpc) = {
      endpoints: [{
        method: "POST",
        path: "/mlflow/unity-catalog/prompt-versions/links-to-models"
        since {major: 2, minor: 0},
      }],
      visibility: PUBLIC_UNDOCUMENTED,
      rpc_doc_title: "(Unity Catalog) Link Prompt Versions to Models",
>>>>>>> 7cd4a46e
    };
  }
}<|MERGE_RESOLUTION|>--- conflicted
+++ resolved
@@ -226,7 +226,17 @@
     };
   }
 
-<<<<<<< HEAD
+  rpc LinkPromptVersionsToModels (LinkPromptVersionsToModelsRequest) returns (google.protobuf.Empty) {
+    option (rpc) = {
+      endpoints: [{
+        method: "POST",
+        path: "/mlflow/unity-catalog/prompt-versions/links-to-models"
+        since {major: 2, minor: 0},
+      }],
+      visibility: PUBLIC_UNDOCUMENTED,
+      rpc_doc_title: "(Unity Catalog) Link Prompt Versions to Models",
+    };
+  }
 
   rpc LinkPromptsToTraces (LinkPromptsToTracesRequest) returns (google.protobuf.Empty) {
     option (rpc) = {
@@ -237,17 +247,6 @@
       }],
       visibility: PUBLIC_UNDOCUMENTED,
       rpc_doc_title: "(Unity Catalog) Link Prompts to Traces",
-=======
-  rpc LinkPromptVersionsToModels (LinkPromptVersionsToModelsRequest) returns (google.protobuf.Empty) {
-    option (rpc) = {
-      endpoints: [{
-        method: "POST",
-        path: "/mlflow/unity-catalog/prompt-versions/links-to-models"
-        since {major: 2, minor: 0},
-      }],
-      visibility: PUBLIC_UNDOCUMENTED,
-      rpc_doc_title: "(Unity Catalog) Link Prompt Versions to Models",
->>>>>>> 7cd4a46e
     };
   }
 }