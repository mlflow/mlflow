--- conflicted
+++ resolved
@@ -27,7 +27,6 @@
     };
   }
 
-<<<<<<< HEAD
   rpc updateRegisteredModel(UpdateRegisteredModel) returns (UpdateRegisteredModel.Response) {
     option (rpc) = {
       endpoints: {
@@ -91,19 +90,20 @@
         method: "POST",
         path: "/unity-catalog/models/versions",
         since { major: 2, minor: 1 },
-=======
+      },
+    };
+  }
+
   rpc generateTemporaryModelVersionCredential(GenerateTemporaryModelVersionCredential) returns (GenerateTemporaryModelVersionCredential.Response) {
     option (rpc) = {
       endpoints: {
         method: "POST",
         path: "/unity-catalog/temporary-model-version-credentials",
         since {major: 2, minor: 1},
->>>>>>> 50205df7
       },
       visibility: PUBLIC_UNDOCUMENTED,
     };
   }
-<<<<<<< HEAD
 
   rpc finalizeModelVersion(FinalizeModelVersion) returns (FinalizeModelVersion.Response) {
     option (rpc) = {
@@ -127,6 +127,4 @@
     };
   }
 
-=======
->>>>>>> 50205df7
 }