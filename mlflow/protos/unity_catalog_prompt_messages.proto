syntax = "proto2";

package mlflow.unitycatalog;

import "google/protobuf/struct.proto";
import "google/protobuf/timestamp.proto";
import "google/protobuf/empty.proto";
import "databricks.proto";
import "scalapb/scalapb.proto";

option java_package = "com.databricks.api.proto.managedcatalog";
option java_generate_equals_and_hash = true;
option py_generic_services = true;
option (scalapb.options) = {
  flat_package: true,
};

// Common message types
message Prompt {
  reserved 5;
  reserved "experiment_id";

  // Full three tier UC name of the prompt.
  optional string name = 1;
  // Timestamp recorded when this prompt was created.
  optional google.protobuf.Timestamp creation_timestamp = 2;
  // Timestamp recorded when metadata for this prompt was last updated.
  optional google.protobuf.Timestamp last_updated_timestamp = 3;
  // Description of this prompt.
  optional string description = 4;
  // Registered Prompt Aliases on this prompt.
  repeated PromptAlias aliases = 6;
  // Tags associated with this prompt.
  repeated PromptTag tags = 7;
}

message PromptVersion {
  // Full three tier UC name of the prompt.
  optional string name = 1;
  // Prompt's version number.
  optional string version = 2;
  // Timestamp recorded when this prompt_version was created.
  optional google.protobuf.Timestamp creation_timestamp = 3;
  // Timestamp recorded when metadata for this prompt_version was last updated.
  optional google.protobuf.Timestamp last_updated_timestamp = 4;
  // Description of this prompt_version.
  optional string description = 5;
  // The prompt template stored in this version
  optional string template = 6;
  // Registered Prompt Aliases on this prompt version.
  repeated PromptAlias aliases = 7;
  // Tags associated with this prompt version.
  repeated PromptVersionTag tags = 8;
}

message PromptTag {
  // Name (key) of the tag.
  optional string key = 1;
  // Value of the tag associated with the key, could be empty
  optional string value = 2;
}

message PromptVersionTag {
  // Name (key) of the tag.
  optional string key = 1;
  // Value of the tag associated with the key, could be empty
  optional string value = 2;
}

message PromptAlias {
  // Unique name for the alias.
  optional string alias = 1;
  // Prompt version number that the alias references.
  optional string version = 2;
}

message UnityCatalogSchema {
  optional string catalog_name = 4;
  optional string schema_name = 5;
}

// Request/Response messages
message CreatePromptRequest {
  // The name of the prompt from the path
  optional string name = 1;
  // The prompt to create
  optional Prompt prompt = 2;
}



message UpdatePromptRequest {
  optional string name = 1;
  optional Prompt prompt = 2;
}



message DeletePromptRequest {
  // Registered Prompt unique name identifier.
  optional string name = 1;
}

message DeletePromptResponse {
}

message GetPromptRequest {
  // Registered Prompt unique name identifier.
  optional string name = 1;
}



message SearchPromptsRequest {
  reserved 2;
  reserved "experiment_id";

  // String filter condition, like "name='my-prompt-name'". Must be a single boolean condition,
  // with string values wrapped in single quotes.
  optional string filter = 1;
  // Search for prompts given a specific location.
  oneof location {
    UnityCatalogSchema catalog_schema = 3;
  }
  // Maximum number of Prompts desired. Default is 100.
  optional int64 max_results = 4;
  // Pagination token to go to the next page based on a previous search query.
  optional string page_token = 5;
}

message SearchPromptsResponse {
  // Registered Prompts that match the search criteria.
  repeated Prompt prompts = 1;
  // Pagination token to request the next page of Prompts.
  optional string next_page_token = 2;
}

message CreatePromptVersionRequest {
  reserved 2;
  reserved "version";

  // The name of the prompt from the path
  optional string name = 1;
  // The prompt version to create
  optional PromptVersion prompt_version = 3;
}

message UpdatePromptVersionRequest {
  // Name of the registered prompt
  optional string name = 1;
  // Prompt version number
  optional string version = 2;
  optional PromptVersion prompt_version = 3;
}

message DeletePromptVersionRequest {
  // Name of the registered prompt
  optional string name = 1;
  // Prompt version number
  optional string version = 2;
}

message GetPromptVersionRequest {
  // Name of the registered prompt
  optional string name = 1;
  // Prompt version number
  optional string version = 2;
}

message SearchPromptVersionsRequest {
  optional string name = 1;
  // Maximum number of prompt versions desired. Default value and max threshold are set in the managed catalog service.
  optional int64 max_results = 2;
  // Pagination token to go to next page based on previous search query.
  optional string page_token = 3;
}

message SearchPromptVersionsResponse {
  // Prompt versions that match the search criteria
  repeated PromptVersion prompt_versions = 1;
  // Pagination token to request next page of prompts for the same search query.
  optional string next_page_token = 2;
}

message SetPromptAliasRequest {
  // Name of the prompt
  optional string name = 1;
  // Name of the prompt alias
  optional string alias = 2;
  // Prompt version number that alias will reference
  optional string version = 3;
}

message DeletePromptAliasRequest {
  // Name of the prompt
  optional string name = 1;
  // Name of the registered prompt alias
  optional string alias = 2;
}

message GetPromptVersionByAliasRequest {
  // Name of the prompt
  optional string name = 1;
  // Name of the registered prompt alias
  optional string alias = 2;
}

message SetPromptTagRequest {
  // Name of the prompt
  optional string name = 1;
  // Name (key) of the tag
  optional string key = 2;
  // Value of the tag associated with the key
  optional string value = 3;
}

message DeletePromptTagRequest {
  // Name of the prompt
  optional string name = 1;
  // Name (key) of the tag
  optional string key = 2;
}

message SetPromptVersionTagRequest {
  // Name of the prompt
  optional string name = 1;
  // Prompt version number
  optional string version = 2;
  // Name (key) of the tag
  optional string key = 3;
  // Value of the tag associated with the key
  optional string value = 4;
}

message DeletePromptVersionTagRequest {
  // Name of the prompt
  optional string name = 1;
  // Prompt version number
  optional string version = 2;
  // Name (key) of the tag
  optional string key = 3;
}

<<<<<<< HEAD

message LinkPromptsToTracesRequest {
  option (scalapb.message).extends = "UcModelRegistryRoutableRPC[com.google.protobuf.empty.Empty]";

  // Prompt version entries to link to the traces.
  repeated PromptVersionLinkEntry prompt_versions = 1;

  // IDs of the traces to which to link to each prompt version.
  repeated string trace_ids = 2;
=======
message LinkPromptVersionsToModelsRequest {
  option (scalapb.message).extends = "UcModelRegistryRoutableRPC[com.google.protobuf.empty.Empty]";

  // Prompt version entries to link to the models.
  repeated PromptVersionLinkEntry prompt_versions = 1;

  // IDs of the models to which to link to each prompt version.
  repeated string model_ids = 2;
>>>>>>> 7cd4a46e
}

message PromptVersionLinkEntry {
  // Name of the prompt to link to another entity (e.g. trace, model, or run).
  optional string name = 1 [(validate_required) = true];

  // Version of the prompt to link to another entity (e.g. trace, model, or run).
  optional string version = 2 [(validate_required) = true];
}<|MERGE_RESOLUTION|>--- conflicted
+++ resolved
@@ -241,7 +241,15 @@
   optional string key = 3;
 }
 
-<<<<<<< HEAD
+message LinkPromptVersionsToModelsRequest {
+  option (scalapb.message).extends = "UcModelRegistryRoutableRPC[com.google.protobuf.empty.Empty]";
+
+  // Prompt version entries to link to the models.
+  repeated PromptVersionLinkEntry prompt_versions = 1;
+
+  // IDs of the models to which to link each prompt version.
+  repeated string model_ids = 2;
+}
 
 message LinkPromptsToTracesRequest {
   option (scalapb.message).extends = "UcModelRegistryRoutableRPC[com.google.protobuf.empty.Empty]";
@@ -249,18 +257,8 @@
   // Prompt version entries to link to the traces.
   repeated PromptVersionLinkEntry prompt_versions = 1;
 
-  // IDs of the traces to which to link to each prompt version.
+  // IDs of the traces to which to link each prompt version.
   repeated string trace_ids = 2;
-=======
-message LinkPromptVersionsToModelsRequest {
-  option (scalapb.message).extends = "UcModelRegistryRoutableRPC[com.google.protobuf.empty.Empty]";
-
-  // Prompt version entries to link to the models.
-  repeated PromptVersionLinkEntry prompt_versions = 1;
-
-  // IDs of the models to which to link to each prompt version.
-  repeated string model_ids = 2;
->>>>>>> 7cd4a46e
 }
 
 message PromptVersionLinkEntry {
