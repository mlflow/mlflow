--- conflicted
+++ resolved
@@ -4082,7 +4082,10 @@
   optional string scorer_id = 6;
 }
 
-<<<<<<< HEAD
+// =============================================================================
+// Workspace Management Messages
+// =============================================================================
+
 // Workspace metadata returned by workspace APIs.
 message Workspace {
   // The unique workspace name.
@@ -4155,7 +4158,8 @@
   optional string workspace_name = 1 [(validate_required) = true];
 
   message Response {}
-=======
+}
+
 // ========== Gateway Secrets and Endpoints Entities ==========
 
 // Secret metadata entity (does not include the decrypted secret value)
@@ -4533,5 +4537,4 @@
     // Whether the server is configured to handle secrets (encryption available)
     optional bool secrets_available = 1;
   }
->>>>>>> 65aa8280
 }