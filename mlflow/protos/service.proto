syntax = "proto2";

package mlflow;

import "scalapb/scalapb.proto";
import "databricks.proto";
import "google/protobuf/duration.proto";
import "google/protobuf/field_mask.proto";
import "google/protobuf/timestamp.proto";
import "assessments.proto";
import "datasets.proto";

option java_package = "org.mlflow.api.proto";
option py_generic_services = true;
option (scalapb.options) = {
  flat_package: true,
};

service MlflowService {


  // Get metadata for an experiment.
  //
  // This endpoint will return deleted experiments, but prefers the active experiment
  // if an active and deleted experiment share the same name. If multiple deleted
  // experiments share the same name, the API will return one of them.
  //
  // Throws ``RESOURCE_DOES_NOT_EXIST`` if no experiment with the specified name exists.
  //
  rpc getExperimentByName (GetExperimentByName) returns (GetExperimentByName.Response) {
    option (rpc) = {
      endpoints: [{
        method: "GET",
        path: "/mlflow/experiments/get-by-name",
        since { major: 2, minor: 0 },
      }],
      visibility: PUBLIC,
      rpc_doc_title: "Get Experiment By Name",
    };
  }

  // Create an experiment with a name. Returns the ID of the newly created experiment.
  // Validates that another experiment with the same name does not already exist and fails
  // if another experiment with the same name already exists.
  //
  //
  // Throws ``RESOURCE_ALREADY_EXISTS`` if a experiment with the given name exists.
  //
  rpc createExperiment (CreateExperiment) returns (CreateExperiment.Response) {
    option (rpc) = {
      endpoints: [{
        method: "POST",
        path: "/mlflow/experiments/create"
        since { major: 2, minor: 0 },
      }],
      visibility: PUBLIC,
      rpc_doc_title: "Create Experiment",
    };
  }

  rpc searchExperiments (SearchExperiments) returns (SearchExperiments.Response) {
    option (rpc) = {
      endpoints: [{
        method: "POST",
        path: "/mlflow/experiments/search"
        since { major: 2, minor: 0 },
      }, {
        method: "GET",
        path: "/mlflow/experiments/search"
        since { major: 2, minor: 0 },
      }],
      visibility: PUBLIC,
      rpc_doc_title: "Search Experiments",
    };
  }

  // Get metadata for an experiment. This method works on deleted experiments.
  rpc getExperiment (GetExperiment) returns (GetExperiment.Response) {
    option (rpc) = {
      endpoints: [{
        method: "GET",
        path: "/mlflow/experiments/get"
        since { major: 2, minor: 0 },
      }],
      visibility: PUBLIC,
      rpc_doc_title: "Get Experiment",
    };
    option (graphql) = {};
  }

  // Mark an experiment and associated metadata, runs, metrics, params, and tags for deletion.
  // If the experiment uses FileStore, artifacts associated with experiment are also deleted.
  //
  rpc deleteExperiment (DeleteExperiment) returns (DeleteExperiment.Response) {
    option (rpc) = {
      endpoints: [{
        method: "POST",
        path: "/mlflow/experiments/delete"
        since { major: 2, minor: 0 },
      }],
      visibility: PUBLIC,
      rpc_doc_title: "Delete Experiment",
    };
  }

  // Restore an experiment marked for deletion. This also restores
  // associated metadata, runs, metrics, params, and tags. If experiment uses FileStore, underlying
  // artifacts associated with experiment are also restored.
  //
  // Throws ``RESOURCE_DOES_NOT_EXIST`` if experiment was never created or was permanently deleted.
  //
  rpc restoreExperiment (RestoreExperiment) returns (RestoreExperiment.Response) {
    option (rpc) = {
      endpoints: [{
        method: "POST",
        path: "/mlflow/experiments/restore"
        since { major: 2, minor: 0 },
      }],
      visibility: PUBLIC,
      rpc_doc_title: "Restore Experiment",
    };
  }

  // Update experiment metadata.
  //
  rpc updateExperiment (UpdateExperiment) returns (UpdateExperiment.Response) {
    option (rpc) = {
      endpoints: [{
        method: "POST",
        path: "/mlflow/experiments/update"
        since { major: 2, minor: 0 },
      }],
      visibility: PUBLIC,
      rpc_doc_title: "Update Experiment",
    };
  }

  // Create a new run within an experiment. A run is usually a single execution of a
  // machine learning or data ETL pipeline. MLflow uses runs to track :ref:`mlflowParam`,
  // :ref:`mlflowMetric`, and :ref:`mlflowRunTag` associated with a single execution.
  //
  rpc createRun(CreateRun) returns (CreateRun.Response) {
    option (rpc) = {
      endpoints: [{
        method: "POST",
        path: "/mlflow/runs/create"
        since { major: 2, minor: 0 },
      }],

      visibility: PUBLIC,
      rpc_doc_title: "Create Run",
    };
  }

  // Update run metadata.
  //
  rpc updateRun(UpdateRun) returns (UpdateRun.Response) {
    option (rpc) = {
      endpoints: [{
        method: "POST",
        path: "/mlflow/runs/update"
        since { major: 2, minor: 0 },
      }],

      visibility: PUBLIC,
      rpc_doc_title: "Update Run",
    };
  }

  // Mark a run for deletion.
  rpc deleteRun(DeleteRun) returns (DeleteRun.Response) {
    option (rpc) = {
      endpoints: [{
        method: "POST",
        path: "/mlflow/runs/delete"
        since { major: 2, minor: 0 },
      }],
      visibility: PUBLIC,
      rpc_doc_title: "Delete Run",
    };
  }

  // Restore a deleted run.
  rpc restoreRun(RestoreRun) returns (RestoreRun.Response) {
    option (rpc) = {
      endpoints: [{
        method: "POST",
        path: "/mlflow/runs/restore"
        since { major: 2, minor: 0 },
      }],
      visibility: PUBLIC,
      rpc_doc_title: "Restore Run",
    };
  }

  // Log a metric for a run. A metric is a key-value pair (string key, float value) with an
  // associated timestamp. Examples include the various metrics that represent ML model accuracy.
  // A metric can be logged multiple times.
  //
  rpc logMetric(LogMetric) returns (LogMetric.Response) {
    option (rpc) = {
      endpoints: [{
        method: "POST",
        path: "/mlflow/runs/log-metric"
        since { major: 2, minor: 0 },
      }],

      visibility: PUBLIC,
      rpc_doc_title: "Log Metric",
    };
  }

  // Log a param used for a run. A param is a key-value pair (string key,
  // string value). Examples include hyperparameters used for ML model training and
  // constant dates and values used in an ETL pipeline. A param can be logged only once for a run.
  //
  rpc logParam(LogParam) returns (LogParam.Response) {
    option (rpc) = {
      endpoints: [{
        method: "POST",
        path: "/mlflow/runs/log-parameter"
        since { major: 2, minor: 0 },
      }],

      visibility: PUBLIC,
      rpc_doc_title: "Log Param",
    };
  }

  // Set a tag on an experiment. Experiment tags are metadata that can be updated.
  //
  rpc setExperimentTag(SetExperimentTag) returns (SetExperimentTag.Response) {
    option (rpc) = {
      endpoints: [{
        method: "POST",
        path: "/mlflow/experiments/set-experiment-tag"
        since { major: 2, minor: 0 },
      }],

      visibility: PUBLIC,
      rpc_doc_title: "Set Experiment Tag",
    };
  }

  // Delete a tag on an experiment.
  //
  rpc deleteExperimentTag(DeleteExperimentTag) returns (DeleteExperimentTag.Response) {
    option (rpc) = {
      endpoints: [{
        method: "POST",
        path: "/mlflow/experiments/delete-experiment-tag",
        since { major: 2, minor: 0 },
      }],
      visibility: PUBLIC,
      rpc_doc_title: "Delete Experiment Tag",
    };
  }

  // Set a tag on a run. Tags are run metadata that can be updated during a run and after
  // a run completes.
  //
  rpc setTag(SetTag) returns (SetTag.Response) {
    option (rpc) = {
      endpoints: [{
        method: "POST",
        path: "/mlflow/runs/set-tag"
        since { major: 2, minor: 0 },
      }],

      visibility: PUBLIC,
      rpc_doc_title: "Set Tag",
    };
  }

  // DEPRECATED. Use setTraceTagV3 instead.
  rpc setTraceTag(SetTraceTag) returns (SetTraceTag.Response) {
    option (rpc) = {
      endpoints: [{
        method: "PATCH",
        path: "/mlflow/traces/{request_id}/tags"
        since { major: 2, minor: 0 },
      }],
      visibility: PUBLIC_UNDOCUMENTED,
      rpc_doc_title: "Set Trace Tag",
    };
  }

  // Set a tag on a trace. Tags are mutable and can be updated as desired.
  rpc setTraceTagV3(SetTraceTagV3) returns (SetTraceTagV3.Response) {
    option (rpc) = {
      endpoints: [{
        method: "PATCH",
        path: "/mlflow/traces/{trace_id}/tags"
        since { major: 3, minor: 0 },
      }],
      visibility: PUBLIC_UNDOCUMENTED,
      rpc_doc_title: "Set Trace Tag V3",
    };
  }

  // DEPRECATED. Use deleteTraceTagV3 instead.
  rpc deleteTraceTag(DeleteTraceTag) returns (DeleteTraceTag.Response) {
    option (rpc) = {
      endpoints: [{
        method: "DELETE",
        path: "/mlflow/traces/{request_id}/tags"
        since { major: 2, minor: 0 },
      }],
      visibility: PUBLIC_UNDOCUMENTED,
      rpc_doc_title: "Delete Trace Tag",
    };
  }

  // Delete a tag from a trace.
  rpc deleteTraceTagV3(DeleteTraceTagV3) returns (DeleteTraceTagV3.Response) {
    option (rpc) = {
      endpoints: [{
        method: "DELETE",
        path: "/mlflow/traces/{trace_id}/tags"
        since { major: 3, minor: 0 },
      }],
      visibility: PUBLIC_UNDOCUMENTED,
      rpc_doc_title: "Delete Trace Tag V3",
    };
  }

  // Delete a tag on a run. Tags are run metadata that can be updated during a run and after
  // a run completes.
  //
  rpc deleteTag(DeleteTag) returns (DeleteTag.Response) {
    option (rpc) = {
      endpoints: [{
        method: "POST",
        path: "/mlflow/runs/delete-tag"
        since { major: 2, minor: 0 },
      }],

      visibility: PUBLIC,
      rpc_doc_title: "Delete Tag",
    };
  }

  // Get metadata, metrics, params, and tags for a run. In the case where multiple metrics
  // with the same key are logged for a run, return only the value with the latest timestamp.
  // If there are multiple values with the latest timestamp, return the maximum of these values.
  rpc getRun (GetRun) returns (GetRun.Response) {
    option (rpc) = {
      endpoints: [{
        method: "GET",
        path: "/mlflow/runs/get"
        since { major: 2, minor: 0 },
      }],

      visibility: PUBLIC,
      rpc_doc_title: "Get Run",
    };
    option (graphql) = {};
  }

  // Search for runs that satisfy expressions. Search expressions can use :ref:`mlflowMetric` and
  // :ref:`mlflowParam` keys.
  //
  rpc searchRuns (SearchRuns) returns (SearchRuns.Response) {
    option (rpc) = {
      endpoints: [{
        method: "POST",
        path: "/mlflow/runs/search"
        since { major: 2, minor: 0 },
      }],
      visibility: PUBLIC,
      rpc_doc_title: "Search Runs",
    };
    option (graphql) = {};
  }

  // List artifacts for a run. Takes an optional ``artifact_path`` prefix which if specified,
  // the response contains only artifacts with the specified prefix.
  //
  rpc listArtifacts (ListArtifacts) returns (ListArtifacts.Response) {
    option (rpc) = {
      endpoints: [{
        method: "GET",
        path: "/mlflow/artifacts/list"
        since { major: 2, minor: 0 },
      }],
      visibility: PUBLIC,
      rpc_doc_title: "List Artifacts",
    };
    option (graphql) = {};
  }

  // Get a list of all values for the specified metric for a given run.
  //
  rpc getMetricHistory (GetMetricHistory) returns (GetMetricHistory.Response) {
    option (rpc) = {
      endpoints: [{
        method: "GET",
        path: "/mlflow/metrics/get-history"
        since { major: 2, minor: 0 },
      }],
      visibility: PUBLIC,
      rpc_doc_title: "Get Metric History",
    };
  }

  // Retrieves the value history for a specified metric across one or more specified runs.
  rpc getMetricHistoryBulkInterval (GetMetricHistoryBulkInterval) returns (GetMetricHistoryBulkInterval.Response) {
    option (rpc) = {
      endpoints: [{
        method: "GET",
        path: "/mlflow/metrics/get-history-bulk-interval"
        since { major: 2, minor: 11 },
      }],
      visibility: PUBLIC_UNDOCUMENTED,
    };
    option (graphql) = {};
  }

  // Log a batch of metrics, params, and tags for a run.
  // If any data failed to be persisted, the server will respond with an error (non-200 status code).
  // In case of error (due to internal server error or an invalid request), partial data may
  // be written.
  //
  // You can write metrics, params, and tags in interleaving fashion, but within a given entity
  // type are guaranteed to follow the order specified in the request body. That is, for an API
  // request like
  //
  // .. code-block:: json
  //
  //   {
  //      "run_id": "2a14ed5c6a87499199e0106c3501eab8",
  //      "metrics": [
  //        {"key": "mae", "value": 2.5, "timestamp": 1552550804},
  //        {"key": "rmse", "value": 2.7, "timestamp": 1552550804},
  //      ],
  //      "params": [
  //        {"key": "model_class", "value": "LogisticRegression"},
  //      ]
  //   }
  //
  // the server is guaranteed to write metric "rmse" after "mae", though it may write param
  // "model_class" before both metrics, after "mae", or after both metrics.
  //
  // The overwrite behavior for metrics, params, and tags is as follows:
  //
  // - Metrics: metric values are never overwritten. Logging a metric (key, value, timestamp) appends to the set of values for the metric with the provided key.
  //
  // - Tags: tag values can be overwritten by successive writes to the same tag key. That is, if multiple tag values with the same key are provided in the same API request, the last-provided tag value is written. Logging the same tag (key, value) is permitted - that is, logging a tag is idempotent.
  //
  // - Params: once written, param values cannot be changed (attempting to overwrite a param value will result in an error). However, logging the same param (key, value) is permitted - that is, logging a param is idempotent.
  //
  // Request Limits
  // --------------
  // A single JSON-serialized API request may be up to 1 MB in size and contain:
  //
  // - No more than 1000 metrics, params, and tags in total
  // - Up to 1000 metrics
  // - Up to 100 params
  // - Up to 100 tags
  //
  // For example, a valid request might contain 900 metrics, 50 params, and 50 tags, but logging
  // 900 metrics, 50 params, and 51 tags is invalid. The following limits also apply
  // to metric, param, and tag keys and values:
  //
  // - Metric, param, and tag keys can be up to 250 characters in length
  // - Param and tag values can be up to 250 characters in length
  //
  rpc logBatch (LogBatch) returns (LogBatch.Response) {
    option (rpc) = {
      endpoints: [{
        method: "POST",
        path: "/mlflow/runs/log-batch"
        since { major: 2, minor: 0 },
      }],
      visibility: PUBLIC,
      rpc_doc_title: "Log Batch",
    };
  }

  // .. note::
  //     Experimental: This API may change or be removed in a future release without warning.
  rpc logModel (LogModel) returns (LogModel.Response) {
    option (rpc) = {
      endpoints: [{
        method: "POST",
        path: "/mlflow/runs/log-model"
        since { major: 2, minor: 0 },
      }],
      visibility: PUBLIC,
      rpc_doc_title: "Log Model",
    };
  }

  rpc logInputs (LogInputs) returns (LogInputs.Response) {
    option (rpc) = {
      endpoints: [{
        method: "POST",
        path: "/mlflow/runs/log-inputs"
        since { major: 2, minor: 0 },
      }],
      visibility: PUBLIC,
      rpc_doc_title: "Log Inputs",
    };
  }

  // Logs outputs, such as datasets and models, from an MLflow Run.
  //
  // .. note::
  //     Experimental: This API may change or be removed in a future release without warning.
  rpc logOutputs (LogOutputs) returns (LogOutputs.Response) {
    option (rpc) = {
      endpoints: [{
        method: "POST",
        path: "/mlflow/runs/outputs"
        since {major: 2, minor: 0},
      }],
      visibility: PUBLIC_UNDOCUMENTED,
      rpc_doc_title: "Log Outputs",
    };
  }

  rpc searchDatasets(SearchDatasets) returns (SearchDatasets.Response) {
    option (rpc) = {
      endpoints: [{
        method: "POST",
        path: "mlflow/experiments/search-datasets"
        since { major: 2, minor: 0 },
      }],
      visibility: PUBLIC_UNDOCUMENTED,
    };
    option (graphql) = {};
  }

  // Start a new trace within an experiment.
  rpc startTrace(StartTrace) returns (StartTrace.Response) {
    option (rpc) = {
      endpoints: [{
        method: "POST",
        path: "/mlflow/traces"
        since { major: 2, minor: 0 },
      }],
      visibility: PUBLIC_UNDOCUMENTED,
      rpc_doc_title: "Start Trace",
    };
  }

  // End a trace within an experiment.
  rpc endTrace(EndTrace) returns (EndTrace.Response) {
    option (rpc) = {
      endpoints: [{
        method: "PATCH",
        path: "/mlflow/traces/{request_id}"
        since { major: 2, minor: 0 },
      }],
      visibility: PUBLIC_UNDOCUMENTED,
      rpc_doc_title: "End Trace",
    };
  }

  // DEPRECATED. Use getTraceInfoV3 instead.
  rpc getTraceInfo (GetTraceInfo) returns (GetTraceInfo.Response) {
    option (rpc) = {
      endpoints: [{
        method: "GET",
        path: "/mlflow/traces/{request_id}/info"
        since { major: 2, minor: 0 },
      }],
      visibility: PUBLIC_UNDOCUMENTED,
      rpc_doc_title: "Get TraceInfo",
    };
  }


  // Get Trace (returning a TraceInfoV3). Differences between TraceV3 and Trace
  // are assessments and semantics of TraceLocation, which describes where the Trace is stored.
  rpc getTraceInfoV3 (GetTraceInfoV3) returns (GetTraceInfoV3.Response) {
    option (rpc) = {
      endpoints: [{
        method: "GET",
        path: "/mlflow/traces/{trace_id}",
        since {major: 3, minor: 0},
      }],
      visibility: PUBLIC_UNDOCUMENTED,
      rpc_doc_title: "Get TraceInfo v3",
    };
  }

  // DEPRECATED. Use searchTracesV3 instead.
  rpc searchTraces (SearchTraces) returns (SearchTraces.Response) {
    option (rpc) = {
      endpoints: [{
        method: "GET",
        path: "/mlflow/traces"
        since { major: 2, minor: 0 }
      }],
      visibility: PUBLIC_UNDOCUMENTED,
      rpc_doc_title: "Search Traces",
    };
  }

  // Search for traces that satisfy specified filters
  // (e.g. ``trace.status = 'OK' and trace.timestamp_ms > 1711089570679``), and retrieve the traces
  // in a specified ordering (e.g. ``["timestamp_ms DESC"]``).
  rpc searchTracesV3(SearchTracesV3) returns (SearchTracesV3.Response) {
    option (rpc) = {
      endpoints: [
        {
          method: "POST",
          path: "/mlflow/traces/search"
          since { major: 3, minor: 0 },
        }
      ],
      visibility: PUBLIC_UNDOCUMENTED,
      rpc_doc_title: "Search Traces V3",
    };
  }

  // Create a trace using the V3 API format
  rpc startTraceV3 (StartTraceV3) returns (StartTraceV3.Response) {
    option (rpc) = {
      endpoints: [{
        method: "POST",
        path: "/mlflow/traces"
        since { major: 3, minor: 0 }
      }],
      visibility: PUBLIC_UNDOCUMENTED,
    };
  }

  // Links traces to a run by creating internal trace input relationships.
  // This API allows associating multiple traces with runs for evaluation and labeling workflows.
  rpc linkTracesToRun (LinkTracesToRun) returns (LinkTracesToRun.Response) {
    option (rpc) = {
      endpoints: [{
        method: "POST",
        path: "/mlflow/traces/link-to-run"
        since { major: 2, minor: 0 },
      }],
      visibility: PUBLIC_UNDOCUMENTED,
      rpc_doc_title: "Link Traces to Run",
    };
  }

  // Edge endpoint used to search for online traces from an inference table.
  rpc searchUnifiedTraceHandler(SearchUnifiedTraces) returns (SearchUnifiedTraces.Response) {
    option (rpc) = {
      endpoints: [{
        method: "GET",
        path: "/mlflow/unified-traces"
        since {major: 2, minor: 0},
      }],
        visibility: PUBLIC_UNDOCUMENTED,
        rpc_doc_title: "Search Unified Traces",
      };
  }

  // Edge endpoint used to retrieve for online trace from an inference table.
  rpc getOnlineTraceDetails(GetOnlineTraceDetails) returns (GetOnlineTraceDetails.Response) {
    option (rpc) = {
      endpoints: [{
        method: "GET",
        path: "/mlflow/get-online-trace-details"
        since {major: 2, minor: 0},
      }],
      visibility: PUBLIC_UNDOCUMENTED,
      rpc_doc_title: "Get Online Trace Details",
    };
  }

  // DEPRECATED. Use deleteTracesV3 instead.
  rpc deleteTraces(DeleteTraces) returns (DeleteTraces.Response) {
    option (rpc) = {
      endpoints: [
        {
          method: "POST",
          path: "/mlflow/traces/delete-traces"
          since { major: 2, minor: 0 },
        }
      ],
      visibility: PUBLIC_UNDOCUMENTED,
      rpc_doc_title: "Delete Traces",
    };
  }

  // Delete traces. There are two supported ways to do this:
  // Case 1: ``max_timestamp_millis`` and ``max_traces`` may both be specified for time-based deletion.
  // Case 2: ``trace_ids`` may be specified for trace ID-based deletion.
  rpc deleteTracesV3(DeleteTracesV3) returns (DeleteTracesV3.Response) {
    option (rpc) = {
      endpoints: [{
        method: "POST",
        path: "/mlflow/traces/delete-traces"
        since { major: 3, minor: 0 },
      }],
      visibility: PUBLIC_UNDOCUMENTED,
      rpc_doc_title: "Delete Traces V3",
    };
  }

  rpc createLoggedModel(CreateLoggedModel) returns (CreateLoggedModel.Response) {
    option (rpc) = {
      endpoints: [{
        method: "POST",
        path: "/mlflow/logged-models"
        since { major: 2, minor: 0 },
      }],
      visibility: PUBLIC_UNDOCUMENTED,
      rpc_doc_title: "Create Logged Model",
    };
  }

  rpc finalizeLoggedModel(FinalizeLoggedModel) returns (FinalizeLoggedModel.Response) {
    option (rpc) = {
      endpoints: [{
        method: "PATCH",
        path: "/mlflow/logged-models/{model_id}"
        since { major: 2, minor: 0 },
      }],
      visibility: PUBLIC_UNDOCUMENTED,
      rpc_doc_title: "Finalize Logged Model",
    };
  }

  rpc getLoggedModel(GetLoggedModel) returns (GetLoggedModel.Response) {
    option (rpc) = {
      endpoints: [{
        method: "GET",
        path: "/mlflow/logged-models/{model_id}"
        since { major: 2, minor: 0 },
      }],
      visibility: PUBLIC_UNDOCUMENTED,
      rpc_doc_title: "Get Logged Model",
    };
  }

  rpc deleteLoggedModel(DeleteLoggedModel) returns (DeleteLoggedModel.Response) {
    option (rpc) = {
      endpoints: [{
        method: "DELETE",
        path: "/mlflow/logged-models/{model_id}"
        since {major: 2, minor: 0},
      }],
      visibility: PUBLIC_UNDOCUMENTED,
      rpc_doc_title: "Delete a Logged Model",
    };
  }

  // Search for Logged Models that satisfy specified search criteria.
  rpc searchLoggedModels (SearchLoggedModels) returns (SearchLoggedModels.Response) {
    option (rpc) = {
      endpoints: [{
        method: "POST",
        path: "/mlflow/logged-models/search"
        since { major: 2, minor: 0 },
      }],
      visibility: PUBLIC_UNDOCUMENTED,
      rpc_doc_title: "Search LoggedModels",
    };
  }

  rpc setLoggedModelTags(SetLoggedModelTags) returns (SetLoggedModelTags.Response) {
    option (rpc) = {
      endpoints: [{
        method: "PATCH",
        path: "/mlflow/logged-models/{model_id}/tags"
        since {major: 2, minor: 0},
      }],
      visibility: PUBLIC_UNDOCUMENTED,
      rpc_doc_title: "Set Logged Model Tag",
    };
  }

  rpc deleteLoggedModelTag(DeleteLoggedModelTag) returns (DeleteLoggedModelTag.Response) {
    option (rpc) = {
      endpoints: [{
        method: "DELETE",
        path: "/mlflow/logged-models/{model_id}/tags/{tag_key}"
        since {major: 2, minor: 0},
      }],
      visibility: PUBLIC_UNDOCUMENTED,
      rpc_doc_title: "Delete Logged Model Tag",
    };
  }

  // List artifacts for a LoggedModel. Takes an optional ``artifact_path`` prefix which if specified,
  // the response contains only artifacts with the specified prefix.
  rpc listLoggedModelArtifacts (ListLoggedModelArtifacts) returns (ListLoggedModelArtifacts.Response) {
    option (rpc) = {
      endpoints: [{
        method: "GET",
        path: "/mlflow/logged-models/{model_id}/artifacts/directories"
        since { major: 2, minor: 0 },
      }],
      visibility: PUBLIC_UNDOCUMENTED,
      rpc_doc_title: "List Artifacts for Logged Models",
    };
  }

  rpc LogLoggedModelParams(LogLoggedModelParamsRequest) returns (LogLoggedModelParamsRequest.Response) {
    option (rpc) = {
      endpoints: [{
        method: "POST",
        path: "/mlflow/logged-models/{model_id}/params"
        since {major: 2, minor: 0},
      }],
      visibility: PUBLIC_UNDOCUMENTED,
      rpc_doc_title: "Log Logged Model Params",
    };
  }

  rpc GetAssessment(GetAssessmentRequest) returns (GetAssessmentRequest.Response) {
    option (rpc) = {
      endpoints: [{
        method: "GET",
        path: "/mlflow/traces/{trace_id}/assessments/{assessment_id}"
        since {major: 3, minor: 0},
      }],
      visibility: PUBLIC_UNDOCUMENTED,
      rpc_doc_title: "Get Assessment",
    };
  }

  // Create an assessment associated with a trace.
  rpc createAssessment(CreateAssessment) returns (CreateAssessment.Response) {
    option (rpc) = {
      endpoints: [{
        method: "POST",
        path: "/mlflow/traces/{assessment.trace_id}/assessments"
        since {major: 3, minor: 0},
      }],
      error_codes: [
        INVALID_PARAMETER_VALUE,
        CUSTOMER_UNAUTHORIZED,
        ALREADY_EXISTS,
        INTERNAL_ERROR
      ],
      visibility: PUBLIC_UNDOCUMENTED,
      rpc_doc_title: "Create an assessment of a trace or a span within the trace",
    };
  }

  // Update an assessment associated with a trace.
  rpc updateAssessment(UpdateAssessment) returns (UpdateAssessment.Response) {
    option (rpc) = {
      endpoints: [{
        method: "PATCH",
        path: "/mlflow/traces/{trace_id}/assessments/{assessment_id}"
        since {major: 3, minor: 0},
      }],
      error_codes: [
        INVALID_PARAMETER_VALUE,
        CUSTOMER_UNAUTHORIZED,
        INTERNAL_ERROR
      ],
      visibility: PUBLIC_UNDOCUMENTED,
      rpc_doc_title: "Update an existing assessment on a trace.",
    };
  }

  // Delete an assessment.
  rpc deleteAssessment (DeleteAssessment) returns (DeleteAssessment.Response) {
    option (rpc) = {
      endpoints: [{
        method: "DELETE",
        path: "/mlflow/traces/{trace_id}/assessments/{assessment_id}"
        since {major: 3, minor: 0},
      }],
      visibility: PUBLIC_UNDOCUMENTED,
      rpc_doc_title: "Delete Assessment",
    };
  }

  // Evaluation Dataset RPCs

  // Create an evaluation dataset
  rpc createDataset(CreateDataset) returns (CreateDataset.Response) {
    option (rpc) = {
      endpoints: [{
        method: "POST",
        path: "/mlflow/datasets/create"
        since { major: 3, minor: 0 },
      }],
      error_codes: [
        INVALID_PARAMETER_VALUE,
        CUSTOMER_UNAUTHORIZED,
        ALREADY_EXISTS,
        INTERNAL_ERROR
      ],
      visibility: PUBLIC_UNDOCUMENTED,
      rpc_doc_title: "Create Evaluation Dataset",
    };
  }

  // Get an evaluation dataset by ID
  rpc getDataset(GetDataset) returns (GetDataset.Response) {
    option (rpc) = {
      endpoints: [{
        method: "GET",
        path: "/mlflow/datasets/{dataset_id}"
        since { major: 3, minor: 0 },
      }],
      error_codes: [
        INVALID_PARAMETER_VALUE,
        RESOURCE_DOES_NOT_EXIST,
        INTERNAL_ERROR
      ],
      visibility: PUBLIC_UNDOCUMENTED,
      rpc_doc_title: "Get Evaluation Dataset",
    };
  }

  // Delete an evaluation dataset
  rpc deleteDataset(DeleteDataset) returns (DeleteDataset.Response) {
    option (rpc) = {
      endpoints: [{
        method: "DELETE",
        path: "/mlflow/datasets/{dataset_id}"
        since { major: 3, minor: 0 },
      }],
      error_codes: [
        INVALID_PARAMETER_VALUE,
        RESOURCE_DOES_NOT_EXIST,
        INTERNAL_ERROR
      ],
      visibility: PUBLIC_UNDOCUMENTED,
      rpc_doc_title: "Delete Evaluation Dataset",
    };
  }

  // Search evaluation datasets
  rpc searchEvaluationDatasets(SearchEvaluationDatasets) returns (SearchEvaluationDatasets.Response) {
    option (rpc) = {
      endpoints: [{
        method: "POST",
        path: "/mlflow/datasets/search"
        since { major: 3, minor: 0 },
      }, {
        method: "GET",
        path: "/mlflow/datasets/search"
        since { major: 3, minor: 0 },
      }],
      error_codes: [
        INVALID_PARAMETER_VALUE,
        INTERNAL_ERROR
      ],
      visibility: PUBLIC_UNDOCUMENTED,
      rpc_doc_title: "Search Evaluation Datasets",
    };
  }


  // Update evaluation dataset tags
<<<<<<< HEAD
  rpc setEvaluationDatasetTags(SetEvaluationDatasetTags) returns (SetEvaluationDatasetTags.Response) {
    option (rpc) = {
      endpoints: [{
        method: "PATCH",
        path: "/mlflow/evaluation-datasets/{dataset_id}/tags"
=======
  rpc setDatasetTags(SetDatasetTags) returns (SetDatasetTags.Response) {
    option (rpc) = {
      endpoints: [{
        method: "PATCH",
        path: "/mlflow/datasets/{dataset_id}/tags"
>>>>>>> 51a425d8
        since { major: 3, minor: 0 },
      }],
      error_codes: [
        INVALID_PARAMETER_VALUE,
        RESOURCE_DOES_NOT_EXIST,
        INTERNAL_ERROR
      ],
      visibility: PUBLIC_UNDOCUMENTED,
      rpc_doc_title: "Set Evaluation Dataset Tags",
    };
  }

  // Delete an evaluation dataset tag
<<<<<<< HEAD
  rpc deleteEvaluationDatasetTag(DeleteEvaluationDatasetTag) returns (DeleteEvaluationDatasetTag.Response) {
    option (rpc) = {
      endpoints: [{
        method: "DELETE",
        path: "/mlflow/evaluation-datasets/{dataset_id}/tags/{key}"
=======
  rpc deleteDatasetTag(DeleteDatasetTag) returns (DeleteDatasetTag.Response) {
    option (rpc) = {
      endpoints: [{
        method: "DELETE",
        path: "/mlflow/datasets/{dataset_id}/tags/{key}"
>>>>>>> 51a425d8
        since { major: 3, minor: 0 },
      }],
      error_codes: [
        INVALID_PARAMETER_VALUE,
        RESOURCE_DOES_NOT_EXIST,
        INTERNAL_ERROR
      ],
      visibility: PUBLIC_UNDOCUMENTED,
      rpc_doc_title: "Delete Evaluation Dataset Tag",
    };
  }

  // Upsert evaluation dataset records
  rpc upsertDatasetRecords(UpsertDatasetRecords) returns (UpsertDatasetRecords.Response) {
    option (rpc) = {
      endpoints: [{
        method: "POST",
        path: "/mlflow/datasets/{dataset_id}/records"
        since { major: 3, minor: 0 },
      }],
      error_codes: [
        INVALID_PARAMETER_VALUE,
        RESOURCE_DOES_NOT_EXIST,
        INTERNAL_ERROR
      ],
      visibility: PUBLIC_UNDOCUMENTED,
      rpc_doc_title: "Upsert Evaluation Dataset Records",
    };
  }

  // Get experiment IDs associated with an evaluation dataset
  rpc getDatasetExperimentIds(GetDatasetExperimentIds) returns (GetDatasetExperimentIds.Response) {
    option (rpc) = {
      endpoints: [{
        method: "GET",
        path: "/mlflow/datasets/{dataset_id}/experiment-ids"
        since { major: 3, minor: 0 },
      }],
      error_codes: [
        INVALID_PARAMETER_VALUE,
        RESOURCE_DOES_NOT_EXIST,
        INTERNAL_ERROR
      ],
      visibility: PUBLIC_UNDOCUMENTED,
      rpc_doc_title: "Get Evaluation Dataset Experiment IDs",
   };
  }

  // =============================================================================
  // Scorer Management RPCs
  // =============================================================================

  // Register a scorer for an experiment.
  rpc registerScorer (RegisterScorer) returns (RegisterScorer.Response) {
    option (rpc) = {
      endpoints: [{
        method: "POST",
        path: "/mlflow/scorers/register"
        since {major: 3, minor: 0},
      }],
      visibility: PUBLIC,
      rpc_doc_title: "Register Scorer",
    };
  }

  // List all scorers for an experiment.
  rpc listScorers (ListScorers) returns (ListScorers.Response) {
    option (rpc) = {
      endpoints: [{
        method: "GET",
        path: "/mlflow/scorers/list"
        since {major: 3, minor: 0},
      }],
      visibility: PUBLIC,
      rpc_doc_title: "List Scorers",
    };
  }

  // List all versions of a specific scorer for an experiment.
  rpc listScorerVersions (ListScorerVersions) returns (ListScorerVersions.Response) {
    option (rpc) = {
      endpoints: [{
        method: "GET",
        path: "/mlflow/scorers/versions"
        since {major: 3, minor: 0},
      }],
      visibility: PUBLIC,
      rpc_doc_title: "List Scorer Versions",
    };
  }

  // Get a specific scorer for an experiment.
  rpc getScorer (GetScorer) returns (GetScorer.Response) {
    option (rpc) = {
      endpoints: [{
        method: "GET",
        path: "/mlflow/scorers/get"
        since {major: 3, minor: 0},
      }],
      visibility: PUBLIC,
      rpc_doc_title: "Get Scorer",
    };
  }

  // Delete a scorer for an experiment.
  rpc deleteScorer (DeleteScorer) returns (DeleteScorer.Response) {
    option (rpc) = {
      endpoints: [{
        method: "DELETE",
        path: "/mlflow/scorers/delete"
        since {major: 3, minor: 0},
      }],
      visibility: PUBLIC,
      rpc_doc_title: "Delete Scorer",
    };
  }
  
  // Get records for an evaluation dataset
  rpc getDatasetRecords(GetDatasetRecords) returns (GetDatasetRecords.Response) {
    option (rpc) = {
      endpoints: [{
        method: "GET",
        path: "/mlflow/datasets/{dataset_id}/records"
        since { major: 3, minor: 0 },
      }],
      error_codes: [
        INVALID_PARAMETER_VALUE,
        RESOURCE_DOES_NOT_EXIST,
        INTERNAL_ERROR
      ],
      visibility: PUBLIC_UNDOCUMENTED,
      rpc_doc_title: "Get Evaluation Dataset Records",
    };
  }
  
  // Get records for an evaluation dataset
  rpc getEvaluationDatasetRecords(GetEvaluationDatasetRecords) returns (GetEvaluationDatasetRecords.Response) {
    option (rpc) = {
      endpoints: [{
        method: "GET",
        path: "/mlflow/evaluation-datasets/{dataset_id}/records"
        since { major: 3, minor: 0 },
      }],
      error_codes: [
        INVALID_PARAMETER_VALUE,
        RESOURCE_DOES_NOT_EXIST,
        INTERNAL_ERROR
      ],
      visibility: PUBLIC_UNDOCUMENTED,
      rpc_doc_title: "Get Evaluation Dataset Records",
    };
  }
}

// View type for ListExperiments query.
enum ViewType {
  // Default. Return only active experiments.
  ACTIVE_ONLY = 1;

  // Return only deleted experiments.
  DELETED_ONLY = 2;

  // Get all experiments.
  ALL = 3;
}

// Source that generated a run.
enum SourceType {
  // Databricks notebook environment.
  NOTEBOOK = 1;

  // Scheduled or Run Now job.
  JOB = 2;

  // As a prepackaged project: either a Docker image or GitHub source, etc.
  PROJECT = 3;

  // Local run: Using CLI, IDE, or local notebook.
  LOCAL = 4;

  // Unknown source type.
  UNKNOWN = 1000;
}

// Status of a run.
enum RunStatus {
  // Run has been initiated.
  RUNNING = 1;

  // Run is scheduled to run at a later time.
  SCHEDULED = 2;

  // Run has completed.
  FINISHED = 3;

  // Run execution failed.
  FAILED = 4;

  // Run killed by user.
  KILLED = 5;
}

// Metric associated with a run, represented as a key-value pair.
message Metric {
  // Key identifying this metric.
  optional string key = 1;

  // Value associated with this metric.
  optional double value = 2;

  // The timestamp at which this metric was recorded.
  optional int64 timestamp = 3;

  // Step at which to log the metric.
  optional int64 step = 4 [default = 0];

  // The name of the dataset associated with the metric.
  // E.g. "my.uc.table@2" "nyc-taxi-dataset", "fantastic-elk-3"
  optional string dataset_name = 5 [(visibility) = PUBLIC_UNDOCUMENTED];

  // Dataset digest of the dataset associated with the metric,
  // e.g. an md5 hash of the dataset that uniquely identifies it
  // within datasets of the same name.
  optional string dataset_digest = 6 [(visibility) = PUBLIC_UNDOCUMENTED];

  // The ID of the LoggedModel or Registered Model Version associated with
  // the metric, if applicable.
  optional string model_id = 7 [(visibility) = PUBLIC_UNDOCUMENTED];

  // The ID of the run containing the metric.
  optional string run_id = 8 [(visibility) = PUBLIC_UNDOCUMENTED];
}

// Param associated with a run.
message Param {
  // Key identifying this param.
  optional string key = 1;

  // Value associated with this param.
  optional string value = 2;
}

// A single run.
message Run {
  // Run metadata.
  optional RunInfo info = 1;
  // Run data.
  optional RunData data = 2;
  // Run inputs.
  optional RunInputs inputs = 3;
  // Run outputs.
  optional RunOutputs outputs = 4;
}

// Run data (metrics, params, and tags).
message RunData {
  // Run metrics.
  repeated Metric metrics = 1;
  // Run parameters.
  repeated Param params = 2;

  // Additional metadata key-value pairs.
  repeated RunTag tags = 3;
}

// Run inputs.
message RunInputs {
  // Dataset inputs to the Run.
  repeated DatasetInput dataset_inputs = 1;
  // Model inputs to the Run.
  repeated ModelInput model_inputs = 2;
}

// Outputs of a Run.
message RunOutputs {
  // Model outputs of the Run.
  repeated ModelOutput model_outputs = 1;
}

// Tag for a run.
message RunTag {
  // The tag key.
  optional string key = 1;
  // The tag value.
  optional string value = 2;
}



// Tag for an experiment.
message ExperimentTag {
  // The tag key.
  optional string key = 1;
  // The tag value.
  optional string value = 2;
}

// Metadata of a single run.
message RunInfo {
  // Unique identifier for the run.
  optional string run_id = 15;

  // [Deprecated, use run_id instead] Unique identifier for the run. This field will
  // be removed in a future MLflow version.
  optional string run_uuid = 1;

  // The name of the run.
  optional string run_name = 3;

  // The experiment ID.
  optional string experiment_id = 2;

  // User who initiated the run.
  // This field is deprecated as of MLflow 1.0, and will be removed in a future
  // MLflow release. Use 'mlflow.user' tag instead.
  optional string user_id = 6;

  // Current status of the run.
  optional RunStatus status = 7;

  // Unix timestamp of when the run started in milliseconds.
  optional int64 start_time = 8;

  // Unix timestamp of when the run ended in milliseconds.
  optional int64 end_time = 9;

  // URI of the directory where artifacts should be uploaded.
  // This can be a local path (starting with "/"), or a distributed file system (DFS)
  // path, like ``s3://bucket/directory`` or ``dbfs:/my/directory``.
  // If not set, the local ``./mlruns`` directory is  chosen.
  optional string artifact_uri = 13;

  // Current life cycle stage of the experiment : OneOf("active", "deleted")
  optional string lifecycle_stage = 14;
}

// Experiment
message Experiment {
  // Unique identifier for the experiment.
  optional string experiment_id = 1;

  // Human readable name that identifies the experiment.
  optional string name = 2;

  // Location where artifacts for the experiment are stored.
  optional string artifact_location = 3;

  // Current life cycle stage of the experiment: "active" or "deleted".
  // Deleted experiments are not returned by APIs.
  optional string lifecycle_stage = 4;

  // Last update time
  optional int64 last_update_time = 5;

  // Creation time
  optional int64 creation_time = 6;

  // Tags: Additional metadata key-value pairs.
  repeated ExperimentTag tags = 7;
}

// DatasetInput. Represents a dataset and input tags.
message DatasetInput {
  // A list of tags for the dataset input, e.g. a "context" tag with value "training"
  repeated InputTag tags = 1;

  // The dataset being used as a Run input.
  optional Dataset dataset = 2 [(validate_required) = true];
}

// Represents a LoggedModel or Registered Model Version input to a Run.
message ModelInput {
  // The unique identifier of the model.
  optional string model_id = 1 [(validate_required) = true];
}

// Tag for an input.
message InputTag {
  // The tag key.
  optional string key = 1 [(validate_required) = true];
  // The tag value.
  optional string value = 2 [(validate_required) = true];
}

// Dataset. Represents a reference to data used for training, testing, or evaluation during
// the model development process.
message Dataset {
  // The name of the dataset. E.g. "my.uc.table@2" "nyc-taxi-dataset", "fantastic-elk-3"
  optional string name = 1 [(validate_required) = true];

  // Dataset digest, e.g. an md5 hash of the dataset that uniquely identifies it
  // within datasets of the same name.
  optional string digest = 2 [(validate_required) = true];

  // The type of the dataset source, e.g. 'databricks-uc-table', 'DBFS', 'S3', ...
  optional string source_type = 3 [(validate_required) = true];

  // Source information for the dataset. Note that the source may not exactly reproduce the
  // dataset if it was transformed / modified before use with MLflow.
  optional string source = 4 [(validate_required) = true];

  // The schema of the dataset. E.g., MLflow ColSpec JSON for a dataframe, MLflow TensorSpec JSON
  // for an ndarray, or another schema format.
  optional string schema = 5;

  // The profile of the dataset. Summary statistics for the dataset, such as the number of rows
  // in a table, the mean / std / mode of each column in a table, or the number of elements
  // in an array.
  optional string profile = 6;
}

// Represents a LoggedModel output of a Run.
message ModelOutput {
  // The unique identifier of the model.
  optional string model_id = 1 [(validate_required) = true];

  // Step at which the model was produced.
  optional int64 step = 2 [(validate_required) = true];
}

message CreateExperiment {
  option (scalapb.message).extends = "com.databricks.rpc.RPC[$this.Response]";

  // Experiment name.
  optional string name = 1 [(validate_required) = true];

  // Location where all artifacts for the experiment are stored.
  // If not provided, the remote server will select an appropriate default.
  optional string artifact_location = 2;

  // A collection of tags to set on the experiment. Maximum tag size and number of tags per request
  // depends on the storage backend. All storage backends are guaranteed to support tag keys up
  // to 250 bytes in size and tag values up to 5000 bytes in size. All storage backends are also
  // guaranteed to support up to 20 tags per request.
  repeated ExperimentTag tags = 3;

  message Response {
    // Unique identifier for the experiment.
    optional string experiment_id = 1;
  }
}

message SearchExperiments {
  option (scalapb.message).extends = "com.databricks.rpc.RPC[$this.Response]";

  // Maximum number of experiments desired.
  // Servers may select a desired default `max_results` value. All servers are
  // guaranteed to support a `max_results` threshold of at least 1,000 but may
  // support more. Callers of this endpoint are encouraged to pass max_results
  // explicitly and leverage page_token to iterate through experiments.
  optional int64 max_results = 1;

  // Token indicating the page of experiments to fetch
  optional string page_token = 2;

  // A filter expression over experiment attributes and tags that allows returning a subset of
  // experiments. The syntax is a subset of SQL that supports ANDing together binary operations
  // between an attribute or tag, and a constant.
  //
  // Example: ``name LIKE 'test-%' AND tags.key = 'value'``
  //
  // You can select columns with special characters (hyphen, space, period, etc.) by using
  // double quotes or backticks.
  //
  // Example: ``tags."extra-key" = 'value'`` or ``tags.`extra-key` = 'value'``
  //
  // Supported operators are ``=``, ``!=``, ``LIKE``, and ``ILIKE``.
  optional string filter = 3;

  // List of columns for ordering search results, which can include experiment name and id
  // with an optional "DESC" or "ASC" annotation, where "ASC" is the default.
  // Tiebreaks are done by experiment id DESC.
  repeated string order_by = 4;

  // Qualifier for type of experiments to be returned.
  // If unspecified, return only active experiments.
  optional ViewType view_type = 5;

  message Response {
    // Experiments that match the search criteria
    repeated Experiment experiments = 1;

    // Token that can be used to retrieve the next page of experiments.
    // An empty token means that no more experiments are available for retrieval.
    optional string next_page_token = 2;
  }
}

message GetExperiment {
  option (scalapb.message).extends = "com.databricks.rpc.RPC[$this.Response]";

  // ID of the associated experiment.
  optional string experiment_id = 1 [(validate_required) = true];

  message Response {
    // Experiment details.
    optional Experiment experiment = 1;

    // Reserved for runs field, which was removed in MLflow 2.0
    //
    // NB: We cannot use the reserved keyword for compatibility with
    // documentation generation tooling, so we comment out the line
    // below
    //
    // reserved 2;
  }
}

message DeleteExperiment {
  option (scalapb.message).extends = "com.databricks.rpc.RPC[$this.Response]";

  // ID of the associated experiment.
  optional string experiment_id = 1 [(validate_required) = true];

  message Response {
  }
}

message RestoreExperiment {
  option (scalapb.message).extends = "com.databricks.rpc.RPC[$this.Response]";

  // ID of the associated experiment.
  optional string experiment_id = 1 [(validate_required) = true];

  message Response {
  }
}

message UpdateExperiment {
  option (scalapb.message).extends = "com.databricks.rpc.RPC[$this.Response]";

  // ID of the associated experiment.
  optional string experiment_id = 1 [(validate_required) = true];

  // If provided, the experiment's name is changed to the new name. The new name must be unique.
  optional string new_name = 2;

  message Response {
  }
}

message CreateRun {
  option (scalapb.message).extends = "com.databricks.rpc.RPC[$this.Response]";

  // ID of the associated experiment.
  optional string experiment_id = 1;

  // ID of the user executing the run.
  // This field is deprecated as of MLflow 1.0, and will be removed in a future
  // MLflow release. Use 'mlflow.user' tag instead.
  optional string user_id = 2;

  // Name of the run.
  optional string run_name = 3;

  // Unix timestamp in milliseconds of when the run started.
  optional int64 start_time = 7;

  // Additional metadata for run.
  repeated RunTag tags = 9;

  message Response {
    // The newly created run.
    optional Run run = 1;
  }
}

message UpdateRun {
  option (scalapb.message).extends = "com.databricks.rpc.RPC[$this.Response]";

  // ID of the run to update. Must be provided.
  optional string run_id = 4;

  // [Deprecated, use run_id instead] ID of the run to update.. This field will
  // be removed in a future MLflow version.
  optional string run_uuid = 1;

  // Updated status of the run.
  optional RunStatus status = 2;

  //Unix timestamp in milliseconds of when the run ended.
  optional int64 end_time = 3;

  // Updated name of the run.
  optional string run_name = 5;

  message Response {
    // Updated metadata of the run.
    optional RunInfo run_info = 1;
  }
}

message DeleteRun {
  option (scalapb.message).extends = "com.databricks.rpc.RPC[$this.Response]";

  // ID of the run to delete.
  optional string run_id = 1 [(validate_required) = true];

  message Response {}
}

message RestoreRun {
  option (scalapb.message).extends = "com.databricks.rpc.RPC[$this.Response]";

  // ID of the run to restore.
  optional string run_id = 1 [(validate_required) = true];

  message Response {}
}


message LogMetric {
  option (scalapb.message).extends = "com.databricks.rpc.RPC[$this.Response]";

  // ID of the run under which to log the metric. Must be provided.
  optional string run_id = 6;

  // [Deprecated, use run_id instead] ID of the run under which to log the metric. This field will
  // be removed in a future MLflow version.
  optional string run_uuid = 1;

  // Name of the metric.
  optional string key = 2 [(validate_required) = true];

  // Double value of the metric being logged.
  optional double value = 3 [(validate_required) = true];

  // Unix timestamp in milliseconds at the time metric was logged.
  optional int64 timestamp = 4 [(validate_required) = true];

  // Step at which to log the metric
  optional int64 step = 5 [default = 0];

  // ID of the logged model associated with the metric, if applicable
  optional string model_id = 7 [(visibility) = PUBLIC_UNDOCUMENTED];

  // The name of the dataset associated with the metric.
  // E.g. "my.uc.table@2" "nyc-taxi-dataset", "fantastic-elk-3"
  optional string dataset_name = 8 [(visibility) = PUBLIC_UNDOCUMENTED];

  // Dataset digest of the dataset associated with the metric,
  // e.g. an md5 hash of the dataset that uniquely identifies it
  // within datasets of the same name.
  optional string dataset_digest = 9 [(visibility) = PUBLIC_UNDOCUMENTED];

  message Response {}
}

message LogParam {
  option (scalapb.message).extends = "com.databricks.rpc.RPC[$this.Response]";

  // ID of the run under which to log the param. Must be provided.
  optional string run_id = 4;

  // [Deprecated, use run_id instead] ID of the run under which to log the param. This field will
  // be removed in a future MLflow version.
  optional string run_uuid = 1;

  // Name of the param. Maximum size is 255 bytes.
  optional string key = 2 [(validate_required) = true];

  // String value of the param being logged. Maximum size is 6000 bytes.
  optional string value = 3 [(validate_required) = true];

  message Response {
  }
}

message SetExperimentTag {
  option (scalapb.message).extends = "com.databricks.rpc.RPC[$this.Response]";

  // ID of the experiment under which to log the tag. Must be provided.
  optional string experiment_id = 1 [(validate_required) = true];

  // Name of the tag. Maximum size depends on storage backend.
  // All storage backends are guaranteed to support key values up to 250 bytes in size.
  optional string key = 2 [(validate_required) = true];

  // String value of the tag being logged. Maximum size depends on storage backend.
  // All storage backends are guaranteed to support key values up to 5000 bytes in size.
  optional string value = 3 [(validate_required) = true];

  message Response {
  }
}

message DeleteExperimentTag {
  option (scalapb.message).extends = "com.databricks.rpc.RPC[$this.Response]";

  // ID of the experiment that the tag was logged under. Must be provided.
  optional string experiment_id = 1 [(validate_required) = true];

  // Name of the tag. Maximum size is 255 bytes. Must be provided.
  optional string key = 2 [(validate_required) = true];

  message Response {
  }
}

message SetTag {
  option (scalapb.message).extends = "com.databricks.rpc.RPC[$this.Response]";

  // ID of the run under which to log the tag. Must be provided.
  optional string run_id = 4;

  // [Deprecated, use run_id instead] ID of the run under which to log the tag. This field will
  // be removed in a future MLflow version.
  optional string run_uuid = 1;

  // Name of the tag. Maximum size depends on storage backend.
  // All storage backends are guaranteed to support key values up to 250 bytes in size.
  optional string key = 2 [(validate_required) = true];

  // String value of the tag being logged. Maximum size depends on storage backend.
  // All storage backends are guaranteed to support key values up to 5000 bytes in size.
  optional string value = 3 [(validate_required) = true];

  message Response {
  }
}

message DeleteTag {
  option (scalapb.message).extends = "com.databricks.rpc.RPC[$this.Response]";

  // ID of the run that the tag was logged under. Must be provided.
  optional string run_id = 1 [(validate_required) = true];

  // Name of the tag. Maximum size is 255 bytes. Must be provided.
  optional string key = 2 [(validate_required) = true];

  message Response {
  }
}

message GetRun {
  option (scalapb.message).extends = "com.databricks.rpc.RPC[$this.Response]";

  // ID of the run to fetch. Must be provided.
  optional string run_id = 2;

  // [Deprecated, use run_id instead] ID of the run to fetch. This field will
  // be removed in a future MLflow version.
  optional string run_uuid = 1;

  message Response {
    // Run metadata (name, start time, etc) and data (metrics, params, and tags).
    optional Run run = 1;
  }
}

message SearchRuns {
  option (scalapb.message).extends = "com.databricks.rpc.RPC[$this.Response]";

  // List of experiment IDs to search over.
  repeated string experiment_ids = 1;

  // A filter expression over params, metrics, and tags, that allows returning a subset of
  // runs. The syntax is a subset of SQL that supports ANDing together binary operations
  // between a param, metric, or tag and a constant.
  //
  // Example: ``metrics.rmse < 1 and params.model_class = 'LogisticRegression'``
  //
  // You can select columns with special characters (hyphen, space, period, etc.) by using double quotes:
  // ``metrics."model class" = 'LinearRegression' and tags."user-name" = 'Tomas'``
  //
  // Supported operators are ``=``, ``!=``, ``>``, ``>=``, ``<``, and ``<=``.
  optional string filter = 4;

  // Whether to display only active, only deleted, or all runs.
  // Defaults to only active runs.
  optional ViewType run_view_type = 3 [default = ACTIVE_ONLY];

  // Maximum number of runs desired. If unspecified, defaults to 1000.
  // All servers are guaranteed to support a `max_results` threshold of at least 50,000
  // but may support more. Callers of this endpoint are encouraged to pass max_results
  // explicitly and leverage page_token to iterate through experiments.
  optional int32 max_results = 5 [default = 1000];

  // List of columns to be ordered by, including attributes, params, metrics, and tags with an
  // optional "DESC" or "ASC" annotation, where "ASC" is the default.
  // Example: ["params.input DESC", "metrics.alpha ASC", "metrics.rmse"]
  // Tiebreaks are done by start_time DESC followed by run_id for runs with the same start time
  // (and this is the default ordering criterion if order_by is not provided).
  repeated string order_by = 6;

  optional string page_token = 7;

  message Response {
    // Runs that match the search criteria.
    repeated Run runs = 1;
    optional string next_page_token = 2;
  }
}

message ListArtifacts {
  option (scalapb.message).extends = "com.databricks.rpc.RPC[$this.Response]";

  // ID of the run whose artifacts to list. Must be provided.
  optional string run_id = 3;

  // [Deprecated, use run_id instead] ID of the run whose artifacts to list. This field will
  // be removed in a future MLflow version.
  optional string run_uuid = 1;

  // Filter artifacts matching this path (a relative path from the root artifact directory).
  optional string path = 2;

  // Token indicating the page of artifact results to fetch
  optional string page_token = 4;

  message Response {
    // Root artifact directory for the run.
    optional string root_uri = 1;

    // File location and metadata for artifacts.
    repeated FileInfo files = 2;

    // Token that can be used to retrieve the next page of artifact results
    optional string next_page_token = 3;
  }
}

// Metadata of a single artifact file or directory.
message FileInfo {
  // Path relative to the root artifact directory run.
  optional string path = 1;

  // Whether the path is a directory.
  optional bool is_dir = 2;

  // Size in bytes. Unset for directories.
  optional int64 file_size = 3;
}

message GetMetricHistory {
  option (scalapb.message).extends = "com.databricks.rpc.RPC[$this.Response]";

  // ID of the run from which to fetch metric values. Must be provided.
  optional string run_id = 3;

  // [Deprecated, use run_id instead] ID of the run from which to fetch metric values. This field
  // will be removed in a future MLflow version.
  optional string run_uuid = 1;

  // Name of the metric.
  optional string metric_key = 2 [(validate_required) = true];

  // Token indicating the page of metric history to fetch
  optional string page_token = 4;

  // Maximum number of logged instances of a metric for a run to return per call.
  // Backend servers may restrict the value of `max_results` depending on performance requirements.
  // Requests that do not specify this value will behave as non-paginated queries where all
  // metric history values for a given metric within a run are returned in a single response.
  optional int32 max_results = 5;

  message Response {
    // All logged values for this metric.
    repeated Metric metrics = 1;

    // Token that can be used to issue a query for the next page of metric history values.
    // A missing token indicates that no additional metrics are available to fetch.
    optional string next_page_token = 2;
  }
}

message MetricWithRunId {
  // Key identifying this metric.
  optional string key = 1;

  // Value associated with this metric.
  optional double value = 2;

  // The timestamp at which this metric was recorded.
  optional int64 timestamp = 3;

  // Step at which to log the metric.
  optional int64 step = 4 [default = 0];

  // The ID of the run containing the metric
  optional string run_id = 5;
}

message GetMetricHistoryBulkInterval {
  option (scalapb.message).extends = "com.databricks.rpc.RPC[$this.Response]";

  // ID(s) of the run(s) from which to fetch metric values. Must be provided.
  repeated string run_ids = 1;

  // Name of the metric.
  optional string metric_key = 2 [(validate_required) = true];

  // Optional start step to only fetch metrics after the specified step. Must be defined if
  // end_step is defined.
  optional int32 start_step = 3;

  // Optional end step to only fetch metrics before the specified step. Must be defined if
  // start_step is defined.
  optional int32 end_step = 4;

  // Maximum number of results to fetch per run specified. Must be set to a positive number.
  // Note, in reality, the API returns at most (max_results + # of run IDs) x (# run IDs) metric
  // data points.
  optional int32 max_results = 5;

  message Response {

    // List of metrics representing history of values and metadata.
    repeated MetricWithRunId metrics = 1;
  }
}

message LogBatch {
  option (scalapb.message).extends = "com.databricks.rpc.RPC[$this.Response]";
  // ID of the run to log under
  optional string run_id = 1;
  // Metrics to log. A single request can contain up to 1000 metrics, and up to 1000
  // metrics, params, and tags in total.
  repeated Metric metrics = 2;
  // Params to log. A single request can contain up to 100 params, and up to 1000
  // metrics, params, and tags in total.
  repeated Param params = 3;
  // Tags to log. A single request can contain up to 100 tags, and up to 1000
  // metrics, params, and tags in total.
  repeated RunTag tags = 4;
  message Response {
  }
}

message LogModel {
  option (scalapb.message).extends = "com.databricks.rpc.RPC[$this.Response]";
  // ID of the run to log under
  optional string run_id = 1;

  // MLmodel file in json format.
  optional string model_json = 2;

  message Response {
  }
}

message LogInputs {
  option (scalapb.message).extends = "com.databricks.rpc.RPC[$this.Response]";
  // ID of the run to log under
  optional string run_id = 1 [(validate_required) = true];

  // Dataset inputs
  repeated DatasetInput datasets = 2;

  // Model inputs
  // (Currently undocumented for LoggedModels private preview)
  repeated ModelInput models = 3 [(visibility) = PUBLIC_UNDOCUMENTED];

  message Response {
  }
}

message LogOutputs {
  option (scalapb.message).extends = "com.databricks.rpc.RPC[$this.Response]";

  // ID of the Run from which to log outputs.
  optional string run_id = 1 [(validate_required) = true];

  // Model outputs from the Run.
  repeated ModelOutput models = 2;

  message Response {
  }
}

message GetExperimentByName {
  option (scalapb.message).extends = "com.databricks.rpc.RPC[$this.Response]";

  // Name of the associated experiment.
  optional string experiment_name = 1 [(validate_required) = true];

  message Response {
    // Experiment details.
    optional Experiment experiment = 1;
  }
}

message CreateAssessment {
  option (scalapb.message).extends = "com.databricks.rpc.RPC[$this.Response]";

  // The assessment to create.
  optional assessments.Assessment assessment = 1 [(validate_required) = true];;

  message Response {
    // The created assessment.
    optional assessments.Assessment assessment = 1;
  }
}

// A request to update an existing assessment.
message UpdateAssessment {
  option (scalapb.message).extends = "com.databricks.rpc.RPC[$this.Response]";

  // The Assessment containing the fields which should be updated.
  optional assessments.Assessment assessment = 1 [(validate_required) = true];

  // The list of the assessment fields to update. These should correspond to the values (or lack thereof) present in `assessment`.
  optional google.protobuf.FieldMask update_mask = 2 [(validate_required) = true];

  message Response {
    // The Assessment after the update.
    optional assessments.Assessment assessment = 1;
  }
}

// A request to delete an assessment identified by its trace_id and assessment_id.
// The response is empty on successful deletion.
message DeleteAssessment {
  option (scalapb.message).extends = "com.databricks.rpc.RPC[$this.Response]";
  // The ID of the trace.
  optional string trace_id = 1 [(validate_required) = true];
  // The ID of the assessment.
  optional string assessment_id = 2 [(validate_required) = true];

  message Response {}
}

message GetAssessmentRequest {
  option (scalapb.message).extends = "com.databricks.rpc.RPC[$this.Response]";
  // The ID of the trace the assessment belongs to.
  optional string trace_id = 1 [(validate_required) = true];
  // The ID of the assessment.
  optional string assessment_id = 2 [(validate_required) = true];

  message Response {
    // The requested assessment.
    optional assessments.Assessment assessment = 1;
  }
}


// TraceInfo. Represents metadata of a trace.
message TraceInfo {
  // Unique identifier for the trace.
  optional string request_id = 1;

  // The ID of the experiment that contains the trace.
  optional string experiment_id = 2;

  // Unix timestamp of when the trace started in milliseconds.
  optional int64 timestamp_ms = 3;

  // Unix timestamp of the duration of the trace in milliseconds.
  optional int64 execution_time_ms = 4;

  // Overall status of the operation being traced (OK, error, etc.).
  optional TraceStatus status = 5;

  // Other trace metadata.
  repeated TraceRequestMetadata request_metadata = 6;

  // Tags for the trace.
  repeated TraceTag tags = 7;
}

message TraceRequestMetadata{
  // Key identifying this metadata.
  optional string key = 1;

  // Value identifying this metadata.
  optional string value = 2;
}

message TraceTag {
  // Key identifying this trace tag.
  optional string key = 1;

  // Value associated with this trace tag.
  optional string value = 2;
}

enum TraceStatus {
  TRACE_STATUS_UNSPECIFIED = 0;

  // The operation being traced was successful.
  OK = 1;

  // The operation being traced failed.
  ERROR = 2;

  // The operation being traced is still in progress.
  IN_PROGRESS = 3;
}

message StartTrace {
  option (scalapb.message).extends = "com.databricks.rpc.RPC[$this.Response]";

  // ID of the associated experiment.
  optional string experiment_id = 1;

  // Unix timestamp of when the trace started in milliseconds.
  optional int64 timestamp_ms = 2;

  // Metadata about the request that initiated the trace.
  repeated TraceRequestMetadata request_metadata = 3;

  // Tags for the trace.
  repeated TraceTag tags = 4;

  message Response {
    // The newly created trace.
    optional TraceInfo trace_info = 1;
  }
}

message EndTrace {
  option (scalapb.message).extends = "com.databricks.rpc.RPC[$this.Response]";

  // ID of the trace to end.
  optional string request_id = 1;

  // Unix timestamp of when the trace ended in milliseconds.
  optional int64 timestamp_ms = 2;

  // Overall status of the operation being traced (OK, error, etc).
  optional TraceStatus status = 3;

  // Additional metadata about the operation being traced.
  repeated TraceRequestMetadata request_metadata = 4;

  // Additional tags to add to the trace.
  repeated TraceTag tags = 5;

  message Response {
    // The updated trace.
    optional TraceInfo trace_info = 1;
  }
}

message GetTraceInfo {
  option (scalapb.message).extends = "com.databricks.rpc.RPC[$this.Response]";

  // ID of the trace to fetch. Must be provided.
  optional string request_id = 1;

  message Response {
    // Metadata of the requested trace.
    optional TraceInfo trace_info = 1;
  }
}

message GetTraceInfoV3 {
  option (scalapb.message).extends = "com.databricks.rpc.RPC[$this.Response]";

  // ID of the trace to fetch. Must be provided.
  optional string trace_id = 1;

  message Response {
    optional Trace trace = 1;
  }
}
message SearchTraces {
  option (scalapb.message).extends = "com.databricks.rpc.RPC[$this.Response]";

  // List of experiment IDs to search over.
  repeated string experiment_ids = 1;

  // A filter expression over trace attributes and tags that allows returning a subset of
  // traces. The syntax is a subset of SQL that supports ANDing together binary operations
  // Example: ``trace.status = 'OK' and trace.timestamp_ms > 1711089570679``.
  optional string filter = 2;

  // Maximum number of traces desired. Max threshold is 500.
  optional int32 max_results = 3 [default = 100];

  // List of columns for ordering the results, e.g. ``["timestamp_ms DESC"]``.
  repeated string order_by = 4;

  // Token indicating the page of traces to fetch.
  optional string page_token = 5;

  message Response {
    // Information about traces that match the search criteria.
    repeated TraceInfo traces = 1;
    optional string next_page_token = 2;
  }
}

message SearchUnifiedTraces {
  option (scalapb.message).extends = "com.databricks.rpc.RPC[$this.Response]";

  optional string model_id = 1 [(validate_required) = true];

  optional string sql_warehouse_id = 2 [(validate_required) = true];

  // TODO: Eventually we want to provide an API that only uses model_id
  repeated string experiment_ids = 3;

  // A filter expression over trace attributes and tags that allows returning a subset of
  // traces. The syntax is a subset of SQL that supports ANDing together binary operations
  // Example: ``trace.status = 'OK' and trace.timestamp_ms > 1711089570679``.
  optional string filter = 4;

  // Maximum number of traces desired. Max threshold is 500.
  optional int32 max_results = 5 [default = 100];

  // List of columns for ordering the results, e.g. ``["timestamp_ms DESC"]``.
  repeated string order_by = 6;

  // Token indicating the page of traces to fetch. This is a unified token that encodes both online and offline traces
  // tokens.
  optional string page_token = 7;

  message Response {
    // Information about traces that match the search criteria.
    repeated TraceInfo traces = 1;
    optional string next_page_token = 2;
  }
}

message GetOnlineTraceDetails {
  // Trace ID to retrieve
  optional string trace_id = 1 [(validate_required) = true];

  // SQL warehouse to use for query
  optional string sql_warehouse_id = 2 [(validate_required) = true];

  // Source inference table to use for query
  // ie. "ml.bbqiu.codegen_payload"
  optional string source_inference_table = 3 [(validate_required) = true];

  // Source databricks request id to use for query
  // ie. "8d1992ce-ba3d-49e9-9701-e9b323c5cc8c"
  optional string source_databricks_request_id = 4 [(validate_required) = true];

  message Response {
    // Return trace JSON in string form
    // Note: we may change this to a TraceData object in the future
    optional string trace_data = 1;
  }
}

message DeleteTraces {
  option (scalapb.message).extends = "com.databricks.rpc.RPC[$this.Response]";

  // ID of the associated experiment.
  optional string experiment_id = 1 [(validate_required) = true];

  // Case 1: max_timestamp_millis and max_traces must be specified for time-based deletion
  // The maximum timestamp in milliseconds since the UNIX epoch for deleting traces.
  optional int64 max_timestamp_millis = 2;

  // The maximum number of traces to delete.
  optional int32 max_traces = 3;

  // Case 2: request_ids must be specified for ID-based deletion
  // A set of request IDs to delete
  repeated string request_ids = 4;

  message Response {
    optional int32 traces_deleted = 1;
  }
}

message DeleteTracesV3 {
  option (scalapb.message).extends = "com.databricks.rpc.RPC[$this.Response]";

  // ID of the associated experiment.
  optional string experiment_id = 1 [(validate_required) = true];

  // Case 1: max_timestamp_millis and max_traces must be specified for time-based deletion
  // The maximum timestamp in milliseconds since the UNIX epoch for deleting traces.
  optional int64 max_timestamp_millis = 2;

  // The maximum number of traces to delete.
  optional int32 max_traces = 3;

  // Case 2: request_ids must be specified for ID-based deletion
  // A set of request IDs to delete
  repeated string request_ids = 4;

  message Response {
    optional int32 traces_deleted = 1;
  }
}

message SetTraceTag {
  option (scalapb.message).extends = "com.databricks.rpc.RPC[$this.Response]";

  // ID of the trace on which to set a tag.
  optional string request_id = 1;

  // Name of the tag. Maximum size depends on storage backend.
  // All storage backends are guaranteed to support key values up to 250 bytes in size.
  optional string key = 2;

  // String value of the tag being logged. Maximum size depends on storage backend.
  // All storage backends are guaranteed to support key values up to 250 bytes in size.
  optional string value = 3;

  message Response {
  }
}

message SetTraceTagV3 {
  option (scalapb.message).extends = "com.databricks.rpc.RPC[$this.Response]";

  // ID of the trace on which to set a tag.
  optional string trace_id = 4;

  // Name of the tag. Maximum size depends on storage backend.
  // All storage backends are guaranteed to support key values up to 250 bytes in size.
  optional string key = 2;

  // String value of the tag being logged. Maximum size depends on storage backend.
  // All storage backends are guaranteed to support key values up to 250 bytes in size.
  optional string value = 3;

  message Response {
  }

  // request_id has been retired
  reserved 1;reserved "request_id";
}

message DeleteTraceTag {
  option (scalapb.message).extends = "com.databricks.rpc.RPC[$this.Response]";

  // ID of the trace from which to delete the tag.
  optional string trace_id = 3;

  // Name of the tag to delete.
  optional string key = 2;

  message Response {
  }

  // request_id has been retired
  reserved 1;reserved "request_id";
}

message DeleteTraceTagV3 {
  option (scalapb.message).extends = "com.databricks.rpc.RPC[$this.Response]";

  // ID of the trace from which to delete the tag.
  optional string request_id = 1;

  // Name of the tag to delete.
  optional string key = 2;

  message Response {
  }
}

message Trace {
  optional TraceInfoV3 trace_info = 1;
}


// The location where the traces was stored and produced
message TraceLocation {

  enum TraceLocationType {
    TRACE_LOCATION_TYPE_UNSPECIFIED = 0;
    MLFLOW_EXPERIMENT = 1;
    INFERENCE_TABLE= 2;
  }
  optional TraceLocationType type = 1;

  message MlflowExperimentLocation {
    // MLflow experiment ID which is the ACL container holding the trace.
    optional string experiment_id = 1;
  }

  message InferenceTableLocation {
    // Full inference table name in the form of catalog.schema.table_name
    optional string full_table_name = 1;
  }

  oneof identifier {
    MlflowExperimentLocation mlflow_experiment = 2;
    InferenceTableLocation inference_table = 3;
  }
}

message TraceInfoV3 {
  // The primary key associated with the trace
  optional string trace_id = 1;

  // Client supplied request ID associated with the trace. This could be used to identify the trace/request from an
  // external system that produced the trace.
  optional string client_request_id = 2;

  optional TraceLocation trace_location = 3;

  // [Deprecated, please use `request_preview` instead.]
  // Request to the model/agent.
  // Equivalent to the input of the root span but added for ease of access.
  // Represented as a JSON string.
  optional string request = 4;

  // [Deprecated, please use `request_preview` instead.]
  // Response of the model/agent.
  // Equivalent to the output of the root span but added for ease of access.
  // Represented as a JSON string.
  optional string response = 5;

  // A preview of the request to the model/agent represented as a JSON string. This is equivalent to the input of the root
  // span. This preview value is truncated to 10KB while the full request is stored in the trace data in blob storage.
  optional string request_preview = 12;

  // A preview of the request to the model/agent represented as a JSON string. This is equivalent to the output of the root
  // span. This preview value is truncated to 10KB while the full response is stored in the trace data in blob storage.
  optional string response_preview = 13;

  // Start time of the trace
  optional google.protobuf.Timestamp request_time = 6;

  // Execution time of the trace
  optional google.protobuf.Duration execution_duration = 7;

  // Execution state of the trace at the time that it was logged.
  enum State {
    STATE_UNSPECIFIED = 0;

    // The operation being traced was successful.
    OK = 1;

    // The operation being traced failed.
    ERROR = 2;

    // The operation being traced is still in progress. This is useful for incremental/distributed tracing logging in
    // contrast with when the full trace is logged only upon its completion.
    IN_PROGRESS = 3;
  }
  optional State state = 8;

  // Metadata associated with the trace.
  // Examples include:
  // - run_id: The ID of the mlflow Run (i.e. evaluation job) that produced the trace. May not be
  //           applicable in certain situations such as if the trace was created via interactive vibe checks)
  // - model_id: The ID of the associated model that produced the trace.
  // - dataset_id: The ID of the mlflow Dataset (usually used together with dataset_record_id)
  // - dataset_record_id: The ID of the mlflow Dataset (usually used together with dataset_record_id)
  // - session_id: The ID of the session (e.g. chat conversation) where the request came from
  map<string, string> trace_metadata = 9;

  repeated assessments.Assessment assessments = 10;

  // Mutable, user-defined tags for the trace, e.g. "question_topic": "DBSQL"
  map<string, string> tags = 11;
}


message StartTraceV3 {
  // The information for the trace being created.
  optional Trace trace = 1 [(validate_required) = true];

  message Response {
    // The created trace information.
    optional Trace trace = 1;
  }
}

message LinkTracesToRun {
  // IDs of the traces to link to the run.
  // The maximum number of trace IDs that can be linked in a single request is 100.
  repeated string trace_ids = 1;

  // ID of the run to link the traces to.
  optional string run_id = 2 [(validate_required) = true];

  message Response {}
}

// DatasetSummary. Represents a summary of information about a dataset.
message DatasetSummary {
  // Unique identifier for the experiment.
  optional string experiment_id = 1 [(validate_required) = true];

  // The name of the dataset. E.g. "my.uc.table@2" "nyc-taxi-dataset", "fantastic-elk-3"
  optional string name = 2 [(validate_required) = true];

  // Dataset digest, e.g. an md5 hash of the dataset that uniquely identifies it
  // within datasets of the same name.
  optional string digest = 3 [(validate_required) = true];

  // Value of "context" tag if set for the given dataset.
  optional string context = 4;
}

message SearchDatasets {
  option (scalapb.message).extends = "com.databricks.rpc.RPC[$this.Response]";

  // List of experiment IDs to search over.
  repeated string experiment_ids = 1;

  message Response {
    // Return the summary for most recently created N datasets, as configured in backend
    repeated DatasetSummary dataset_summaries = 1;
  }
}

message CreateLoggedModel {
  option (scalapb.message).extends = "com.databricks.rpc.RPC[$this.Response]";

  // ID of the associated experiment.
  optional string experiment_id = 1 [(validate_required) = true];

  // Name of the model. Optional. If not specified, the backend will generate one.
  optional string name = 2;

  // The type of model, such as "Agent", "Classifier", "LLM".
  optional string model_type = 3;

  // Run ID of the run that created this model.
  optional string source_run_id = 4;

  // LoggedModel params.
  repeated LoggedModelParameter params = 5;

  // LoggedModel tags.
  repeated LoggedModelTag tags = 6;

  message Response {
    // The newly created LoggedModel.
    optional LoggedModel model = 1;
  }
}

message FinalizeLoggedModel {
  option (scalapb.message).extends = "com.databricks.rpc.RPC[$this.Response]";

  // The ID of the LoggedModel to finalize
  optional string model_id = 1 [(validate_required) = true];

  // Whether or not the model is ready for use.
  // Valid values in this message: ENUM<LOGGED_MODEL_READY, LOGGED_MODEL_UPLOAD_FAILED>
  // ("LOGGED_MODEL_UPLOAD_FAILED" indicates that something went wrong when logging
  // the model weights / agent code)
  optional LoggedModelStatus status = 2 [(validate_required) = true];

  message Response {
    // The updated LoggedModel.
    optional LoggedModel model = 1;
  }
}

message GetLoggedModel {
  option (scalapb.message).extends = "com.databricks.rpc.RPC[$this.Response]";

  // The ID of the LoggedModel to retrieve.
  optional string model_id = 1 [(validate_required) = true];

  message Response {
    // The retrieved LoggedModel.
    optional LoggedModel model = 1;
  }
}

message DeleteLoggedModel {
  option (scalapb.message).extends = "com.databricks.rpc.RPC[$this.Response]";

  // The ID of the LoggedModel to delete.
  optional string model_id = 1 [(validate_required) = true];

  message Response {}
}

message SearchLoggedModels {
  option (scalapb.message).extends = "com.databricks.rpc.RPC[$this.Response]";

  // IDs of the Experiments in which to search for Logged Models.
  repeated string experiment_ids = 1;

  // A filter expression over Logged Model info and data that allows returning a subset of
  // Logged Models. The syntax is a subset of SQL that supports ANDing together binary operations
  // Example: ``params.alpha < 0.3 AND metrics.accuracy > 0.9``.
  optional string filter = 2;

  // List of datasets on which to apply the metrics filter clauses.
  // For example, a filter with `metrics.accuracy > 0.9` and dataset info with name "test_dataset"
  // means we will return all logged models with accuracy > 0.9 on the test_dataset.
  // Metric values from ANY dataset matching the criteria are considered.
  // If no datasets are specified, then metrics across all datasets are considered in the filter.
  repeated Dataset datasets = 6;

  message Dataset {
    // The name of the dataset.
    optional string dataset_name = 1 [(validate_required) = true];
    // The digest of the dataset.
    optional string dataset_digest = 2;
  }

  // Maximum number of Logged Models to return. Max threshold is 50.
  optional int32 max_results = 3 [default = 50];

  // List of columns for ordering the results, with additional fields for sorting criteria.
  repeated OrderBy order_by = 4;

  // Token indicating the page of Logged Models to fetch.
  optional string page_token = 5;

  message OrderBy {
      // Name of the field to order by, e.g. "metrics.accuracy".
      optional string field_name = 1 [(validate_required) = true];

      // Whether the order is ascending or not.
      optional bool ascending = 2 [default = true];

      // If ``field_name`` refers to a metric, this field specifies the name of the dataset
      // associated with the metric. Only metrics associated with the specified dataset name will be
      // considered for ordering. This field may only be set if ``field_name`` refers to a metric.
      optional string dataset_name = 3;

      // If ``field_name`` refers to a metric, this field specifies the digest of the dataset
      // associated with the metric. Only metrics associated with the specified dataset name
      // and digest will be considered for ordering. This field may only be set if ``dataset_name``
      // is also set.
      optional string dataset_digest = 4;
  }

  message Response {
    // Logged Models that match the search criteria.
    repeated LoggedModel models = 1;

    // Token that can be used to retrieve the next page of Logged Models.
    optional string next_page_token = 2;
  }
}

message SetLoggedModelTags {
  option (scalapb.message).extends = "com.databricks.rpc.RPC[$this.Response]";

  // The ID of the LoggedModel to set the tag on.
  optional string model_id = 1 [(validate_required) = true];

  // The tag key.
  repeated LoggedModelTag tags = 2;

  message Response {
    // The updated LoggedModel.
    optional LoggedModel model = 1;
  }
}

message DeleteLoggedModelTag {
  option (scalapb.message).extends = "com.databricks.rpc.RPC[$this.Response]";

  // The ID of the LoggedModel to delete the tag from.
  optional string model_id = 1 [(validate_required) = true];

  // The tag key.
  optional string tag_key = 2 [(validate_required) = true];

  message Response {
  }
}

message ListLoggedModelArtifacts {
  option (scalapb.message).extends = "com.databricks.rpc.RPC[$this.Response]";

  // The ID of the LoggedModel for which to list the artifacts
  optional string model_id = 1 [(validate_required) = true];

  // Filter artifacts matching this path (a relative path from the root artifact directory).
  optional string artifact_directory_path = 2;

  // Token indicating the page of artifact results to fetch
  optional string page_token = 3;

  message Response {
    // Root artifact directory for the logged model.
    optional string root_uri = 1;

    // File location and metadata for artifacts.
    repeated FileInfo files = 2;

    // Token that can be used to retrieve the next page of artifact results
    optional string next_page_token = 3;
  }
}

message LogLoggedModelParamsRequest {
  option (scalapb.message).extends = "com.databricks.rpc.RPC[$this.Response]";

  // The ID of the logged model to log params for.
  optional string model_id = 1 [(validate_required) = true];

  // Parameters attached to the model.
  repeated LoggedModelParameter params = 2;

  message Response {
  }
}

// A LoggedModel message includes logged model attributes,
// tags, registration info, params, and linked run metrics.
message LoggedModel {
  // LoggedModel attributes such as model ID, status, tags, etc.
  optional LoggedModelInfo info = 1;

  // LoggedModel params and metrics.
  optional LoggedModelData data = 2;
}

// A LoggedModelStatus enum value represents the status of a logged
// model.
enum LoggedModelStatus {
  LOGGED_MODEL_STATUS_UNSPECIFIED = 0;
  // The LoggedModel has been created, but the LoggedModel files are not
  // completely uploaded.
  LOGGED_MODEL_PENDING = 1;
  // The LoggedModel is created, and the LoggedModel files are completely uploaded.
  LOGGED_MODEL_READY = 2;
  // The LoggedModel is created, but an error occurred when uploading the
  // LoggedModel files such as model weights / agent code.
  LOGGED_MODEL_UPLOAD_FAILED = 3;
}

// A LoggedModelInfo includes logged model attributes,
// tags, and registration info.
message LoggedModelInfo {
  // A unique identifier for the model.
  optional string model_id = 1;
  // The ID of the experiment that owns the model.
  optional string experiment_id = 2;
  // Name of the model.
  optional string name = 3;

  // Timestamp when the model was created, in milliseconds since the UNIX epoch.
  optional int64 creation_timestamp_ms = 4;
  // Timestamp when the model was last updated, in milliseconds since the UNIX epoch
  optional int64 last_updated_timestamp_ms = 5;

  // URI of the directory where model artifacts are stored.
  optional string artifact_uri = 6;

  // Whether or not the model is ready for use.
  optional LoggedModelStatus status = 7;

  // The ID of the user or principal that created the model.
  optional int64 creator_id = 8;

  // The type of model, such as "Agent", "Classifier", "LLM".
  optional string model_type = 9;
  // Run ID of the run that created the model.
  optional string source_run_id = 10;
  // Details on the current status.
  optional string status_message = 11;

  // Mutable String key-value pairs set on the model.
  repeated LoggedModelTag tags = 12;

  // If the model has been promoted to the Model Registry, this field includes
  // information like the Registered Model name, Model Version number, etc.
  repeated LoggedModelRegistrationInfo registrations = 13;
}

// Tag for a LoggedModel.
message LoggedModelTag {
  // The tag key.
  optional string key = 1;
  // The tag value.
  optional string value = 2;
}

// RegistrationInfo for a LoggedModel.
message LoggedModelRegistrationInfo {
  // The name of the Registered Model to which the model has been promoted.
  optional string name = 1;
  // The version number of the promoted model.
  optional string version = 2;
}

// A LoggedModelData message includes logged model params and linked metrics.
message LoggedModelData {
  // Immutable String key-value pairs of the model.
  repeated LoggedModelParameter params = 1;

  // Performance metrics linked to the model.
  repeated Metric metrics = 2;
}

// Parameter associated with a LoggedModel.
message LoggedModelParameter {
  // Key identifying this param.
  optional string key = 1;

  // Value associated with this param.
  optional string value = 2;
}

message SearchTracesV3 {
  option (scalapb.message).extends = "com.databricks.rpc.RPC[$this.Response]";

  // A list of MLflow experiments to search over.
  repeated TraceLocation locations = 1;

  // A filter expression over trace attributes and tags that allows returning a subset of
  // traces. The syntax is a subset of SQL that supports ANDing together binary operations
  // Example: ``trace.status = 'OK' and trace.timestamp_ms > 1711089570679``.
  optional string filter = 2;

  // Maximum number of traces desired. Max threshold is 500.
  optional int32 max_results = 3 [default = 100];

  // List of columns for ordering the results, e.g. ``["timestamp_ms DESC"]``.
  repeated string order_by = 4;

  // Token indicating the page of traces to fetch.
  optional string page_token = 5;

  message Response {
    // Information about traces that match the search criteria.
    repeated TraceInfoV3 traces = 1;
    optional string next_page_token = 2;
  }
}

// Evaluation Dataset Messages

<<<<<<< HEAD
message CreateEvaluationDataset {
  option (scalapb.message).extends = "org.mlflow.api.proto.ProtoMessage";

  message Request {
    // Dataset name
    optional string name = 1 [(validate_required) = true];
    
    // Associated experiment IDs
    repeated string experiment_ids = 2;
    
    // Source type
    optional evaluation_datasets.DatasetRecordSource.SourceType source_type = 3;
    
    // Source information
    optional string source = 4;
    
    // Schema information (JSON)
    optional string schema = 5;
    
    // Profile information (JSON)
    optional string profile = 6;
    
    // User creating the dataset
    optional string created_by = 7;
    
    // Tags to set on the dataset (JSON string mapping keys to values)
    optional string tags = 8;
  }

=======
message CreateDataset {
  option (scalapb.message).extends = "com.databricks.rpc.RPC[$this.Response]";
  
  // Dataset name
  optional string name = 1 [(validate_required) = true];
  
  // Associated experiment IDs. If not provided, defaults to the current active experiment.
  repeated string experiment_ids = 2;
  
  // Source type
  optional datasets.DatasetRecordSource.SourceType source_type = 3;
  
  // Source information
  optional string source = 4;
  
  // Schema information (JSON)
  optional string schema = 5;
  
  // Profile information (JSON)
  optional string profile = 6;
  
  // User creating the dataset
  optional string created_by = 7;
  
  // Tags to set on the dataset (JSON string mapping keys to values)
  optional string tags = 8;
  
>>>>>>> 51a425d8
  message Response {
    // The created dataset
    optional datasets.Dataset dataset = 1;
  }
}

message GetDataset {
  option (scalapb.message).extends = "com.databricks.rpc.RPC[$this.Response]";
  
  // Dataset ID
  optional string dataset_id = 1 [(validate_required) = true];
  
  // Optional page token for paginating records
  optional string page_token = 2;
  
  message Response {
    // The dataset (without records for lazy loading)
    optional datasets.Dataset dataset = 1;
    
    // Next page token if more records exist
    optional string next_page_token = 2;
  }
}

message DeleteDataset {
  option (scalapb.message).extends = "com.databricks.rpc.RPC[$this.Response]";
  
  // Dataset ID to delete
  optional string dataset_id = 1 [(validate_required) = true];
  
  message Response {
    // Empty response
  }
}

message SearchEvaluationDatasets {
  option (scalapb.message).extends = "com.databricks.rpc.RPC[$this.Response]";
  
  // Associated experiment IDs to filter by
  repeated string experiment_ids = 1;
  
  // Filter string for dataset names
  optional string filter_string = 2;
  
  // Maximum number of results
  optional int32 max_results = 3 [default = 1000];
  
  // Ordering criteria
  repeated string order_by = 4;
  
  // Page token for pagination
  optional string page_token = 5;
  
  message Response {
    // List of datasets (metadata only)
    repeated datasets.Dataset datasets = 1;
    
    // Next page token if more results exist
    optional string next_page_token = 2;
  }
}

<<<<<<< HEAD

message SetEvaluationDatasetTags {
  option (scalapb.message).extends = "org.mlflow.api.proto.ProtoMessage";

  message Request {
    // Dataset ID to update tags for
    optional string dataset_id = 1 [(validate_required) = true];
    
    // Tags to update (JSON string).
    optional string tags = 2 [(validate_required) = true];
=======

message SetDatasetTags {
  option (scalapb.message).extends = "com.databricks.rpc.RPC[$this.Response]";
  
  // Dataset ID to update tags for
  optional string dataset_id = 1 [(validate_required) = true];
  
  // Tags to update (JSON string).
  optional string tags = 2 [(validate_required) = true];
  
  message Response {
    // The updated dataset
    optional datasets.Dataset dataset = 1;
  }
}

message DeleteDatasetTag {
  option (scalapb.message).extends = "com.databricks.rpc.RPC[$this.Response]";
  
  // Dataset ID to delete tag from
  optional string dataset_id = 1 [(validate_required) = true];
  
  // Tag key to delete
  optional string key = 2 [(validate_required) = true];
  
  message Response {
>>>>>>> 51a425d8
  }
}

message UpsertDatasetRecords {
  option (scalapb.message).extends = "com.databricks.rpc.RPC[$this.Response]";
  
  // Dataset ID to upsert records for
  optional string dataset_id = 1 [(validate_required) = true];
  
  // Records to upsert (JSON serialized list of record dictionaries)
  optional string records = 2 [(validate_required) = true];
  
  // User performing the update
  optional string updated_by = 3;
  
  message Response {
<<<<<<< HEAD
    // The updated dataset
    optional evaluation_datasets.EvaluationDataset dataset = 1;
  }
}

message DeleteEvaluationDatasetTag {
  option (scalapb.message).extends = "org.mlflow.api.proto.ProtoMessage";

  message Request {
    // Dataset ID to delete tag from
    optional string dataset_id = 1 [(validate_required) = true];
    
    // Tag key to delete
    optional string key = 2 [(validate_required) = true];
=======
    // Number of records inserted
    optional int32 inserted_count = 1;
    
    // Number of records updated
    optional int32 updated_count = 2;
  }
}

message GetDatasetExperimentIds {
  option (scalapb.message).extends = "com.databricks.rpc.RPC[$this.Response]";
  
  // Dataset ID to get experiment IDs for
  optional string dataset_id = 1 [(validate_required) = true];
  
  message Response {
    // List of experiment IDs associated with the dataset
    repeated string experiment_ids = 1;
  }
}

message GetDatasetRecords {
  option (scalapb.message).extends = "com.databricks.rpc.RPC[$this.Response]";
  
  // Dataset ID to get records for
  optional string dataset_id = 1 [(validate_required) = true];
  
  // Optional pagination - maximum number of records to return
  optional int32 max_results = 2 [default = 1000];
  
  // Optional pagination token for getting next page
  optional string page_token = 3;
  
  message Response {
    // Records in the dataset (JSON serialized list)
    optional string records = 1;
    
    // Pagination token for next page (if more records exist)
    optional string next_page_token = 2;
>>>>>>> 51a425d8
  }
}

message AddDatasetToExperiments {
  option (scalapb.message).extends = "com.databricks.rpc.RPC[$this.Response]";
  
  // Dataset ID to add to experiments
  optional string dataset_id = 1 [(validate_required) = true];
  
  // Experiment IDs to associate with the dataset
  repeated string experiment_ids = 2;
  
  message Response {
<<<<<<< HEAD
=======
    // The updated dataset with new experiment associations
    optional Dataset dataset = 1;
>>>>>>> 51a425d8
  }
}

message RemoveDatasetFromExperiments {
  option (scalapb.message).extends = "com.databricks.rpc.RPC[$this.Response]";
  
  // Dataset ID to remove from experiments
  optional string dataset_id = 1 [(validate_required) = true];
  
  // Experiment IDs to disassociate from the dataset
  repeated string experiment_ids = 2;
  
  message Response {
    // The updated dataset after removing experiment associations
    optional Dataset dataset = 1;
  }
}

// =============================================================================
// Scorer Management Messages
// =============================================================================

// Register a scorer for an experiment.
message RegisterScorer {
  option (scalapb.message).extends = "com.databricks.rpc.RPC[$this.Response]";

  // The experiment ID.
  optional string experiment_id = 1;
  // The scorer name.
  optional string name = 2;
  // The serialized scorer string (JSON).
  optional string serialized_scorer = 3;

  message Response {
    // The new version number for the scorer.
    optional int32 version = 1;
  }
}

// List all scorers for an experiment.
message ListScorers {
  option (scalapb.message).extends = "com.databricks.rpc.RPC[$this.Response]";

  // The experiment ID.
  optional string experiment_id = 1;

  message Response {
    // List of scorer entities (latest version for each scorer name).
    repeated Scorer scorers = 1;
  }
}

// List all versions of a specific scorer for an experiment.
message ListScorerVersions {
  option (scalapb.message).extends = "com.databricks.rpc.RPC[$this.Response]";

  // The experiment ID.
  optional string experiment_id = 1;
  // The scorer name.
  optional string name = 2;

  message Response {
    // List of scorer entities for all versions of the scorer.
    repeated Scorer scorers = 1;
  }
}

// Get a specific scorer for an experiment.
message GetScorer {
  option (scalapb.message).extends = "com.databricks.rpc.RPC[$this.Response]";

  // The experiment ID.
  optional string experiment_id = 1;
  // The scorer name.
  optional string name = 2;
  // The scorer version. If not specified, returns the scorer with maximum version.
  optional int32 version = 3;

  message Response {
    // The scorer entity.
    optional Scorer scorer = 1;
  }
}

<<<<<<< HEAD
message GetEvaluationDatasetRecords {
  option (scalapb.message).extends = "org.mlflow.api.proto.ProtoMessage";

  message Request {
    // Dataset ID to get records for
    optional string dataset_id = 1 [(validate_required) = true];
    
    // Optional pagination - maximum number of records to return
    optional int32 max_results = 2 [default = 1000];
    
    // Optional pagination token for getting next page
    optional string page_token = 3;
  }

  message Response {
    // Records in the dataset (JSON serialized list)
    optional string records = 1;
    
    // Pagination token for next page (if more records exist)
    optional string next_page_token = 2;
  }
=======
// Delete a scorer for an experiment.
message DeleteScorer {
  option (scalapb.message).extends = "com.databricks.rpc.RPC[$this.Response]";

  // The experiment ID.
  optional string experiment_id = 1;
  // The scorer name.
  optional string name = 2;
  // The scorer version to delete. If not specified, deletes all versions.
  optional int32 version = 3;

  message Response {
    // Empty response.
  }
}

// Scorer entity representing a scorer in the database.
message Scorer {
  // The experiment ID.
  optional int32 experiment_id = 1;
  // The scorer name.
  optional string scorer_name = 2;
  // The scorer version.
  optional int32 scorer_version = 3;
  // The serialized scorer string.
  optional string serialized_scorer = 4;
  // The creation time of the scorer version (in milliseconds since epoch).
  optional int64 creation_time = 5;
>>>>>>> 51a425d8
}<|MERGE_RESOLUTION|>--- conflicted
+++ resolved
@@ -950,19 +950,11 @@
 
 
   // Update evaluation dataset tags
-<<<<<<< HEAD
-  rpc setEvaluationDatasetTags(SetEvaluationDatasetTags) returns (SetEvaluationDatasetTags.Response) {
-    option (rpc) = {
-      endpoints: [{
-        method: "PATCH",
-        path: "/mlflow/evaluation-datasets/{dataset_id}/tags"
-=======
   rpc setDatasetTags(SetDatasetTags) returns (SetDatasetTags.Response) {
     option (rpc) = {
       endpoints: [{
         method: "PATCH",
         path: "/mlflow/datasets/{dataset_id}/tags"
->>>>>>> 51a425d8
         since { major: 3, minor: 0 },
       }],
       error_codes: [
@@ -976,19 +968,11 @@
   }
 
   // Delete an evaluation dataset tag
-<<<<<<< HEAD
-  rpc deleteEvaluationDatasetTag(DeleteEvaluationDatasetTag) returns (DeleteEvaluationDatasetTag.Response) {
-    option (rpc) = {
-      endpoints: [{
-        method: "DELETE",
-        path: "/mlflow/evaluation-datasets/{dataset_id}/tags/{key}"
-=======
   rpc deleteDatasetTag(DeleteDatasetTag) returns (DeleteDatasetTag.Response) {
     option (rpc) = {
       endpoints: [{
         method: "DELETE",
         path: "/mlflow/datasets/{dataset_id}/tags/{key}"
->>>>>>> 51a425d8
         since { major: 3, minor: 0 },
       }],
       error_codes: [
@@ -2806,7 +2790,6 @@
 
 // Evaluation Dataset Messages
 
-<<<<<<< HEAD
 message CreateEvaluationDataset {
   option (scalapb.message).extends = "org.mlflow.api.proto.ProtoMessage";
 
@@ -2814,37 +2797,6 @@
     // Dataset name
     optional string name = 1 [(validate_required) = true];
     
-    // Associated experiment IDs
-    repeated string experiment_ids = 2;
-    
-    // Source type
-    optional evaluation_datasets.DatasetRecordSource.SourceType source_type = 3;
-    
-    // Source information
-    optional string source = 4;
-    
-    // Schema information (JSON)
-    optional string schema = 5;
-    
-    // Profile information (JSON)
-    optional string profile = 6;
-    
-    // User creating the dataset
-    optional string created_by = 7;
-    
-    // Tags to set on the dataset (JSON string mapping keys to values)
-    optional string tags = 8;
-  }
-
-=======
-message CreateDataset {
-  option (scalapb.message).extends = "com.databricks.rpc.RPC[$this.Response]";
-  
-  // Dataset name
-  optional string name = 1 [(validate_required) = true];
-  
-  // Associated experiment IDs. If not provided, defaults to the current active experiment.
-  repeated string experiment_ids = 2;
   
   // Source type
   optional datasets.DatasetRecordSource.SourceType source_type = 3;
@@ -2864,7 +2816,6 @@
   // Tags to set on the dataset (JSON string mapping keys to values)
   optional string tags = 8;
   
->>>>>>> 51a425d8
   message Response {
     // The created dataset
     optional datasets.Dataset dataset = 1;
@@ -2872,7 +2823,6 @@
 }
 
 message GetDataset {
-  option (scalapb.message).extends = "com.databricks.rpc.RPC[$this.Response]";
   
   // Dataset ID
   optional string dataset_id = 1 [(validate_required) = true];
@@ -2927,19 +2877,6 @@
   }
 }
 
-<<<<<<< HEAD
-
-message SetEvaluationDatasetTags {
-  option (scalapb.message).extends = "org.mlflow.api.proto.ProtoMessage";
-
-  message Request {
-    // Dataset ID to update tags for
-    optional string dataset_id = 1 [(validate_required) = true];
-    
-    // Tags to update (JSON string).
-    optional string tags = 2 [(validate_required) = true];
-=======
-
 message SetDatasetTags {
   option (scalapb.message).extends = "com.databricks.rpc.RPC[$this.Response]";
   
@@ -2965,7 +2902,6 @@
   optional string key = 2 [(validate_required) = true];
   
   message Response {
->>>>>>> 51a425d8
   }
 }
 
@@ -2982,22 +2918,6 @@
   optional string updated_by = 3;
   
   message Response {
-<<<<<<< HEAD
-    // The updated dataset
-    optional evaluation_datasets.EvaluationDataset dataset = 1;
-  }
-}
-
-message DeleteEvaluationDatasetTag {
-  option (scalapb.message).extends = "org.mlflow.api.proto.ProtoMessage";
-
-  message Request {
-    // Dataset ID to delete tag from
-    optional string dataset_id = 1 [(validate_required) = true];
-    
-    // Tag key to delete
-    optional string key = 2 [(validate_required) = true];
-=======
     // Number of records inserted
     optional int32 inserted_count = 1;
     
@@ -3036,7 +2956,6 @@
     
     // Pagination token for next page (if more records exist)
     optional string next_page_token = 2;
->>>>>>> 51a425d8
   }
 }
 
@@ -3050,11 +2969,8 @@
   repeated string experiment_ids = 2;
   
   message Response {
-<<<<<<< HEAD
-=======
     // The updated dataset with new experiment associations
     optional Dataset dataset = 1;
->>>>>>> 51a425d8
   }
 }
 
@@ -3139,29 +3055,6 @@
   }
 }
 
-<<<<<<< HEAD
-message GetEvaluationDatasetRecords {
-  option (scalapb.message).extends = "org.mlflow.api.proto.ProtoMessage";
-
-  message Request {
-    // Dataset ID to get records for
-    optional string dataset_id = 1 [(validate_required) = true];
-    
-    // Optional pagination - maximum number of records to return
-    optional int32 max_results = 2 [default = 1000];
-    
-    // Optional pagination token for getting next page
-    optional string page_token = 3;
-  }
-
-  message Response {
-    // Records in the dataset (JSON serialized list)
-    optional string records = 1;
-    
-    // Pagination token for next page (if more records exist)
-    optional string next_page_token = 2;
-  }
-=======
 // Delete a scorer for an experiment.
 message DeleteScorer {
   option (scalapb.message).extends = "com.databricks.rpc.RPC[$this.Response]";
@@ -3190,5 +3083,4 @@
   optional string serialized_scorer = 4;
   // The creation time of the scorer version (in milliseconds since epoch).
   optional int64 creation_time = 5;
->>>>>>> 51a425d8
 }