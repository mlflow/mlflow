--- conflicted
+++ resolved
@@ -3147,13 +3147,10 @@
   optional double sample_rate = 3;
   // The filter string for selecting which traces to score. If not specified, keeps current value.
   optional string filter_string = 4;
-<<<<<<< HEAD
-=======
   // The scorer version to update.
   optional int32 version = 5;
   // The sampling strategy for multi-version coordination. If not specified, keeps current value.
   optional SamplingStrategy sampling_strategy = 6;
->>>>>>> 9a0183ba
 
   message Response {
     // The updated scorer version.
@@ -3161,8 +3158,6 @@
   }
 }
 
-<<<<<<< HEAD
-=======
 // Sampling strategy for controlling multi-version trace sampling behavior.
 enum SamplingStrategy {
   // Each version samples traces independently and randomly (default).
@@ -3173,7 +3168,6 @@
   PARTITIONED = 2;
 }
 
->>>>>>> 9a0183ba
 // Scorer entity representing a scorer in the database.
 message Scorer {
   // The experiment ID.
@@ -3186,12 +3180,6 @@
   optional string serialized_scorer = 4;
   // The creation time of the scorer version (in milliseconds since epoch).
   optional int64 creation_time = 5;
-<<<<<<< HEAD
-  // The sample rate for scoring (0.0 to 1.0).
-  optional double sample_rate = 6;
-  // The filter string for selecting which traces to score.
-  optional string filter_string = 7;
-=======
   // The unique identifier for the scorer.
   optional string scorer_id = 6;
   // The sample rate for scoring (0.0 to 1.0).
@@ -3200,5 +3188,4 @@
   optional string filter_string = 8;
   // The sampling strategy for multi-version coordination.
   optional SamplingStrategy sampling_strategy = 9 [default = INDEPENDENT];
->>>>>>> 9a0183ba
 }