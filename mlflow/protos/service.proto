syntax = "proto2";

package mlflow;

import "scalapb/scalapb.proto";
import "databricks.proto";
import "google/protobuf/duration.proto";
import "google/protobuf/field_mask.proto";
import "google/protobuf/timestamp.proto";
import "assessments.proto";

option java_package = "org.mlflow.api.proto";
option py_generic_services = true;
option (scalapb.options) = {
  flat_package: true,
};

service MlflowService {


  // Get metadata for an experiment.
  //
  // This endpoint will return deleted experiments, but prefers the active experiment
  // if an active and deleted experiment share the same name. If multiple deleted
  // experiments share the same name, the API will return one of them.
  //
  // Throws ``RESOURCE_DOES_NOT_EXIST`` if no experiment with the specified name exists.
  //
  rpc getExperimentByName (GetExperimentByName) returns (GetExperimentByName.Response) {
    option (rpc) = {
      endpoints: [{
        method: "GET",
        path: "/mlflow/experiments/get-by-name",
        since { major: 2, minor: 0 },
      }],
      visibility: PUBLIC,
      rpc_doc_title: "Get Experiment By Name",
    };
  }

  // Create an experiment with a name. Returns the ID of the newly created experiment.
  // Validates that another experiment with the same name does not already exist and fails
  // if another experiment with the same name already exists.
  //
  //
  // Throws ``RESOURCE_ALREADY_EXISTS`` if a experiment with the given name exists.
  //
  rpc createExperiment (CreateExperiment) returns (CreateExperiment.Response) {
    option (rpc) = {
      endpoints: [{
        method: "POST",
        path: "/mlflow/experiments/create"
        since { major: 2, minor: 0 },
      }],
      visibility: PUBLIC,
      rpc_doc_title: "Create Experiment",
    };
  }

  rpc searchExperiments (SearchExperiments) returns (SearchExperiments.Response) {
    option (rpc) = {
      endpoints: [{
        method: "POST",
        path: "/mlflow/experiments/search"
        since { major: 2, minor: 0 },
      }, {
        method: "GET",
        path: "/mlflow/experiments/search"
        since { major: 2, minor: 0 },
      }],
      visibility: PUBLIC,
      rpc_doc_title: "Search Experiments",
    };
  }

  // Get metadata for an experiment. This method works on deleted experiments.
  rpc getExperiment (GetExperiment) returns (GetExperiment.Response) {
    option (rpc) = {
      endpoints: [{
        method: "GET",
        path: "/mlflow/experiments/get"
        since { major: 2, minor: 0 },
      }],
      visibility: PUBLIC,
      rpc_doc_title: "Get Experiment",
    };
    option (graphql) = {};
  }

  // Mark an experiment and associated metadata, runs, metrics, params, and tags for deletion.
  // If the experiment uses FileStore, artifacts associated with experiment are also deleted.
  //
  rpc deleteExperiment (DeleteExperiment) returns (DeleteExperiment.Response) {
    option (rpc) = {
      endpoints: [{
        method: "POST",
        path: "/mlflow/experiments/delete"
        since { major: 2, minor: 0 },
      }],
      visibility: PUBLIC,
      rpc_doc_title: "Delete Experiment",
    };
  }

  // Restore an experiment marked for deletion. This also restores
  // associated metadata, runs, metrics, params, and tags. If experiment uses FileStore, underlying
  // artifacts associated with experiment are also restored.
  //
  // Throws ``RESOURCE_DOES_NOT_EXIST`` if experiment was never created or was permanently deleted.
  //
  rpc restoreExperiment (RestoreExperiment) returns (RestoreExperiment.Response) {
    option (rpc) = {
      endpoints: [{
        method: "POST",
        path: "/mlflow/experiments/restore"
        since { major: 2, minor: 0 },
      }],
      visibility: PUBLIC,
      rpc_doc_title: "Restore Experiment",
    };
  }

  // Update experiment metadata.
  //
  rpc updateExperiment (UpdateExperiment) returns (UpdateExperiment.Response) {
    option (rpc) = {
      endpoints: [{
        method: "POST",
        path: "/mlflow/experiments/update"
        since { major: 2, minor: 0 },
      }],
      visibility: PUBLIC,
      rpc_doc_title: "Update Experiment",
    };
  }

  // Create a new run within an experiment. A run is usually a single execution of a
  // machine learning or data ETL pipeline. MLflow uses runs to track :ref:`mlflowParam`,
  // :ref:`mlflowMetric`, and :ref:`mlflowRunTag` associated with a single execution.
  //
  rpc createRun(CreateRun) returns (CreateRun.Response) {
    option (rpc) = {
      endpoints: [{
        method: "POST",
        path: "/mlflow/runs/create"
        since { major: 2, minor: 0 },
      }],

      visibility: PUBLIC,
      rpc_doc_title: "Create Run",
    };
  }

  // Update run metadata.
  //
  rpc updateRun(UpdateRun) returns (UpdateRun.Response) {
    option (rpc) = {
      endpoints: [{
        method: "POST",
        path: "/mlflow/runs/update"
        since { major: 2, minor: 0 },
      }],

      visibility: PUBLIC,
      rpc_doc_title: "Update Run",
    };
  }

  // Mark a run for deletion.
  rpc deleteRun(DeleteRun) returns (DeleteRun.Response) {
    option (rpc) = {
      endpoints: [{
        method: "POST",
        path: "/mlflow/runs/delete"
        since { major: 2, minor: 0 },
      }],
      visibility: PUBLIC,
      rpc_doc_title: "Delete Run",
    };
  }

  // Restore a deleted run.
  rpc restoreRun(RestoreRun) returns (RestoreRun.Response) {
    option (rpc) = {
      endpoints: [{
        method: "POST",
        path: "/mlflow/runs/restore"
        since { major: 2, minor: 0 },
      }],
      visibility: PUBLIC,
      rpc_doc_title: "Restore Run",
    };
  }

  // Log a metric for a run. A metric is a key-value pair (string key, float value) with an
  // associated timestamp. Examples include the various metrics that represent ML model accuracy.
  // A metric can be logged multiple times.
  //
  rpc logMetric(LogMetric) returns (LogMetric.Response) {
    option (rpc) = {
      endpoints: [{
        method: "POST",
        path: "/mlflow/runs/log-metric"
        since { major: 2, minor: 0 },
      }],

      visibility: PUBLIC,
      rpc_doc_title: "Log Metric",
    };
  }

  // Log a param used for a run. A param is a key-value pair (string key,
  // string value). Examples include hyperparameters used for ML model training and
  // constant dates and values used in an ETL pipeline. A param can be logged only once for a run.
  //
  rpc logParam(LogParam) returns (LogParam.Response) {
    option (rpc) = {
      endpoints: [{
        method: "POST",
        path: "/mlflow/runs/log-parameter"
        since { major: 2, minor: 0 },
      }],

      visibility: PUBLIC,
      rpc_doc_title: "Log Param",
    };
  }

  // Set a tag on an experiment. Experiment tags are metadata that can be updated.
  //
  rpc setExperimentTag(SetExperimentTag) returns (SetExperimentTag.Response) {
    option (rpc) = {
      endpoints: [{
        method: "POST",
        path: "/mlflow/experiments/set-experiment-tag"
        since { major: 2, minor: 0 },
      }],

      visibility: PUBLIC,
      rpc_doc_title: "Set Experiment Tag",
    };
  }

  // Delete a tag on an experiment.
  //
  rpc deleteExperimentTag(DeleteExperimentTag) returns (DeleteExperimentTag.Response) {
    option (rpc) = {
      endpoints: [{
        method: "POST",
        path: "/mlflow/experiments/delete-experiment-tag",
        since { major: 2, minor: 0 },
      }],
      visibility: PUBLIC,
      rpc_doc_title: "Delete Experiment Tag",
    };
  }

  // Set a tag on a run. Tags are run metadata that can be updated during a run and after
  // a run completes.
  //
  rpc setTag(SetTag) returns (SetTag.Response) {
    option (rpc) = {
      endpoints: [{
        method: "POST",
        path: "/mlflow/runs/set-tag"
        since { major: 2, minor: 0 },
      }],

      visibility: PUBLIC,
      rpc_doc_title: "Set Tag",
    };
  }

  // DEPRECATED. Use setTraceTagV3 instead.
  rpc setTraceTag(SetTraceTag) returns (SetTraceTag.Response) {
    option (rpc) = {
      endpoints: [{
        method: "PATCH",
        path: "/mlflow/traces/{request_id}/tags"
        since { major: 2, minor: 0 },
      }],
      visibility: PUBLIC_UNDOCUMENTED,
      rpc_doc_title: "Set Trace Tag",
    };
  }

  // Set a tag on a trace. Tags are mutable and can be updated as desired.
  rpc setTraceTagV3(SetTraceTagV3) returns (SetTraceTagV3.Response) {
    option (rpc) = {
      endpoints: [{
        method: "PATCH",
        path: "/mlflow/traces/{trace_id}/tags"
        since { major: 3, minor: 0 },
      }],
      visibility: PUBLIC_UNDOCUMENTED,
      rpc_doc_title: "Set Trace Tag V3",
    };
  }

  // DEPRECATED. Use deleteTraceTagV3 instead.
  rpc deleteTraceTag(DeleteTraceTag) returns (DeleteTraceTag.Response) {
    option (rpc) = {
      endpoints: [{
        method: "DELETE",
        path: "/mlflow/traces/{request_id}/tags"
        since { major: 2, minor: 0 },
      }],
      visibility: PUBLIC_UNDOCUMENTED,
      rpc_doc_title: "Delete Trace Tag",
    };
  }

  // Delete a tag from a trace.
  rpc deleteTraceTagV3(DeleteTraceTagV3) returns (DeleteTraceTagV3.Response) {
    option (rpc) = {
      endpoints: [{
        method: "DELETE",
        path: "/mlflow/traces/{trace_id}/tags"
        since { major: 3, minor: 0 },
      }],
      visibility: PUBLIC_UNDOCUMENTED,
      rpc_doc_title: "Delete Trace Tag V3",
    };
  }

  // Delete a tag on a run. Tags are run metadata that can be updated during a run and after
  // a run completes.
  //
  rpc deleteTag(DeleteTag) returns (DeleteTag.Response) {
    option (rpc) = {
      endpoints: [{
        method: "POST",
        path: "/mlflow/runs/delete-tag"
        since { major: 2, minor: 0 },
      }],

      visibility: PUBLIC,
      rpc_doc_title: "Delete Tag",
    };
  }

  // Get metadata, metrics, params, and tags for a run. In the case where multiple metrics
  // with the same key are logged for a run, return only the value with the latest timestamp.
  // If there are multiple values with the latest timestamp, return the maximum of these values.
  rpc getRun (GetRun) returns (GetRun.Response) {
    option (rpc) = {
      endpoints: [{
        method: "GET",
        path: "/mlflow/runs/get"
        since { major: 2, minor: 0 },
      }],

      visibility: PUBLIC,
      rpc_doc_title: "Get Run",
    };
    option (graphql) = {};
  }

  // Search for runs that satisfy expressions. Search expressions can use :ref:`mlflowMetric` and
  // :ref:`mlflowParam` keys.
  //
  rpc searchRuns (SearchRuns) returns (SearchRuns.Response) {
    option (rpc) = {
      endpoints: [{
        method: "POST",
        path: "/mlflow/runs/search"
        since { major: 2, minor: 0 },
      }],
      visibility: PUBLIC,
      rpc_doc_title: "Search Runs",
    };
    option (graphql) = {};
  }

  // List artifacts for a run. Takes an optional ``artifact_path`` prefix which if specified,
  // the response contains only artifacts with the specified prefix.
  //
  rpc listArtifacts (ListArtifacts) returns (ListArtifacts.Response) {
    option (rpc) = {
      endpoints: [{
        method: "GET",
        path: "/mlflow/artifacts/list"
        since { major: 2, minor: 0 },
      }],
      visibility: PUBLIC,
      rpc_doc_title: "List Artifacts",
    };
    option (graphql) = {};
  }

  // Get a list of all values for the specified metric for a given run.
  //
  rpc getMetricHistory (GetMetricHistory) returns (GetMetricHistory.Response) {
    option (rpc) = {
      endpoints: [{
        method: "GET",
        path: "/mlflow/metrics/get-history"
        since { major: 2, minor: 0 },
      }],
      visibility: PUBLIC,
      rpc_doc_title: "Get Metric History",
    };
  }

  // Retrieves the value history for a specified metric across one or more specified runs.
  rpc getMetricHistoryBulkInterval (GetMetricHistoryBulkInterval) returns (GetMetricHistoryBulkInterval.Response) {
    option (rpc) = {
      endpoints: [{
        method: "GET",
        path: "/mlflow/metrics/get-history-bulk-interval"
        since { major: 2, minor: 11 },
      }],
      visibility: PUBLIC_UNDOCUMENTED,
    };
    option (graphql) = {};
  }

  // Log a batch of metrics, params, and tags for a run.
  // If any data failed to be persisted, the server will respond with an error (non-200 status code).
  // In case of error (due to internal server error or an invalid request), partial data may
  // be written.
  //
  // You can write metrics, params, and tags in interleaving fashion, but within a given entity
  // type are guaranteed to follow the order specified in the request body. That is, for an API
  // request like
  //
  // .. code-block:: json
  //
  //   {
  //      "run_id": "2a14ed5c6a87499199e0106c3501eab8",
  //      "metrics": [
  //        {"key": "mae", "value": 2.5, "timestamp": 1552550804},
  //        {"key": "rmse", "value": 2.7, "timestamp": 1552550804},
  //      ],
  //      "params": [
  //        {"key": "model_class", "value": "LogisticRegression"},
  //      ]
  //   }
  //
  // the server is guaranteed to write metric "rmse" after "mae", though it may write param
  // "model_class" before both metrics, after "mae", or after both metrics.
  //
  // The overwrite behavior for metrics, params, and tags is as follows:
  //
  // - Metrics: metric values are never overwritten. Logging a metric (key, value, timestamp) appends to the set of values for the metric with the provided key.
  //
  // - Tags: tag values can be overwritten by successive writes to the same tag key. That is, if multiple tag values with the same key are provided in the same API request, the last-provided tag value is written. Logging the same tag (key, value) is permitted - that is, logging a tag is idempotent.
  //
  // - Params: once written, param values cannot be changed (attempting to overwrite a param value will result in an error). However, logging the same param (key, value) is permitted - that is, logging a param is idempotent.
  //
  // Request Limits
  // --------------
  // A single JSON-serialized API request may be up to 1 MB in size and contain:
  //
  // - No more than 1000 metrics, params, and tags in total
  // - Up to 1000 metrics
  // - Up to 100 params
  // - Up to 100 tags
  //
  // For example, a valid request might contain 900 metrics, 50 params, and 50 tags, but logging
  // 900 metrics, 50 params, and 51 tags is invalid. The following limits also apply
  // to metric, param, and tag keys and values:
  //
  // - Metric, param, and tag keys can be up to 250 characters in length
  // - Param and tag values can be up to 250 characters in length
  //
  rpc logBatch (LogBatch) returns (LogBatch.Response) {
    option (rpc) = {
      endpoints: [{
        method: "POST",
        path: "/mlflow/runs/log-batch"
        since { major: 2, minor: 0 },
      }],
      visibility: PUBLIC,
      rpc_doc_title: "Log Batch",
    };
  }

  // .. note::
  //     Experimental: This API may change or be removed in a future release without warning.
  rpc logModel (LogModel) returns (LogModel.Response) {
    option (rpc) = {
      endpoints: [{
        method: "POST",
        path: "/mlflow/runs/log-model"
        since { major: 2, minor: 0 },
      }],
      visibility: PUBLIC,
      rpc_doc_title: "Log Model",
    };
  }

  rpc logInputs (LogInputs) returns (LogInputs.Response) {
    option (rpc) = {
      endpoints: [{
        method: "POST",
        path: "/mlflow/runs/log-inputs"
        since { major: 2, minor: 0 },
      }],
      visibility: PUBLIC,
      rpc_doc_title: "Log Inputs",
    };
  }

  // Logs outputs, such as datasets and models, from an MLflow Run.
  //
  // .. note::
  //     Experimental: This API may change or be removed in a future release without warning.
  rpc logOutputs (LogOutputs) returns (LogOutputs.Response) {
    option (rpc) = {
      endpoints: [{
        method: "POST",
        path: "/mlflow/runs/outputs"
        since {major: 2, minor: 0},
      }],
      visibility: PUBLIC_UNDOCUMENTED,
      rpc_doc_title: "Log Outputs",
    };
  }

  rpc searchDatasets(SearchDatasets) returns (SearchDatasets.Response) {
    option (rpc) = {
      endpoints: [{
        method: "POST",
        path: "mlflow/experiments/search-datasets"
        since { major: 2, minor: 0 },
      }],
      visibility: PUBLIC_UNDOCUMENTED,
    };
    option (graphql) = {};
  }

  // Start a new trace within an experiment.
  rpc startTrace(StartTrace) returns (StartTrace.Response) {
    option (rpc) = {
      endpoints: [{
        method: "POST",
        path: "/mlflow/traces"
        since { major: 2, minor: 0 },
      }],
      visibility: PUBLIC_UNDOCUMENTED,
      rpc_doc_title: "Start Trace",
    };
  }

  // End a trace within an experiment.
  rpc endTrace(EndTrace) returns (EndTrace.Response) {
    option (rpc) = {
      endpoints: [{
        method: "PATCH",
        path: "/mlflow/traces/{request_id}"
        since { major: 2, minor: 0 },
      }],
      visibility: PUBLIC_UNDOCUMENTED,
      rpc_doc_title: "End Trace",
    };
  }

  // DEPRECATED. Use getTraceInfoV3 instead.
  rpc getTraceInfo (GetTraceInfo) returns (GetTraceInfo.Response) {
    option (rpc) = {
      endpoints: [{
        method: "GET",
        path: "/mlflow/traces/{request_id}/info"
        since { major: 2, minor: 0 },
      }],
      visibility: PUBLIC_UNDOCUMENTED,
      rpc_doc_title: "Get TraceInfo",
    };
  }


  // Get Trace (returning a TraceInfoV3). Differences between TraceV3 and Trace
  // are assessments and semantics of TraceLocation, which describes where the Trace is stored.
  rpc getTraceInfoV3 (GetTraceInfoV3) returns (GetTraceInfoV3.Response) {
    option (rpc) = {
      endpoints: [{
        method: "GET",
        path: "/mlflow/traces/{trace_id}",
        since {major: 3, minor: 0},
      }],
      visibility: PUBLIC_UNDOCUMENTED,
      rpc_doc_title: "Get TraceInfo v3",
    };
  }

  // DEPRECATED. Use searchTracesV3 instead.
  rpc searchTraces (SearchTraces) returns (SearchTraces.Response) {
    option (rpc) = {
      endpoints: [{
        method: "GET",
        path: "/mlflow/traces"
        since { major: 2, minor: 0 }
      }],
      visibility: PUBLIC_UNDOCUMENTED,
      rpc_doc_title: "Search Traces",
    };
  }

  // Search for traces that satisfy specified filters
  // (e.g. ``trace.status = 'OK' and trace.timestamp_ms > 1711089570679``), and retrieve the traces
  // in a specified ordering (e.g. ``["timestamp_ms DESC"]``).
  rpc searchTracesV3(SearchTracesV3) returns (SearchTracesV3.Response) {
    option (rpc) = {
      endpoints: [
        {
          method: "POST",
          path: "/mlflow/traces/search"
          since { major: 3, minor: 0 },
        }
      ],
      visibility: PUBLIC_UNDOCUMENTED,
      rpc_doc_title: "Search Traces V3",
    };
  }

  // Create a trace using the V3 API format
  rpc startTraceV3 (StartTraceV3) returns (StartTraceV3.Response) {
    option (rpc) = {
      endpoints: [{
        method: "POST",
        path: "/mlflow/traces"
        since { major: 3, minor: 0 }
      }],
      visibility: PUBLIC_UNDOCUMENTED,
    };
  }

  // Links traces to a run by creating internal trace input relationships.
  // This API allows associating multiple traces with runs for evaluation and labeling workflows.
  rpc linkTracesToRun (LinkTracesToRun) returns (LinkTracesToRun.Response) {
    option (rpc) = {
      endpoints: [{
        method: "POST",
        path: "/mlflow/traces/link-to-run"
        since { major: 2, minor: 0 },
      }],
      visibility: PUBLIC_UNDOCUMENTED,
      rpc_doc_title: "Link Traces to Run",
    };
  }

  // Edge endpoint used to search for online traces from an inference table.
  rpc searchUnifiedTraceHandler(SearchUnifiedTraces) returns (SearchUnifiedTraces.Response) {
    option (rpc) = {
      endpoints: [{
        method: "GET",
        path: "/mlflow/unified-traces"
        since {major: 2, minor: 0},
      }],
        visibility: PUBLIC_UNDOCUMENTED,
        rpc_doc_title: "Search Unified Traces",
      };
  }

  // Edge endpoint used to retrieve for online trace from an inference table.
  rpc getOnlineTraceDetails(GetOnlineTraceDetails) returns (GetOnlineTraceDetails.Response) {
    option (rpc) = {
      endpoints: [{
        method: "GET",
        path: "/mlflow/get-online-trace-details"
        since {major: 2, minor: 0},
      }],
      visibility: PUBLIC_UNDOCUMENTED,
      rpc_doc_title: "Get Online Trace Details",
    };
  }

  // DEPRECATED. Use deleteTracesV3 instead.
  rpc deleteTraces(DeleteTraces) returns (DeleteTraces.Response) {
    option (rpc) = {
      endpoints: [
        {
          method: "POST",
          path: "/mlflow/traces/delete-traces"
          since { major: 2, minor: 0 },
        }
      ],
      visibility: PUBLIC_UNDOCUMENTED,
      rpc_doc_title: "Delete Traces",
    };
  }

  // Delete traces. There are two supported ways to do this:
  // Case 1: ``max_timestamp_millis`` and ``max_traces`` may both be specified for time-based deletion.
  // Case 2: ``trace_ids`` may be specified for trace ID-based deletion.
  rpc deleteTracesV3(DeleteTracesV3) returns (DeleteTracesV3.Response) {
    option (rpc) = {
      endpoints: [{
        method: "POST",
        path: "/mlflow/traces/delete-traces"
        since { major: 3, minor: 0 },
      }],
      visibility: PUBLIC_UNDOCUMENTED,
      rpc_doc_title: "Delete Traces V3",
    };
  }

  rpc createLoggedModel(CreateLoggedModel) returns (CreateLoggedModel.Response) {
    option (rpc) = {
      endpoints: [{
        method: "POST",
        path: "/mlflow/logged-models"
        since { major: 2, minor: 0 },
      }],
      visibility: PUBLIC_UNDOCUMENTED,
      rpc_doc_title: "Create Logged Model",
    };
  }

  rpc finalizeLoggedModel(FinalizeLoggedModel) returns (FinalizeLoggedModel.Response) {
    option (rpc) = {
      endpoints: [{
        method: "PATCH",
        path: "/mlflow/logged-models/{model_id}"
        since { major: 2, minor: 0 },
      }],
      visibility: PUBLIC_UNDOCUMENTED,
      rpc_doc_title: "Finalize Logged Model",
    };
  }

  rpc getLoggedModel(GetLoggedModel) returns (GetLoggedModel.Response) {
    option (rpc) = {
      endpoints: [{
        method: "GET",
        path: "/mlflow/logged-models/{model_id}"
        since { major: 2, minor: 0 },
      }],
      visibility: PUBLIC_UNDOCUMENTED,
      rpc_doc_title: "Get Logged Model",
    };
  }

  rpc deleteLoggedModel(DeleteLoggedModel) returns (DeleteLoggedModel.Response) {
    option (rpc) = {
      endpoints: [{
        method: "DELETE",
        path: "/mlflow/logged-models/{model_id}"
        since {major: 2, minor: 0},
      }],
      visibility: PUBLIC_UNDOCUMENTED,
      rpc_doc_title: "Delete a Logged Model",
    };
  }

  // Search for Logged Models that satisfy specified search criteria.
  rpc searchLoggedModels (SearchLoggedModels) returns (SearchLoggedModels.Response) {
    option (rpc) = {
      endpoints: [{
        method: "POST",
        path: "/mlflow/logged-models/search"
        since { major: 2, minor: 0 },
      }],
      visibility: PUBLIC_UNDOCUMENTED,
      rpc_doc_title: "Search LoggedModels",
    };
  }

  rpc setLoggedModelTags(SetLoggedModelTags) returns (SetLoggedModelTags.Response) {
    option (rpc) = {
      endpoints: [{
        method: "PATCH",
        path: "/mlflow/logged-models/{model_id}/tags"
        since {major: 2, minor: 0},
      }],
      visibility: PUBLIC_UNDOCUMENTED,
      rpc_doc_title: "Set Logged Model Tag",
    };
  }

  rpc deleteLoggedModelTag(DeleteLoggedModelTag) returns (DeleteLoggedModelTag.Response) {
    option (rpc) = {
      endpoints: [{
        method: "DELETE",
        path: "/mlflow/logged-models/{model_id}/tags/{tag_key}"
        since {major: 2, minor: 0},
      }],
      visibility: PUBLIC_UNDOCUMENTED,
      rpc_doc_title: "Delete Logged Model Tag",
    };
  }

  // List artifacts for a LoggedModel. Takes an optional ``artifact_path`` prefix which if specified,
  // the response contains only artifacts with the specified prefix.
  rpc listLoggedModelArtifacts (ListLoggedModelArtifacts) returns (ListLoggedModelArtifacts.Response) {
    option (rpc) = {
      endpoints: [{
        method: "GET",
        path: "/mlflow/logged-models/{model_id}/artifacts/directories"
        since { major: 2, minor: 0 },
      }],
      visibility: PUBLIC_UNDOCUMENTED,
      rpc_doc_title: "List Artifacts for Logged Models",
    };
  }

  rpc LogLoggedModelParams(LogLoggedModelParamsRequest) returns (LogLoggedModelParamsRequest.Response) {
    option (rpc) = {
      endpoints: [{
        method: "POST",
        path: "/mlflow/logged-models/{model_id}/params"
        since {major: 2, minor: 0},
      }],
      visibility: PUBLIC_UNDOCUMENTED,
      rpc_doc_title: "Log Logged Model Params",
    };
  }

  rpc GetAssessment(GetAssessmentRequest) returns (GetAssessmentRequest.Response) {
    option (rpc) = {
      endpoints: [{
        method: "GET",
        path: "/mlflow/traces/{trace_id}/assessments/{assessment_id}"
        since {major: 3, minor: 0},
      }],
      visibility: PUBLIC_UNDOCUMENTED,
      rpc_doc_title: "Get Assessment",
    };
  }

  // Create an assessment associated with a trace.
  rpc createAssessment(CreateAssessment) returns (CreateAssessment.Response) {
    option (rpc) = {
      endpoints: [{
        method: "POST",
        path: "/mlflow/traces/{assessment.trace_id}/assessments"
        since {major: 3, minor: 0},
      }],
      error_codes: [
        INVALID_PARAMETER_VALUE,
        CUSTOMER_UNAUTHORIZED,
        ALREADY_EXISTS,
        INTERNAL_ERROR
      ],
      visibility: PUBLIC_UNDOCUMENTED,
      rpc_doc_title: "Create an assessment of a trace or a span within the trace",
    };
  }

  // Update an assessment associated with a trace.
  rpc updateAssessment(UpdateAssessment) returns (UpdateAssessment.Response) {
    option (rpc) = {
      endpoints: [{
        method: "PATCH",
        path: "/mlflow/traces/{trace_id}/assessments/{assessment_id}"
        since {major: 3, minor: 0},
      }],
      error_codes: [
        INVALID_PARAMETER_VALUE,
        CUSTOMER_UNAUTHORIZED,
        INTERNAL_ERROR
      ],
      visibility: PUBLIC_UNDOCUMENTED,
      rpc_doc_title: "Update an existing assessment on a trace.",
    };
  }

  // Delete an assessment.
  rpc deleteAssessment (DeleteAssessment) returns (DeleteAssessment.Response) {
    option (rpc) = {
      endpoints: [{
        method: "DELETE",
        path: "/mlflow/traces/{trace_id}/assessments/{assessment_id}"
        since {major: 3, minor: 0},
      }],
      visibility: PUBLIC_UNDOCUMENTED,
      rpc_doc_title: "Delete Assessment",
    };
  }

  // =============================================================================
  // Scorer Management RPCs
  // =============================================================================

  // Register a scorer for an experiment.
  rpc registerScorer (RegisterScorer) returns (RegisterScorer.Response) {
    option (rpc) = {
      endpoints: [{
        method: "POST",
        path: "/mlflow/scorers/register"
<<<<<<< HEAD
        since {major: 2, minor: 0},
=======
        since {major: 3, minor: 0},
>>>>>>> d6ba6644
      }],
      visibility: PUBLIC,
      rpc_doc_title: "Register Scorer",
    };
  }

  // List all scorers for an experiment.
  rpc listScorers (ListScorers) returns (ListScorers.Response) {
    option (rpc) = {
      endpoints: [{
        method: "GET",
        path: "/mlflow/scorers/list"
<<<<<<< HEAD
        since {major: 2, minor: 0},
=======
        since {major: 3, minor: 0},
>>>>>>> d6ba6644
      }],
      visibility: PUBLIC,
      rpc_doc_title: "List Scorers",
    };
  }

  // List all versions of a specific scorer for an experiment.
  rpc listScorerVersions (ListScorerVersions) returns (ListScorerVersions.Response) {
    option (rpc) = {
      endpoints: [{
        method: "GET",
        path: "/mlflow/scorers/versions"
<<<<<<< HEAD
        since {major: 2, minor: 0},
=======
        since {major: 3, minor: 0},
>>>>>>> d6ba6644
      }],
      visibility: PUBLIC,
      rpc_doc_title: "List Scorer Versions",
    };
  }

  // Get a specific scorer for an experiment.
  rpc getScorer (GetScorer) returns (GetScorer.Response) {
    option (rpc) = {
      endpoints: [{
        method: "GET",
        path: "/mlflow/scorers/get"
<<<<<<< HEAD
        since {major: 2, minor: 0},
=======
        since {major: 3, minor: 0},
>>>>>>> d6ba6644
      }],
      visibility: PUBLIC,
      rpc_doc_title: "Get Scorer",
    };
  }

  // Delete a scorer for an experiment.
  rpc deleteScorer (DeleteScorer) returns (DeleteScorer.Response) {
    option (rpc) = {
      endpoints: [{
        method: "DELETE",
        path: "/mlflow/scorers/delete"
<<<<<<< HEAD
        since {major: 2, minor: 0},
=======
        since {major: 3, minor: 0},
>>>>>>> d6ba6644
      }],
      visibility: PUBLIC,
      rpc_doc_title: "Delete Scorer",
    };
  }
}

// View type for ListExperiments query.
enum ViewType {
  // Default. Return only active experiments.
  ACTIVE_ONLY = 1;

  // Return only deleted experiments.
  DELETED_ONLY = 2;

  // Get all experiments.
  ALL = 3;
}

// Source that generated a run.
enum SourceType {
  // Databricks notebook environment.
  NOTEBOOK = 1;

  // Scheduled or Run Now job.
  JOB = 2;

  // As a prepackaged project: either a Docker image or GitHub source, etc.
  PROJECT = 3;

  // Local run: Using CLI, IDE, or local notebook.
  LOCAL = 4;

  // Unknown source type.
  UNKNOWN = 1000;
}

// Status of a run.
enum RunStatus {
  // Run has been initiated.
  RUNNING = 1;

  // Run is scheduled to run at a later time.
  SCHEDULED = 2;

  // Run has completed.
  FINISHED = 3;

  // Run execution failed.
  FAILED = 4;

  // Run killed by user.
  KILLED = 5;
}

// Metric associated with a run, represented as a key-value pair.
message Metric {
  // Key identifying this metric.
  optional string key = 1;

  // Value associated with this metric.
  optional double value = 2;

  // The timestamp at which this metric was recorded.
  optional int64 timestamp = 3;

  // Step at which to log the metric.
  optional int64 step = 4 [default = 0];

  // The name of the dataset associated with the metric.
  // E.g. "my.uc.table@2" "nyc-taxi-dataset", "fantastic-elk-3"
  optional string dataset_name = 5 [(visibility) = PUBLIC_UNDOCUMENTED];

  // Dataset digest of the dataset associated with the metric,
  // e.g. an md5 hash of the dataset that uniquely identifies it
  // within datasets of the same name.
  optional string dataset_digest = 6 [(visibility) = PUBLIC_UNDOCUMENTED];

  // The ID of the LoggedModel or Registered Model Version associated with
  // the metric, if applicable.
  optional string model_id = 7 [(visibility) = PUBLIC_UNDOCUMENTED];

  // The ID of the run containing the metric.
  optional string run_id = 8 [(visibility) = PUBLIC_UNDOCUMENTED];
}

// Param associated with a run.
message Param {
  // Key identifying this param.
  optional string key = 1;

  // Value associated with this param.
  optional string value = 2;
}

// A single run.
message Run {
  // Run metadata.
  optional RunInfo info = 1;
  // Run data.
  optional RunData data = 2;
  // Run inputs.
  optional RunInputs inputs = 3;
  // Run outputs.
  optional RunOutputs outputs = 4;
}

// Run data (metrics, params, and tags).
message RunData {
  // Run metrics.
  repeated Metric metrics = 1;
  // Run parameters.
  repeated Param params = 2;

  // Additional metadata key-value pairs.
  repeated RunTag tags = 3;
}

// Run inputs.
message RunInputs {
  // Dataset inputs to the Run.
  repeated DatasetInput dataset_inputs = 1;
  // Model inputs to the Run.
  repeated ModelInput model_inputs = 2;
}

// Outputs of a Run.
message RunOutputs {
  // Model outputs of the Run.
  repeated ModelOutput model_outputs = 1;
}

// Tag for a run.
message RunTag {
  // The tag key.
  optional string key = 1;
  // The tag value.
  optional string value = 2;
}



// Tag for an experiment.
message ExperimentTag {
  // The tag key.
  optional string key = 1;
  // The tag value.
  optional string value = 2;
}

// Metadata of a single run.
message RunInfo {
  // Unique identifier for the run.
  optional string run_id = 15;

  // [Deprecated, use run_id instead] Unique identifier for the run. This field will
  // be removed in a future MLflow version.
  optional string run_uuid = 1;

  // The name of the run.
  optional string run_name = 3;

  // The experiment ID.
  optional string experiment_id = 2;

  // User who initiated the run.
  // This field is deprecated as of MLflow 1.0, and will be removed in a future
  // MLflow release. Use 'mlflow.user' tag instead.
  optional string user_id = 6;

  // Current status of the run.
  optional RunStatus status = 7;

  // Unix timestamp of when the run started in milliseconds.
  optional int64 start_time = 8;

  // Unix timestamp of when the run ended in milliseconds.
  optional int64 end_time = 9;

  // URI of the directory where artifacts should be uploaded.
  // This can be a local path (starting with "/"), or a distributed file system (DFS)
  // path, like ``s3://bucket/directory`` or ``dbfs:/my/directory``.
  // If not set, the local ``./mlruns`` directory is  chosen.
  optional string artifact_uri = 13;

  // Current life cycle stage of the experiment : OneOf("active", "deleted")
  optional string lifecycle_stage = 14;
}

// Experiment
message Experiment {
  // Unique identifier for the experiment.
  optional string experiment_id = 1;

  // Human readable name that identifies the experiment.
  optional string name = 2;

  // Location where artifacts for the experiment are stored.
  optional string artifact_location = 3;

  // Current life cycle stage of the experiment: "active" or "deleted".
  // Deleted experiments are not returned by APIs.
  optional string lifecycle_stage = 4;

  // Last update time
  optional int64 last_update_time = 5;

  // Creation time
  optional int64 creation_time = 6;

  // Tags: Additional metadata key-value pairs.
  repeated ExperimentTag tags = 7;
}

// DatasetInput. Represents a dataset and input tags.
message DatasetInput {
  // A list of tags for the dataset input, e.g. a "context" tag with value "training"
  repeated InputTag tags = 1;

  // The dataset being used as a Run input.
  optional Dataset dataset = 2 [(validate_required) = true];
}

// Represents a LoggedModel or Registered Model Version input to a Run.
message ModelInput {
  // The unique identifier of the model.
  optional string model_id = 1 [(validate_required) = true];
}

// Tag for an input.
message InputTag {
  // The tag key.
  optional string key = 1 [(validate_required) = true];
  // The tag value.
  optional string value = 2 [(validate_required) = true];
}

// Dataset. Represents a reference to data used for training, testing, or evaluation during
// the model development process.
message Dataset {
  // The name of the dataset. E.g. "my.uc.table@2" "nyc-taxi-dataset", "fantastic-elk-3"
  optional string name = 1 [(validate_required) = true];

  // Dataset digest, e.g. an md5 hash of the dataset that uniquely identifies it
  // within datasets of the same name.
  optional string digest = 2 [(validate_required) = true];

  // The type of the dataset source, e.g. 'databricks-uc-table', 'DBFS', 'S3', ...
  optional string source_type = 3 [(validate_required) = true];

  // Source information for the dataset. Note that the source may not exactly reproduce the
  // dataset if it was transformed / modified before use with MLflow.
  optional string source = 4 [(validate_required) = true];

  // The schema of the dataset. E.g., MLflow ColSpec JSON for a dataframe, MLflow TensorSpec JSON
  // for an ndarray, or another schema format.
  optional string schema = 5;

  // The profile of the dataset. Summary statistics for the dataset, such as the number of rows
  // in a table, the mean / std / mode of each column in a table, or the number of elements
  // in an array.
  optional string profile = 6;
}

// Represents a LoggedModel output of a Run.
message ModelOutput {
  // The unique identifier of the model.
  optional string model_id = 1 [(validate_required) = true];

  // Step at which the model was produced.
  optional int64 step = 2 [(validate_required) = true];
}

message CreateExperiment {
  option (scalapb.message).extends = "com.databricks.rpc.RPC[$this.Response]";

  // Experiment name.
  optional string name = 1 [(validate_required) = true];

  // Location where all artifacts for the experiment are stored.
  // If not provided, the remote server will select an appropriate default.
  optional string artifact_location = 2;

  // A collection of tags to set on the experiment. Maximum tag size and number of tags per request
  // depends on the storage backend. All storage backends are guaranteed to support tag keys up
  // to 250 bytes in size and tag values up to 5000 bytes in size. All storage backends are also
  // guaranteed to support up to 20 tags per request.
  repeated ExperimentTag tags = 3;

  message Response {
    // Unique identifier for the experiment.
    optional string experiment_id = 1;
  }
}

message SearchExperiments {
  option (scalapb.message).extends = "com.databricks.rpc.RPC[$this.Response]";

  // Maximum number of experiments desired.
  // Servers may select a desired default `max_results` value. All servers are
  // guaranteed to support a `max_results` threshold of at least 1,000 but may
  // support more. Callers of this endpoint are encouraged to pass max_results
  // explicitly and leverage page_token to iterate through experiments.
  optional int64 max_results = 1;

  // Token indicating the page of experiments to fetch
  optional string page_token = 2;

  // A filter expression over experiment attributes and tags that allows returning a subset of
  // experiments. The syntax is a subset of SQL that supports ANDing together binary operations
  // between an attribute or tag, and a constant.
  //
  // Example: ``name LIKE 'test-%' AND tags.key = 'value'``
  //
  // You can select columns with special characters (hyphen, space, period, etc.) by using
  // double quotes or backticks.
  //
  // Example: ``tags."extra-key" = 'value'`` or ``tags.`extra-key` = 'value'``
  //
  // Supported operators are ``=``, ``!=``, ``LIKE``, and ``ILIKE``.
  optional string filter = 3;

  // List of columns for ordering search results, which can include experiment name and id
  // with an optional "DESC" or "ASC" annotation, where "ASC" is the default.
  // Tiebreaks are done by experiment id DESC.
  repeated string order_by = 4;

  // Qualifier for type of experiments to be returned.
  // If unspecified, return only active experiments.
  optional ViewType view_type = 5;

  message Response {
    // Experiments that match the search criteria
    repeated Experiment experiments = 1;

    // Token that can be used to retrieve the next page of experiments.
    // An empty token means that no more experiments are available for retrieval.
    optional string next_page_token = 2;
  }
}

message GetExperiment {
  option (scalapb.message).extends = "com.databricks.rpc.RPC[$this.Response]";

  // ID of the associated experiment.
  optional string experiment_id = 1 [(validate_required) = true];

  message Response {
    // Experiment details.
    optional Experiment experiment = 1;

    // Reserved for runs field, which was removed in MLflow 2.0
    //
    // NB: We cannot use the reserved keyword for compatibility with
    // documentation generation tooling, so we comment out the line
    // below
    //
    // reserved 2;
  }
}

message DeleteExperiment {
  option (scalapb.message).extends = "com.databricks.rpc.RPC[$this.Response]";

  // ID of the associated experiment.
  optional string experiment_id = 1 [(validate_required) = true];

  message Response {
  }
}

message RestoreExperiment {
  option (scalapb.message).extends = "com.databricks.rpc.RPC[$this.Response]";

  // ID of the associated experiment.
  optional string experiment_id = 1 [(validate_required) = true];

  message Response {
  }
}

message UpdateExperiment {
  option (scalapb.message).extends = "com.databricks.rpc.RPC[$this.Response]";

  // ID of the associated experiment.
  optional string experiment_id = 1 [(validate_required) = true];

  // If provided, the experiment's name is changed to the new name. The new name must be unique.
  optional string new_name = 2;

  message Response {
  }
}

message CreateRun {
  option (scalapb.message).extends = "com.databricks.rpc.RPC[$this.Response]";

  // ID of the associated experiment.
  optional string experiment_id = 1;

  // ID of the user executing the run.
  // This field is deprecated as of MLflow 1.0, and will be removed in a future
  // MLflow release. Use 'mlflow.user' tag instead.
  optional string user_id = 2;

  // Name of the run.
  optional string run_name = 3;

  // Unix timestamp in milliseconds of when the run started.
  optional int64 start_time = 7;

  // Additional metadata for run.
  repeated RunTag tags = 9;

  message Response {
    // The newly created run.
    optional Run run = 1;
  }
}

message UpdateRun {
  option (scalapb.message).extends = "com.databricks.rpc.RPC[$this.Response]";

  // ID of the run to update. Must be provided.
  optional string run_id = 4;

  // [Deprecated, use run_id instead] ID of the run to update.. This field will
  // be removed in a future MLflow version.
  optional string run_uuid = 1;

  // Updated status of the run.
  optional RunStatus status = 2;

  //Unix timestamp in milliseconds of when the run ended.
  optional int64 end_time = 3;

  // Updated name of the run.
  optional string run_name = 5;

  message Response {
    // Updated metadata of the run.
    optional RunInfo run_info = 1;
  }
}

message DeleteRun {
  option (scalapb.message).extends = "com.databricks.rpc.RPC[$this.Response]";

  // ID of the run to delete.
  optional string run_id = 1 [(validate_required) = true];

  message Response {}
}

message RestoreRun {
  option (scalapb.message).extends = "com.databricks.rpc.RPC[$this.Response]";

  // ID of the run to restore.
  optional string run_id = 1 [(validate_required) = true];

  message Response {}
}


message LogMetric {
  option (scalapb.message).extends = "com.databricks.rpc.RPC[$this.Response]";

  // ID of the run under which to log the metric. Must be provided.
  optional string run_id = 6;

  // [Deprecated, use run_id instead] ID of the run under which to log the metric. This field will
  // be removed in a future MLflow version.
  optional string run_uuid = 1;

  // Name of the metric.
  optional string key = 2 [(validate_required) = true];

  // Double value of the metric being logged.
  optional double value = 3 [(validate_required) = true];

  // Unix timestamp in milliseconds at the time metric was logged.
  optional int64 timestamp = 4 [(validate_required) = true];

  // Step at which to log the metric
  optional int64 step = 5 [default = 0];

  // ID of the logged model associated with the metric, if applicable
  optional string model_id = 7 [(visibility) = PUBLIC_UNDOCUMENTED];

  // The name of the dataset associated with the metric.
  // E.g. "my.uc.table@2" "nyc-taxi-dataset", "fantastic-elk-3"
  optional string dataset_name = 8 [(visibility) = PUBLIC_UNDOCUMENTED];

  // Dataset digest of the dataset associated with the metric,
  // e.g. an md5 hash of the dataset that uniquely identifies it
  // within datasets of the same name.
  optional string dataset_digest = 9 [(visibility) = PUBLIC_UNDOCUMENTED];

  message Response {}
}

message LogParam {
  option (scalapb.message).extends = "com.databricks.rpc.RPC[$this.Response]";

  // ID of the run under which to log the param. Must be provided.
  optional string run_id = 4;

  // [Deprecated, use run_id instead] ID of the run under which to log the param. This field will
  // be removed in a future MLflow version.
  optional string run_uuid = 1;

  // Name of the param. Maximum size is 255 bytes.
  optional string key = 2 [(validate_required) = true];

  // String value of the param being logged. Maximum size is 6000 bytes.
  optional string value = 3 [(validate_required) = true];

  message Response {
  }
}

message SetExperimentTag {
  option (scalapb.message).extends = "com.databricks.rpc.RPC[$this.Response]";

  // ID of the experiment under which to log the tag. Must be provided.
  optional string experiment_id = 1 [(validate_required) = true];

  // Name of the tag. Maximum size depends on storage backend.
  // All storage backends are guaranteed to support key values up to 250 bytes in size.
  optional string key = 2 [(validate_required) = true];

  // String value of the tag being logged. Maximum size depends on storage backend.
  // All storage backends are guaranteed to support key values up to 5000 bytes in size.
  optional string value = 3 [(validate_required) = true];

  message Response {
  }
}

message DeleteExperimentTag {
  option (scalapb.message).extends = "com.databricks.rpc.RPC[$this.Response]";

  // ID of the experiment that the tag was logged under. Must be provided.
  optional string experiment_id = 1 [(validate_required) = true];

  // Name of the tag. Maximum size is 255 bytes. Must be provided.
  optional string key = 2 [(validate_required) = true];

  message Response {
  }
}

message SetTag {
  option (scalapb.message).extends = "com.databricks.rpc.RPC[$this.Response]";

  // ID of the run under which to log the tag. Must be provided.
  optional string run_id = 4;

  // [Deprecated, use run_id instead] ID of the run under which to log the tag. This field will
  // be removed in a future MLflow version.
  optional string run_uuid = 1;

  // Name of the tag. Maximum size depends on storage backend.
  // All storage backends are guaranteed to support key values up to 250 bytes in size.
  optional string key = 2 [(validate_required) = true];

  // String value of the tag being logged. Maximum size depends on storage backend.
  // All storage backends are guaranteed to support key values up to 5000 bytes in size.
  optional string value = 3 [(validate_required) = true];

  message Response {
  }
}

message DeleteTag {
  option (scalapb.message).extends = "com.databricks.rpc.RPC[$this.Response]";

  // ID of the run that the tag was logged under. Must be provided.
  optional string run_id = 1 [(validate_required) = true];

  // Name of the tag. Maximum size is 255 bytes. Must be provided.
  optional string key = 2 [(validate_required) = true];

  message Response {
  }
}

message GetRun {
  option (scalapb.message).extends = "com.databricks.rpc.RPC[$this.Response]";

  // ID of the run to fetch. Must be provided.
  optional string run_id = 2;

  // [Deprecated, use run_id instead] ID of the run to fetch. This field will
  // be removed in a future MLflow version.
  optional string run_uuid = 1;

  message Response {
    // Run metadata (name, start time, etc) and data (metrics, params, and tags).
    optional Run run = 1;
  }
}

message SearchRuns {
  option (scalapb.message).extends = "com.databricks.rpc.RPC[$this.Response]";

  // List of experiment IDs to search over.
  repeated string experiment_ids = 1;

  // A filter expression over params, metrics, and tags, that allows returning a subset of
  // runs. The syntax is a subset of SQL that supports ANDing together binary operations
  // between a param, metric, or tag and a constant.
  //
  // Example: ``metrics.rmse < 1 and params.model_class = 'LogisticRegression'``
  //
  // You can select columns with special characters (hyphen, space, period, etc.) by using double quotes:
  // ``metrics."model class" = 'LinearRegression' and tags."user-name" = 'Tomas'``
  //
  // Supported operators are ``=``, ``!=``, ``>``, ``>=``, ``<``, and ``<=``.
  optional string filter = 4;

  // Whether to display only active, only deleted, or all runs.
  // Defaults to only active runs.
  optional ViewType run_view_type = 3 [default = ACTIVE_ONLY];

  // Maximum number of runs desired. If unspecified, defaults to 1000.
  // All servers are guaranteed to support a `max_results` threshold of at least 50,000
  // but may support more. Callers of this endpoint are encouraged to pass max_results
  // explicitly and leverage page_token to iterate through experiments.
  optional int32 max_results = 5 [default = 1000];

  // List of columns to be ordered by, including attributes, params, metrics, and tags with an
  // optional "DESC" or "ASC" annotation, where "ASC" is the default.
  // Example: ["params.input DESC", "metrics.alpha ASC", "metrics.rmse"]
  // Tiebreaks are done by start_time DESC followed by run_id for runs with the same start time
  // (and this is the default ordering criterion if order_by is not provided).
  repeated string order_by = 6;

  optional string page_token = 7;

  message Response {
    // Runs that match the search criteria.
    repeated Run runs = 1;
    optional string next_page_token = 2;
  }
}

message ListArtifacts {
  option (scalapb.message).extends = "com.databricks.rpc.RPC[$this.Response]";

  // ID of the run whose artifacts to list. Must be provided.
  optional string run_id = 3;

  // [Deprecated, use run_id instead] ID of the run whose artifacts to list. This field will
  // be removed in a future MLflow version.
  optional string run_uuid = 1;

  // Filter artifacts matching this path (a relative path from the root artifact directory).
  optional string path = 2;

  // Token indicating the page of artifact results to fetch
  optional string page_token = 4;

  message Response {
    // Root artifact directory for the run.
    optional string root_uri = 1;

    // File location and metadata for artifacts.
    repeated FileInfo files = 2;

    // Token that can be used to retrieve the next page of artifact results
    optional string next_page_token = 3;
  }
}

// Metadata of a single artifact file or directory.
message FileInfo {
  // Path relative to the root artifact directory run.
  optional string path = 1;

  // Whether the path is a directory.
  optional bool is_dir = 2;

  // Size in bytes. Unset for directories.
  optional int64 file_size = 3;
}

message GetMetricHistory {
  option (scalapb.message).extends = "com.databricks.rpc.RPC[$this.Response]";

  // ID of the run from which to fetch metric values. Must be provided.
  optional string run_id = 3;

  // [Deprecated, use run_id instead] ID of the run from which to fetch metric values. This field
  // will be removed in a future MLflow version.
  optional string run_uuid = 1;

  // Name of the metric.
  optional string metric_key = 2 [(validate_required) = true];

  // Token indicating the page of metric history to fetch
  optional string page_token = 4;

  // Maximum number of logged instances of a metric for a run to return per call.
  // Backend servers may restrict the value of `max_results` depending on performance requirements.
  // Requests that do not specify this value will behave as non-paginated queries where all
  // metric history values for a given metric within a run are returned in a single response.
  optional int32 max_results = 5;

  message Response {
    // All logged values for this metric.
    repeated Metric metrics = 1;

    // Token that can be used to issue a query for the next page of metric history values.
    // A missing token indicates that no additional metrics are available to fetch.
    optional string next_page_token = 2;
  }
}

message MetricWithRunId {
  // Key identifying this metric.
  optional string key = 1;

  // Value associated with this metric.
  optional double value = 2;

  // The timestamp at which this metric was recorded.
  optional int64 timestamp = 3;

  // Step at which to log the metric.
  optional int64 step = 4 [default = 0];

  // The ID of the run containing the metric
  optional string run_id = 5;
}

message GetMetricHistoryBulkInterval {
  option (scalapb.message).extends = "com.databricks.rpc.RPC[$this.Response]";

  // ID(s) of the run(s) from which to fetch metric values. Must be provided.
  repeated string run_ids = 1;

  // Name of the metric.
  optional string metric_key = 2 [(validate_required) = true];

  // Optional start step to only fetch metrics after the specified step. Must be defined if
  // end_step is defined.
  optional int32 start_step = 3;

  // Optional end step to only fetch metrics before the specified step. Must be defined if
  // start_step is defined.
  optional int32 end_step = 4;

  // Maximum number of results to fetch per run specified. Must be set to a positive number.
  // Note, in reality, the API returns at most (max_results + # of run IDs) x (# run IDs) metric
  // data points.
  optional int32 max_results = 5;

  message Response {

    // List of metrics representing history of values and metadata.
    repeated MetricWithRunId metrics = 1;
  }
}

message LogBatch {
  option (scalapb.message).extends = "com.databricks.rpc.RPC[$this.Response]";
  // ID of the run to log under
  optional string run_id = 1;
  // Metrics to log. A single request can contain up to 1000 metrics, and up to 1000
  // metrics, params, and tags in total.
  repeated Metric metrics = 2;
  // Params to log. A single request can contain up to 100 params, and up to 1000
  // metrics, params, and tags in total.
  repeated Param params = 3;
  // Tags to log. A single request can contain up to 100 tags, and up to 1000
  // metrics, params, and tags in total.
  repeated RunTag tags = 4;
  message Response {
  }
}

message LogModel {
  option (scalapb.message).extends = "com.databricks.rpc.RPC[$this.Response]";
  // ID of the run to log under
  optional string run_id = 1;

  // MLmodel file in json format.
  optional string model_json = 2;

  message Response {
  }
}

message LogInputs {
  option (scalapb.message).extends = "com.databricks.rpc.RPC[$this.Response]";
  // ID of the run to log under
  optional string run_id = 1 [(validate_required) = true];

  // Dataset inputs
  repeated DatasetInput datasets = 2;

  // Model inputs
  // (Currently undocumented for LoggedModels private preview)
  repeated ModelInput models = 3 [(visibility) = PUBLIC_UNDOCUMENTED];

  message Response {
  }
}

message LogOutputs {
  option (scalapb.message).extends = "com.databricks.rpc.RPC[$this.Response]";

  // ID of the Run from which to log outputs.
  optional string run_id = 1 [(validate_required) = true];

  // Model outputs from the Run.
  repeated ModelOutput models = 2;

  message Response {
  }
}

message GetExperimentByName {
  option (scalapb.message).extends = "com.databricks.rpc.RPC[$this.Response]";

  // Name of the associated experiment.
  optional string experiment_name = 1 [(validate_required) = true];

  message Response {
    // Experiment details.
    optional Experiment experiment = 1;
  }
}

message CreateAssessment {
  option (scalapb.message).extends = "com.databricks.rpc.RPC[$this.Response]";

  // The assessment to create.
  optional assessments.Assessment assessment = 1 [(validate_required) = true];;

  message Response {
    // The created assessment.
    optional assessments.Assessment assessment = 1;
  }
}

// A request to update an existing assessment.
message UpdateAssessment {
  option (scalapb.message).extends = "com.databricks.rpc.RPC[$this.Response]";

  // The Assessment containing the fields which should be updated.
  optional assessments.Assessment assessment = 1 [(validate_required) = true];

  // The list of the assessment fields to update. These should correspond to the values (or lack thereof) present in `assessment`.
  optional google.protobuf.FieldMask update_mask = 2 [(validate_required) = true];

  message Response {
    // The Assessment after the update.
    optional assessments.Assessment assessment = 1;
  }
}

// A request to delete an assessment identified by its trace_id and assessment_id.
// The response is empty on successful deletion.
message DeleteAssessment {
  option (scalapb.message).extends = "com.databricks.rpc.RPC[$this.Response]";
  // The ID of the trace.
  optional string trace_id = 1 [(validate_required) = true];
  // The ID of the assessment.
  optional string assessment_id = 2 [(validate_required) = true];

  message Response {}
}

message GetAssessmentRequest {
  option (scalapb.message).extends = "com.databricks.rpc.RPC[$this.Response]";
  // The ID of the trace the assessment belongs to.
  optional string trace_id = 1 [(validate_required) = true];
  // The ID of the assessment.
  optional string assessment_id = 2 [(validate_required) = true];

  message Response {
    // The requested assessment.
    optional assessments.Assessment assessment = 1;
  }
}


// TraceInfo. Represents metadata of a trace.
message TraceInfo {
  // Unique identifier for the trace.
  optional string request_id = 1;

  // The ID of the experiment that contains the trace.
  optional string experiment_id = 2;

  // Unix timestamp of when the trace started in milliseconds.
  optional int64 timestamp_ms = 3;

  // Unix timestamp of the duration of the trace in milliseconds.
  optional int64 execution_time_ms = 4;

  // Overall status of the operation being traced (OK, error, etc.).
  optional TraceStatus status = 5;

  // Other trace metadata.
  repeated TraceRequestMetadata request_metadata = 6;

  // Tags for the trace.
  repeated TraceTag tags = 7;
}

message TraceRequestMetadata{
  // Key identifying this metadata.
  optional string key = 1;

  // Value identifying this metadata.
  optional string value = 2;
}

message TraceTag {
  // Key identifying this trace tag.
  optional string key = 1;

  // Value associated with this trace tag.
  optional string value = 2;
}

enum TraceStatus {
  TRACE_STATUS_UNSPECIFIED = 0;

  // The operation being traced was successful.
  OK = 1;

  // The operation being traced failed.
  ERROR = 2;

  // The operation being traced is still in progress.
  IN_PROGRESS = 3;
}

message StartTrace {
  option (scalapb.message).extends = "com.databricks.rpc.RPC[$this.Response]";

  // ID of the associated experiment.
  optional string experiment_id = 1;

  // Unix timestamp of when the trace started in milliseconds.
  optional int64 timestamp_ms = 2;

  // Metadata about the request that initiated the trace.
  repeated TraceRequestMetadata request_metadata = 3;

  // Tags for the trace.
  repeated TraceTag tags = 4;

  message Response {
    // The newly created trace.
    optional TraceInfo trace_info = 1;
  }
}

message EndTrace {
  option (scalapb.message).extends = "com.databricks.rpc.RPC[$this.Response]";

  // ID of the trace to end.
  optional string request_id = 1;

  // Unix timestamp of when the trace ended in milliseconds.
  optional int64 timestamp_ms = 2;

  // Overall status of the operation being traced (OK, error, etc).
  optional TraceStatus status = 3;

  // Additional metadata about the operation being traced.
  repeated TraceRequestMetadata request_metadata = 4;

  // Additional tags to add to the trace.
  repeated TraceTag tags = 5;

  message Response {
    // The updated trace.
    optional TraceInfo trace_info = 1;
  }
}

message GetTraceInfo {
  option (scalapb.message).extends = "com.databricks.rpc.RPC[$this.Response]";

  // ID of the trace to fetch. Must be provided.
  optional string request_id = 1;

  message Response {
    // Metadata of the requested trace.
    optional TraceInfo trace_info = 1;
  }
}

message GetTraceInfoV3 {
  option (scalapb.message).extends = "com.databricks.rpc.RPC[$this.Response]";

  // ID of the trace to fetch. Must be provided.
  optional string trace_id = 1;

  message Response {
    optional Trace trace = 1;
  }
}
message SearchTraces {
  option (scalapb.message).extends = "com.databricks.rpc.RPC[$this.Response]";

  // List of experiment IDs to search over.
  repeated string experiment_ids = 1;

  // A filter expression over trace attributes and tags that allows returning a subset of
  // traces. The syntax is a subset of SQL that supports ANDing together binary operations
  // Example: ``trace.status = 'OK' and trace.timestamp_ms > 1711089570679``.
  optional string filter = 2;

  // Maximum number of traces desired. Max threshold is 500.
  optional int32 max_results = 3 [default = 100];

  // List of columns for ordering the results, e.g. ``["timestamp_ms DESC"]``.
  repeated string order_by = 4;

  // Token indicating the page of traces to fetch.
  optional string page_token = 5;

  message Response {
    // Information about traces that match the search criteria.
    repeated TraceInfo traces = 1;
    optional string next_page_token = 2;
  }
}

message SearchUnifiedTraces {
  option (scalapb.message).extends = "com.databricks.rpc.RPC[$this.Response]";

  optional string model_id = 1 [(validate_required) = true];

  optional string sql_warehouse_id = 2 [(validate_required) = true];

  // TODO: Eventually we want to provide an API that only uses model_id
  repeated string experiment_ids = 3;

  // A filter expression over trace attributes and tags that allows returning a subset of
  // traces. The syntax is a subset of SQL that supports ANDing together binary operations
  // Example: ``trace.status = 'OK' and trace.timestamp_ms > 1711089570679``.
  optional string filter = 4;

  // Maximum number of traces desired. Max threshold is 500.
  optional int32 max_results = 5 [default = 100];

  // List of columns for ordering the results, e.g. ``["timestamp_ms DESC"]``.
  repeated string order_by = 6;

  // Token indicating the page of traces to fetch. This is a unified token that encodes both online and offline traces
  // tokens.
  optional string page_token = 7;

  message Response {
    // Information about traces that match the search criteria.
    repeated TraceInfo traces = 1;
    optional string next_page_token = 2;
  }
}

message GetOnlineTraceDetails {
  // Trace ID to retrieve
  optional string trace_id = 1 [(validate_required) = true];

  // SQL warehouse to use for query
  optional string sql_warehouse_id = 2 [(validate_required) = true];

  // Source inference table to use for query
  // ie. "ml.bbqiu.codegen_payload"
  optional string source_inference_table = 3 [(validate_required) = true];

  // Source databricks request id to use for query
  // ie. "8d1992ce-ba3d-49e9-9701-e9b323c5cc8c"
  optional string source_databricks_request_id = 4 [(validate_required) = true];

  message Response {
    // Return trace JSON in string form
    // Note: we may change this to a TraceData object in the future
    optional string trace_data = 1;
  }
}

message DeleteTraces {
  option (scalapb.message).extends = "com.databricks.rpc.RPC[$this.Response]";

  // ID of the associated experiment.
  optional string experiment_id = 1 [(validate_required) = true];

  // Case 1: max_timestamp_millis and max_traces must be specified for time-based deletion
  // The maximum timestamp in milliseconds since the UNIX epoch for deleting traces.
  optional int64 max_timestamp_millis = 2;

  // The maximum number of traces to delete.
  optional int32 max_traces = 3;

  // Case 2: request_ids must be specified for ID-based deletion
  // A set of request IDs to delete
  repeated string request_ids = 4;

  message Response {
    optional int32 traces_deleted = 1;
  }
}

message DeleteTracesV3 {
  option (scalapb.message).extends = "com.databricks.rpc.RPC[$this.Response]";

  // ID of the associated experiment.
  optional string experiment_id = 1 [(validate_required) = true];

  // Case 1: max_timestamp_millis and max_traces must be specified for time-based deletion
  // The maximum timestamp in milliseconds since the UNIX epoch for deleting traces.
  optional int64 max_timestamp_millis = 2;

  // The maximum number of traces to delete.
  optional int32 max_traces = 3;

  // Case 2: request_ids must be specified for ID-based deletion
  // A set of request IDs to delete
  repeated string request_ids = 4;

  message Response {
    optional int32 traces_deleted = 1;
  }
}

message SetTraceTag {
  option (scalapb.message).extends = "com.databricks.rpc.RPC[$this.Response]";

  // ID of the trace on which to set a tag.
  optional string request_id = 1;

  // Name of the tag. Maximum size depends on storage backend.
  // All storage backends are guaranteed to support key values up to 250 bytes in size.
  optional string key = 2;

  // String value of the tag being logged. Maximum size depends on storage backend.
  // All storage backends are guaranteed to support key values up to 250 bytes in size.
  optional string value = 3;

  message Response {
  }
}

message SetTraceTagV3 {
  option (scalapb.message).extends = "com.databricks.rpc.RPC[$this.Response]";

  // ID of the trace on which to set a tag.
  optional string trace_id = 4;

  // Name of the tag. Maximum size depends on storage backend.
  // All storage backends are guaranteed to support key values up to 250 bytes in size.
  optional string key = 2;

  // String value of the tag being logged. Maximum size depends on storage backend.
  // All storage backends are guaranteed to support key values up to 250 bytes in size.
  optional string value = 3;

  message Response {
  }

  // request_id has been retired
  reserved 1;reserved "request_id";
}

message DeleteTraceTag {
  option (scalapb.message).extends = "com.databricks.rpc.RPC[$this.Response]";

  // ID of the trace from which to delete the tag.
  optional string trace_id = 3;

  // Name of the tag to delete.
  optional string key = 2;

  message Response {
  }

  // request_id has been retired
  reserved 1;reserved "request_id";
}

message DeleteTraceTagV3 {
  option (scalapb.message).extends = "com.databricks.rpc.RPC[$this.Response]";

  // ID of the trace from which to delete the tag.
  optional string request_id = 1;

  // Name of the tag to delete.
  optional string key = 2;

  message Response {
  }
}

message Trace {
  optional TraceInfoV3 trace_info = 1;
}


// The location where the traces was stored and produced
message TraceLocation {

  enum TraceLocationType {
    TRACE_LOCATION_TYPE_UNSPECIFIED = 0;
    MLFLOW_EXPERIMENT = 1;
    INFERENCE_TABLE= 2;
  }
  optional TraceLocationType type = 1;

  message MlflowExperimentLocation {
    // MLflow experiment ID which is the ACL container holding the trace.
    optional string experiment_id = 1;
  }

  message InferenceTableLocation {
    // Full inference table name in the form of catalog.schema.table_name
    optional string full_table_name = 1;
  }

  oneof identifier {
    MlflowExperimentLocation mlflow_experiment = 2;
    InferenceTableLocation inference_table = 3;
  }
}

message TraceInfoV3 {
  // The primary key associated with the trace
  optional string trace_id = 1;

  // Client supplied request ID associated with the trace. This could be used to identify the trace/request from an
  // external system that produced the trace.
  optional string client_request_id = 2;

  optional TraceLocation trace_location = 3;

  // [Deprecated, please use `request_preview` instead.]
  // Request to the model/agent.
  // Equivalent to the input of the root span but added for ease of access.
  // Represented as a JSON string.
  optional string request = 4;

  // [Deprecated, please use `request_preview` instead.]
  // Response of the model/agent.
  // Equivalent to the output of the root span but added for ease of access.
  // Represented as a JSON string.
  optional string response = 5;

  // A preview of the request to the model/agent represented as a JSON string. This is equivalent to the input of the root
  // span. This preview value is truncated to 10KB while the full request is stored in the trace data in blob storage.
  optional string request_preview = 12;

  // A preview of the request to the model/agent represented as a JSON string. This is equivalent to the output of the root
  // span. This preview value is truncated to 10KB while the full response is stored in the trace data in blob storage.
  optional string response_preview = 13;

  // Start time of the trace
  optional google.protobuf.Timestamp request_time = 6;

  // Execution time of the trace
  optional google.protobuf.Duration execution_duration = 7;

  // Execution state of the trace at the time that it was logged.
  enum State {
    STATE_UNSPECIFIED = 0;

    // The operation being traced was successful.
    OK = 1;

    // The operation being traced failed.
    ERROR = 2;

    // The operation being traced is still in progress. This is useful for incremental/distributed tracing logging in
    // contrast with when the full trace is logged only upon its completion.
    IN_PROGRESS = 3;
  }
  optional State state = 8;

  // Metadata associated with the trace.
  // Examples include:
  // - run_id: The ID of the mlflow Run (i.e. evaluation job) that produced the trace. May not be
  //           applicable in certain situations such as if the trace was created via interactive vibe checks)
  // - model_id: The ID of the associated model that produced the trace.
  // - dataset_id: The ID of the mlflow Dataset (usually used together with dataset_record_id)
  // - dataset_record_id: The ID of the mlflow Dataset (usually used together with dataset_record_id)
  // - session_id: The ID of the session (e.g. chat conversation) where the request came from
  map<string, string> trace_metadata = 9;

  repeated assessments.Assessment assessments = 10;

  // Mutable, user-defined tags for the trace, e.g. "question_topic": "DBSQL"
  map<string, string> tags = 11;
}


message StartTraceV3 {
  // The information for the trace being created.
  optional Trace trace = 1 [(validate_required) = true];

  message Response {
    // The created trace information.
    optional Trace trace = 1;
  }
}

message LinkTracesToRun {
  // IDs of the traces to link to the run.
  // The maximum number of trace IDs that can be linked in a single request is 100.
  repeated string trace_ids = 1;

  // ID of the run to link the traces to.
  optional string run_id = 2 [(validate_required) = true];

  message Response {}
}

// DatasetSummary. Represents a summary of information about a dataset.
message DatasetSummary {
  // Unique identifier for the experiment.
  optional string experiment_id = 1 [(validate_required) = true];

  // The name of the dataset. E.g. "my.uc.table@2" "nyc-taxi-dataset", "fantastic-elk-3"
  optional string name = 2 [(validate_required) = true];

  // Dataset digest, e.g. an md5 hash of the dataset that uniquely identifies it
  // within datasets of the same name.
  optional string digest = 3 [(validate_required) = true];

  // Value of "context" tag if set for the given dataset.
  optional string context = 4;
}

message SearchDatasets {
  option (scalapb.message).extends = "com.databricks.rpc.RPC[$this.Response]";

  // List of experiment IDs to search over.
  repeated string experiment_ids = 1;

  message Response {
    // Return the summary for most recently created N datasets, as configured in backend
    repeated DatasetSummary dataset_summaries = 1;
  }
}

message CreateLoggedModel {
  option (scalapb.message).extends = "com.databricks.rpc.RPC[$this.Response]";

  // ID of the associated experiment.
  optional string experiment_id = 1 [(validate_required) = true];

  // Name of the model. Optional. If not specified, the backend will generate one.
  optional string name = 2;

  // The type of model, such as "Agent", "Classifier", "LLM".
  optional string model_type = 3;

  // Run ID of the run that created this model.
  optional string source_run_id = 4;

  // LoggedModel params.
  repeated LoggedModelParameter params = 5;

  // LoggedModel tags.
  repeated LoggedModelTag tags = 6;

  message Response {
    // The newly created LoggedModel.
    optional LoggedModel model = 1;
  }
}

message FinalizeLoggedModel {
  option (scalapb.message).extends = "com.databricks.rpc.RPC[$this.Response]";

  // The ID of the LoggedModel to finalize
  optional string model_id = 1 [(validate_required) = true];

  // Whether or not the model is ready for use.
  // Valid values in this message: ENUM<LOGGED_MODEL_READY, LOGGED_MODEL_UPLOAD_FAILED>
  // ("LOGGED_MODEL_UPLOAD_FAILED" indicates that something went wrong when logging
  // the model weights / agent code)
  optional LoggedModelStatus status = 2 [(validate_required) = true];

  message Response {
    // The updated LoggedModel.
    optional LoggedModel model = 1;
  }
}

message GetLoggedModel {
  option (scalapb.message).extends = "com.databricks.rpc.RPC[$this.Response]";

  // The ID of the LoggedModel to retrieve.
  optional string model_id = 1 [(validate_required) = true];

  message Response {
    // The retrieved LoggedModel.
    optional LoggedModel model = 1;
  }
}

message DeleteLoggedModel {
  option (scalapb.message).extends = "com.databricks.rpc.RPC[$this.Response]";

  // The ID of the LoggedModel to delete.
  optional string model_id = 1 [(validate_required) = true];

  message Response {}
}

message SearchLoggedModels {
  option (scalapb.message).extends = "com.databricks.rpc.RPC[$this.Response]";

  // IDs of the Experiments in which to search for Logged Models.
  repeated string experiment_ids = 1;

  // A filter expression over Logged Model info and data that allows returning a subset of
  // Logged Models. The syntax is a subset of SQL that supports ANDing together binary operations
  // Example: ``params.alpha < 0.3 AND metrics.accuracy > 0.9``.
  optional string filter = 2;

  // List of datasets on which to apply the metrics filter clauses.
  // For example, a filter with `metrics.accuracy > 0.9` and dataset info with name "test_dataset"
  // means we will return all logged models with accuracy > 0.9 on the test_dataset.
  // Metric values from ANY dataset matching the criteria are considered.
  // If no datasets are specified, then metrics across all datasets are considered in the filter.
  repeated Dataset datasets = 6;

  message Dataset {
    // The name of the dataset.
    optional string dataset_name = 1 [(validate_required) = true];
    // The digest of the dataset.
    optional string dataset_digest = 2;
  }

  // Maximum number of Logged Models to return. Max threshold is 50.
  optional int32 max_results = 3 [default = 50];

  // List of columns for ordering the results, with additional fields for sorting criteria.
  repeated OrderBy order_by = 4;

  // Token indicating the page of Logged Models to fetch.
  optional string page_token = 5;

  message OrderBy {
      // Name of the field to order by, e.g. "metrics.accuracy".
      optional string field_name = 1 [(validate_required) = true];

      // Whether the order is ascending or not.
      optional bool ascending = 2 [default = true];

      // If ``field_name`` refers to a metric, this field specifies the name of the dataset
      // associated with the metric. Only metrics associated with the specified dataset name will be
      // considered for ordering. This field may only be set if ``field_name`` refers to a metric.
      optional string dataset_name = 3;

      // If ``field_name`` refers to a metric, this field specifies the digest of the dataset
      // associated with the metric. Only metrics associated with the specified dataset name
      // and digest will be considered for ordering. This field may only be set if ``dataset_name``
      // is also set.
      optional string dataset_digest = 4;
  }

  message Response {
    // Logged Models that match the search criteria.
    repeated LoggedModel models = 1;

    // Token that can be used to retrieve the next page of Logged Models.
    optional string next_page_token = 2;
  }
}

message SetLoggedModelTags {
  option (scalapb.message).extends = "com.databricks.rpc.RPC[$this.Response]";

  // The ID of the LoggedModel to set the tag on.
  optional string model_id = 1 [(validate_required) = true];

  // The tag key.
  repeated LoggedModelTag tags = 2;

  message Response {
    // The updated LoggedModel.
    optional LoggedModel model = 1;
  }
}

message DeleteLoggedModelTag {
  option (scalapb.message).extends = "com.databricks.rpc.RPC[$this.Response]";

  // The ID of the LoggedModel to delete the tag from.
  optional string model_id = 1 [(validate_required) = true];

  // The tag key.
  optional string tag_key = 2 [(validate_required) = true];

  message Response {
  }
}

message ListLoggedModelArtifacts {
  option (scalapb.message).extends = "com.databricks.rpc.RPC[$this.Response]";

  // The ID of the LoggedModel for which to list the artifacts
  optional string model_id = 1 [(validate_required) = true];

  // Filter artifacts matching this path (a relative path from the root artifact directory).
  optional string artifact_directory_path = 2;

  // Token indicating the page of artifact results to fetch
  optional string page_token = 3;

  message Response {
    // Root artifact directory for the logged model.
    optional string root_uri = 1;

    // File location and metadata for artifacts.
    repeated FileInfo files = 2;

    // Token that can be used to retrieve the next page of artifact results
    optional string next_page_token = 3;
  }
}

message LogLoggedModelParamsRequest {
  option (scalapb.message).extends = "com.databricks.rpc.RPC[$this.Response]";

  // The ID of the logged model to log params for.
  optional string model_id = 1 [(validate_required) = true];

  // Parameters attached to the model.
  repeated LoggedModelParameter params = 2;

  message Response {
  }
}

// A LoggedModel message includes logged model attributes,
// tags, registration info, params, and linked run metrics.
message LoggedModel {
  // LoggedModel attributes such as model ID, status, tags, etc.
  optional LoggedModelInfo info = 1;

  // LoggedModel params and metrics.
  optional LoggedModelData data = 2;
}

// A LoggedModelStatus enum value represents the status of a logged
// model.
enum LoggedModelStatus {
  LOGGED_MODEL_STATUS_UNSPECIFIED = 0;
  // The LoggedModel has been created, but the LoggedModel files are not
  // completely uploaded.
  LOGGED_MODEL_PENDING = 1;
  // The LoggedModel is created, and the LoggedModel files are completely uploaded.
  LOGGED_MODEL_READY = 2;
  // The LoggedModel is created, but an error occurred when uploading the
  // LoggedModel files such as model weights / agent code.
  LOGGED_MODEL_UPLOAD_FAILED = 3;
}

// A LoggedModelInfo includes logged model attributes,
// tags, and registration info.
message LoggedModelInfo {
  // A unique identifier for the model.
  optional string model_id = 1;
  // The ID of the experiment that owns the model.
  optional string experiment_id = 2;
  // Name of the model.
  optional string name = 3;

  // Timestamp when the model was created, in milliseconds since the UNIX epoch.
  optional int64 creation_timestamp_ms = 4;
  // Timestamp when the model was last updated, in milliseconds since the UNIX epoch
  optional int64 last_updated_timestamp_ms = 5;

  // URI of the directory where model artifacts are stored.
  optional string artifact_uri = 6;

  // Whether or not the model is ready for use.
  optional LoggedModelStatus status = 7;

  // The ID of the user or principal that created the model.
  optional int64 creator_id = 8;

  // The type of model, such as "Agent", "Classifier", "LLM".
  optional string model_type = 9;
  // Run ID of the run that created the model.
  optional string source_run_id = 10;
  // Details on the current status.
  optional string status_message = 11;

  // Mutable String key-value pairs set on the model.
  repeated LoggedModelTag tags = 12;

  // If the model has been promoted to the Model Registry, this field includes
  // information like the Registered Model name, Model Version number, etc.
  repeated LoggedModelRegistrationInfo registrations = 13;
}

// Tag for a LoggedModel.
message LoggedModelTag {
  // The tag key.
  optional string key = 1;
  // The tag value.
  optional string value = 2;
}

// RegistrationInfo for a LoggedModel.
message LoggedModelRegistrationInfo {
  // The name of the Registered Model to which the model has been promoted.
  optional string name = 1;
  // The version number of the promoted model.
  optional string version = 2;
}

// A LoggedModelData message includes logged model params and linked metrics.
message LoggedModelData {
  // Immutable String key-value pairs of the model.
  repeated LoggedModelParameter params = 1;

  // Performance metrics linked to the model.
  repeated Metric metrics = 2;
}

// Parameter associated with a LoggedModel.
message LoggedModelParameter {
  // Key identifying this param.
  optional string key = 1;

  // Value associated with this param.
  optional string value = 2;
}

message SearchTracesV3 {
  option (scalapb.message).extends = "com.databricks.rpc.RPC[$this.Response]";

  // A list of MLflow experiments to search over.
  repeated TraceLocation locations = 1;

  // A filter expression over trace attributes and tags that allows returning a subset of
  // traces. The syntax is a subset of SQL that supports ANDing together binary operations
  // Example: ``trace.status = 'OK' and trace.timestamp_ms > 1711089570679``.
  optional string filter = 2;

  // Maximum number of traces desired. Max threshold is 500.
  optional int32 max_results = 3 [default = 100];

  // List of columns for ordering the results, e.g. ``["timestamp_ms DESC"]``.
  repeated string order_by = 4;

  // Token indicating the page of traces to fetch.
  optional string page_token = 5;

  message Response {
    // Information about traces that match the search criteria.
    repeated TraceInfoV3 traces = 1;
    optional string next_page_token = 2;
  }
}

// =============================================================================
// Scorer Management Messages
// =============================================================================

// Register a scorer for an experiment.
message RegisterScorer {
  option (scalapb.message).extends = "com.databricks.rpc.RPC[$this.Response]";

  // The experiment ID.
  optional string experiment_id = 1;
  // The scorer name.
  optional string name = 2;
  // The serialized scorer string (JSON).
  optional string serialized_scorer = 3;

  message Response {
    // The new version number for the scorer.
    optional int32 version = 1;
  }
}

// List all scorers for an experiment.
message ListScorers {
  option (scalapb.message).extends = "com.databricks.rpc.RPC[$this.Response]";

  // The experiment ID.
  optional string experiment_id = 1;

  message Response {
    // List of scorer entities (latest version for each scorer name).
    repeated Scorer scorers = 1;
  }
}

// List all versions of a specific scorer for an experiment.
message ListScorerVersions {
  option (scalapb.message).extends = "com.databricks.rpc.RPC[$this.Response]";

  // The experiment ID.
  optional string experiment_id = 1;
  // The scorer name.
  optional string name = 2;

  message Response {
    // List of scorer entities for all versions of the scorer.
    repeated Scorer scorers = 1;
  }
}

// Get a specific scorer for an experiment.
message GetScorer {
  option (scalapb.message).extends = "com.databricks.rpc.RPC[$this.Response]";

  // The experiment ID.
  optional string experiment_id = 1;
  // The scorer name.
  optional string name = 2;
  // The scorer version. If not specified, returns the scorer with maximum version.
  optional int32 version = 3;

  message Response {
    // The scorer entity.
    optional Scorer scorer = 1;
  }
}

// Delete a scorer for an experiment.
message DeleteScorer {
  option (scalapb.message).extends = "com.databricks.rpc.RPC[$this.Response]";

  // The experiment ID.
  optional string experiment_id = 1;
  // The scorer name.
  optional string name = 2;
  // The scorer version to delete. If not specified, deletes all versions.
  optional int32 version = 3;

  message Response {
    // Empty response.
  }
}

// Scorer entity representing a scorer in the database.
message Scorer {
  // The experiment ID.
  optional int32 experiment_id = 1;
  // The scorer name.
  optional string scorer_name = 2;
  // The scorer version.
  optional int32 scorer_version = 3;
  // The serialized scorer string.
  optional string serialized_scorer = 4;
  // The creation time of the scorer version (in milliseconds since epoch).
  optional int64 creation_time = 5;
}<|MERGE_RESOLUTION|>--- conflicted
+++ resolved
@@ -879,11 +879,7 @@
       endpoints: [{
         method: "POST",
         path: "/mlflow/scorers/register"
-<<<<<<< HEAD
-        since {major: 2, minor: 0},
-=======
         since {major: 3, minor: 0},
->>>>>>> d6ba6644
       }],
       visibility: PUBLIC,
       rpc_doc_title: "Register Scorer",
@@ -896,11 +892,7 @@
       endpoints: [{
         method: "GET",
         path: "/mlflow/scorers/list"
-<<<<<<< HEAD
-        since {major: 2, minor: 0},
-=======
         since {major: 3, minor: 0},
->>>>>>> d6ba6644
       }],
       visibility: PUBLIC,
       rpc_doc_title: "List Scorers",
@@ -913,11 +905,7 @@
       endpoints: [{
         method: "GET",
         path: "/mlflow/scorers/versions"
-<<<<<<< HEAD
-        since {major: 2, minor: 0},
-=======
         since {major: 3, minor: 0},
->>>>>>> d6ba6644
       }],
       visibility: PUBLIC,
       rpc_doc_title: "List Scorer Versions",
@@ -930,11 +918,7 @@
       endpoints: [{
         method: "GET",
         path: "/mlflow/scorers/get"
-<<<<<<< HEAD
-        since {major: 2, minor: 0},
-=======
         since {major: 3, minor: 0},
->>>>>>> d6ba6644
       }],
       visibility: PUBLIC,
       rpc_doc_title: "Get Scorer",
@@ -947,11 +931,7 @@
       endpoints: [{
         method: "DELETE",
         path: "/mlflow/scorers/delete"
-<<<<<<< HEAD
-        since {major: 2, minor: 0},
-=======
         since {major: 3, minor: 0},
->>>>>>> d6ba6644
       }],
       visibility: PUBLIC,
       rpc_doc_title: "Delete Scorer",
