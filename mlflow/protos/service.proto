syntax = "proto2";

package mlflow;

import "assessments.proto";
import "databricks.proto";
import "datasets.proto";
import "google/protobuf/duration.proto";
import "google/protobuf/field_mask.proto";
import "google/protobuf/timestamp.proto";
import "opentelemetry/proto/trace/v1/trace.proto";
import "scalapb/scalapb.proto";

option java_package = "org.mlflow.api.proto";
option py_generic_services = true;
option (scalapb.options) = {flat_package: true};

service MlflowService {
  // Get metadata for an experiment.
  //
  // This endpoint will return deleted experiments, but prefers the active experiment
  // if an active and deleted experiment share the same name. If multiple deleted
  // experiments share the same name, the API will return one of them.
  //
  // Throws ``RESOURCE_DOES_NOT_EXIST`` if no experiment with the specified name exists.
  //
  rpc getExperimentByName(GetExperimentByName) returns (GetExperimentByName.Response) {
    option (rpc) = {
      endpoints: [
        {
          method: "GET"
          path: "/mlflow/experiments/get-by-name"
          since: {
            major: 2
            minor: 0
          }
        }
      ]
      visibility: PUBLIC
      rpc_doc_title: "Get Experiment By Name"
    };
  }

  // Create an experiment with a name. Returns the ID of the newly created experiment.
  // Validates that another experiment with the same name does not already exist and fails
  // if another experiment with the same name already exists.
  //
  //
  // Throws ``RESOURCE_ALREADY_EXISTS`` if a experiment with the given name exists.
  //
  rpc createExperiment(CreateExperiment) returns (CreateExperiment.Response) {
    option (rpc) = {
      endpoints: [
        {
          method: "POST"
          path: "/mlflow/experiments/create"
          since: {
            major: 2
            minor: 0
          }
        }
      ]
      visibility: PUBLIC
      rpc_doc_title: "Create Experiment"
    };
  }

  rpc searchExperiments(SearchExperiments) returns (SearchExperiments.Response) {
    option (rpc) = {
      endpoints: [
        {
          method: "POST"
          path: "/mlflow/experiments/search"
          since: {
            major: 2
            minor: 0
          }
        },
        {
          method: "GET"
          path: "/mlflow/experiments/search"
          since: {
            major: 2
            minor: 0
          }
        }
      ]
      visibility: PUBLIC
      rpc_doc_title: "Search Experiments"
    };
  }

  // Get metadata for an experiment. This method works on deleted experiments.
  rpc getExperiment(GetExperiment) returns (GetExperiment.Response) {
    option (rpc) = {
      endpoints: [
        {
          method: "GET"
          path: "/mlflow/experiments/get"
          since: {
            major: 2
            minor: 0
          }
        }
      ]
      visibility: PUBLIC
      rpc_doc_title: "Get Experiment"
    };
    option (graphql) = {};
  }

  // Mark an experiment and associated metadata, runs, metrics, params, and tags for deletion.
  // If the experiment uses FileStore, artifacts associated with experiment are also deleted.
  //
  rpc deleteExperiment(DeleteExperiment) returns (DeleteExperiment.Response) {
    option (rpc) = {
      endpoints: [
        {
          method: "POST"
          path: "/mlflow/experiments/delete"
          since: {
            major: 2
            minor: 0
          }
        }
      ]
      visibility: PUBLIC
      rpc_doc_title: "Delete Experiment"
    };
  }

  // Restore an experiment marked for deletion. This also restores
  // associated metadata, runs, metrics, params, and tags. If experiment uses FileStore, underlying
  // artifacts associated with experiment are also restored.
  //
  // Throws ``RESOURCE_DOES_NOT_EXIST`` if experiment was never created or was permanently deleted.
  //
  rpc restoreExperiment(RestoreExperiment) returns (RestoreExperiment.Response) {
    option (rpc) = {
      endpoints: [
        {
          method: "POST"
          path: "/mlflow/experiments/restore"
          since: {
            major: 2
            minor: 0
          }
        }
      ]
      visibility: PUBLIC
      rpc_doc_title: "Restore Experiment"
    };
  }

  // Update experiment metadata.
  //
  rpc updateExperiment(UpdateExperiment) returns (UpdateExperiment.Response) {
    option (rpc) = {
      endpoints: [
        {
          method: "POST"
          path: "/mlflow/experiments/update"
          since: {
            major: 2
            minor: 0
          }
        }
      ]
      visibility: PUBLIC
      rpc_doc_title: "Update Experiment"
    };
  }

  // Create a new run within an experiment. A run is usually a single execution of a
  // machine learning or data ETL pipeline. MLflow uses runs to track :ref:`mlflowParam`,
  // :ref:`mlflowMetric`, and :ref:`mlflowRunTag` associated with a single execution.
  //
  rpc createRun(CreateRun) returns (CreateRun.Response) {
    option (rpc) = {
      endpoints: [
        {
          method: "POST"
          path: "/mlflow/runs/create"
          since: {
            major: 2
            minor: 0
          }
        }
      ]

      visibility: PUBLIC
      rpc_doc_title: "Create Run"
    };
  }

  // Update run metadata.
  //
  rpc updateRun(UpdateRun) returns (UpdateRun.Response) {
    option (rpc) = {
      endpoints: [
        {
          method: "POST"
          path: "/mlflow/runs/update"
          since: {
            major: 2
            minor: 0
          }
        }
      ]

      visibility: PUBLIC
      rpc_doc_title: "Update Run"
    };
  }

  // Mark a run for deletion.
  rpc deleteRun(DeleteRun) returns (DeleteRun.Response) {
    option (rpc) = {
      endpoints: [
        {
          method: "POST"
          path: "/mlflow/runs/delete"
          since: {
            major: 2
            minor: 0
          }
        }
      ]
      visibility: PUBLIC
      rpc_doc_title: "Delete Run"
    };
  }

  // Restore a deleted run.
  rpc restoreRun(RestoreRun) returns (RestoreRun.Response) {
    option (rpc) = {
      endpoints: [
        {
          method: "POST"
          path: "/mlflow/runs/restore"
          since: {
            major: 2
            minor: 0
          }
        }
      ]
      visibility: PUBLIC
      rpc_doc_title: "Restore Run"
    };
  }

  // Log a metric for a run. A metric is a key-value pair (string key, float value) with an
  // associated timestamp. Examples include the various metrics that represent ML model accuracy.
  // A metric can be logged multiple times.
  //
  rpc logMetric(LogMetric) returns (LogMetric.Response) {
    option (rpc) = {
      endpoints: [
        {
          method: "POST"
          path: "/mlflow/runs/log-metric"
          since: {
            major: 2
            minor: 0
          }
        }
      ]

      visibility: PUBLIC
      rpc_doc_title: "Log Metric"
    };
  }

  // Log a param used for a run. A param is a key-value pair (string key,
  // string value). Examples include hyperparameters used for ML model training and
  // constant dates and values used in an ETL pipeline. A param can be logged only once for a run.
  //
  rpc logParam(LogParam) returns (LogParam.Response) {
    option (rpc) = {
      endpoints: [
        {
          method: "POST"
          path: "/mlflow/runs/log-parameter"
          since: {
            major: 2
            minor: 0
          }
        }
      ]

      visibility: PUBLIC
      rpc_doc_title: "Log Param"
    };
  }

  // Set a tag on an experiment. Experiment tags are metadata that can be updated.
  //
  rpc setExperimentTag(SetExperimentTag) returns (SetExperimentTag.Response) {
    option (rpc) = {
      endpoints: [
        {
          method: "POST"
          path: "/mlflow/experiments/set-experiment-tag"
          since: {
            major: 2
            minor: 0
          }
        }
      ]

      visibility: PUBLIC
      rpc_doc_title: "Set Experiment Tag"
    };
  }

  // Delete a tag on an experiment.
  //
  rpc deleteExperimentTag(DeleteExperimentTag) returns (DeleteExperimentTag.Response) {
    option (rpc) = {
      endpoints: [
        {
          method: "POST"
          path: "/mlflow/experiments/delete-experiment-tag"
          since: {
            major: 2
            minor: 0
          }
        }
      ]
      visibility: PUBLIC
      rpc_doc_title: "Delete Experiment Tag"
    };
  }

  // Set a tag on a run. Tags are run metadata that can be updated during a run and after
  // a run completes.
  //
  rpc setTag(SetTag) returns (SetTag.Response) {
    option (rpc) = {
      endpoints: [
        {
          method: "POST"
          path: "/mlflow/runs/set-tag"
          since: {
            major: 2
            minor: 0
          }
        }
      ]

      visibility: PUBLIC
      rpc_doc_title: "Set Tag"
    };
  }

  // DEPRECATED. Use setTraceTagV3 instead.
  rpc setTraceTag(SetTraceTag) returns (SetTraceTag.Response) {
    option (rpc) = {
      endpoints: [
        {
          method: "PATCH"
          path: "/mlflow/traces/{request_id}/tags"
          since: {
            major: 2
            minor: 0
          }
        }
      ]
      visibility: PUBLIC_UNDOCUMENTED
      rpc_doc_title: "Set Trace Tag"
    };
  }

  // Set a tag on a trace. Tags are mutable and can be updated as desired.
  rpc setTraceTagV3(SetTraceTagV3) returns (SetTraceTagV3.Response) {
    option (rpc) = {
      endpoints: [
        {
          method: "PATCH"
          path: "/mlflow/traces/{trace_id}/tags"
          since: {
            major: 3
            minor: 0
          }
        }
      ]
      visibility: PUBLIC_UNDOCUMENTED
      rpc_doc_title: "Set Trace Tag V3"
    };
  }

  // DEPRECATED. Use deleteTraceTagV3 instead.
  rpc deleteTraceTag(DeleteTraceTag) returns (DeleteTraceTag.Response) {
    option (rpc) = {
      endpoints: [
        {
          method: "DELETE"
          path: "/mlflow/traces/{request_id}/tags"
          since: {
            major: 2
            minor: 0
          }
        }
      ]
      visibility: PUBLIC_UNDOCUMENTED
      rpc_doc_title: "Delete Trace Tag"
    };
  }

  // Delete a tag from a trace.
  rpc deleteTraceTagV3(DeleteTraceTagV3) returns (DeleteTraceTagV3.Response) {
    option (rpc) = {
      endpoints: [
        {
          method: "DELETE"
          path: "/mlflow/traces/{trace_id}/tags"
          since: {
            major: 3
            minor: 0
          }
        }
      ]
      visibility: PUBLIC_UNDOCUMENTED
      rpc_doc_title: "Delete Trace Tag V3"
    };
  }

  // Delete a tag on a run. Tags are run metadata that can be updated during a run and after
  // a run completes.
  //
  rpc deleteTag(DeleteTag) returns (DeleteTag.Response) {
    option (rpc) = {
      endpoints: [
        {
          method: "POST"
          path: "/mlflow/runs/delete-tag"
          since: {
            major: 2
            minor: 0
          }
        }
      ]

      visibility: PUBLIC
      rpc_doc_title: "Delete Tag"
    };
  }

  // Get metadata, metrics, params, and tags for a run. In the case where multiple metrics
  // with the same key are logged for a run, return only the value with the latest timestamp.
  // If there are multiple values with the latest timestamp, return the maximum of these values.
  rpc getRun(GetRun) returns (GetRun.Response) {
    option (rpc) = {
      endpoints: [
        {
          method: "GET"
          path: "/mlflow/runs/get"
          since: {
            major: 2
            minor: 0
          }
        }
      ]

      visibility: PUBLIC
      rpc_doc_title: "Get Run"
    };
    option (graphql) = {};
  }

  // Search for runs that satisfy expressions. Search expressions can use :ref:`mlflowMetric` and
  // :ref:`mlflowParam` keys.
  //
  rpc searchRuns(SearchRuns) returns (SearchRuns.Response) {
    option (rpc) = {
      endpoints: [
        {
          method: "POST"
          path: "/mlflow/runs/search"
          since: {
            major: 2
            minor: 0
          }
        }
      ]
      visibility: PUBLIC
      rpc_doc_title: "Search Runs"
    };
    option (graphql) = {};
  }

  // List artifacts for a run. Takes an optional ``artifact_path`` prefix which if specified,
  // the response contains only artifacts with the specified prefix.
  //
  rpc listArtifacts(ListArtifacts) returns (ListArtifacts.Response) {
    option (rpc) = {
      endpoints: [
        {
          method: "GET"
          path: "/mlflow/artifacts/list"
          since: {
            major: 2
            minor: 0
          }
        }
      ]
      visibility: PUBLIC
      rpc_doc_title: "List Artifacts"
    };
    option (graphql) = {};
  }

  // Get a list of all values for the specified metric for a given run.
  //
  rpc getMetricHistory(GetMetricHistory) returns (GetMetricHistory.Response) {
    option (rpc) = {
      endpoints: [
        {
          method: "GET"
          path: "/mlflow/metrics/get-history"
          since: {
            major: 2
            minor: 0
          }
        }
      ]
      visibility: PUBLIC
      rpc_doc_title: "Get Metric History"
    };
  }

  // Retrieves the value history for a specified metric across one or more specified runs.
  rpc getMetricHistoryBulkInterval(GetMetricHistoryBulkInterval) returns (GetMetricHistoryBulkInterval.Response) {
    option (rpc) = {
      endpoints: [
        {
          method: "GET"
          path: "/mlflow/metrics/get-history-bulk-interval"
          since: {
            major: 2
            minor: 11
          }
        }
      ]
      visibility: PUBLIC_UNDOCUMENTED
    };
    option (graphql) = {};
  }

  // Log a batch of metrics, params, and tags for a run.
  // If any data failed to be persisted, the server will respond with an error (non-200 status code).
  // In case of error (due to internal server error or an invalid request), partial data may
  // be written.
  //
  // You can write metrics, params, and tags in interleaving fashion, but within a given entity
  // type are guaranteed to follow the order specified in the request body. That is, for an API
  // request like
  //
  // .. code-block:: json
  //
  //   {
  //      "run_id": "2a14ed5c6a87499199e0106c3501eab8",
  //      "metrics": [
  //        {"key": "mae", "value": 2.5, "timestamp": 1552550804},
  //        {"key": "rmse", "value": 2.7, "timestamp": 1552550804},
  //      ],
  //      "params": [
  //        {"key": "model_class", "value": "LogisticRegression"},
  //      ]
  //   }
  //
  // the server is guaranteed to write metric "rmse" after "mae", though it may write param
  // "model_class" before both metrics, after "mae", or after both metrics.
  //
  // The overwrite behavior for metrics, params, and tags is as follows:
  //
  // - Metrics: metric values are never overwritten. Logging a metric (key, value, timestamp) appends to the set of values for the metric with the provided key.
  //
  // - Tags: tag values can be overwritten by successive writes to the same tag key. That is, if multiple tag values with the same key are provided in the same API request, the last-provided tag value is written. Logging the same tag (key, value) is permitted - that is, logging a tag is idempotent.
  //
  // - Params: once written, param values cannot be changed (attempting to overwrite a param value will result in an error). However, logging the same param (key, value) is permitted - that is, logging a param is idempotent.
  //
  // Request Limits
  // --------------
  // A single JSON-serialized API request may be up to 1 MB in size and contain:
  //
  // - No more than 1000 metrics, params, and tags in total
  // - Up to 1000 metrics
  // - Up to 100 params
  // - Up to 100 tags
  //
  // For example, a valid request might contain 900 metrics, 50 params, and 50 tags, but logging
  // 900 metrics, 50 params, and 51 tags is invalid. The following limits also apply
  // to metric, param, and tag keys and values:
  //
  // - Metric, param, and tag keys can be up to 250 characters in length
  // - Param and tag values can be up to 250 characters in length
  //
  rpc logBatch(LogBatch) returns (LogBatch.Response) {
    option (rpc) = {
      endpoints: [
        {
          method: "POST"
          path: "/mlflow/runs/log-batch"
          since: {
            major: 2
            minor: 0
          }
        }
      ]
      visibility: PUBLIC
      rpc_doc_title: "Log Batch"
    };
  }

  // .. note::
  //     Experimental: This API may change or be removed in a future release without warning.
  rpc logModel(LogModel) returns (LogModel.Response) {
    option (rpc) = {
      endpoints: [
        {
          method: "POST"
          path: "/mlflow/runs/log-model"
          since: {
            major: 2
            minor: 0
          }
        }
      ]
      visibility: PUBLIC
      rpc_doc_title: "Log Model"
    };
  }

  rpc logInputs(LogInputs) returns (LogInputs.Response) {
    option (rpc) = {
      endpoints: [
        {
          method: "POST"
          path: "/mlflow/runs/log-inputs"
          since: {
            major: 2
            minor: 0
          }
        }
      ]
      visibility: PUBLIC
      rpc_doc_title: "Log Inputs"
    };
  }

  // Logs outputs, such as datasets and models, from an MLflow Run.
  //
  // .. note::
  //     Experimental: This API may change or be removed in a future release without warning.
  rpc logOutputs(LogOutputs) returns (LogOutputs.Response) {
    option (rpc) = {
      endpoints: [
        {
          method: "POST"
          path: "/mlflow/runs/outputs"
          since: {
            major: 2
            minor: 0
          }
        }
      ]
      visibility: PUBLIC_UNDOCUMENTED
      rpc_doc_title: "Log Outputs"
    };
  }

  rpc searchDatasets(SearchDatasets) returns (SearchDatasets.Response) {
    option (rpc) = {
      endpoints: [
        {
          method: "POST"
          path: "mlflow/experiments/search-datasets"
          since: {
            major: 2
            minor: 0
          }
        }
      ]
      visibility: PUBLIC_UNDOCUMENTED
    };
    option (graphql) = {};
  }

  // Start a new trace within an experiment.
  rpc startTrace(StartTrace) returns (StartTrace.Response) {
    option (rpc) = {
      endpoints: [
        {
          method: "POST"
          path: "/mlflow/traces"
          since: {
            major: 2
            minor: 0
          }
        }
      ]
      visibility: PUBLIC_UNDOCUMENTED
      rpc_doc_title: "Start Trace"
    };
  }

  // End a trace within an experiment.
  rpc endTrace(EndTrace) returns (EndTrace.Response) {
    option (rpc) = {
      endpoints: [
        {
          method: "PATCH"
          path: "/mlflow/traces/{request_id}"
          since: {
            major: 2
            minor: 0
          }
        }
      ]
      visibility: PUBLIC_UNDOCUMENTED
      rpc_doc_title: "End Trace"
    };
  }

  // DEPRECATED. Use getTraceInfoV3 instead.
  rpc getTraceInfo(GetTraceInfo) returns (GetTraceInfo.Response) {
    option (rpc) = {
      endpoints: [
        {
          method: "GET"
          path: "/mlflow/traces/{request_id}/info"
          since: {
            major: 2
            minor: 0
          }
        }
      ]
      visibility: PUBLIC_UNDOCUMENTED
      rpc_doc_title: "Get TraceInfo"
    };
  }

  // Get Trace (returning a TraceInfoV3). Differences between TraceV3 and Trace
  // are assessments and semantics of TraceLocation, which describes where the Trace is stored.
  rpc getTraceInfoV3(GetTraceInfoV3) returns (GetTraceInfoV3.Response) {
    option (rpc) = {
      endpoints: [
        {
          method: "GET"
          path: "/mlflow/traces/{trace_id}"
          since: {
            major: 3
            minor: 0
          }
        }
      ]
      visibility: PUBLIC_UNDOCUMENTED
      rpc_doc_title: "Get TraceInfo v3"
    };
  }

  // Get trace with spans for given trace id.
  // This API is for OSS MLflow only for traces in v3.
  rpc getTrace(GetTrace) returns (GetTrace.Response) {
    option (rpc) = {
      endpoints: [
        {
          method: "GET"
          path: "/mlflow/traces/get"
          since: {
            major: 3
            minor: 0
          }
        }
      ]
      visibility: PUBLIC_UNDOCUMENTED
      rpc_doc_title: "Get Trace v3"
    };
  }

  // Get complete traces with spans for given trace identifiers.
  // This API is for OSS MLflow only for traces in v3.
  rpc batchGetTraces(BatchGetTraces) returns (BatchGetTraces.Response) {
    option (rpc) = {
      endpoints: [
        {
          method: "GET"
          path: "/mlflow/traces/batchGet"
          since: {
            major: 3
            minor: 0
          }
        }
      ]
      visibility: PUBLIC_UNDOCUMENTED
      rpc_doc_title: "Get Traces"
    };
  }

  // DEPRECATED. Use searchTracesV3 instead.
  rpc searchTraces(SearchTraces) returns (SearchTraces.Response) {
    option (rpc) = {
      endpoints: [
        {
          method: "GET"
          path: "/mlflow/traces"
          since: {
            major: 2
            minor: 0
          }
        }
      ]
      visibility: PUBLIC_UNDOCUMENTED
      rpc_doc_title: "Search Traces"
    };
  }

  // Search for traces that satisfy specified filters
  // (e.g. ``trace.status = 'OK' and trace.timestamp_ms > 1711089570679``), and retrieve the traces
  // in a specified ordering (e.g. ``["timestamp_ms DESC"]``).
  rpc searchTracesV3(SearchTracesV3) returns (SearchTracesV3.Response) {
    option (rpc) = {
      endpoints: [
        {
          method: "POST"
          path: "/mlflow/traces/search"
          since: {
            major: 3
            minor: 0
          }
        }
      ]
      visibility: PUBLIC_UNDOCUMENTED
      rpc_doc_title: "Search Traces V3"
    };
  }

  // Create a trace using the V3 API format
  rpc startTraceV3(StartTraceV3) returns (StartTraceV3.Response) {
    option (rpc) = {
      endpoints: [
        {
          method: "POST"
          path: "/mlflow/traces"
          since: {
            major: 3
            minor: 0
          }
        }
      ]
      visibility: PUBLIC_UNDOCUMENTED
    };
  }

  // Links traces to a run by creating internal trace input relationships.
  // This API allows associating multiple traces with runs for evaluation and labeling workflows.
  rpc linkTracesToRun(LinkTracesToRun) returns (LinkTracesToRun.Response) {
    option (rpc) = {
      endpoints: [
        {
          method: "POST"
          path: "/mlflow/traces/link-to-run"
          since: {
            major: 2
            minor: 0
          }
        }
      ]
      visibility: PUBLIC_UNDOCUMENTED
      rpc_doc_title: "Link Traces to Run"
    };
  }

  // Links prompt versions to a trace.
  rpc linkPromptsToTrace(LinkPromptsToTrace) returns (LinkPromptsToTrace.Response) {
    option (rpc) = {
      endpoints: [
        {
          method: "POST"
          path: "/mlflow/traces/link-prompts"
          since: {
            major: 2
            minor: 0
          }
        }
      ]
      visibility: PUBLIC_UNDOCUMENTED
      rpc_doc_title: "Link Prompts to Trace"
    };
  }

  // Edge endpoint used to search for online traces from an inference table.
  rpc searchUnifiedTraceHandler(SearchUnifiedTraces) returns (SearchUnifiedTraces.Response) {
    option (rpc) = {
      endpoints: [
        {
          method: "GET"
          path: "/mlflow/unified-traces"
          since: {
            major: 2
            minor: 0
          }
        }
      ]
      visibility: PUBLIC_UNDOCUMENTED
      rpc_doc_title: "Search Unified Traces"
    };
  }

  // Edge endpoint used to retrieve for online trace from an inference table.
  rpc getOnlineTraceDetails(GetOnlineTraceDetails) returns (GetOnlineTraceDetails.Response) {
    option (rpc) = {
      endpoints: [
        {
          method: "GET"
          path: "/mlflow/get-online-trace-details"
          since: {
            major: 2
            minor: 0
          }
        }
      ]
      visibility: PUBLIC_UNDOCUMENTED
      rpc_doc_title: "Get Online Trace Details"
    };
  }

  // DEPRECATED. Use deleteTracesV3 instead.
  rpc deleteTraces(DeleteTraces) returns (DeleteTraces.Response) {
    option (rpc) = {
      endpoints: [
        {
          method: "POST"
          path: "/mlflow/traces/delete-traces"
          since: {
            major: 2
            minor: 0
          }
        }
      ]
      visibility: PUBLIC_UNDOCUMENTED
      rpc_doc_title: "Delete Traces"
    };
  }

  // Delete traces. There are two supported ways to do this:
  // Case 1: ``max_timestamp_millis`` and ``max_traces`` may both be specified for time-based deletion.
  // Case 2: ``trace_ids`` may be specified for trace ID-based deletion.
  rpc deleteTracesV3(DeleteTracesV3) returns (DeleteTracesV3.Response) {
    option (rpc) = {
      endpoints: [
        {
          method: "POST"
          path: "/mlflow/traces/delete-traces"
          since: {
            major: 3
            minor: 0
          }
        }
      ]
      visibility: PUBLIC_UNDOCUMENTED
      rpc_doc_title: "Delete Traces V3"
    };
  }

  // Calculate the correlation (NPMI) between two trace filter conditions.
  rpc calculateTraceFilterCorrelation(CalculateTraceFilterCorrelation) returns (CalculateTraceFilterCorrelation.Response) {
    option (rpc) = {
      endpoints: [
        {
          method: "POST"
          path: "/mlflow/traces/calculate-filter-correlation"
          since: {
            major: 3
            minor: 0
          }
        }
      ]
      visibility: PUBLIC_UNDOCUMENTED
      rpc_doc_title: "Calculate Trace Filter Correlation"
    };
  }

  rpc createLoggedModel(CreateLoggedModel) returns (CreateLoggedModel.Response) {
    option (rpc) = {
      endpoints: [
        {
          method: "POST"
          path: "/mlflow/logged-models"
          since: {
            major: 2
            minor: 0
          }
        }
      ]
      visibility: PUBLIC_UNDOCUMENTED
      rpc_doc_title: "Create Logged Model"
    };
  }

  rpc finalizeLoggedModel(FinalizeLoggedModel) returns (FinalizeLoggedModel.Response) {
    option (rpc) = {
      endpoints: [
        {
          method: "PATCH"
          path: "/mlflow/logged-models/{model_id}"
          since: {
            major: 2
            minor: 0
          }
        }
      ]
      visibility: PUBLIC_UNDOCUMENTED
      rpc_doc_title: "Finalize Logged Model"
    };
  }

  rpc getLoggedModel(GetLoggedModel) returns (GetLoggedModel.Response) {
    option (rpc) = {
      endpoints: [
        {
          method: "GET"
          path: "/mlflow/logged-models/{model_id}"
          since: {
            major: 2
            minor: 0
          }
        }
      ]
      visibility: PUBLIC_UNDOCUMENTED
      rpc_doc_title: "Get Logged Model"
    };
  }

  rpc deleteLoggedModel(DeleteLoggedModel) returns (DeleteLoggedModel.Response) {
    option (rpc) = {
      endpoints: [
        {
          method: "DELETE"
          path: "/mlflow/logged-models/{model_id}"
          since: {
            major: 2
            minor: 0
          }
        }
      ]
      visibility: PUBLIC_UNDOCUMENTED
      rpc_doc_title: "Delete a Logged Model"
    };
  }

  // Search for Logged Models that satisfy specified search criteria.
  rpc searchLoggedModels(SearchLoggedModels) returns (SearchLoggedModels.Response) {
    option (rpc) = {
      endpoints: [
        {
          method: "POST"
          path: "/mlflow/logged-models/search"
          since: {
            major: 2
            minor: 0
          }
        }
      ]
      visibility: PUBLIC_UNDOCUMENTED
      rpc_doc_title: "Search LoggedModels"
    };
  }

  rpc setLoggedModelTags(SetLoggedModelTags) returns (SetLoggedModelTags.Response) {
    option (rpc) = {
      endpoints: [
        {
          method: "PATCH"
          path: "/mlflow/logged-models/{model_id}/tags"
          since: {
            major: 2
            minor: 0
          }
        }
      ]
      visibility: PUBLIC_UNDOCUMENTED
      rpc_doc_title: "Set Logged Model Tag"
    };
  }

  rpc deleteLoggedModelTag(DeleteLoggedModelTag) returns (DeleteLoggedModelTag.Response) {
    option (rpc) = {
      endpoints: [
        {
          method: "DELETE"
          path: "/mlflow/logged-models/{model_id}/tags/{tag_key}"
          since: {
            major: 2
            minor: 0
          }
        }
      ]
      visibility: PUBLIC_UNDOCUMENTED
      rpc_doc_title: "Delete Logged Model Tag"
    };
  }

  // List artifacts for a LoggedModel. Takes an optional ``artifact_path`` prefix which if specified,
  // the response contains only artifacts with the specified prefix.
  rpc listLoggedModelArtifacts(ListLoggedModelArtifacts) returns (ListLoggedModelArtifacts.Response) {
    option (rpc) = {
      endpoints: [
        {
          method: "GET"
          path: "/mlflow/logged-models/{model_id}/artifacts/directories"
          since: {
            major: 2
            minor: 0
          }
        }
      ]
      visibility: PUBLIC_UNDOCUMENTED
      rpc_doc_title: "List Artifacts for Logged Models"
    };
  }

  rpc LogLoggedModelParams(LogLoggedModelParamsRequest) returns (LogLoggedModelParamsRequest.Response) {
    option (rpc) = {
      endpoints: [
        {
          method: "POST"
          path: "/mlflow/logged-models/{model_id}/params"
          since: {
            major: 2
            minor: 0
          }
        }
      ]
      visibility: PUBLIC_UNDOCUMENTED
      rpc_doc_title: "Log Logged Model Params"
    };
  }

  rpc GetAssessment(GetAssessmentRequest) returns (GetAssessmentRequest.Response) {
    option (rpc) = {
      endpoints: [
        {
          method: "GET"
          path: "/mlflow/traces/{trace_id}/assessments/{assessment_id}"
          since: {
            major: 3
            minor: 0
          }
        }
      ]
      visibility: PUBLIC_UNDOCUMENTED
      rpc_doc_title: "Get Assessment"
    };
  }

  // Create an assessment associated with a trace.
  rpc createAssessment(CreateAssessment) returns (CreateAssessment.Response) {
    option (rpc) = {
      endpoints: [
        {
          method: "POST"
          path: "/mlflow/traces/{assessment.trace_id}/assessments"
          since: {
            major: 3
            minor: 0
          }
        }
      ]
      error_codes: [
        INVALID_PARAMETER_VALUE,
        CUSTOMER_UNAUTHORIZED,
        ALREADY_EXISTS,
        INTERNAL_ERROR
      ]
      visibility: PUBLIC_UNDOCUMENTED
      rpc_doc_title: "Create an assessment of a trace or a span within the trace"
    };
  }

  // Update an assessment associated with a trace.
  rpc updateAssessment(UpdateAssessment) returns (UpdateAssessment.Response) {
    option (rpc) = {
      endpoints: [
        {
          method: "PATCH"
          path: "/mlflow/traces/{trace_id}/assessments/{assessment_id}"
          since: {
            major: 3
            minor: 0
          }
        }
      ]
      error_codes: [
        INVALID_PARAMETER_VALUE,
        CUSTOMER_UNAUTHORIZED,
        INTERNAL_ERROR
      ]
      visibility: PUBLIC_UNDOCUMENTED
      rpc_doc_title: "Update an existing assessment on a trace."
    };
  }

  // Delete an assessment.
  rpc deleteAssessment(DeleteAssessment) returns (DeleteAssessment.Response) {
    option (rpc) = {
      endpoints: [
        {
          method: "DELETE"
          path: "/mlflow/traces/{trace_id}/assessments/{assessment_id}"
          since: {
            major: 3
            minor: 0
          }
        }
      ]
      visibility: PUBLIC_UNDOCUMENTED
      rpc_doc_title: "Delete Assessment"
    };
  }

  // Evaluation Dataset RPCs

  // Create an evaluation dataset
  rpc createDataset(CreateDataset) returns (CreateDataset.Response) {
    option (rpc) = {
      endpoints: [
        {
          method: "POST"
          path: "/mlflow/datasets/create"
          since: {
            major: 3
            minor: 0
          }
        }
      ]
      error_codes: [
        INVALID_PARAMETER_VALUE,
        CUSTOMER_UNAUTHORIZED,
        ALREADY_EXISTS,
        INTERNAL_ERROR
      ]
      visibility: PUBLIC_UNDOCUMENTED
      rpc_doc_title: "Create Evaluation Dataset"
    };
  }

  // Get an evaluation dataset by ID
  rpc getDataset(GetDataset) returns (GetDataset.Response) {
    option (rpc) = {
      endpoints: [
        {
          method: "GET"
          path: "/mlflow/datasets/{dataset_id}"
          since: {
            major: 3
            minor: 0
          }
        }
      ]
      error_codes: [
        INVALID_PARAMETER_VALUE,
        RESOURCE_DOES_NOT_EXIST,
        INTERNAL_ERROR
      ]
      visibility: PUBLIC_UNDOCUMENTED
      rpc_doc_title: "Get Evaluation Dataset"
    };
  }

  // Delete an evaluation dataset
  rpc deleteDataset(DeleteDataset) returns (DeleteDataset.Response) {
    option (rpc) = {
      endpoints: [
        {
          method: "DELETE"
          path: "/mlflow/datasets/{dataset_id}"
          since: {
            major: 3
            minor: 0
          }
        }
      ]
      error_codes: [
        INVALID_PARAMETER_VALUE,
        RESOURCE_DOES_NOT_EXIST,
        INTERNAL_ERROR
      ]
      visibility: PUBLIC_UNDOCUMENTED
      rpc_doc_title: "Delete Evaluation Dataset"
    };
  }

  // Search evaluation datasets
  rpc searchEvaluationDatasets(SearchEvaluationDatasets) returns (SearchEvaluationDatasets.Response) {
    option (rpc) = {
      endpoints: [
        {
          method: "POST"
          path: "/mlflow/datasets/search"
          since: {
            major: 3
            minor: 0
          }
        },
        {
          method: "GET"
          path: "/mlflow/datasets/search"
          since: {
            major: 3
            minor: 0
          }
        }
      ]
      error_codes: [
        INVALID_PARAMETER_VALUE,
        INTERNAL_ERROR
      ]
      visibility: PUBLIC_UNDOCUMENTED
      rpc_doc_title: "Search Evaluation Datasets"
    };
  }

  // Update evaluation dataset tags
  rpc setDatasetTags(SetDatasetTags) returns (SetDatasetTags.Response) {
    option (rpc) = {
      endpoints: [
        {
          method: "PATCH"
          path: "/mlflow/datasets/{dataset_id}/tags"
          since: {
            major: 3
            minor: 0
          }
        }
      ]
      error_codes: [
        INVALID_PARAMETER_VALUE,
        RESOURCE_DOES_NOT_EXIST,
        INTERNAL_ERROR
      ]
      visibility: PUBLIC_UNDOCUMENTED
      rpc_doc_title: "Set Evaluation Dataset Tags"
    };
  }

  // Delete an evaluation dataset tag
  rpc deleteDatasetTag(DeleteDatasetTag) returns (DeleteDatasetTag.Response) {
    option (rpc) = {
      endpoints: [
        {
          method: "DELETE"
          path: "/mlflow/datasets/{dataset_id}/tags/{key}"
          since: {
            major: 3
            minor: 0
          }
        }
      ]
      error_codes: [
        INVALID_PARAMETER_VALUE,
        RESOURCE_DOES_NOT_EXIST,
        INTERNAL_ERROR
      ]
      visibility: PUBLIC_UNDOCUMENTED
      rpc_doc_title: "Delete Evaluation Dataset Tag"
    };
  }

  // Upsert evaluation dataset records
  rpc upsertDatasetRecords(UpsertDatasetRecords) returns (UpsertDatasetRecords.Response) {
    option (rpc) = {
      endpoints: [
        {
          method: "POST"
          path: "/mlflow/datasets/{dataset_id}/records"
          since: {
            major: 3
            minor: 0
          }
        }
      ]
      error_codes: [
        INVALID_PARAMETER_VALUE,
        RESOURCE_DOES_NOT_EXIST,
        INTERNAL_ERROR
      ]
      visibility: PUBLIC_UNDOCUMENTED
      rpc_doc_title: "Upsert Evaluation Dataset Records"
    };
  }

  // Get experiment IDs associated with an evaluation dataset
  rpc getDatasetExperimentIds(GetDatasetExperimentIds) returns (GetDatasetExperimentIds.Response) {
    option (rpc) = {
      endpoints: [
        {
          method: "GET"
          path: "/mlflow/datasets/{dataset_id}/experiment-ids"
          since: {
            major: 3
            minor: 0
          }
        }
      ]
      error_codes: [
        INVALID_PARAMETER_VALUE,
        RESOURCE_DOES_NOT_EXIST,
        INTERNAL_ERROR
      ]
      visibility: PUBLIC_UNDOCUMENTED
      rpc_doc_title: "Get Evaluation Dataset Experiment IDs"
    };
  }

  // =============================================================================
  // Scorer Management RPCs
  // =============================================================================

  // Register a scorer for an experiment.
  rpc registerScorer(RegisterScorer) returns (RegisterScorer.Response) {
    option (rpc) = {
      endpoints: [
        {
          method: "POST"
          path: "/mlflow/scorers/register"
          since: {
            major: 3
            minor: 0
          }
        }
      ]
      visibility: PUBLIC
      rpc_doc_title: "Register Scorer"
    };
  }

  // List all scorers for an experiment.
  rpc listScorers(ListScorers) returns (ListScorers.Response) {
    option (rpc) = {
      endpoints: [
        {
          method: "GET"
          path: "/mlflow/scorers/list"
          since: {
            major: 3
            minor: 0
          }
        }
      ]
      visibility: PUBLIC
      rpc_doc_title: "List Scorers"
    };
  }

  // List all versions of a specific scorer for an experiment.
  rpc listScorerVersions(ListScorerVersions) returns (ListScorerVersions.Response) {
    option (rpc) = {
      endpoints: [
        {
          method: "GET"
          path: "/mlflow/scorers/versions"
          since: {
            major: 3
            minor: 0
          }
        }
      ]
      visibility: PUBLIC
      rpc_doc_title: "List Scorer Versions"
    };
  }

  // Get a specific scorer for an experiment.
  rpc getScorer(GetScorer) returns (GetScorer.Response) {
    option (rpc) = {
      endpoints: [
        {
          method: "GET"
          path: "/mlflow/scorers/get"
          since: {
            major: 3
            minor: 0
          }
        }
      ]
      visibility: PUBLIC
      rpc_doc_title: "Get Scorer"
    };
  }

  // Delete a scorer for an experiment.
  rpc deleteScorer(DeleteScorer) returns (DeleteScorer.Response) {
    option (rpc) = {
      endpoints: [
        {
          method: "DELETE"
          path: "/mlflow/scorers/delete"
          since: {
            major: 3
            minor: 0
          }
        }
      ]
      visibility: PUBLIC
      rpc_doc_title: "Delete Scorer"
    };
  }

  // Get records for an evaluation dataset
  rpc getDatasetRecords(GetDatasetRecords) returns (GetDatasetRecords.Response) {
    option (rpc) = {
      endpoints: [
        {
          method: "GET"
          path: "/mlflow/datasets/{dataset_id}/records"
          since: {
            major: 3
            minor: 0
          }
        }
      ]
      error_codes: [
        INVALID_PARAMETER_VALUE,
        RESOURCE_DOES_NOT_EXIST,
        INTERNAL_ERROR
      ]
      visibility: PUBLIC_UNDOCUMENTED
      rpc_doc_title: "Get Evaluation Dataset Records"
    };
  }

  // Add a dataset to additional experiments
  rpc addDatasetToExperiments(AddDatasetToExperiments) returns (AddDatasetToExperiments.Response) {
    option (rpc) = {
      endpoints: [
        {
          method: "POST"
          path: "/mlflow/datasets/{dataset_id}/add-experiments"
          since: {
            major: 3
            minor: 0
          }
        }
      ]
      error_codes: [
        INVALID_PARAMETER_VALUE,
        RESOURCE_DOES_NOT_EXIST,
        INTERNAL_ERROR
      ]
      visibility: PUBLIC_UNDOCUMENTED
      rpc_doc_title: "Add Dataset to Experiments"
    };
  }

  // Remove a dataset from experiments
  rpc removeDatasetFromExperiments(RemoveDatasetFromExperiments) returns (RemoveDatasetFromExperiments.Response) {
    option (rpc) = {
      endpoints: [
        {
          method: "POST"
          path: "/mlflow/datasets/{dataset_id}/remove-experiments"
          since: {
            major: 3
            minor: 0
          }
        }
      ]
      error_codes: [
        INVALID_PARAMETER_VALUE,
        RESOURCE_DOES_NOT_EXIST,
        INTERNAL_ERROR
      ]
      visibility: PUBLIC_UNDOCUMENTED
      rpc_doc_title: "Remove Dataset from Experiments"
    };
  }

  // ========== Secrets Management APIs ==========

  // Create a new encrypted secret for LLM provider authentication
  rpc createGatewaySecret(CreateGatewaySecret) returns (CreateGatewaySecret.Response) {
    option (rpc) = {
      endpoints: [
        {
          method: "POST"
          path: "/mlflow/gateway/secrets/create"
          since: {
            major: 3
            minor: 0
          }
        }
      ]
      visibility: PUBLIC
      rpc_doc_title: "Create Gateway Secret"
    };
  }

  // Get metadata about a secret (does not include the encrypted value)
  rpc getGatewaySecretInfo(GetGatewaySecretInfo) returns (GetGatewaySecretInfo.Response) {
    option (rpc) = {
      endpoints: [
        {
          method: "GET"
          path: "/mlflow/gateway/secrets/get"
          since: {
            major: 3
            minor: 0
          }
        }
      ]
      visibility: PUBLIC
      rpc_doc_title: "Get Gateway Secret Info"
    };
  }

  // Update an existing secret's value or auth configuration
  rpc updateGatewaySecret(UpdateGatewaySecret) returns (UpdateGatewaySecret.Response) {
    option (rpc) = {
      endpoints: [
        {
          method: "POST"
          path: "/mlflow/gateway/secrets/update"
          since: {
            major: 3
            minor: 0
          }
        }
      ]
      visibility: PUBLIC
      rpc_doc_title: "Update Gateway Secret"
    };
  }

  // Delete a secret
  rpc deleteGatewaySecret(DeleteGatewaySecret) returns (DeleteGatewaySecret.Response) {
    option (rpc) = {
      endpoints: [
        {
          method: "DELETE"
          path: "/mlflow/gateway/secrets/delete"
          since: {
            major: 3
            minor: 0
          }
        }
      ]
      visibility: PUBLIC
      rpc_doc_title: "Delete Gateway Secret"
    };
  }

  // List all secrets with optional filtering by provider
  rpc listGatewaySecretInfos(ListGatewaySecretInfos) returns (ListGatewaySecretInfos.Response) {
    option (rpc) = {
      endpoints: [
        {
          method: "GET"
          path: "/mlflow/gateway/secrets/list"
          since: {
            major: 3
            minor: 0
          }
        }
      ]
      visibility: PUBLIC
      rpc_doc_title: "List Gateway Secrets"
    };
  }

  // ========== Endpoints Management APIs ==========

  // Create a new endpoint with model configurations
  rpc createGatewayEndpoint(CreateGatewayEndpoint) returns (CreateGatewayEndpoint.Response) {
    option (rpc) = {
      endpoints: [
        {
          method: "POST"
          path: "/mlflow/gateway/endpoints/create"
          since: {
            major: 3
            minor: 0
          }
        }
      ]
      visibility: PUBLIC
      rpc_doc_title: "Create Gateway Endpoint"
    };
  }

  // Get endpoint details including all model configurations
  rpc getGatewayEndpoint(GetGatewayEndpoint) returns (GetGatewayEndpoint.Response) {
    option (rpc) = {
      endpoints: [
        {
          method: "GET"
          path: "/mlflow/gateway/endpoints/get"
          since: {
            major: 3
            minor: 0
          }
        }
      ]
      visibility: PUBLIC
      rpc_doc_title: "Get Gateway Endpoint"
    };
  }

  // Update an endpoint's name
  rpc updateGatewayEndpoint(UpdateGatewayEndpoint) returns (UpdateGatewayEndpoint.Response) {
    option (rpc) = {
      endpoints: [
        {
          method: "POST"
          path: "/mlflow/gateway/endpoints/update"
          since: {
            major: 3
            minor: 0
          }
        }
      ]
      visibility: PUBLIC
      rpc_doc_title: "Update Gateway Endpoint"
    };
  }

  // Delete an endpoint and all its model configurations
  rpc deleteGatewayEndpoint(DeleteGatewayEndpoint) returns (DeleteGatewayEndpoint.Response) {
    option (rpc) = {
      endpoints: [
        {
          method: "DELETE"
          path: "/mlflow/gateway/endpoints/delete"
          since: {
            major: 3
            minor: 0
          }
        }
      ]
      visibility: PUBLIC
      rpc_doc_title: "Delete Gateway Endpoint"
    };
  }

  // List endpoints with optional filtering by provider or secret
  rpc listGatewayEndpoints(ListGatewayEndpoints) returns (ListGatewayEndpoints.Response) {
    option (rpc) = {
      endpoints: [
        {
          method: "GET"
          path: "/mlflow/gateway/endpoints/list"
          since: {
            major: 3
            minor: 0
          }
        }
      ]
      visibility: PUBLIC
      rpc_doc_title: "List Gateway Endpoints"
    };
  }

  // ========== Model Definitions Management APIs ==========

  // Create a reusable model definition
  rpc createGatewayModelDefinition(CreateGatewayModelDefinition) returns (CreateGatewayModelDefinition.Response) {
    option (rpc) = {
      endpoints: [
        {
          method: "POST"
          path: "/mlflow/gateway/model-definitions/create"
          since: {
            major: 3
            minor: 0
          }
        }
      ]
      visibility: PUBLIC
      rpc_doc_title: "Create Gateway Model Definition"
    };
  }

  // Get a model definition by ID
  rpc getGatewayModelDefinition(GetGatewayModelDefinition) returns (GetGatewayModelDefinition.Response) {
    option (rpc) = {
      endpoints: [
        {
          method: "GET"
          path: "/mlflow/gateway/model-definitions/get"
          since: {
            major: 3
            minor: 0
          }
        }
      ]
      visibility: PUBLIC
      rpc_doc_title: "Get Gateway Model Definition"
    };
  }

  // List all model definitions with optional filters
  rpc listGatewayModelDefinitions(ListGatewayModelDefinitions) returns (ListGatewayModelDefinitions.Response) {
    option (rpc) = {
      endpoints: [
        {
          method: "GET"
          path: "/mlflow/gateway/model-definitions/list"
          since: {
            major: 3
            minor: 0
          }
        }
      ]
      visibility: PUBLIC
      rpc_doc_title: "List Gateway Model Definitions"
    };
  }

  // Update a model definition
  rpc updateGatewayModelDefinition(UpdateGatewayModelDefinition) returns (UpdateGatewayModelDefinition.Response) {
    option (rpc) = {
      endpoints: [
        {
          method: "POST"
          path: "/mlflow/gateway/model-definitions/update"
          since: {
            major: 3
            minor: 0
          }
        }
      ]
      visibility: PUBLIC
      rpc_doc_title: "Update Gateway Model Definition"
    };
  }

  // Delete a model definition (fails if in use by any endpoint)
  rpc deleteGatewayModelDefinition(DeleteGatewayModelDefinition) returns (DeleteGatewayModelDefinition.Response) {
    option (rpc) = {
      endpoints: [
        {
          method: "DELETE"
          path: "/mlflow/gateway/model-definitions/delete"
          since: {
            major: 3
            minor: 0
          }
        }
      ]
      visibility: PUBLIC
      rpc_doc_title: "Delete Gateway Model Definition"
    };
  }

  // ========== Endpoint Model Mappings Management APIs ==========

  // Attach an existing model definition to an endpoint
  rpc attachModelToEndpoint(AttachModelToGatewayEndpoint) returns (AttachModelToGatewayEndpoint.Response) {
    option (rpc) = {
      endpoints: [
        {
          method: "POST"
          path: "/mlflow/gateway/endpoints/models/attach"
          since: {
            major: 3
            minor: 0
          }
        }
      ]
      visibility: PUBLIC
      rpc_doc_title: "Attach Model to Endpoint"
    };
  }

  // Detach a model definition from an endpoint (does not delete the model definition)
  rpc detachModelFromEndpoint(DetachModelFromGatewayEndpoint) returns (DetachModelFromGatewayEndpoint.Response) {
    option (rpc) = {
      endpoints: [
        {
          method: "POST"
          path: "/mlflow/gateway/endpoints/models/detach"
          since: {
            major: 3
            minor: 0
          }
        }
      ]
      visibility: PUBLIC
      rpc_doc_title: "Detach Model from Endpoint"
    };
  }

  // ========== Endpoint Bindings Management APIs ==========

  // Create a binding between an endpoint and an MLflow resource
  rpc createEndpointBinding(CreateGatewayEndpointBinding) returns (CreateGatewayEndpointBinding.Response) {
    option (rpc) = {
      endpoints: [
        {
          method: "POST"
          path: "/mlflow/gateway/endpoints/bindings/create"
          since: {
            major: 3
            minor: 0
          }
        }
      ]
      visibility: PUBLIC
      rpc_doc_title: "Create Endpoint Binding"
    };
  }

  // Delete a binding between an endpoint and a resource
  rpc deleteEndpointBinding(DeleteGatewayEndpointBinding) returns (DeleteGatewayEndpointBinding.Response) {
    option (rpc) = {
      endpoints: [
        {
          method: "DELETE"
          path: "/mlflow/gateway/endpoints/bindings/delete"
          since: {
            major: 3
            minor: 0
          }
        }
      ]
      visibility: PUBLIC
      rpc_doc_title: "Delete Endpoint Binding"
    };
  }

  // List all bindings for an endpoint
  rpc listEndpointBindings(ListGatewayEndpointBindings) returns (ListGatewayEndpointBindings.Response) {
    option (rpc) = {
      endpoints: [
        {
          method: "GET"
          path: "/mlflow/gateway/endpoints/bindings/list"
          since: {
            major: 3
            minor: 0
          }
        }
      ]
      visibility: PUBLIC
      rpc_doc_title: "List Endpoint Bindings"
    };
  }
<<<<<<< HEAD
=======

  // Set a tag on an endpoint
  rpc setEndpointTag(SetEndpointTag) returns (SetEndpointTag.Response) {
    option (rpc) = {
      endpoints: [
        {
          method: "POST"
          path: "/mlflow/endpoints/set-tag"
          since: {
            major: 3
            minor: 0
          }
        }
      ]
      visibility: PUBLIC
      rpc_doc_title: "Set Endpoint Tag"
    };
  }

  // Delete a tag from an endpoint
  rpc deleteEndpointTag(DeleteEndpointTag) returns (DeleteEndpointTag.Response) {
    option (rpc) = {
      endpoints: [
        {
          method: "DELETE"
          path: "/mlflow/endpoints/delete-tag"
          since: {
            major: 3
            minor: 0
          }
        }
      ]
      visibility: PUBLIC
      rpc_doc_title: "Delete Endpoint Tag"
    };
  }

  // ========== Secrets Configuration API ==========

  // Get secrets storage configuration status
  rpc getSecretsConfig(GetSecretsConfig) returns (GetSecretsConfig.Response) {
    option (rpc) = {
      endpoints: [
        {
          method: "GET"
          path: "/mlflow/secrets/config"
          since: {
            major: 3
            minor: 0
          }
        }
      ]
      visibility: PUBLIC
      rpc_doc_title: "Get Secrets Config"
    };
  }
>>>>>>> 7f84fc72
}

// View type for ListExperiments query.
enum ViewType {
  // Default. Return only active experiments.
  ACTIVE_ONLY = 1;

  // Return only deleted experiments.
  DELETED_ONLY = 2;

  // Get all experiments.
  ALL = 3;
}

// Source that generated a run.
enum SourceType {
  // Databricks notebook environment.
  NOTEBOOK = 1;

  // Scheduled or Run Now job.
  JOB = 2;

  // As a prepackaged project: either a Docker image or GitHub source, etc.
  PROJECT = 3;

  // Local run: Using CLI, IDE, or local notebook.
  LOCAL = 4;

  // Unknown source type.
  UNKNOWN = 1000;
}

// Status of a run.
enum RunStatus {
  // Run has been initiated.
  RUNNING = 1;

  // Run is scheduled to run at a later time.
  SCHEDULED = 2;

  // Run has completed.
  FINISHED = 3;

  // Run execution failed.
  FAILED = 4;

  // Run killed by user.
  KILLED = 5;
}

// Metric associated with a run, represented as a key-value pair.
message Metric {
  // Key identifying this metric.
  optional string key = 1;

  // Value associated with this metric.
  optional double value = 2;

  // The timestamp at which this metric was recorded.
  optional int64 timestamp = 3;

  // Step at which to log the metric.
  optional int64 step = 4 [default = 0];

  // The name of the dataset associated with the metric.
  // E.g. "my.uc.table@2" "nyc-taxi-dataset", "fantastic-elk-3"
  optional string dataset_name = 5 [(visibility) = PUBLIC_UNDOCUMENTED];

  // Dataset digest of the dataset associated with the metric,
  // e.g. an md5 hash of the dataset that uniquely identifies it
  // within datasets of the same name.
  optional string dataset_digest = 6 [(visibility) = PUBLIC_UNDOCUMENTED];

  // The ID of the LoggedModel or Registered Model Version associated with
  // the metric, if applicable.
  optional string model_id = 7 [(visibility) = PUBLIC_UNDOCUMENTED];

  // The ID of the run containing the metric.
  optional string run_id = 8 [(visibility) = PUBLIC_UNDOCUMENTED];
}

// Param associated with a run.
message Param {
  // Key identifying this param.
  optional string key = 1;

  // Value associated with this param.
  optional string value = 2;
}

// A single run.
message Run {
  // Run metadata.
  optional RunInfo info = 1;
  // Run data.
  optional RunData data = 2;
  // Run inputs.
  optional RunInputs inputs = 3;
  // Run outputs.
  optional RunOutputs outputs = 4;
}

// Run data (metrics, params, and tags).
message RunData {
  // Run metrics.
  repeated Metric metrics = 1;
  // Run parameters.
  repeated Param params = 2;

  // Additional metadata key-value pairs.
  repeated RunTag tags = 3;
}

// Run inputs.
message RunInputs {
  // Dataset inputs to the Run.
  repeated DatasetInput dataset_inputs = 1;
  // Model inputs to the Run.
  repeated ModelInput model_inputs = 2;
}

// Outputs of a Run.
message RunOutputs {
  // Model outputs of the Run.
  repeated ModelOutput model_outputs = 1;
}

// Tag for a run.
message RunTag {
  // The tag key.
  optional string key = 1;
  // The tag value.
  optional string value = 2;
}

// Tag for an experiment.
message ExperimentTag {
  // The tag key.
  optional string key = 1;
  // The tag value.
  optional string value = 2;
}

// Metadata of a single run.
message RunInfo {
  // Unique identifier for the run.
  optional string run_id = 15;

  // [Deprecated, use run_id instead] Unique identifier for the run. This field will
  // be removed in a future MLflow version.
  optional string run_uuid = 1;

  // The name of the run.
  optional string run_name = 3;

  // The experiment ID.
  optional string experiment_id = 2;

  // User who initiated the run.
  // This field is deprecated as of MLflow 1.0, and will be removed in a future
  // MLflow release. Use 'mlflow.user' tag instead.
  optional string user_id = 6;

  // Current status of the run.
  optional RunStatus status = 7;

  // Unix timestamp of when the run started in milliseconds.
  optional int64 start_time = 8;

  // Unix timestamp of when the run ended in milliseconds.
  optional int64 end_time = 9;

  // URI of the directory where artifacts should be uploaded.
  // This can be a local path (starting with "/"), or a distributed file system (DFS)
  // path, like ``s3://bucket/directory`` or ``dbfs:/my/directory``.
  // If not set, the local ``./mlruns`` directory is  chosen.
  optional string artifact_uri = 13;

  // Current life cycle stage of the experiment : OneOf("active", "deleted")
  optional string lifecycle_stage = 14;
}

// Experiment
message Experiment {
  // Unique identifier for the experiment.
  optional string experiment_id = 1;

  // Human readable name that identifies the experiment.
  optional string name = 2;

  // Location where artifacts for the experiment are stored.
  optional string artifact_location = 3;

  // Current life cycle stage of the experiment: "active" or "deleted".
  // Deleted experiments are not returned by APIs.
  optional string lifecycle_stage = 4;

  // Last update time
  optional int64 last_update_time = 5;

  // Creation time
  optional int64 creation_time = 6;

  // Tags: Additional metadata key-value pairs.
  repeated ExperimentTag tags = 7;
}

// DatasetInput. Represents a dataset and input tags.
message DatasetInput {
  // A list of tags for the dataset input, e.g. a "context" tag with value "training"
  repeated InputTag tags = 1;

  // The dataset being used as a Run input.
  optional Dataset dataset = 2 [(validate_required) = true];
}

// Represents a LoggedModel or Registered Model Version input to a Run.
message ModelInput {
  // The unique identifier of the model.
  optional string model_id = 1 [(validate_required) = true];
}

// Tag for an input.
message InputTag {
  // The tag key.
  optional string key = 1 [(validate_required) = true];
  // The tag value.
  optional string value = 2 [(validate_required) = true];
}

// Dataset. Represents a reference to data used for training, testing, or evaluation during
// the model development process.
message Dataset {
  // The name of the dataset. E.g. "my.uc.table@2" "nyc-taxi-dataset", "fantastic-elk-3"
  optional string name = 1 [(validate_required) = true];

  // Dataset digest, e.g. an md5 hash of the dataset that uniquely identifies it
  // within datasets of the same name.
  optional string digest = 2 [(validate_required) = true];

  // The type of the dataset source, e.g. 'databricks-uc-table', 'DBFS', 'S3', ...
  optional string source_type = 3 [(validate_required) = true];

  // Source information for the dataset. Note that the source may not exactly reproduce the
  // dataset if it was transformed / modified before use with MLflow.
  optional string source = 4 [(validate_required) = true];

  // The schema of the dataset. E.g., MLflow ColSpec JSON for a dataframe, MLflow TensorSpec JSON
  // for an ndarray, or another schema format.
  optional string schema = 5;

  // The profile of the dataset. Summary statistics for the dataset, such as the number of rows
  // in a table, the mean / std / mode of each column in a table, or the number of elements
  // in an array.
  optional string profile = 6;
}

// Represents a LoggedModel output of a Run.
message ModelOutput {
  // The unique identifier of the model.
  optional string model_id = 1 [(validate_required) = true];

  // Step at which the model was produced.
  optional int64 step = 2 [(validate_required) = true];
}

message CreateExperiment {
  option (scalapb.message).extends = "com.databricks.rpc.RPC[$this.Response]";

  // Experiment name.
  optional string name = 1 [(validate_required) = true];

  // Location where all artifacts for the experiment are stored.
  // If not provided, the remote server will select an appropriate default.
  optional string artifact_location = 2;

  // A collection of tags to set on the experiment. Maximum tag size and number of tags per request
  // depends on the storage backend. All storage backends are guaranteed to support tag keys up
  // to 250 bytes in size and tag values up to 5000 bytes in size. All storage backends are also
  // guaranteed to support up to 20 tags per request.
  repeated ExperimentTag tags = 3;

  message Response {
    // Unique identifier for the experiment.
    optional string experiment_id = 1;
  }
}

message SearchExperiments {
  option (scalapb.message).extends = "com.databricks.rpc.RPC[$this.Response]";

  // Maximum number of experiments desired.
  // Servers may select a desired default `max_results` value. All servers are
  // guaranteed to support a `max_results` threshold of at least 1,000 but may
  // support more. Callers of this endpoint are encouraged to pass max_results
  // explicitly and leverage page_token to iterate through experiments.
  optional int64 max_results = 1;

  // Token indicating the page of experiments to fetch
  optional string page_token = 2;

  // A filter expression over experiment attributes and tags that allows returning a subset of
  // experiments. The syntax is a subset of SQL that supports ANDing together binary operations
  // between an attribute or tag, and a constant.
  //
  // Example: ``name LIKE 'test-%' AND tags.key = 'value'``
  //
  // You can select columns with special characters (hyphen, space, period, etc.) by using
  // double quotes or backticks.
  //
  // Example: ``tags."extra-key" = 'value'`` or ``tags.`extra-key` = 'value'``
  //
  // Supported operators are ``=``, ``!=``, ``LIKE``, and ``ILIKE``.
  optional string filter = 3;

  // List of columns for ordering search results, which can include experiment name and id
  // with an optional "DESC" or "ASC" annotation, where "ASC" is the default.
  // Tiebreaks are done by experiment id DESC.
  repeated string order_by = 4;

  // Qualifier for type of experiments to be returned.
  // If unspecified, return only active experiments.
  optional ViewType view_type = 5;

  message Response {
    // Experiments that match the search criteria
    repeated Experiment experiments = 1;

    // Token that can be used to retrieve the next page of experiments.
    // An empty token means that no more experiments are available for retrieval.
    optional string next_page_token = 2;
  }
}

message GetExperiment {
  option (scalapb.message).extends = "com.databricks.rpc.RPC[$this.Response]";

  // ID of the associated experiment.
  optional string experiment_id = 1 [(validate_required) = true];

  message Response {
    // Experiment details.
    optional Experiment experiment = 1;

    // Reserved for runs field, which was removed in MLflow 2.0
    //
    // NB: We cannot use the reserved keyword for compatibility with
    // documentation generation tooling, so we comment out the line
    // below
    //
    // reserved 2;
  }
}

message DeleteExperiment {
  option (scalapb.message).extends = "com.databricks.rpc.RPC[$this.Response]";

  // ID of the associated experiment.
  optional string experiment_id = 1 [(validate_required) = true];

  message Response {}
}

message RestoreExperiment {
  option (scalapb.message).extends = "com.databricks.rpc.RPC[$this.Response]";

  // ID of the associated experiment.
  optional string experiment_id = 1 [(validate_required) = true];

  message Response {}
}

message UpdateExperiment {
  option (scalapb.message).extends = "com.databricks.rpc.RPC[$this.Response]";

  // ID of the associated experiment.
  optional string experiment_id = 1 [(validate_required) = true];

  // If provided, the experiment's name is changed to the new name. The new name must be unique.
  optional string new_name = 2;

  message Response {}
}

message CreateRun {
  option (scalapb.message).extends = "com.databricks.rpc.RPC[$this.Response]";

  // ID of the associated experiment.
  optional string experiment_id = 1;

  // ID of the user executing the run.
  // This field is deprecated as of MLflow 1.0, and will be removed in a future
  // MLflow release. Use 'mlflow.user' tag instead.
  optional string user_id = 2;

  // Name of the run.
  optional string run_name = 3;

  // Unix timestamp in milliseconds of when the run started.
  optional int64 start_time = 7;

  // Additional metadata for run.
  repeated RunTag tags = 9;

  message Response {
    // The newly created run.
    optional Run run = 1;
  }
}

message UpdateRun {
  option (scalapb.message).extends = "com.databricks.rpc.RPC[$this.Response]";

  // ID of the run to update. Must be provided.
  optional string run_id = 4;

  // [Deprecated, use run_id instead] ID of the run to update.. This field will
  // be removed in a future MLflow version.
  optional string run_uuid = 1;

  // Updated status of the run.
  optional RunStatus status = 2;

  //Unix timestamp in milliseconds of when the run ended.
  optional int64 end_time = 3;

  // Updated name of the run.
  optional string run_name = 5;

  message Response {
    // Updated metadata of the run.
    optional RunInfo run_info = 1;
  }
}

message DeleteRun {
  option (scalapb.message).extends = "com.databricks.rpc.RPC[$this.Response]";

  // ID of the run to delete.
  optional string run_id = 1 [(validate_required) = true];

  message Response {}
}

message RestoreRun {
  option (scalapb.message).extends = "com.databricks.rpc.RPC[$this.Response]";

  // ID of the run to restore.
  optional string run_id = 1 [(validate_required) = true];

  message Response {}
}

message LogMetric {
  option (scalapb.message).extends = "com.databricks.rpc.RPC[$this.Response]";

  // ID of the run under which to log the metric. Must be provided.
  optional string run_id = 6;

  // [Deprecated, use run_id instead] ID of the run under which to log the metric. This field will
  // be removed in a future MLflow version.
  optional string run_uuid = 1;

  // Name of the metric.
  optional string key = 2 [(validate_required) = true];

  // Double value of the metric being logged.
  optional double value = 3 [(validate_required) = true];

  // Unix timestamp in milliseconds at the time metric was logged.
  optional int64 timestamp = 4 [(validate_required) = true];

  // Step at which to log the metric
  optional int64 step = 5 [default = 0];

  // ID of the logged model associated with the metric, if applicable
  optional string model_id = 7 [(visibility) = PUBLIC_UNDOCUMENTED];

  // The name of the dataset associated with the metric.
  // E.g. "my.uc.table@2" "nyc-taxi-dataset", "fantastic-elk-3"
  optional string dataset_name = 8 [(visibility) = PUBLIC_UNDOCUMENTED];

  // Dataset digest of the dataset associated with the metric,
  // e.g. an md5 hash of the dataset that uniquely identifies it
  // within datasets of the same name.
  optional string dataset_digest = 9 [(visibility) = PUBLIC_UNDOCUMENTED];

  message Response {}
}

message LogParam {
  option (scalapb.message).extends = "com.databricks.rpc.RPC[$this.Response]";

  // ID of the run under which to log the param. Must be provided.
  optional string run_id = 4;

  // [Deprecated, use run_id instead] ID of the run under which to log the param. This field will
  // be removed in a future MLflow version.
  optional string run_uuid = 1;

  // Name of the param. Maximum size is 255 bytes.
  optional string key = 2 [(validate_required) = true];

  // String value of the param being logged. Maximum size is 6000 bytes.
  optional string value = 3 [(validate_required) = true];

  message Response {}
}

message SetExperimentTag {
  option (scalapb.message).extends = "com.databricks.rpc.RPC[$this.Response]";

  // ID of the experiment under which to log the tag. Must be provided.
  optional string experiment_id = 1 [(validate_required) = true];

  // Name of the tag. Maximum size depends on storage backend.
  // All storage backends are guaranteed to support key values up to 250 bytes in size.
  optional string key = 2 [(validate_required) = true];

  // String value of the tag being logged. Maximum size depends on storage backend.
  // All storage backends are guaranteed to support key values up to 5000 bytes in size.
  optional string value = 3 [(validate_required) = true];

  message Response {}
}

message DeleteExperimentTag {
  option (scalapb.message).extends = "com.databricks.rpc.RPC[$this.Response]";

  // ID of the experiment that the tag was logged under. Must be provided.
  optional string experiment_id = 1 [(validate_required) = true];

  // Name of the tag. Maximum size is 255 bytes. Must be provided.
  optional string key = 2 [(validate_required) = true];

  message Response {}
}

message SetTag {
  option (scalapb.message).extends = "com.databricks.rpc.RPC[$this.Response]";

  // ID of the run under which to log the tag. Must be provided.
  optional string run_id = 4;

  // [Deprecated, use run_id instead] ID of the run under which to log the tag. This field will
  // be removed in a future MLflow version.
  optional string run_uuid = 1;

  // Name of the tag. Maximum size depends on storage backend.
  // All storage backends are guaranteed to support key values up to 250 bytes in size.
  optional string key = 2 [(validate_required) = true];

  // String value of the tag being logged. Maximum size depends on storage backend.
  // All storage backends are guaranteed to support key values up to 5000 bytes in size.
  optional string value = 3 [(validate_required) = true];

  message Response {}
}

message DeleteTag {
  option (scalapb.message).extends = "com.databricks.rpc.RPC[$this.Response]";

  // ID of the run that the tag was logged under. Must be provided.
  optional string run_id = 1 [(validate_required) = true];

  // Name of the tag. Maximum size is 255 bytes. Must be provided.
  optional string key = 2 [(validate_required) = true];

  message Response {}
}

message GetRun {
  option (scalapb.message).extends = "com.databricks.rpc.RPC[$this.Response]";

  // ID of the run to fetch. Must be provided.
  optional string run_id = 2;

  // [Deprecated, use run_id instead] ID of the run to fetch. This field will
  // be removed in a future MLflow version.
  optional string run_uuid = 1;

  message Response {
    // Run metadata (name, start time, etc) and data (metrics, params, and tags).
    optional Run run = 1;
  }
}

message SearchRuns {
  option (scalapb.message).extends = "com.databricks.rpc.RPC[$this.Response]";

  // List of experiment IDs to search over.
  repeated string experiment_ids = 1;

  // A filter expression over params, metrics, and tags, that allows returning a subset of
  // runs. The syntax is a subset of SQL that supports ANDing together binary operations
  // between a param, metric, or tag and a constant.
  //
  // Example: ``metrics.rmse < 1 and params.model_class = 'LogisticRegression'``
  //
  // You can select columns with special characters (hyphen, space, period, etc.) by using double quotes:
  // ``metrics."model class" = 'LinearRegression' and tags."user-name" = 'Tomas'``
  //
  // Supported operators are ``=``, ``!=``, ``>``, ``>=``, ``<``, and ``<=``.
  optional string filter = 4;

  // Whether to display only active, only deleted, or all runs.
  // Defaults to only active runs.
  optional ViewType run_view_type = 3 [default = ACTIVE_ONLY];

  // Maximum number of runs desired. If unspecified, defaults to 1000.
  // All servers are guaranteed to support a `max_results` threshold of at least 50,000
  // but may support more. Callers of this endpoint are encouraged to pass max_results
  // explicitly and leverage page_token to iterate through experiments.
  optional int32 max_results = 5 [default = 1000];

  // List of columns to be ordered by, including attributes, params, metrics, and tags with an
  // optional "DESC" or "ASC" annotation, where "ASC" is the default.
  // Example: ["params.input DESC", "metrics.alpha ASC", "metrics.rmse"]
  // Tiebreaks are done by start_time DESC followed by run_id for runs with the same start time
  // (and this is the default ordering criterion if order_by is not provided).
  repeated string order_by = 6;

  optional string page_token = 7;

  message Response {
    // Runs that match the search criteria.
    repeated Run runs = 1;
    optional string next_page_token = 2;
  }
}

message ListArtifacts {
  option (scalapb.message).extends = "com.databricks.rpc.RPC[$this.Response]";

  // ID of the run whose artifacts to list. Must be provided.
  optional string run_id = 3;

  // [Deprecated, use run_id instead] ID of the run whose artifacts to list. This field will
  // be removed in a future MLflow version.
  optional string run_uuid = 1;

  // Filter artifacts matching this path (a relative path from the root artifact directory).
  optional string path = 2;

  // Token indicating the page of artifact results to fetch
  optional string page_token = 4;

  message Response {
    // Root artifact directory for the run.
    optional string root_uri = 1;

    // File location and metadata for artifacts.
    repeated FileInfo files = 2;

    // Token that can be used to retrieve the next page of artifact results
    optional string next_page_token = 3;
  }
}

// Metadata of a single artifact file or directory.
message FileInfo {
  // Path relative to the root artifact directory run.
  optional string path = 1;

  // Whether the path is a directory.
  optional bool is_dir = 2;

  // Size in bytes. Unset for directories.
  optional int64 file_size = 3;
}

message GetMetricHistory {
  option (scalapb.message).extends = "com.databricks.rpc.RPC[$this.Response]";

  // ID of the run from which to fetch metric values. Must be provided.
  optional string run_id = 3;

  // [Deprecated, use run_id instead] ID of the run from which to fetch metric values. This field
  // will be removed in a future MLflow version.
  optional string run_uuid = 1;

  // Name of the metric.
  optional string metric_key = 2 [(validate_required) = true];

  // Token indicating the page of metric history to fetch
  optional string page_token = 4;

  // Maximum number of logged instances of a metric for a run to return per call.
  // Backend servers may restrict the value of `max_results` depending on performance requirements.
  // Requests that do not specify this value will behave as non-paginated queries where all
  // metric history values for a given metric within a run are returned in a single response.
  optional int32 max_results = 5;

  message Response {
    // All logged values for this metric.
    repeated Metric metrics = 1;

    // Token that can be used to issue a query for the next page of metric history values.
    // A missing token indicates that no additional metrics are available to fetch.
    optional string next_page_token = 2;
  }
}

message MetricWithRunId {
  // Key identifying this metric.
  optional string key = 1;

  // Value associated with this metric.
  optional double value = 2;

  // The timestamp at which this metric was recorded.
  optional int64 timestamp = 3;

  // Step at which to log the metric.
  optional int64 step = 4 [default = 0];

  // The ID of the run containing the metric
  optional string run_id = 5;
}

message GetMetricHistoryBulkInterval {
  option (scalapb.message).extends = "com.databricks.rpc.RPC[$this.Response]";

  // ID(s) of the run(s) from which to fetch metric values. Must be provided.
  repeated string run_ids = 1;

  // Name of the metric.
  optional string metric_key = 2 [(validate_required) = true];

  // Optional start step to only fetch metrics after the specified step. Must be defined if
  // end_step is defined.
  optional int32 start_step = 3;

  // Optional end step to only fetch metrics before the specified step. Must be defined if
  // start_step is defined.
  optional int32 end_step = 4;

  // Maximum number of results to fetch per run specified. Must be set to a positive number.
  // Note, in reality, the API returns at most (max_results + # of run IDs) x (# run IDs) metric
  // data points.
  optional int32 max_results = 5;

  message Response {
    // List of metrics representing history of values and metadata.
    repeated MetricWithRunId metrics = 1;
  }
}

message LogBatch {
  option (scalapb.message).extends = "com.databricks.rpc.RPC[$this.Response]";
  // ID of the run to log under
  optional string run_id = 1;
  // Metrics to log. A single request can contain up to 1000 metrics, and up to 1000
  // metrics, params, and tags in total.
  repeated Metric metrics = 2;
  // Params to log. A single request can contain up to 100 params, and up to 1000
  // metrics, params, and tags in total.
  repeated Param params = 3;
  // Tags to log. A single request can contain up to 100 tags, and up to 1000
  // metrics, params, and tags in total.
  repeated RunTag tags = 4;
  message Response {}
}

message LogModel {
  option (scalapb.message).extends = "com.databricks.rpc.RPC[$this.Response]";
  // ID of the run to log under
  optional string run_id = 1;

  // MLmodel file in json format.
  optional string model_json = 2;

  message Response {}
}

message LogInputs {
  option (scalapb.message).extends = "com.databricks.rpc.RPC[$this.Response]";
  // ID of the run to log under
  optional string run_id = 1 [(validate_required) = true];

  // Dataset inputs
  repeated DatasetInput datasets = 2;

  // Model inputs
  // (Currently undocumented for LoggedModels private preview)
  repeated ModelInput models = 3 [(visibility) = PUBLIC_UNDOCUMENTED];

  message Response {}
}

message LogOutputs {
  option (scalapb.message).extends = "com.databricks.rpc.RPC[$this.Response]";

  // ID of the Run from which to log outputs.
  optional string run_id = 1 [(validate_required) = true];

  // Model outputs from the Run.
  repeated ModelOutput models = 2;

  message Response {}
}

message GetExperimentByName {
  option (scalapb.message).extends = "com.databricks.rpc.RPC[$this.Response]";

  // Name of the associated experiment.
  optional string experiment_name = 1 [(validate_required) = true];

  message Response {
    // Experiment details.
    optional Experiment experiment = 1;
  }
}

message CreateAssessment {
  option (scalapb.message).extends = "com.databricks.rpc.RPC[$this.Response]";

  // The assessment to create.
  optional assessments.Assessment assessment = 1 [(validate_required) = true];

  message Response {
    // The created assessment.
    optional assessments.Assessment assessment = 1;
  }
}

// A request to update an existing assessment.
message UpdateAssessment {
  option (scalapb.message).extends = "com.databricks.rpc.RPC[$this.Response]";

  // The Assessment containing the fields which should be updated.
  optional assessments.Assessment assessment = 1 [(validate_required) = true];

  // The list of the assessment fields to update. These should correspond to the values (or lack thereof) present in `assessment`.
  optional google.protobuf.FieldMask update_mask = 2 [(validate_required) = true];

  message Response {
    // The Assessment after the update.
    optional assessments.Assessment assessment = 1;
  }
}

// A request to delete an assessment identified by its trace_id and assessment_id.
// The response is empty on successful deletion.
message DeleteAssessment {
  option (scalapb.message).extends = "com.databricks.rpc.RPC[$this.Response]";
  // The ID of the trace.
  optional string trace_id = 1 [(validate_required) = true];
  // The ID of the assessment.
  optional string assessment_id = 2 [(validate_required) = true];

  message Response {}
}

message GetAssessmentRequest {
  option (scalapb.message).extends = "com.databricks.rpc.RPC[$this.Response]";
  // The ID of the trace the assessment belongs to.
  optional string trace_id = 1 [(validate_required) = true];
  // The ID of the assessment.
  optional string assessment_id = 2 [(validate_required) = true];

  message Response {
    // The requested assessment.
    optional assessments.Assessment assessment = 1;
  }
}

// TraceInfo. Represents metadata of a trace.
message TraceInfo {
  // Unique identifier for the trace.
  optional string request_id = 1;

  // The ID of the experiment that contains the trace.
  optional string experiment_id = 2;

  // Unix timestamp of when the trace started in milliseconds.
  optional int64 timestamp_ms = 3;

  // Unix timestamp of the duration of the trace in milliseconds.
  optional int64 execution_time_ms = 4;

  // Overall status of the operation being traced (OK, error, etc.).
  optional TraceStatus status = 5;

  // Other trace metadata.
  repeated TraceRequestMetadata request_metadata = 6;

  // Tags for the trace.
  repeated TraceTag tags = 7;
}

message TraceRequestMetadata {
  // Key identifying this metadata.
  optional string key = 1;

  // Value identifying this metadata.
  optional string value = 2;
}

message TraceTag {
  // Key identifying this trace tag.
  optional string key = 1;

  // Value associated with this trace tag.
  optional string value = 2;
}

enum TraceStatus {
  TRACE_STATUS_UNSPECIFIED = 0;

  // The operation being traced was successful.
  OK = 1;

  // The operation being traced failed.
  ERROR = 2;

  // The operation being traced is still in progress.
  IN_PROGRESS = 3;
}

message StartTrace {
  option (scalapb.message).extends = "com.databricks.rpc.RPC[$this.Response]";

  // ID of the associated experiment.
  optional string experiment_id = 1;

  // Unix timestamp of when the trace started in milliseconds.
  optional int64 timestamp_ms = 2;

  // Metadata about the request that initiated the trace.
  repeated TraceRequestMetadata request_metadata = 3;

  // Tags for the trace.
  repeated TraceTag tags = 4;

  message Response {
    // The newly created trace.
    optional TraceInfo trace_info = 1;
  }
}

message EndTrace {
  option (scalapb.message).extends = "com.databricks.rpc.RPC[$this.Response]";

  // ID of the trace to end.
  optional string request_id = 1;

  // Unix timestamp of when the trace ended in milliseconds.
  optional int64 timestamp_ms = 2;

  // Overall status of the operation being traced (OK, error, etc).
  optional TraceStatus status = 3;

  // Additional metadata about the operation being traced.
  repeated TraceRequestMetadata request_metadata = 4;

  // Additional tags to add to the trace.
  repeated TraceTag tags = 5;

  message Response {
    // The updated trace.
    optional TraceInfo trace_info = 1;
  }
}

message GetTraceInfo {
  option (scalapb.message).extends = "com.databricks.rpc.RPC[$this.Response]";

  // ID of the trace to fetch. Must be provided.
  optional string request_id = 1;

  message Response {
    // Metadata of the requested trace.
    optional TraceInfo trace_info = 1;
  }
}

message GetTraceInfoV3 {
  option (scalapb.message).extends = "com.databricks.rpc.RPC[$this.Response]";

  // ID of the trace to fetch. Must be provided.
  optional string trace_id = 1;

  message Response {
    optional Trace trace = 1;
  }
}

message BatchGetTraces {
  option (scalapb.message).extends = "com.databricks.rpc.RPC[$this.Response]";

  // ID of the traces to fetch. Must be provided.
  repeated string trace_ids = 1;

  message Response {
    // The fetched trace information.
    repeated Trace traces = 1;
  }
}

message GetTrace {
  option (scalapb.message).extends = "com.databricks.rpc.RPC[$this.Response]";

  // ID of the trace to fetch. Must be provided.
  optional string trace_id = 1 [(validate_required) = true];

  // Whether to allow partial traces. Default to False.
  optional bool allow_partial = 2 [default = false];

  message Response {
    // The fetched trace including spans.
    optional Trace trace = 1;
  }
}

message SearchTraces {
  option (scalapb.message).extends = "com.databricks.rpc.RPC[$this.Response]";

  // List of experiment IDs to search over.
  repeated string experiment_ids = 1;

  // A filter expression over trace attributes and tags that allows returning a subset of
  // traces. The syntax is a subset of SQL that supports ANDing together binary operations
  // Example: ``trace.status = 'OK' and trace.timestamp_ms > 1711089570679``.
  optional string filter = 2;

  // Maximum number of traces desired. Max threshold is 500.
  optional int32 max_results = 3 [default = 100];

  // List of columns for ordering the results, e.g. ``["timestamp_ms DESC"]``.
  repeated string order_by = 4;

  // Token indicating the page of traces to fetch.
  optional string page_token = 5;

  message Response {
    // Information about traces that match the search criteria.
    repeated TraceInfo traces = 1;
    optional string next_page_token = 2;
  }
}

message SearchUnifiedTraces {
  option (scalapb.message).extends = "com.databricks.rpc.RPC[$this.Response]";

  optional string model_id = 1 [(validate_required) = true];

  optional string sql_warehouse_id = 2 [(validate_required) = true];

  // TODO: Eventually we want to provide an API that only uses model_id
  repeated string experiment_ids = 3;

  // A filter expression over trace attributes and tags that allows returning a subset of
  // traces. The syntax is a subset of SQL that supports ANDing together binary operations
  // Example: ``trace.status = 'OK' and trace.timestamp_ms > 1711089570679``.
  optional string filter = 4;

  // Maximum number of traces desired. Max threshold is 500.
  optional int32 max_results = 5 [default = 100];

  // List of columns for ordering the results, e.g. ``["timestamp_ms DESC"]``.
  repeated string order_by = 6;

  // Token indicating the page of traces to fetch. This is a unified token that encodes both online and offline traces
  // tokens.
  optional string page_token = 7;

  message Response {
    // Information about traces that match the search criteria.
    repeated TraceInfo traces = 1;
    optional string next_page_token = 2;
  }
}

message GetOnlineTraceDetails {
  // Trace ID to retrieve
  optional string trace_id = 1 [(validate_required) = true];

  // SQL warehouse to use for query
  optional string sql_warehouse_id = 2 [(validate_required) = true];

  // Source inference table to use for query
  // ie. "ml.bbqiu.codegen_payload"
  optional string source_inference_table = 3 [(validate_required) = true];

  // Source databricks request id to use for query
  // ie. "8d1992ce-ba3d-49e9-9701-e9b323c5cc8c"
  optional string source_databricks_request_id = 4 [(validate_required) = true];

  message Response {
    // Return trace JSON in string form
    // Note: we may change this to a TraceData object in the future
    optional string trace_data = 1;
  }
}

message DeleteTraces {
  option (scalapb.message).extends = "com.databricks.rpc.RPC[$this.Response]";

  // ID of the associated experiment.
  optional string experiment_id = 1 [(validate_required) = true];

  // Case 1: max_timestamp_millis and max_traces must be specified for time-based deletion
  // The maximum timestamp in milliseconds since the UNIX epoch for deleting traces.
  optional int64 max_timestamp_millis = 2;

  // The maximum number of traces to delete.
  optional int32 max_traces = 3;

  // Case 2: request_ids must be specified for ID-based deletion
  // A set of request IDs to delete
  repeated string request_ids = 4;

  message Response {
    optional int32 traces_deleted = 1;
  }
}

message DeleteTracesV3 {
  option (scalapb.message).extends = "com.databricks.rpc.RPC[$this.Response]";

  // ID of the associated experiment.
  optional string experiment_id = 1 [(validate_required) = true];

  // Case 1: max_timestamp_millis and max_traces must be specified for time-based deletion
  // The maximum timestamp in milliseconds since the UNIX epoch for deleting traces.
  optional int64 max_timestamp_millis = 2;

  // The maximum number of traces to delete.
  optional int32 max_traces = 3;

  // Case 2: request_ids must be specified for ID-based deletion
  // A set of request IDs to delete
  repeated string request_ids = 4;

  message Response {
    optional int32 traces_deleted = 1;
  }
}

message CalculateTraceFilterCorrelation {
  option (scalapb.message).extends = "com.databricks.rpc.RPC[$this.Response]";

  // List of experiment IDs to search within.
  repeated string experiment_ids = 1;

  // First filter condition (e.g., "span.type = 'LLM'").
  optional string filter_string1 = 2;

  // Second filter condition (e.g., "feedback.quality > 0.8").
  optional string filter_string2 = 3;

  // Optional base filter that both filter1 and filter2 are tested on top of
  // (e.g., 'request_time > ... and request_time < ...' for time windows).
  optional string base_filter = 4;

  message Response {
    // Normalized Pointwise Mutual Information score (-1 to 1).
    optional double npmi = 1;

    // Smoothed NPMI value with Jeffreys prior for robustness.
    optional double npmi_smoothed = 2;

    // Number of traces matching the first filter.
    optional int32 filter1_count = 3;

    // Number of traces matching the second filter.
    optional int32 filter2_count = 4;

    // Number of traces matching both filters.
    optional int32 joint_count = 5;

    // Total number of traces in the experiments.
    optional int32 total_count = 6;
  }
}

message SetTraceTag {
  option (scalapb.message).extends = "com.databricks.rpc.RPC[$this.Response]";

  // ID of the trace on which to set a tag.
  optional string request_id = 1;

  // Name of the tag. Maximum size depends on storage backend.
  // All storage backends are guaranteed to support key values up to 250 bytes in size.
  optional string key = 2;

  // String value of the tag being logged. Maximum size depends on storage backend.
  // All storage backends are guaranteed to support key values up to 250 bytes in size.
  optional string value = 3;

  message Response {}
}

message SetTraceTagV3 {
  option (scalapb.message).extends = "com.databricks.rpc.RPC[$this.Response]";

  // ID of the trace on which to set a tag.
  optional string trace_id = 4;

  // Name of the tag. Maximum size depends on storage backend.
  // All storage backends are guaranteed to support key values up to 250 bytes in size.
  optional string key = 2;

  // String value of the tag being logged. Maximum size depends on storage backend.
  // All storage backends are guaranteed to support key values up to 250 bytes in size.
  optional string value = 3;

  message Response {}

  // request_id has been retired
  reserved 1;
  reserved "request_id";
}

message DeleteTraceTag {
  option (scalapb.message).extends = "com.databricks.rpc.RPC[$this.Response]";

  // ID of the trace from which to delete the tag.
  optional string request_id = 1;

  // Name of the tag to delete.
  optional string key = 2;

  message Response {}
}

message DeleteTraceTagV3 {
  option (scalapb.message).extends = "com.databricks.rpc.RPC[$this.Response]";

  // ID of the trace from which to delete the tag.
  optional string trace_id = 3;

  // Name of the tag to delete.
  optional string key = 2;

  message Response {}

  // request_id has been retired
  reserved 1;
  reserved "request_id";
}

message Trace {
  optional TraceInfoV3 trace_info = 1;
  repeated opentelemetry.proto.trace.v1.Span spans = 2;
}

// The location where the traces was stored and produced
message TraceLocation {
  enum TraceLocationType {
    TRACE_LOCATION_TYPE_UNSPECIFIED = 0;
    MLFLOW_EXPERIMENT = 1;
    INFERENCE_TABLE = 2;
  }
  optional TraceLocationType type = 1;

  message MlflowExperimentLocation {
    // MLflow experiment ID which is the ACL container holding the trace.
    optional string experiment_id = 1;
  }

  message InferenceTableLocation {
    // Full inference table name in the form of catalog.schema.table_name
    optional string full_table_name = 1;
  }

  oneof identifier {
    MlflowExperimentLocation mlflow_experiment = 2;
    InferenceTableLocation inference_table = 3;
  }
}

message TraceInfoV3 {
  // The primary key associated with the trace
  optional string trace_id = 1;

  // Client supplied request ID associated with the trace. This could be used to identify the trace/request from an
  // external system that produced the trace.
  optional string client_request_id = 2;

  optional TraceLocation trace_location = 3;

  // [Deprecated, please use `request_preview` instead.]
  // Request to the model/agent.
  // Equivalent to the input of the root span but added for ease of access.
  // Represented as a JSON string.
  optional string request = 4;

  // [Deprecated, please use `request_preview` instead.]
  // Response of the model/agent.
  // Equivalent to the output of the root span but added for ease of access.
  // Represented as a JSON string.
  optional string response = 5;

  // A preview of the request to the model/agent represented as a JSON string. This is equivalent to the input of the root
  // span. This preview value is truncated to 10KB while the full request is stored in the trace data in blob storage.
  optional string request_preview = 12;

  // A preview of the request to the model/agent represented as a JSON string. This is equivalent to the output of the root
  // span. This preview value is truncated to 10KB while the full response is stored in the trace data in blob storage.
  optional string response_preview = 13;

  // Start time of the trace
  optional google.protobuf.Timestamp request_time = 6;

  // Execution time of the trace
  optional google.protobuf.Duration execution_duration = 7;

  // Execution state of the trace at the time that it was logged.
  enum State {
    STATE_UNSPECIFIED = 0;

    // The operation being traced was successful.
    OK = 1;

    // The operation being traced failed.
    ERROR = 2;

    // The operation being traced is still in progress. This is useful for incremental/distributed tracing logging in
    // contrast with when the full trace is logged only upon its completion.
    IN_PROGRESS = 3;
  }
  optional State state = 8;

  // Metadata associated with the trace.
  // Examples include:
  // - run_id: The ID of the mlflow Run (i.e. evaluation job) that produced the trace. May not be
  //           applicable in certain situations such as if the trace was created via interactive vibe checks)
  // - model_id: The ID of the associated model that produced the trace.
  // - dataset_id: The ID of the mlflow Dataset (usually used together with dataset_record_id)
  // - dataset_record_id: The ID of the mlflow Dataset (usually used together with dataset_record_id)
  // - session_id: The ID of the session (e.g. chat conversation) where the request came from
  map<string, string> trace_metadata = 9;

  repeated assessments.Assessment assessments = 10;

  // Mutable, user-defined tags for the trace, e.g. "question_topic": "DBSQL"
  map<string, string> tags = 11;
}

message StartTraceV3 {
  // The information for the trace being created.
  optional Trace trace = 1 [(validate_required) = true];

  message Response {
    // The created trace information.
    optional Trace trace = 1;
  }
}

message LinkTracesToRun {
  // IDs of the traces to link to the run.
  // The maximum number of trace IDs that can be linked in a single request is 100.
  repeated string trace_ids = 1;

  // ID of the run to link the traces to.
  optional string run_id = 2 [(validate_required) = true];

  message Response {}
}

message LinkPromptsToTrace {
  // ID of the trace to link prompt versions to.
  optional string trace_id = 1 [(validate_required) = true];

  // Prompt version references to link to the trace.
  // Each reference contains the prompt name and version.
  message PromptVersionRef {
    optional string name = 1 [(validate_required) = true];
    optional string version = 2 [(validate_required) = true];
  }
  repeated PromptVersionRef prompt_versions = 2;

  message Response {}
}

// DatasetSummary. Represents a summary of information about a dataset.
message DatasetSummary {
  // Unique identifier for the experiment.
  optional string experiment_id = 1 [(validate_required) = true];

  // The name of the dataset. E.g. "my.uc.table@2" "nyc-taxi-dataset", "fantastic-elk-3"
  optional string name = 2 [(validate_required) = true];

  // Dataset digest, e.g. an md5 hash of the dataset that uniquely identifies it
  // within datasets of the same name.
  optional string digest = 3 [(validate_required) = true];

  // Value of "context" tag if set for the given dataset.
  optional string context = 4;
}

message SearchDatasets {
  option (scalapb.message).extends = "com.databricks.rpc.RPC[$this.Response]";

  // List of experiment IDs to search over.
  repeated string experiment_ids = 1;

  message Response {
    // Return the summary for most recently created N datasets, as configured in backend
    repeated DatasetSummary dataset_summaries = 1;
  }
}

message CreateLoggedModel {
  option (scalapb.message).extends = "com.databricks.rpc.RPC[$this.Response]";

  // ID of the associated experiment.
  optional string experiment_id = 1 [(validate_required) = true];

  // Name of the model. Optional. If not specified, the backend will generate one.
  optional string name = 2;

  // The type of model, such as "Agent", "Classifier", "LLM".
  optional string model_type = 3;

  // Run ID of the run that created this model.
  optional string source_run_id = 4;

  // LoggedModel params.
  repeated LoggedModelParameter params = 5;

  // LoggedModel tags.
  repeated LoggedModelTag tags = 6;

  message Response {
    // The newly created LoggedModel.
    optional LoggedModel model = 1;
  }
}

message FinalizeLoggedModel {
  option (scalapb.message).extends = "com.databricks.rpc.RPC[$this.Response]";

  // The ID of the LoggedModel to finalize
  optional string model_id = 1 [(validate_required) = true];

  // Whether or not the model is ready for use.
  // Valid values in this message: ENUM<LOGGED_MODEL_READY, LOGGED_MODEL_UPLOAD_FAILED>
  // ("LOGGED_MODEL_UPLOAD_FAILED" indicates that something went wrong when logging
  // the model weights / agent code)
  optional LoggedModelStatus status = 2 [(validate_required) = true];

  message Response {
    // The updated LoggedModel.
    optional LoggedModel model = 1;
  }
}

message GetLoggedModel {
  option (scalapb.message).extends = "com.databricks.rpc.RPC[$this.Response]";

  // The ID of the LoggedModel to retrieve.
  optional string model_id = 1 [(validate_required) = true];

  message Response {
    // The retrieved LoggedModel.
    optional LoggedModel model = 1;
  }
}

message DeleteLoggedModel {
  option (scalapb.message).extends = "com.databricks.rpc.RPC[$this.Response]";

  // The ID of the LoggedModel to delete.
  optional string model_id = 1 [(validate_required) = true];

  message Response {}
}

message SearchLoggedModels {
  option (scalapb.message).extends = "com.databricks.rpc.RPC[$this.Response]";

  // IDs of the Experiments in which to search for Logged Models.
  repeated string experiment_ids = 1;

  // A filter expression over Logged Model info and data that allows returning a subset of
  // Logged Models. The syntax is a subset of SQL that supports ANDing together binary operations
  // Example: ``params.alpha < 0.3 AND metrics.accuracy > 0.9``.
  optional string filter = 2;

  // List of datasets on which to apply the metrics filter clauses.
  // For example, a filter with `metrics.accuracy > 0.9` and dataset info with name "test_dataset"
  // means we will return all logged models with accuracy > 0.9 on the test_dataset.
  // Metric values from ANY dataset matching the criteria are considered.
  // If no datasets are specified, then metrics across all datasets are considered in the filter.
  repeated Dataset datasets = 6;

  message Dataset {
    // The name of the dataset.
    optional string dataset_name = 1 [(validate_required) = true];
    // The digest of the dataset.
    optional string dataset_digest = 2;
  }

  // Maximum number of Logged Models to return. Max threshold is 50.
  optional int32 max_results = 3 [default = 50];

  // List of columns for ordering the results, with additional fields for sorting criteria.
  repeated OrderBy order_by = 4;

  // Token indicating the page of Logged Models to fetch.
  optional string page_token = 5;

  message OrderBy {
    // Name of the field to order by, e.g. "metrics.accuracy".
    optional string field_name = 1 [(validate_required) = true];

    // Whether the order is ascending or not.
    optional bool ascending = 2 [default = true];

    // If ``field_name`` refers to a metric, this field specifies the name of the dataset
    // associated with the metric. Only metrics associated with the specified dataset name will be
    // considered for ordering. This field may only be set if ``field_name`` refers to a metric.
    optional string dataset_name = 3;

    // If ``field_name`` refers to a metric, this field specifies the digest of the dataset
    // associated with the metric. Only metrics associated with the specified dataset name
    // and digest will be considered for ordering. This field may only be set if ``dataset_name``
    // is also set.
    optional string dataset_digest = 4;
  }

  message Response {
    // Logged Models that match the search criteria.
    repeated LoggedModel models = 1;

    // Token that can be used to retrieve the next page of Logged Models.
    optional string next_page_token = 2;
  }
}

message SetLoggedModelTags {
  option (scalapb.message).extends = "com.databricks.rpc.RPC[$this.Response]";

  // The ID of the LoggedModel to set the tag on.
  optional string model_id = 1 [(validate_required) = true];

  // The tag key.
  repeated LoggedModelTag tags = 2;

  message Response {
    // The updated LoggedModel.
    optional LoggedModel model = 1;
  }
}

message DeleteLoggedModelTag {
  option (scalapb.message).extends = "com.databricks.rpc.RPC[$this.Response]";

  // The ID of the LoggedModel to delete the tag from.
  optional string model_id = 1 [(validate_required) = true];

  // The tag key.
  optional string tag_key = 2 [(validate_required) = true];

  message Response {}
}

message ListLoggedModelArtifacts {
  option (scalapb.message).extends = "com.databricks.rpc.RPC[$this.Response]";

  // The ID of the LoggedModel for which to list the artifacts
  optional string model_id = 1 [(validate_required) = true];

  // Filter artifacts matching this path (a relative path from the root artifact directory).
  optional string artifact_directory_path = 2;

  // Token indicating the page of artifact results to fetch
  optional string page_token = 3;

  message Response {
    // Root artifact directory for the logged model.
    optional string root_uri = 1;

    // File location and metadata for artifacts.
    repeated FileInfo files = 2;

    // Token that can be used to retrieve the next page of artifact results
    optional string next_page_token = 3;
  }
}

message LogLoggedModelParamsRequest {
  option (scalapb.message).extends = "com.databricks.rpc.RPC[$this.Response]";

  // The ID of the logged model to log params for.
  optional string model_id = 1 [(validate_required) = true];

  // Parameters attached to the model.
  repeated LoggedModelParameter params = 2;

  message Response {}
}

// A LoggedModel message includes logged model attributes,
// tags, registration info, params, and linked run metrics.
message LoggedModel {
  // LoggedModel attributes such as model ID, status, tags, etc.
  optional LoggedModelInfo info = 1;

  // LoggedModel params and metrics.
  optional LoggedModelData data = 2;
}

// A LoggedModelStatus enum value represents the status of a logged
// model.
enum LoggedModelStatus {
  LOGGED_MODEL_STATUS_UNSPECIFIED = 0;
  // The LoggedModel has been created, but the LoggedModel files are not
  // completely uploaded.
  LOGGED_MODEL_PENDING = 1;
  // The LoggedModel is created, and the LoggedModel files are completely uploaded.
  LOGGED_MODEL_READY = 2;
  // The LoggedModel is created, but an error occurred when uploading the
  // LoggedModel files such as model weights / agent code.
  LOGGED_MODEL_UPLOAD_FAILED = 3;
}

// A LoggedModelInfo includes logged model attributes,
// tags, and registration info.
message LoggedModelInfo {
  // A unique identifier for the model.
  optional string model_id = 1;
  // The ID of the experiment that owns the model.
  optional string experiment_id = 2;
  // Name of the model.
  optional string name = 3;

  // Timestamp when the model was created, in milliseconds since the UNIX epoch.
  optional int64 creation_timestamp_ms = 4;
  // Timestamp when the model was last updated, in milliseconds since the UNIX epoch
  optional int64 last_updated_timestamp_ms = 5;

  // URI of the directory where model artifacts are stored.
  optional string artifact_uri = 6;

  // Whether or not the model is ready for use.
  optional LoggedModelStatus status = 7;

  // The ID of the user or principal that created the model.
  optional int64 creator_id = 8;

  // The type of model, such as "Agent", "Classifier", "LLM".
  optional string model_type = 9;
  // Run ID of the run that created the model.
  optional string source_run_id = 10;
  // Details on the current status.
  optional string status_message = 11;

  // Mutable String key-value pairs set on the model.
  repeated LoggedModelTag tags = 12;

  // If the model has been promoted to the Model Registry, this field includes
  // information like the Registered Model name, Model Version number, etc.
  repeated LoggedModelRegistrationInfo registrations = 13;
}

// Tag for a LoggedModel.
message LoggedModelTag {
  // The tag key.
  optional string key = 1;
  // The tag value.
  optional string value = 2;
}

// RegistrationInfo for a LoggedModel.
message LoggedModelRegistrationInfo {
  // The name of the Registered Model to which the model has been promoted.
  optional string name = 1;
  // The version number of the promoted model.
  optional string version = 2;
}

// A LoggedModelData message includes logged model params and linked metrics.
message LoggedModelData {
  // Immutable String key-value pairs of the model.
  repeated LoggedModelParameter params = 1;

  // Performance metrics linked to the model.
  repeated Metric metrics = 2;
}

// Parameter associated with a LoggedModel.
message LoggedModelParameter {
  // Key identifying this param.
  optional string key = 1;

  // Value associated with this param.
  optional string value = 2;
}

message SearchTracesV3 {
  option (scalapb.message).extends = "com.databricks.rpc.RPC[$this.Response]";

  // A list of MLflow experiments to search over.
  repeated TraceLocation locations = 1;

  // A filter expression over trace attributes and tags that allows returning a subset of
  // traces. The syntax is a subset of SQL that supports ANDing together binary operations
  // Example: ``trace.status = 'OK' and trace.timestamp_ms > 1711089570679``.
  optional string filter = 2;

  // Maximum number of traces desired. Max threshold is 500.
  optional int32 max_results = 3 [default = 100];

  // List of columns for ordering the results, e.g. ``["timestamp_ms DESC"]``.
  repeated string order_by = 4;

  // Token indicating the page of traces to fetch.
  optional string page_token = 5;

  message Response {
    // Information about traces that match the search criteria.
    repeated TraceInfoV3 traces = 1;
    optional string next_page_token = 2;
  }
}

// Evaluation Dataset Messages

message CreateDataset {
  option (scalapb.message).extends = "com.databricks.rpc.RPC[$this.Response]";

  // Dataset name
  optional string name = 1 [(validate_required) = true];

  // Associated experiment IDs. If not provided, defaults to the current active experiment.
  repeated string experiment_ids = 2;

  // Source type
  optional datasets.DatasetRecordSource.SourceType source_type = 3;

  // Source information
  optional string source = 4;

  // Schema information (JSON)
  optional string schema = 5;

  // Profile information (JSON)
  optional string profile = 6;

  // User creating the dataset
  optional string created_by = 7;

  // Tags to set on the dataset (JSON string mapping keys to values)
  optional string tags = 8;

  message Response {
    // The created dataset
    optional datasets.Dataset dataset = 1;
  }
}

message GetDataset {
  option (scalapb.message).extends = "com.databricks.rpc.RPC[$this.Response]";

  // Dataset ID
  optional string dataset_id = 1 [(validate_required) = true];

  // Optional page token for paginating records
  optional string page_token = 2;

  message Response {
    // The dataset (without records for lazy loading)
    optional datasets.Dataset dataset = 1;

    // Next page token if more records exist
    optional string next_page_token = 2;
  }
}

message DeleteDataset {
  option (scalapb.message).extends = "com.databricks.rpc.RPC[$this.Response]";

  // Dataset ID to delete
  optional string dataset_id = 1 [(validate_required) = true];

  message Response {
    // Empty response
  }
}

message SearchEvaluationDatasets {
  option (scalapb.message).extends = "com.databricks.rpc.RPC[$this.Response]";

  // Associated experiment IDs to filter by
  repeated string experiment_ids = 1;

  // Filter string for dataset names
  optional string filter_string = 2;

  // Maximum number of results
  optional int32 max_results = 3 [default = 1000];

  // Ordering criteria
  repeated string order_by = 4;

  // Page token for pagination
  optional string page_token = 5;

  message Response {
    // List of datasets (metadata only)
    repeated datasets.Dataset datasets = 1;

    // Next page token if more results exist
    optional string next_page_token = 2;
  }
}

message SetDatasetTags {
  option (scalapb.message).extends = "com.databricks.rpc.RPC[$this.Response]";

  // Dataset ID to update tags for
  optional string dataset_id = 1 [(validate_required) = true];

  // Tags to update (JSON string).
  optional string tags = 2 [(validate_required) = true];

  message Response {
    // The updated dataset
    optional datasets.Dataset dataset = 1;
  }
}

message DeleteDatasetTag {
  option (scalapb.message).extends = "com.databricks.rpc.RPC[$this.Response]";

  // Dataset ID to delete tag from
  optional string dataset_id = 1 [(validate_required) = true];

  // Tag key to delete
  optional string key = 2 [(validate_required) = true];

  message Response {}
}

message UpsertDatasetRecords {
  option (scalapb.message).extends = "com.databricks.rpc.RPC[$this.Response]";

  // Dataset ID to upsert records for
  optional string dataset_id = 1 [(validate_required) = true];

  // Records to upsert (JSON serialized list of record dictionaries)
  optional string records = 2 [(validate_required) = true];

  // User performing the update
  optional string updated_by = 3;

  message Response {
    // Number of records inserted
    optional int32 inserted_count = 1;

    // Number of records updated
    optional int32 updated_count = 2;
  }
}

message GetDatasetExperimentIds {
  option (scalapb.message).extends = "com.databricks.rpc.RPC[$this.Response]";

  // Dataset ID to get experiment IDs for
  optional string dataset_id = 1 [(validate_required) = true];

  message Response {
    // List of experiment IDs associated with the dataset
    repeated string experiment_ids = 1;
  }
}

message GetDatasetRecords {
  option (scalapb.message).extends = "com.databricks.rpc.RPC[$this.Response]";

  // Dataset ID to get records for
  optional string dataset_id = 1 [(validate_required) = true];

  // Optional pagination - maximum number of records to return
  optional int32 max_results = 2 [default = 1000];

  // Optional pagination token for getting next page
  optional string page_token = 3;

  message Response {
    // Records in the dataset (JSON serialized list)
    optional string records = 1;

    // Pagination token for next page (if more records exist)
    optional string next_page_token = 2;
  }
}

message AddDatasetToExperiments {
  option (scalapb.message).extends = "com.databricks.rpc.RPC[$this.Response]";

  // Dataset ID to add to experiments
  optional string dataset_id = 1 [(validate_required) = true];

  // Experiment IDs to associate with the dataset
  repeated string experiment_ids = 2;

  message Response {
    // The updated dataset with new experiment associations
    optional datasets.Dataset dataset = 1;
  }
}

message RemoveDatasetFromExperiments {
  option (scalapb.message).extends = "com.databricks.rpc.RPC[$this.Response]";

  // Dataset ID to remove from experiments
  optional string dataset_id = 1 [(validate_required) = true];

  // Experiment IDs to disassociate from the dataset
  repeated string experiment_ids = 2;

  message Response {
    // The updated dataset after removing experiment associations
    optional datasets.Dataset dataset = 1;
  }
}

// =============================================================================
// Scorer Management Messages
// =============================================================================

// Register a scorer for an experiment.
message RegisterScorer {
  option (scalapb.message).extends = "com.databricks.rpc.RPC[$this.Response]";

  // The experiment ID.
  optional string experiment_id = 1;
  // The scorer name.
  optional string name = 2;
  // The serialized scorer string (JSON).
  optional string serialized_scorer = 3;

  message Response {
    // The new version number for the scorer.
    optional int32 version = 1;
    // The unique identifier for the scorer.
    optional string scorer_id = 2;
    // The experiment ID (same as request).
    optional string experiment_id = 3;
    // The scorer name (same as request).
    optional string name = 4;
    // The serialized scorer string (same as request).
    optional string serialized_scorer = 5;
    // The creation time of the scorer version (in milliseconds since epoch).
    optional int64 creation_time = 6;
  }
}

// List all scorers for an experiment.
message ListScorers {
  option (scalapb.message).extends = "com.databricks.rpc.RPC[$this.Response]";

  // The experiment ID.
  optional string experiment_id = 1;

  message Response {
    // List of scorer entities (latest version for each scorer name).
    repeated Scorer scorers = 1;
  }
}

// List all versions of a specific scorer for an experiment.
message ListScorerVersions {
  option (scalapb.message).extends = "com.databricks.rpc.RPC[$this.Response]";

  // The experiment ID.
  optional string experiment_id = 1;
  // The scorer name.
  optional string name = 2;

  message Response {
    // List of scorer entities for all versions of the scorer.
    repeated Scorer scorers = 1;
  }
}

// Get a specific scorer for an experiment.
message GetScorer {
  option (scalapb.message).extends = "com.databricks.rpc.RPC[$this.Response]";

  // The experiment ID.
  optional string experiment_id = 1;
  // The scorer name.
  optional string name = 2;
  // The scorer version. If not specified, returns the scorer with maximum version.
  optional int32 version = 3;

  message Response {
    // The scorer entity.
    optional Scorer scorer = 1;
  }
}

// Delete a scorer for an experiment.
message DeleteScorer {
  option (scalapb.message).extends = "com.databricks.rpc.RPC[$this.Response]";

  // The experiment ID.
  optional string experiment_id = 1;
  // The scorer name.
  optional string name = 2;
  // The scorer version to delete. If not specified, deletes all versions.
  optional int32 version = 3;

  message Response {
    // Empty response.
  }
}

// Scorer entity representing a scorer in the database.
message Scorer {
  // The experiment ID.
  optional int32 experiment_id = 1;
  // The scorer name.
  optional string scorer_name = 2;
  // The scorer version.
  optional int32 scorer_version = 3;
  // The serialized scorer string.
  optional string serialized_scorer = 4;
  // The creation time of the scorer version (in milliseconds since epoch).
  optional int64 creation_time = 5;
  // The unique identifier for the scorer.
  optional string scorer_id = 6;
}

// ========== Gateway Secrets and Endpoints Entities ==========

// Secret metadata entity (does not include the decrypted secret value)
message GatewaySecretInfo {
  // Unique identifier for the secret (UUID)
  optional string secret_id = 1;
  // User-friendly name for the secret (must be unique)
  optional string secret_name = 2;
  // Masked version of the secret for display (e.g., "sk-...xyz123")
  optional string masked_value = 3;
  // Timestamp (milliseconds since epoch) when the secret was created
  optional int64 created_at = 4;
  // Timestamp (milliseconds since epoch) when the secret was last updated
  optional int64 last_updated_at = 5;
  // LLM provider identifier (e.g., "openai", "anthropic", "cohere")
  optional string provider = 6;
  // User ID who created the secret
  optional string created_by = 7;
  // User ID who last updated the secret
  optional string last_updated_by = 8;
  // Provider-specific auth configuration as JSON (e.g., region, project_id)
  optional string auth_config_json = 9;
}

// Reusable model definition that can be shared across endpoints
message GatewayModelDefinition {
  // Unique identifier for this model definition
  optional string model_definition_id = 1;
  // User-friendly name for identification and reuse
  optional string name = 2;
  // ID of the secret containing authentication credentials
  optional string secret_id = 3;
  // Name of the secret for display purposes
  optional string secret_name = 4;
  // LLM provider (e.g., "openai", "anthropic", "cohere", "bedrock")
  optional string provider = 5;
  // Provider-specific model identifier (e.g., "gpt-4o", "claude-3-5-sonnet")
  optional string model_name = 6;
  // Timestamp (milliseconds since epoch) when the model definition was created
  optional int64 created_at = 7;
  // Timestamp (milliseconds since epoch) when the model definition was last updated
  optional int64 last_updated_at = 8;
  // User ID who created the model definition
  optional string created_by = 9;
  // User ID who last updated the model definition
  optional string last_updated_by = 10;
  // Field 11 reserved - endpoint_count removed (compute client-side from mappings)
}

// Mapping between an endpoint and a model definition
message GatewayEndpointModelMapping {
  // Unique identifier for this mapping
  optional string mapping_id = 1;
  // ID of the endpoint
  optional string endpoint_id = 2;
  // ID of the model definition
  optional string model_definition_id = 3;
  // The full model definition (populated via JOIN)
  optional GatewayModelDefinition model_definition = 4;
  // Routing weight for traffic distribution
  optional float weight = 5;
  // Timestamp (milliseconds since epoch) when the mapping was created
  optional int64 created_at = 6;
  // User ID who created the mapping
  optional string created_by = 7;
}

// Endpoint entity representing an LLM gateway endpoint
message GatewayEndpoint {
  // Unique identifier for the endpoint
  optional string endpoint_id = 1;
  // User-friendly name for the endpoint
  optional string name = 2;
  // Timestamp (milliseconds since epoch) when the endpoint was created
  optional int64 created_at = 3;
  // Timestamp (milliseconds since epoch) when the endpoint was last updated
  optional int64 last_updated_at = 4;
  // List of model mappings bound to this endpoint
  repeated GatewayEndpointModelMapping model_mappings = 5;
  // User ID who created the endpoint
  optional string created_by = 6;
  // User ID who last updated the endpoint
  optional string last_updated_by = 7;
  // Tags associated with the endpoint
  repeated GatewayEndpointTag tags = 8;
}

// Tag associated with an endpoint
message GatewayEndpointTag {
  // Tag key
  optional string key = 1;
  // Tag value
  optional string value = 2;
}

// Binding between an endpoint and an MLflow resource.
// Uses composite key (endpoint_id, resource_type, resource_id) for identification.
message GatewayEndpointBinding {
  // ID of the endpoint this binding references
  optional string endpoint_id = 1;
  // Type of MLflow resource (e.g., "scorer_job")
  optional string resource_type = 2;
  // ID of the specific resource instance
  optional string resource_id = 3;
  // Timestamp (milliseconds since epoch) when the binding was created
  optional int64 created_at = 4;
  // Timestamp (milliseconds since epoch) when the binding was last updated
  optional int64 last_updated_at = 5;
  // User ID who created the binding
  optional string created_by = 6;
  // User ID who last updated the binding
  optional string last_updated_by = 7;
  // Fields 8-9 reserved - endpoint_name and model_mappings removed (join client-side)
}

// ========== Secrets API Messages ==========

message CreateGatewaySecret {
  // User-friendly name for the secret (must be unique)
  optional string secret_name = 1;
  // The secret value to encrypt (e.g., API key)
  optional string secret_value = 2;
  // Optional LLM provider (e.g., "openai", "anthropic")
  optional string provider = 3;
  // Reserved: credential_name was removed - auth_mode is now stored in auth_config_json
  reserved 4;
  reserved "credential_name";
  // Optional provider-specific auth configuration as JSON string.
  // For multi-auth providers, include "auth_mode" key (e.g., {"auth_mode": "access_keys", "aws_region_name": "us-east-1"})
  optional string auth_config_json = 5;
  // Username of the creator
  optional string created_by = 6;

  message Response {
    // The created secret metadata (does not include encrypted value)
    optional GatewaySecretInfo secret = 1;
  }
}

message GetGatewaySecretInfo {
  // Either secret_id or secret_name must be provided
  optional string secret_id = 1;
  optional string secret_name = 2;

  message Response {
    // Secret metadata (does not include encrypted value)
    optional GatewaySecretInfo secret = 1;
  }
}

message UpdateGatewaySecret {
  // ID of the secret to update
  optional string secret_id = 1;
  // Optional new secret value (if rotating the key)
  optional string secret_value = 2;
  // Reserved: credential_name was removed - auth_mode is now stored in auth_config_json
  reserved 3;
  reserved "credential_name";
  // Optional new auth configuration as JSON string.
  // For multi-auth providers, include "auth_mode" key (e.g., {"auth_mode": "access_keys", "aws_region_name": "us-east-1"})
  optional string auth_config_json = 4;
  // Username of the updater
  optional string updated_by = 5;

  message Response {
    // The updated secret metadata
    optional GatewaySecretInfo secret = 1;
  }
}

message DeleteGatewaySecret {
  // ID of the secret to delete
  optional string secret_id = 1;

  message Response {}
}

message ListGatewaySecretInfos {
  // Optional filter by provider (e.g., "openai", "anthropic")
  optional string provider = 1;

  message Response {
    // List of secret metadata (does not include encrypted values)
    repeated GatewaySecretInfo secrets = 1;
  }
}

// ========== Model Definitions API Messages ==========

message CreateGatewayModelDefinition {
  // User-friendly name for the model definition (must be unique)
  optional string name = 1;
  // ID of the secret containing authentication credentials
  optional string secret_id = 2;
  // LLM provider (e.g., "openai", "anthropic")
  optional string provider = 3;
  // Provider-specific model identifier (e.g., "gpt-4o", "claude-3-5-sonnet")
  optional string model_name = 4;
  // Username of the creator
  optional string created_by = 5;

  message Response {
    // The created model definition
    optional GatewayModelDefinition model_definition = 1;
  }
}

message GetGatewayModelDefinition {
  // ID of the model definition to retrieve
  optional string model_definition_id = 1;

  message Response {
    // The model definition
    optional GatewayModelDefinition model_definition = 1;
  }
}

message ListGatewayModelDefinitions {
  // Optional filter by provider
  optional string provider = 1;
  // Optional filter by secret ID
  optional string secret_id = 2;

  message Response {
    // List of model definitions
    repeated GatewayModelDefinition model_definitions = 1;
  }
}

message UpdateGatewayModelDefinition {
  // ID of the model definition to update
  optional string model_definition_id = 1;
  // Optional new name
  optional string name = 2;
  // Optional new secret ID
  optional string secret_id = 3;
  // Optional new model name
  optional string model_name = 4;
  // Username of the updater
  optional string updated_by = 5;

  message Response {
    // The updated model definition
    optional GatewayModelDefinition model_definition = 1;
  }
}

message DeleteGatewayModelDefinition {
  // ID of the model definition to delete (fails if in use by any endpoint)
  optional string model_definition_id = 1;

  message Response {}
}

// ========== Endpoints API Messages ==========

message CreateGatewayEndpoint {
  // Optional user-friendly name for the endpoint
  optional string name = 1;
  // List of model definition IDs to attach to this endpoint
  repeated string model_definition_ids = 2;
  // Username of the creator
  optional string created_by = 3;

  message Response {
    // The created endpoint with all model mappings
    optional GatewayEndpoint endpoint = 1;
  }
}

message GetGatewayEndpoint {
  // Either endpoint_id or name must be provided
  optional string endpoint_id = 1;
  optional string name = 2;

  message Response {
    // The endpoint with all model configurations
    optional GatewayEndpoint endpoint = 1;
  }
}

message UpdateGatewayEndpoint {
  // ID of the endpoint to update
  optional string endpoint_id = 1;
  // Optional new name for the endpoint
  optional string name = 2;
  // Username of the updater
  optional string updated_by = 3;

  message Response {
    // The updated endpoint
    optional GatewayEndpoint endpoint = 1;
  }
}

message DeleteGatewayEndpoint {
  // ID of the endpoint to delete
  optional string endpoint_id = 1;

  message Response {}
}

message ListGatewayEndpoints {
  // Optional filter by provider
  optional string provider = 1;
  // Optional filter by secret ID
  optional string secret_id = 2;

  message Response {
    // List of endpoints with their model configurations
    repeated GatewayEndpoint endpoints = 1;
  }
}

// ========== Endpoint Model Mappings API Messages ==========

message AttachModelToGatewayEndpoint {
  // ID of the endpoint to attach the model to
  optional string endpoint_id = 1;
  // ID of the model definition to attach
  optional string model_definition_id = 2;
  // Optional routing weight (default 1)
  optional float weight = 3;
  // Username of the creator
  optional string created_by = 4;

  message Response {
    // The created mapping
    optional GatewayEndpointModelMapping mapping = 1;
  }
}

message DetachModelFromGatewayEndpoint {
  // ID of the endpoint
  optional string endpoint_id = 1;
  // ID of the model definition to detach
  optional string model_definition_id = 2;

  message Response {}
}

// ========== Endpoint Bindings API Messages ==========

message CreateGatewayEndpointBinding {
  // ID of the endpoint to bind
  optional string endpoint_id = 1;
  // Type of MLflow resource
  optional string resource_type = 2;
  // ID of the resource instance
  optional string resource_id = 3;
  // Username of the creator
  optional string created_by = 4;

  message Response {
    // The created binding
    optional GatewayEndpointBinding binding = 1;
  }
}

message DeleteGatewayEndpointBinding {
  // ID of the endpoint
  optional string endpoint_id = 1;
  // Type of resource bound to the endpoint
  optional string resource_type = 2;
  // ID of the resource
  optional string resource_id = 3;

  message Response {}
}

message ListGatewayEndpointBindings {
  // ID of the endpoint to list bindings for
  optional string endpoint_id = 1;
  // Type of resource to filter bindings by (e.g., "scorer_job")
  optional string resource_type = 2;
  // ID of the resource to filter bindings by
  optional string resource_id = 3;

  message Response {
    // List of bindings for the endpoint
    repeated GatewayEndpointBinding bindings = 1;
  }
}

message SetEndpointTag {
  // ID of the endpoint to set tag on
  optional string endpoint_id = 1;
  // Tag key to set
  optional string key = 2;
  // Tag value to set
  optional string value = 3;

  message Response {}
}

message DeleteEndpointTag {
  // ID of the endpoint to delete tag from
  optional string endpoint_id = 1;
  // Tag key to delete
  optional string key = 2;

  message Response {}
}

// ========== Secrets Configuration API Messages ==========

message GetSecretsConfig {
  message Response {
    // Whether the server is configured to handle secrets (encryption available)
    optional bool secrets_available = 1;
  }
}<|MERGE_RESOLUTION|>--- conflicted
+++ resolved
@@ -1946,65 +1946,42 @@
       rpc_doc_title: "List Endpoint Bindings"
     };
   }
-<<<<<<< HEAD
-=======
 
   // Set a tag on an endpoint
-  rpc setEndpointTag(SetEndpointTag) returns (SetEndpointTag.Response) {
-    option (rpc) = {
-      endpoints: [
-        {
-          method: "POST"
-          path: "/mlflow/endpoints/set-tag"
-          since: {
-            major: 3
-            minor: 0
-          }
-        }
-      ]
-      visibility: PUBLIC
-      rpc_doc_title: "Set Endpoint Tag"
+  rpc setGatewayEndpointTag(SetEndpointTag) returns (SetEndpointTag.Response) {
+    option (rpc) = {
+      endpoints: [
+        {
+          method: "POST"
+          path: "/mlflow/gateway/endpoints/set-tag"
+          since: {
+            major: 3
+            minor: 0
+          }
+        }
+      ]
+      visibility: PUBLIC
+      rpc_doc_title: "Gateway Set Endpoint Tag"
     };
   }
 
   // Delete a tag from an endpoint
-  rpc deleteEndpointTag(DeleteEndpointTag) returns (DeleteEndpointTag.Response) {
+  rpc deleteGatewayEndpointTag(DeleteEndpointTag) returns (DeleteEndpointTag.Response) {
     option (rpc) = {
       endpoints: [
         {
           method: "DELETE"
-          path: "/mlflow/endpoints/delete-tag"
-          since: {
-            major: 3
-            minor: 0
-          }
-        }
-      ]
-      visibility: PUBLIC
-      rpc_doc_title: "Delete Endpoint Tag"
-    };
-  }
-
-  // ========== Secrets Configuration API ==========
-
-  // Get secrets storage configuration status
-  rpc getSecretsConfig(GetSecretsConfig) returns (GetSecretsConfig.Response) {
-    option (rpc) = {
-      endpoints: [
-        {
-          method: "GET"
-          path: "/mlflow/secrets/config"
-          since: {
-            major: 3
-            minor: 0
-          }
-        }
-      ]
-      visibility: PUBLIC
-      rpc_doc_title: "Get Secrets Config"
-    };
-  }
->>>>>>> 7f84fc72
+          path: "/mlflow/gateway/endpoints/delete-tag"
+          since: {
+            major: 3
+            minor: 0
+          }
+        }
+      ]
+      visibility: PUBLIC
+      rpc_doc_title: "Gateway Delete Endpoint Tag"
+    };
+  }
 }
 
 // View type for ListExperiments query.
