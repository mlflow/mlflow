--- conflicted
+++ resolved
@@ -152,7 +152,6 @@
     sql_warehouse_id: str
     def __init__(self, trace_ids: _Optional[_Iterable[_Union[TraceIdentifier, _Mapping]]] = ..., sql_warehouse_id: _Optional[str] = ...) -> None: ...
 
-<<<<<<< HEAD
 class GetTraceInfo(_message.Message):
     __slots__ = ("trace_id", "location", "sql_warehouse_id")
     class Response(_message.Message):
@@ -197,7 +196,7 @@
     key: str
     sql_warehouse_id: str
     def __init__(self, trace_id: _Optional[str] = ..., location: _Optional[str] = ..., key: _Optional[str] = ..., sql_warehouse_id: _Optional[str] = ...) -> None: ...
-=======
+
 class SearchTraces(_message.Message):
     __slots__ = ("locations", "filter", "max_results", "order_by", "sql_warehouse_id", "page_token")
     class Response(_message.Message):
@@ -255,7 +254,6 @@
     experiment_id: str
     location: str
     def __init__(self, experiment_id: _Optional[str] = ..., location: _Optional[str] = ...) -> None: ...
->>>>>>> 564fddb3
 
 class DatabricksTrackingService(_service.service): ...
 
