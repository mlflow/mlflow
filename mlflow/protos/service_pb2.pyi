--- conflicted
+++ resolved
@@ -1581,11 +1581,7 @@
     def __init__(self, experiment_id: _Optional[str] = ..., name: _Optional[str] = ..., version: _Optional[int] = ...) -> None: ...
 
 class UpdateScorer(_message.Message):
-<<<<<<< HEAD
-    __slots__ = ("experiment_id", "name", "sample_rate", "filter_string")
-=======
     __slots__ = ("experiment_id", "name", "sample_rate", "filter_string", "version", "sampling_strategy")
->>>>>>> 9a0183ba
     class Response(_message.Message):
         __slots__ = ("scorer",)
         SCORER_FIELD_NUMBER: _ClassVar[int]
@@ -1595,58 +1591,37 @@
     NAME_FIELD_NUMBER: _ClassVar[int]
     SAMPLE_RATE_FIELD_NUMBER: _ClassVar[int]
     FILTER_STRING_FIELD_NUMBER: _ClassVar[int]
-<<<<<<< HEAD
-=======
     VERSION_FIELD_NUMBER: _ClassVar[int]
     SAMPLING_STRATEGY_FIELD_NUMBER: _ClassVar[int]
->>>>>>> 9a0183ba
     experiment_id: str
     name: str
     sample_rate: float
     filter_string: str
-<<<<<<< HEAD
-    def __init__(self, experiment_id: _Optional[str] = ..., name: _Optional[str] = ..., sample_rate: _Optional[float] = ..., filter_string: _Optional[str] = ...) -> None: ...
-
-class Scorer(_message.Message):
-    __slots__ = ("experiment_id", "scorer_name", "scorer_version", "serialized_scorer", "creation_time", "sample_rate", "filter_string")
-=======
     version: int
     sampling_strategy: SamplingStrategy
     def __init__(self, experiment_id: _Optional[str] = ..., name: _Optional[str] = ..., sample_rate: _Optional[float] = ..., filter_string: _Optional[str] = ..., version: _Optional[int] = ..., sampling_strategy: _Optional[_Union[SamplingStrategy, str]] = ...) -> None: ...
 
 class Scorer(_message.Message):
     __slots__ = ("experiment_id", "scorer_name", "scorer_version", "serialized_scorer", "creation_time", "scorer_id", "sample_rate", "filter_string", "sampling_strategy")
->>>>>>> 9a0183ba
     EXPERIMENT_ID_FIELD_NUMBER: _ClassVar[int]
     SCORER_NAME_FIELD_NUMBER: _ClassVar[int]
     SCORER_VERSION_FIELD_NUMBER: _ClassVar[int]
     SERIALIZED_SCORER_FIELD_NUMBER: _ClassVar[int]
     CREATION_TIME_FIELD_NUMBER: _ClassVar[int]
-<<<<<<< HEAD
-    SAMPLE_RATE_FIELD_NUMBER: _ClassVar[int]
-    FILTER_STRING_FIELD_NUMBER: _ClassVar[int]
-=======
     SCORER_ID_FIELD_NUMBER: _ClassVar[int]
     SAMPLE_RATE_FIELD_NUMBER: _ClassVar[int]
     FILTER_STRING_FIELD_NUMBER: _ClassVar[int]
     SAMPLING_STRATEGY_FIELD_NUMBER: _ClassVar[int]
->>>>>>> 9a0183ba
     experiment_id: int
     scorer_name: str
     scorer_version: int
     serialized_scorer: str
     creation_time: int
-<<<<<<< HEAD
-    sample_rate: float
-    filter_string: str
-    def __init__(self, experiment_id: _Optional[int] = ..., scorer_name: _Optional[str] = ..., scorer_version: _Optional[int] = ..., serialized_scorer: _Optional[str] = ..., creation_time: _Optional[int] = ..., sample_rate: _Optional[float] = ..., filter_string: _Optional[str] = ...) -> None: ...
-=======
     scorer_id: str
     sample_rate: float
     filter_string: str
     sampling_strategy: SamplingStrategy
     def __init__(self, experiment_id: _Optional[int] = ..., scorer_name: _Optional[str] = ..., scorer_version: _Optional[int] = ..., serialized_scorer: _Optional[str] = ..., creation_time: _Optional[int] = ..., scorer_id: _Optional[str] = ..., sample_rate: _Optional[float] = ..., filter_string: _Optional[str] = ..., sampling_strategy: _Optional[_Union[SamplingStrategy, str]] = ...) -> None: ...
->>>>>>> 9a0183ba
 
 class MlflowService(_service.service): ...
 
