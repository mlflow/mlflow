from scalapb import scalapb_pb2 as _scalapb_pb2
import databricks_pb2 as _databricks_pb2
from google.protobuf import duration_pb2 as _duration_pb2
from google.protobuf import field_mask_pb2 as _field_mask_pb2
from google.protobuf import struct_pb2 as _struct_pb2
from google.protobuf import timestamp_pb2 as _timestamp_pb2
import assessments_pb2 as _assessments_pb2
import datasets_pb2 as _datasets_pb2
from google.protobuf.internal import containers as _containers
from google.protobuf.internal import enum_type_wrapper as _enum_type_wrapper
from google.protobuf import descriptor as _descriptor
from google.protobuf import message as _message
from google.protobuf import service as _service
from typing import ClassVar as _ClassVar, Iterable as _Iterable, Mapping as _Mapping, Optional as _Optional, Union as _Union

DESCRIPTOR: _descriptor.FileDescriptor

class ViewType(int, metaclass=_enum_type_wrapper.EnumTypeWrapper):
    __slots__ = ()
    ACTIVE_ONLY: _ClassVar[ViewType]
    DELETED_ONLY: _ClassVar[ViewType]
    ALL: _ClassVar[ViewType]

class SourceType(int, metaclass=_enum_type_wrapper.EnumTypeWrapper):
    __slots__ = ()
    NOTEBOOK: _ClassVar[SourceType]
    JOB: _ClassVar[SourceType]
    PROJECT: _ClassVar[SourceType]
    LOCAL: _ClassVar[SourceType]
    UNKNOWN: _ClassVar[SourceType]

class RunStatus(int, metaclass=_enum_type_wrapper.EnumTypeWrapper):
    __slots__ = ()
    RUNNING: _ClassVar[RunStatus]
    SCHEDULED: _ClassVar[RunStatus]
    FINISHED: _ClassVar[RunStatus]
    FAILED: _ClassVar[RunStatus]
    KILLED: _ClassVar[RunStatus]

class TraceStatus(int, metaclass=_enum_type_wrapper.EnumTypeWrapper):
    __slots__ = ()
    TRACE_STATUS_UNSPECIFIED: _ClassVar[TraceStatus]
    OK: _ClassVar[TraceStatus]
    ERROR: _ClassVar[TraceStatus]
    IN_PROGRESS: _ClassVar[TraceStatus]

class LoggedModelStatus(int, metaclass=_enum_type_wrapper.EnumTypeWrapper):
    __slots__ = ()
    LOGGED_MODEL_STATUS_UNSPECIFIED: _ClassVar[LoggedModelStatus]
    LOGGED_MODEL_PENDING: _ClassVar[LoggedModelStatus]
    LOGGED_MODEL_READY: _ClassVar[LoggedModelStatus]
    LOGGED_MODEL_UPLOAD_FAILED: _ClassVar[LoggedModelStatus]

class SamplingStrategy(int, metaclass=_enum_type_wrapper.EnumTypeWrapper):
    __slots__ = ()
    INDEPENDENT: _ClassVar[SamplingStrategy]
    SHARED: _ClassVar[SamplingStrategy]
    PARTITIONED: _ClassVar[SamplingStrategy]
ACTIVE_ONLY: ViewType
DELETED_ONLY: ViewType
ALL: ViewType
NOTEBOOK: SourceType
JOB: SourceType
PROJECT: SourceType
LOCAL: SourceType
UNKNOWN: SourceType
RUNNING: RunStatus
SCHEDULED: RunStatus
FINISHED: RunStatus
FAILED: RunStatus
KILLED: RunStatus
TRACE_STATUS_UNSPECIFIED: TraceStatus
OK: TraceStatus
ERROR: TraceStatus
IN_PROGRESS: TraceStatus
LOGGED_MODEL_STATUS_UNSPECIFIED: LoggedModelStatus
LOGGED_MODEL_PENDING: LoggedModelStatus
LOGGED_MODEL_READY: LoggedModelStatus
LOGGED_MODEL_UPLOAD_FAILED: LoggedModelStatus
INDEPENDENT: SamplingStrategy
SHARED: SamplingStrategy
PARTITIONED: SamplingStrategy

class Metric(_message.Message):
    __slots__ = ("key", "value", "timestamp", "step", "dataset_name", "dataset_digest", "model_id", "run_id")
    KEY_FIELD_NUMBER: _ClassVar[int]
    VALUE_FIELD_NUMBER: _ClassVar[int]
    TIMESTAMP_FIELD_NUMBER: _ClassVar[int]
    STEP_FIELD_NUMBER: _ClassVar[int]
    DATASET_NAME_FIELD_NUMBER: _ClassVar[int]
    DATASET_DIGEST_FIELD_NUMBER: _ClassVar[int]
    MODEL_ID_FIELD_NUMBER: _ClassVar[int]
    RUN_ID_FIELD_NUMBER: _ClassVar[int]
    key: str
    value: float
    timestamp: int
    step: int
    dataset_name: str
    dataset_digest: str
    model_id: str
    run_id: str
    def __init__(self, key: _Optional[str] = ..., value: _Optional[float] = ..., timestamp: _Optional[int] = ..., step: _Optional[int] = ..., dataset_name: _Optional[str] = ..., dataset_digest: _Optional[str] = ..., model_id: _Optional[str] = ..., run_id: _Optional[str] = ...) -> None: ...

class Param(_message.Message):
    __slots__ = ("key", "value")
    KEY_FIELD_NUMBER: _ClassVar[int]
    VALUE_FIELD_NUMBER: _ClassVar[int]
    key: str
    value: str
    def __init__(self, key: _Optional[str] = ..., value: _Optional[str] = ...) -> None: ...

class Run(_message.Message):
    __slots__ = ("info", "data", "inputs", "outputs")
    INFO_FIELD_NUMBER: _ClassVar[int]
    DATA_FIELD_NUMBER: _ClassVar[int]
    INPUTS_FIELD_NUMBER: _ClassVar[int]
    OUTPUTS_FIELD_NUMBER: _ClassVar[int]
    info: RunInfo
    data: RunData
    inputs: RunInputs
    outputs: RunOutputs
    def __init__(self, info: _Optional[_Union[RunInfo, _Mapping]] = ..., data: _Optional[_Union[RunData, _Mapping]] = ..., inputs: _Optional[_Union[RunInputs, _Mapping]] = ..., outputs: _Optional[_Union[RunOutputs, _Mapping]] = ...) -> None: ...

class RunData(_message.Message):
    __slots__ = ("metrics", "params", "tags")
    METRICS_FIELD_NUMBER: _ClassVar[int]
    PARAMS_FIELD_NUMBER: _ClassVar[int]
    TAGS_FIELD_NUMBER: _ClassVar[int]
    metrics: _containers.RepeatedCompositeFieldContainer[Metric]
    params: _containers.RepeatedCompositeFieldContainer[Param]
    tags: _containers.RepeatedCompositeFieldContainer[RunTag]
    def __init__(self, metrics: _Optional[_Iterable[_Union[Metric, _Mapping]]] = ..., params: _Optional[_Iterable[_Union[Param, _Mapping]]] = ..., tags: _Optional[_Iterable[_Union[RunTag, _Mapping]]] = ...) -> None: ...

class RunInputs(_message.Message):
    __slots__ = ("dataset_inputs", "model_inputs")
    DATASET_INPUTS_FIELD_NUMBER: _ClassVar[int]
    MODEL_INPUTS_FIELD_NUMBER: _ClassVar[int]
    dataset_inputs: _containers.RepeatedCompositeFieldContainer[DatasetInput]
    model_inputs: _containers.RepeatedCompositeFieldContainer[ModelInput]
    def __init__(self, dataset_inputs: _Optional[_Iterable[_Union[DatasetInput, _Mapping]]] = ..., model_inputs: _Optional[_Iterable[_Union[ModelInput, _Mapping]]] = ...) -> None: ...

class RunOutputs(_message.Message):
    __slots__ = ("model_outputs",)
    MODEL_OUTPUTS_FIELD_NUMBER: _ClassVar[int]
    model_outputs: _containers.RepeatedCompositeFieldContainer[ModelOutput]
    def __init__(self, model_outputs: _Optional[_Iterable[_Union[ModelOutput, _Mapping]]] = ...) -> None: ...

class RunTag(_message.Message):
    __slots__ = ("key", "value")
    KEY_FIELD_NUMBER: _ClassVar[int]
    VALUE_FIELD_NUMBER: _ClassVar[int]
    key: str
    value: str
    def __init__(self, key: _Optional[str] = ..., value: _Optional[str] = ...) -> None: ...

class ExperimentTag(_message.Message):
    __slots__ = ("key", "value")
    KEY_FIELD_NUMBER: _ClassVar[int]
    VALUE_FIELD_NUMBER: _ClassVar[int]
    key: str
    value: str
    def __init__(self, key: _Optional[str] = ..., value: _Optional[str] = ...) -> None: ...

class RunInfo(_message.Message):
    __slots__ = ("run_id", "run_uuid", "run_name", "experiment_id", "user_id", "status", "start_time", "end_time", "artifact_uri", "lifecycle_stage")
    RUN_ID_FIELD_NUMBER: _ClassVar[int]
    RUN_UUID_FIELD_NUMBER: _ClassVar[int]
    RUN_NAME_FIELD_NUMBER: _ClassVar[int]
    EXPERIMENT_ID_FIELD_NUMBER: _ClassVar[int]
    USER_ID_FIELD_NUMBER: _ClassVar[int]
    STATUS_FIELD_NUMBER: _ClassVar[int]
    START_TIME_FIELD_NUMBER: _ClassVar[int]
    END_TIME_FIELD_NUMBER: _ClassVar[int]
    ARTIFACT_URI_FIELD_NUMBER: _ClassVar[int]
    LIFECYCLE_STAGE_FIELD_NUMBER: _ClassVar[int]
    run_id: str
    run_uuid: str
    run_name: str
    experiment_id: str
    user_id: str
    status: RunStatus
    start_time: int
    end_time: int
    artifact_uri: str
    lifecycle_stage: str
    def __init__(self, run_id: _Optional[str] = ..., run_uuid: _Optional[str] = ..., run_name: _Optional[str] = ..., experiment_id: _Optional[str] = ..., user_id: _Optional[str] = ..., status: _Optional[_Union[RunStatus, str]] = ..., start_time: _Optional[int] = ..., end_time: _Optional[int] = ..., artifact_uri: _Optional[str] = ..., lifecycle_stage: _Optional[str] = ...) -> None: ...

class Experiment(_message.Message):
    __slots__ = ("experiment_id", "name", "artifact_location", "lifecycle_stage", "last_update_time", "creation_time", "tags")
    EXPERIMENT_ID_FIELD_NUMBER: _ClassVar[int]
    NAME_FIELD_NUMBER: _ClassVar[int]
    ARTIFACT_LOCATION_FIELD_NUMBER: _ClassVar[int]
    LIFECYCLE_STAGE_FIELD_NUMBER: _ClassVar[int]
    LAST_UPDATE_TIME_FIELD_NUMBER: _ClassVar[int]
    CREATION_TIME_FIELD_NUMBER: _ClassVar[int]
    TAGS_FIELD_NUMBER: _ClassVar[int]
    experiment_id: str
    name: str
    artifact_location: str
    lifecycle_stage: str
    last_update_time: int
    creation_time: int
    tags: _containers.RepeatedCompositeFieldContainer[ExperimentTag]
    def __init__(self, experiment_id: _Optional[str] = ..., name: _Optional[str] = ..., artifact_location: _Optional[str] = ..., lifecycle_stage: _Optional[str] = ..., last_update_time: _Optional[int] = ..., creation_time: _Optional[int] = ..., tags: _Optional[_Iterable[_Union[ExperimentTag, _Mapping]]] = ...) -> None: ...

class DatasetInput(_message.Message):
    __slots__ = ("tags", "dataset")
    TAGS_FIELD_NUMBER: _ClassVar[int]
    DATASET_FIELD_NUMBER: _ClassVar[int]
    tags: _containers.RepeatedCompositeFieldContainer[InputTag]
    dataset: Dataset
    def __init__(self, tags: _Optional[_Iterable[_Union[InputTag, _Mapping]]] = ..., dataset: _Optional[_Union[Dataset, _Mapping]] = ...) -> None: ...

class ModelInput(_message.Message):
    __slots__ = ("model_id",)
    MODEL_ID_FIELD_NUMBER: _ClassVar[int]
    model_id: str
    def __init__(self, model_id: _Optional[str] = ...) -> None: ...

class InputTag(_message.Message):
    __slots__ = ("key", "value")
    KEY_FIELD_NUMBER: _ClassVar[int]
    VALUE_FIELD_NUMBER: _ClassVar[int]
    key: str
    value: str
    def __init__(self, key: _Optional[str] = ..., value: _Optional[str] = ...) -> None: ...

class Dataset(_message.Message):
    __slots__ = ("name", "digest", "source_type", "source", "schema", "profile")
    NAME_FIELD_NUMBER: _ClassVar[int]
    DIGEST_FIELD_NUMBER: _ClassVar[int]
    SOURCE_TYPE_FIELD_NUMBER: _ClassVar[int]
    SOURCE_FIELD_NUMBER: _ClassVar[int]
    SCHEMA_FIELD_NUMBER: _ClassVar[int]
    PROFILE_FIELD_NUMBER: _ClassVar[int]
    name: str
    digest: str
    source_type: str
    source: str
    schema: str
    profile: str
    def __init__(self, name: _Optional[str] = ..., digest: _Optional[str] = ..., source_type: _Optional[str] = ..., source: _Optional[str] = ..., schema: _Optional[str] = ..., profile: _Optional[str] = ...) -> None: ...

class ModelOutput(_message.Message):
    __slots__ = ("model_id", "step")
    MODEL_ID_FIELD_NUMBER: _ClassVar[int]
    STEP_FIELD_NUMBER: _ClassVar[int]
    model_id: str
    step: int
    def __init__(self, model_id: _Optional[str] = ..., step: _Optional[int] = ...) -> None: ...

class CreateExperiment(_message.Message):
    __slots__ = ("name", "artifact_location", "tags")
    class Response(_message.Message):
        __slots__ = ("experiment_id",)
        EXPERIMENT_ID_FIELD_NUMBER: _ClassVar[int]
        experiment_id: str
        def __init__(self, experiment_id: _Optional[str] = ...) -> None: ...
    NAME_FIELD_NUMBER: _ClassVar[int]
    ARTIFACT_LOCATION_FIELD_NUMBER: _ClassVar[int]
    TAGS_FIELD_NUMBER: _ClassVar[int]
    name: str
    artifact_location: str
    tags: _containers.RepeatedCompositeFieldContainer[ExperimentTag]
    def __init__(self, name: _Optional[str] = ..., artifact_location: _Optional[str] = ..., tags: _Optional[_Iterable[_Union[ExperimentTag, _Mapping]]] = ...) -> None: ...

class SearchExperiments(_message.Message):
    __slots__ = ("max_results", "page_token", "filter", "order_by", "view_type")
    class Response(_message.Message):
        __slots__ = ("experiments", "next_page_token")
        EXPERIMENTS_FIELD_NUMBER: _ClassVar[int]
        NEXT_PAGE_TOKEN_FIELD_NUMBER: _ClassVar[int]
        experiments: _containers.RepeatedCompositeFieldContainer[Experiment]
        next_page_token: str
        def __init__(self, experiments: _Optional[_Iterable[_Union[Experiment, _Mapping]]] = ..., next_page_token: _Optional[str] = ...) -> None: ...
    MAX_RESULTS_FIELD_NUMBER: _ClassVar[int]
    PAGE_TOKEN_FIELD_NUMBER: _ClassVar[int]
    FILTER_FIELD_NUMBER: _ClassVar[int]
    ORDER_BY_FIELD_NUMBER: _ClassVar[int]
    VIEW_TYPE_FIELD_NUMBER: _ClassVar[int]
    max_results: int
    page_token: str
    filter: str
    order_by: _containers.RepeatedScalarFieldContainer[str]
    view_type: ViewType
    def __init__(self, max_results: _Optional[int] = ..., page_token: _Optional[str] = ..., filter: _Optional[str] = ..., order_by: _Optional[_Iterable[str]] = ..., view_type: _Optional[_Union[ViewType, str]] = ...) -> None: ...

class GetExperiment(_message.Message):
    __slots__ = ("experiment_id",)
    class Response(_message.Message):
        __slots__ = ("experiment",)
        EXPERIMENT_FIELD_NUMBER: _ClassVar[int]
        experiment: Experiment
        def __init__(self, experiment: _Optional[_Union[Experiment, _Mapping]] = ...) -> None: ...
    EXPERIMENT_ID_FIELD_NUMBER: _ClassVar[int]
    experiment_id: str
    def __init__(self, experiment_id: _Optional[str] = ...) -> None: ...

class DeleteExperiment(_message.Message):
    __slots__ = ("experiment_id",)
    class Response(_message.Message):
        __slots__ = ()
        def __init__(self) -> None: ...
    EXPERIMENT_ID_FIELD_NUMBER: _ClassVar[int]
    experiment_id: str
    def __init__(self, experiment_id: _Optional[str] = ...) -> None: ...

class RestoreExperiment(_message.Message):
    __slots__ = ("experiment_id",)
    class Response(_message.Message):
        __slots__ = ()
        def __init__(self) -> None: ...
    EXPERIMENT_ID_FIELD_NUMBER: _ClassVar[int]
    experiment_id: str
    def __init__(self, experiment_id: _Optional[str] = ...) -> None: ...

class UpdateExperiment(_message.Message):
    __slots__ = ("experiment_id", "new_name")
    class Response(_message.Message):
        __slots__ = ()
        def __init__(self) -> None: ...
    EXPERIMENT_ID_FIELD_NUMBER: _ClassVar[int]
    NEW_NAME_FIELD_NUMBER: _ClassVar[int]
    experiment_id: str
    new_name: str
    def __init__(self, experiment_id: _Optional[str] = ..., new_name: _Optional[str] = ...) -> None: ...

class CreateRun(_message.Message):
    __slots__ = ("experiment_id", "user_id", "run_name", "start_time", "tags")
    class Response(_message.Message):
        __slots__ = ("run",)
        RUN_FIELD_NUMBER: _ClassVar[int]
        run: Run
        def __init__(self, run: _Optional[_Union[Run, _Mapping]] = ...) -> None: ...
    EXPERIMENT_ID_FIELD_NUMBER: _ClassVar[int]
    USER_ID_FIELD_NUMBER: _ClassVar[int]
    RUN_NAME_FIELD_NUMBER: _ClassVar[int]
    START_TIME_FIELD_NUMBER: _ClassVar[int]
    TAGS_FIELD_NUMBER: _ClassVar[int]
    experiment_id: str
    user_id: str
    run_name: str
    start_time: int
    tags: _containers.RepeatedCompositeFieldContainer[RunTag]
    def __init__(self, experiment_id: _Optional[str] = ..., user_id: _Optional[str] = ..., run_name: _Optional[str] = ..., start_time: _Optional[int] = ..., tags: _Optional[_Iterable[_Union[RunTag, _Mapping]]] = ...) -> None: ...

class UpdateRun(_message.Message):
    __slots__ = ("run_id", "run_uuid", "status", "end_time", "run_name")
    class Response(_message.Message):
        __slots__ = ("run_info",)
        RUN_INFO_FIELD_NUMBER: _ClassVar[int]
        run_info: RunInfo
        def __init__(self, run_info: _Optional[_Union[RunInfo, _Mapping]] = ...) -> None: ...
    RUN_ID_FIELD_NUMBER: _ClassVar[int]
    RUN_UUID_FIELD_NUMBER: _ClassVar[int]
    STATUS_FIELD_NUMBER: _ClassVar[int]
    END_TIME_FIELD_NUMBER: _ClassVar[int]
    RUN_NAME_FIELD_NUMBER: _ClassVar[int]
    run_id: str
    run_uuid: str
    status: RunStatus
    end_time: int
    run_name: str
    def __init__(self, run_id: _Optional[str] = ..., run_uuid: _Optional[str] = ..., status: _Optional[_Union[RunStatus, str]] = ..., end_time: _Optional[int] = ..., run_name: _Optional[str] = ...) -> None: ...

class DeleteRun(_message.Message):
    __slots__ = ("run_id",)
    class Response(_message.Message):
        __slots__ = ()
        def __init__(self) -> None: ...
    RUN_ID_FIELD_NUMBER: _ClassVar[int]
    run_id: str
    def __init__(self, run_id: _Optional[str] = ...) -> None: ...

class RestoreRun(_message.Message):
    __slots__ = ("run_id",)
    class Response(_message.Message):
        __slots__ = ()
        def __init__(self) -> None: ...
    RUN_ID_FIELD_NUMBER: _ClassVar[int]
    run_id: str
    def __init__(self, run_id: _Optional[str] = ...) -> None: ...

class LogMetric(_message.Message):
    __slots__ = ("run_id", "run_uuid", "key", "value", "timestamp", "step", "model_id", "dataset_name", "dataset_digest")
    class Response(_message.Message):
        __slots__ = ()
        def __init__(self) -> None: ...
    RUN_ID_FIELD_NUMBER: _ClassVar[int]
    RUN_UUID_FIELD_NUMBER: _ClassVar[int]
    KEY_FIELD_NUMBER: _ClassVar[int]
    VALUE_FIELD_NUMBER: _ClassVar[int]
    TIMESTAMP_FIELD_NUMBER: _ClassVar[int]
    STEP_FIELD_NUMBER: _ClassVar[int]
    MODEL_ID_FIELD_NUMBER: _ClassVar[int]
    DATASET_NAME_FIELD_NUMBER: _ClassVar[int]
    DATASET_DIGEST_FIELD_NUMBER: _ClassVar[int]
    run_id: str
    run_uuid: str
    key: str
    value: float
    timestamp: int
    step: int
    model_id: str
    dataset_name: str
    dataset_digest: str
    def __init__(self, run_id: _Optional[str] = ..., run_uuid: _Optional[str] = ..., key: _Optional[str] = ..., value: _Optional[float] = ..., timestamp: _Optional[int] = ..., step: _Optional[int] = ..., model_id: _Optional[str] = ..., dataset_name: _Optional[str] = ..., dataset_digest: _Optional[str] = ...) -> None: ...

class LogParam(_message.Message):
    __slots__ = ("run_id", "run_uuid", "key", "value")
    class Response(_message.Message):
        __slots__ = ()
        def __init__(self) -> None: ...
    RUN_ID_FIELD_NUMBER: _ClassVar[int]
    RUN_UUID_FIELD_NUMBER: _ClassVar[int]
    KEY_FIELD_NUMBER: _ClassVar[int]
    VALUE_FIELD_NUMBER: _ClassVar[int]
    run_id: str
    run_uuid: str
    key: str
    value: str
    def __init__(self, run_id: _Optional[str] = ..., run_uuid: _Optional[str] = ..., key: _Optional[str] = ..., value: _Optional[str] = ...) -> None: ...

class SetExperimentTag(_message.Message):
    __slots__ = ("experiment_id", "key", "value")
    class Response(_message.Message):
        __slots__ = ()
        def __init__(self) -> None: ...
    EXPERIMENT_ID_FIELD_NUMBER: _ClassVar[int]
    KEY_FIELD_NUMBER: _ClassVar[int]
    VALUE_FIELD_NUMBER: _ClassVar[int]
    experiment_id: str
    key: str
    value: str
    def __init__(self, experiment_id: _Optional[str] = ..., key: _Optional[str] = ..., value: _Optional[str] = ...) -> None: ...

class DeleteExperimentTag(_message.Message):
    __slots__ = ("experiment_id", "key")
    class Response(_message.Message):
        __slots__ = ()
        def __init__(self) -> None: ...
    EXPERIMENT_ID_FIELD_NUMBER: _ClassVar[int]
    KEY_FIELD_NUMBER: _ClassVar[int]
    experiment_id: str
    key: str
    def __init__(self, experiment_id: _Optional[str] = ..., key: _Optional[str] = ...) -> None: ...

class SetTag(_message.Message):
    __slots__ = ("run_id", "run_uuid", "key", "value")
    class Response(_message.Message):
        __slots__ = ()
        def __init__(self) -> None: ...
    RUN_ID_FIELD_NUMBER: _ClassVar[int]
    RUN_UUID_FIELD_NUMBER: _ClassVar[int]
    KEY_FIELD_NUMBER: _ClassVar[int]
    VALUE_FIELD_NUMBER: _ClassVar[int]
    run_id: str
    run_uuid: str
    key: str
    value: str
    def __init__(self, run_id: _Optional[str] = ..., run_uuid: _Optional[str] = ..., key: _Optional[str] = ..., value: _Optional[str] = ...) -> None: ...

class DeleteTag(_message.Message):
    __slots__ = ("run_id", "key")
    class Response(_message.Message):
        __slots__ = ()
        def __init__(self) -> None: ...
    RUN_ID_FIELD_NUMBER: _ClassVar[int]
    KEY_FIELD_NUMBER: _ClassVar[int]
    run_id: str
    key: str
    def __init__(self, run_id: _Optional[str] = ..., key: _Optional[str] = ...) -> None: ...

class GetRun(_message.Message):
    __slots__ = ("run_id", "run_uuid")
    class Response(_message.Message):
        __slots__ = ("run",)
        RUN_FIELD_NUMBER: _ClassVar[int]
        run: Run
        def __init__(self, run: _Optional[_Union[Run, _Mapping]] = ...) -> None: ...
    RUN_ID_FIELD_NUMBER: _ClassVar[int]
    RUN_UUID_FIELD_NUMBER: _ClassVar[int]
    run_id: str
    run_uuid: str
    def __init__(self, run_id: _Optional[str] = ..., run_uuid: _Optional[str] = ...) -> None: ...

class SearchRuns(_message.Message):
    __slots__ = ("experiment_ids", "filter", "run_view_type", "max_results", "order_by", "page_token")
    class Response(_message.Message):
        __slots__ = ("runs", "next_page_token")
        RUNS_FIELD_NUMBER: _ClassVar[int]
        NEXT_PAGE_TOKEN_FIELD_NUMBER: _ClassVar[int]
        runs: _containers.RepeatedCompositeFieldContainer[Run]
        next_page_token: str
        def __init__(self, runs: _Optional[_Iterable[_Union[Run, _Mapping]]] = ..., next_page_token: _Optional[str] = ...) -> None: ...
    EXPERIMENT_IDS_FIELD_NUMBER: _ClassVar[int]
    FILTER_FIELD_NUMBER: _ClassVar[int]
    RUN_VIEW_TYPE_FIELD_NUMBER: _ClassVar[int]
    MAX_RESULTS_FIELD_NUMBER: _ClassVar[int]
    ORDER_BY_FIELD_NUMBER: _ClassVar[int]
    PAGE_TOKEN_FIELD_NUMBER: _ClassVar[int]
    experiment_ids: _containers.RepeatedScalarFieldContainer[str]
    filter: str
    run_view_type: ViewType
    max_results: int
    order_by: _containers.RepeatedScalarFieldContainer[str]
    page_token: str
    def __init__(self, experiment_ids: _Optional[_Iterable[str]] = ..., filter: _Optional[str] = ..., run_view_type: _Optional[_Union[ViewType, str]] = ..., max_results: _Optional[int] = ..., order_by: _Optional[_Iterable[str]] = ..., page_token: _Optional[str] = ...) -> None: ...

class ListArtifacts(_message.Message):
    __slots__ = ("run_id", "run_uuid", "path", "page_token")
    class Response(_message.Message):
        __slots__ = ("root_uri", "files", "next_page_token")
        ROOT_URI_FIELD_NUMBER: _ClassVar[int]
        FILES_FIELD_NUMBER: _ClassVar[int]
        NEXT_PAGE_TOKEN_FIELD_NUMBER: _ClassVar[int]
        root_uri: str
        files: _containers.RepeatedCompositeFieldContainer[FileInfo]
        next_page_token: str
        def __init__(self, root_uri: _Optional[str] = ..., files: _Optional[_Iterable[_Union[FileInfo, _Mapping]]] = ..., next_page_token: _Optional[str] = ...) -> None: ...
    RUN_ID_FIELD_NUMBER: _ClassVar[int]
    RUN_UUID_FIELD_NUMBER: _ClassVar[int]
    PATH_FIELD_NUMBER: _ClassVar[int]
    PAGE_TOKEN_FIELD_NUMBER: _ClassVar[int]
    run_id: str
    run_uuid: str
    path: str
    page_token: str
    def __init__(self, run_id: _Optional[str] = ..., run_uuid: _Optional[str] = ..., path: _Optional[str] = ..., page_token: _Optional[str] = ...) -> None: ...

class FileInfo(_message.Message):
    __slots__ = ("path", "is_dir", "file_size")
    PATH_FIELD_NUMBER: _ClassVar[int]
    IS_DIR_FIELD_NUMBER: _ClassVar[int]
    FILE_SIZE_FIELD_NUMBER: _ClassVar[int]
    path: str
    is_dir: bool
    file_size: int
    def __init__(self, path: _Optional[str] = ..., is_dir: bool = ..., file_size: _Optional[int] = ...) -> None: ...

class GetMetricHistory(_message.Message):
    __slots__ = ("run_id", "run_uuid", "metric_key", "page_token", "max_results")
    class Response(_message.Message):
        __slots__ = ("metrics", "next_page_token")
        METRICS_FIELD_NUMBER: _ClassVar[int]
        NEXT_PAGE_TOKEN_FIELD_NUMBER: _ClassVar[int]
        metrics: _containers.RepeatedCompositeFieldContainer[Metric]
        next_page_token: str
        def __init__(self, metrics: _Optional[_Iterable[_Union[Metric, _Mapping]]] = ..., next_page_token: _Optional[str] = ...) -> None: ...
    RUN_ID_FIELD_NUMBER: _ClassVar[int]
    RUN_UUID_FIELD_NUMBER: _ClassVar[int]
    METRIC_KEY_FIELD_NUMBER: _ClassVar[int]
    PAGE_TOKEN_FIELD_NUMBER: _ClassVar[int]
    MAX_RESULTS_FIELD_NUMBER: _ClassVar[int]
    run_id: str
    run_uuid: str
    metric_key: str
    page_token: str
    max_results: int
    def __init__(self, run_id: _Optional[str] = ..., run_uuid: _Optional[str] = ..., metric_key: _Optional[str] = ..., page_token: _Optional[str] = ..., max_results: _Optional[int] = ...) -> None: ...

class MetricWithRunId(_message.Message):
    __slots__ = ("key", "value", "timestamp", "step", "run_id")
    KEY_FIELD_NUMBER: _ClassVar[int]
    VALUE_FIELD_NUMBER: _ClassVar[int]
    TIMESTAMP_FIELD_NUMBER: _ClassVar[int]
    STEP_FIELD_NUMBER: _ClassVar[int]
    RUN_ID_FIELD_NUMBER: _ClassVar[int]
    key: str
    value: float
    timestamp: int
    step: int
    run_id: str
    def __init__(self, key: _Optional[str] = ..., value: _Optional[float] = ..., timestamp: _Optional[int] = ..., step: _Optional[int] = ..., run_id: _Optional[str] = ...) -> None: ...

class GetMetricHistoryBulkInterval(_message.Message):
    __slots__ = ("run_ids", "metric_key", "start_step", "end_step", "max_results")
    class Response(_message.Message):
        __slots__ = ("metrics",)
        METRICS_FIELD_NUMBER: _ClassVar[int]
        metrics: _containers.RepeatedCompositeFieldContainer[MetricWithRunId]
        def __init__(self, metrics: _Optional[_Iterable[_Union[MetricWithRunId, _Mapping]]] = ...) -> None: ...
    RUN_IDS_FIELD_NUMBER: _ClassVar[int]
    METRIC_KEY_FIELD_NUMBER: _ClassVar[int]
    START_STEP_FIELD_NUMBER: _ClassVar[int]
    END_STEP_FIELD_NUMBER: _ClassVar[int]
    MAX_RESULTS_FIELD_NUMBER: _ClassVar[int]
    run_ids: _containers.RepeatedScalarFieldContainer[str]
    metric_key: str
    start_step: int
    end_step: int
    max_results: int
    def __init__(self, run_ids: _Optional[_Iterable[str]] = ..., metric_key: _Optional[str] = ..., start_step: _Optional[int] = ..., end_step: _Optional[int] = ..., max_results: _Optional[int] = ...) -> None: ...

class LogBatch(_message.Message):
    __slots__ = ("run_id", "metrics", "params", "tags")
    class Response(_message.Message):
        __slots__ = ()
        def __init__(self) -> None: ...
    RUN_ID_FIELD_NUMBER: _ClassVar[int]
    METRICS_FIELD_NUMBER: _ClassVar[int]
    PARAMS_FIELD_NUMBER: _ClassVar[int]
    TAGS_FIELD_NUMBER: _ClassVar[int]
    run_id: str
    metrics: _containers.RepeatedCompositeFieldContainer[Metric]
    params: _containers.RepeatedCompositeFieldContainer[Param]
    tags: _containers.RepeatedCompositeFieldContainer[RunTag]
    def __init__(self, run_id: _Optional[str] = ..., metrics: _Optional[_Iterable[_Union[Metric, _Mapping]]] = ..., params: _Optional[_Iterable[_Union[Param, _Mapping]]] = ..., tags: _Optional[_Iterable[_Union[RunTag, _Mapping]]] = ...) -> None: ...

class LogModel(_message.Message):
    __slots__ = ("run_id", "model_json")
    class Response(_message.Message):
        __slots__ = ()
        def __init__(self) -> None: ...
    RUN_ID_FIELD_NUMBER: _ClassVar[int]
    MODEL_JSON_FIELD_NUMBER: _ClassVar[int]
    run_id: str
    model_json: str
    def __init__(self, run_id: _Optional[str] = ..., model_json: _Optional[str] = ...) -> None: ...

class LogInputs(_message.Message):
    __slots__ = ("run_id", "datasets", "models")
    class Response(_message.Message):
        __slots__ = ()
        def __init__(self) -> None: ...
    RUN_ID_FIELD_NUMBER: _ClassVar[int]
    DATASETS_FIELD_NUMBER: _ClassVar[int]
    MODELS_FIELD_NUMBER: _ClassVar[int]
    run_id: str
    datasets: _containers.RepeatedCompositeFieldContainer[DatasetInput]
    models: _containers.RepeatedCompositeFieldContainer[ModelInput]
    def __init__(self, run_id: _Optional[str] = ..., datasets: _Optional[_Iterable[_Union[DatasetInput, _Mapping]]] = ..., models: _Optional[_Iterable[_Union[ModelInput, _Mapping]]] = ...) -> None: ...

class LogOutputs(_message.Message):
    __slots__ = ("run_id", "models")
    class Response(_message.Message):
        __slots__ = ()
        def __init__(self) -> None: ...
    RUN_ID_FIELD_NUMBER: _ClassVar[int]
    MODELS_FIELD_NUMBER: _ClassVar[int]
    run_id: str
    models: _containers.RepeatedCompositeFieldContainer[ModelOutput]
    def __init__(self, run_id: _Optional[str] = ..., models: _Optional[_Iterable[_Union[ModelOutput, _Mapping]]] = ...) -> None: ...

class GetExperimentByName(_message.Message):
    __slots__ = ("experiment_name",)
    class Response(_message.Message):
        __slots__ = ("experiment",)
        EXPERIMENT_FIELD_NUMBER: _ClassVar[int]
        experiment: Experiment
        def __init__(self, experiment: _Optional[_Union[Experiment, _Mapping]] = ...) -> None: ...
    EXPERIMENT_NAME_FIELD_NUMBER: _ClassVar[int]
    experiment_name: str
    def __init__(self, experiment_name: _Optional[str] = ...) -> None: ...

class CreateAssessment(_message.Message):
    __slots__ = ("assessment",)
    class Response(_message.Message):
        __slots__ = ("assessment",)
        ASSESSMENT_FIELD_NUMBER: _ClassVar[int]
        assessment: _assessments_pb2.Assessment
        def __init__(self, assessment: _Optional[_Union[_assessments_pb2.Assessment, _Mapping]] = ...) -> None: ...
    ASSESSMENT_FIELD_NUMBER: _ClassVar[int]
    assessment: _assessments_pb2.Assessment
    def __init__(self, assessment: _Optional[_Union[_assessments_pb2.Assessment, _Mapping]] = ...) -> None: ...

class UpdateAssessment(_message.Message):
    __slots__ = ("assessment", "update_mask")
    class Response(_message.Message):
        __slots__ = ("assessment",)
        ASSESSMENT_FIELD_NUMBER: _ClassVar[int]
        assessment: _assessments_pb2.Assessment
        def __init__(self, assessment: _Optional[_Union[_assessments_pb2.Assessment, _Mapping]] = ...) -> None: ...
    ASSESSMENT_FIELD_NUMBER: _ClassVar[int]
    UPDATE_MASK_FIELD_NUMBER: _ClassVar[int]
    assessment: _assessments_pb2.Assessment
    update_mask: _field_mask_pb2.FieldMask
    def __init__(self, assessment: _Optional[_Union[_assessments_pb2.Assessment, _Mapping]] = ..., update_mask: _Optional[_Union[_field_mask_pb2.FieldMask, _Mapping]] = ...) -> None: ...

class DeleteAssessment(_message.Message):
    __slots__ = ("trace_id", "assessment_id")
    class Response(_message.Message):
        __slots__ = ()
        def __init__(self) -> None: ...
    TRACE_ID_FIELD_NUMBER: _ClassVar[int]
    ASSESSMENT_ID_FIELD_NUMBER: _ClassVar[int]
    trace_id: str
    assessment_id: str
    def __init__(self, trace_id: _Optional[str] = ..., assessment_id: _Optional[str] = ...) -> None: ...

class GetAssessmentRequest(_message.Message):
    __slots__ = ("trace_id", "assessment_id")
    class Response(_message.Message):
        __slots__ = ("assessment",)
        ASSESSMENT_FIELD_NUMBER: _ClassVar[int]
        assessment: _assessments_pb2.Assessment
        def __init__(self, assessment: _Optional[_Union[_assessments_pb2.Assessment, _Mapping]] = ...) -> None: ...
    TRACE_ID_FIELD_NUMBER: _ClassVar[int]
    ASSESSMENT_ID_FIELD_NUMBER: _ClassVar[int]
    trace_id: str
    assessment_id: str
    def __init__(self, trace_id: _Optional[str] = ..., assessment_id: _Optional[str] = ...) -> None: ...

class TraceInfo(_message.Message):
    __slots__ = ("request_id", "experiment_id", "timestamp_ms", "execution_time_ms", "status", "request_metadata", "tags")
    REQUEST_ID_FIELD_NUMBER: _ClassVar[int]
    EXPERIMENT_ID_FIELD_NUMBER: _ClassVar[int]
    TIMESTAMP_MS_FIELD_NUMBER: _ClassVar[int]
    EXECUTION_TIME_MS_FIELD_NUMBER: _ClassVar[int]
    STATUS_FIELD_NUMBER: _ClassVar[int]
    REQUEST_METADATA_FIELD_NUMBER: _ClassVar[int]
    TAGS_FIELD_NUMBER: _ClassVar[int]
    request_id: str
    experiment_id: str
    timestamp_ms: int
    execution_time_ms: int
    status: TraceStatus
    request_metadata: _containers.RepeatedCompositeFieldContainer[TraceRequestMetadata]
    tags: _containers.RepeatedCompositeFieldContainer[TraceTag]
    def __init__(self, request_id: _Optional[str] = ..., experiment_id: _Optional[str] = ..., timestamp_ms: _Optional[int] = ..., execution_time_ms: _Optional[int] = ..., status: _Optional[_Union[TraceStatus, str]] = ..., request_metadata: _Optional[_Iterable[_Union[TraceRequestMetadata, _Mapping]]] = ..., tags: _Optional[_Iterable[_Union[TraceTag, _Mapping]]] = ...) -> None: ...

class TraceRequestMetadata(_message.Message):
    __slots__ = ("key", "value")
    KEY_FIELD_NUMBER: _ClassVar[int]
    VALUE_FIELD_NUMBER: _ClassVar[int]
    key: str
    value: str
    def __init__(self, key: _Optional[str] = ..., value: _Optional[str] = ...) -> None: ...

class TraceTag(_message.Message):
    __slots__ = ("key", "value")
    KEY_FIELD_NUMBER: _ClassVar[int]
    VALUE_FIELD_NUMBER: _ClassVar[int]
    key: str
    value: str
    def __init__(self, key: _Optional[str] = ..., value: _Optional[str] = ...) -> None: ...

class StartTrace(_message.Message):
    __slots__ = ("experiment_id", "timestamp_ms", "request_metadata", "tags")
    class Response(_message.Message):
        __slots__ = ("trace_info",)
        TRACE_INFO_FIELD_NUMBER: _ClassVar[int]
        trace_info: TraceInfo
        def __init__(self, trace_info: _Optional[_Union[TraceInfo, _Mapping]] = ...) -> None: ...
    EXPERIMENT_ID_FIELD_NUMBER: _ClassVar[int]
    TIMESTAMP_MS_FIELD_NUMBER: _ClassVar[int]
    REQUEST_METADATA_FIELD_NUMBER: _ClassVar[int]
    TAGS_FIELD_NUMBER: _ClassVar[int]
    experiment_id: str
    timestamp_ms: int
    request_metadata: _containers.RepeatedCompositeFieldContainer[TraceRequestMetadata]
    tags: _containers.RepeatedCompositeFieldContainer[TraceTag]
    def __init__(self, experiment_id: _Optional[str] = ..., timestamp_ms: _Optional[int] = ..., request_metadata: _Optional[_Iterable[_Union[TraceRequestMetadata, _Mapping]]] = ..., tags: _Optional[_Iterable[_Union[TraceTag, _Mapping]]] = ...) -> None: ...

class EndTrace(_message.Message):
    __slots__ = ("request_id", "timestamp_ms", "status", "request_metadata", "tags")
    class Response(_message.Message):
        __slots__ = ("trace_info",)
        TRACE_INFO_FIELD_NUMBER: _ClassVar[int]
        trace_info: TraceInfo
        def __init__(self, trace_info: _Optional[_Union[TraceInfo, _Mapping]] = ...) -> None: ...
    REQUEST_ID_FIELD_NUMBER: _ClassVar[int]
    TIMESTAMP_MS_FIELD_NUMBER: _ClassVar[int]
    STATUS_FIELD_NUMBER: _ClassVar[int]
    REQUEST_METADATA_FIELD_NUMBER: _ClassVar[int]
    TAGS_FIELD_NUMBER: _ClassVar[int]
    request_id: str
    timestamp_ms: int
    status: TraceStatus
    request_metadata: _containers.RepeatedCompositeFieldContainer[TraceRequestMetadata]
    tags: _containers.RepeatedCompositeFieldContainer[TraceTag]
    def __init__(self, request_id: _Optional[str] = ..., timestamp_ms: _Optional[int] = ..., status: _Optional[_Union[TraceStatus, str]] = ..., request_metadata: _Optional[_Iterable[_Union[TraceRequestMetadata, _Mapping]]] = ..., tags: _Optional[_Iterable[_Union[TraceTag, _Mapping]]] = ...) -> None: ...

class GetTraceInfo(_message.Message):
    __slots__ = ("request_id",)
    class Response(_message.Message):
        __slots__ = ("trace_info",)
        TRACE_INFO_FIELD_NUMBER: _ClassVar[int]
        trace_info: TraceInfo
        def __init__(self, trace_info: _Optional[_Union[TraceInfo, _Mapping]] = ...) -> None: ...
    REQUEST_ID_FIELD_NUMBER: _ClassVar[int]
    request_id: str
    def __init__(self, request_id: _Optional[str] = ...) -> None: ...

class GetTraceInfoV3(_message.Message):
    __slots__ = ("trace_id",)
    class Response(_message.Message):
        __slots__ = ("trace",)
        TRACE_FIELD_NUMBER: _ClassVar[int]
        trace: Trace
        def __init__(self, trace: _Optional[_Union[Trace, _Mapping]] = ...) -> None: ...
    TRACE_ID_FIELD_NUMBER: _ClassVar[int]
    trace_id: str
    def __init__(self, trace_id: _Optional[str] = ...) -> None: ...

class SearchTraces(_message.Message):
    __slots__ = ("experiment_ids", "filter", "max_results", "order_by", "page_token")
    class Response(_message.Message):
        __slots__ = ("traces", "next_page_token")
        TRACES_FIELD_NUMBER: _ClassVar[int]
        NEXT_PAGE_TOKEN_FIELD_NUMBER: _ClassVar[int]
        traces: _containers.RepeatedCompositeFieldContainer[TraceInfo]
        next_page_token: str
        def __init__(self, traces: _Optional[_Iterable[_Union[TraceInfo, _Mapping]]] = ..., next_page_token: _Optional[str] = ...) -> None: ...
    EXPERIMENT_IDS_FIELD_NUMBER: _ClassVar[int]
    FILTER_FIELD_NUMBER: _ClassVar[int]
    MAX_RESULTS_FIELD_NUMBER: _ClassVar[int]
    ORDER_BY_FIELD_NUMBER: _ClassVar[int]
    PAGE_TOKEN_FIELD_NUMBER: _ClassVar[int]
    experiment_ids: _containers.RepeatedScalarFieldContainer[str]
    filter: str
    max_results: int
    order_by: _containers.RepeatedScalarFieldContainer[str]
    page_token: str
    def __init__(self, experiment_ids: _Optional[_Iterable[str]] = ..., filter: _Optional[str] = ..., max_results: _Optional[int] = ..., order_by: _Optional[_Iterable[str]] = ..., page_token: _Optional[str] = ...) -> None: ...

class SearchUnifiedTraces(_message.Message):
    __slots__ = ("model_id", "sql_warehouse_id", "experiment_ids", "filter", "max_results", "order_by", "page_token")
    class Response(_message.Message):
        __slots__ = ("traces", "next_page_token")
        TRACES_FIELD_NUMBER: _ClassVar[int]
        NEXT_PAGE_TOKEN_FIELD_NUMBER: _ClassVar[int]
        traces: _containers.RepeatedCompositeFieldContainer[TraceInfo]
        next_page_token: str
        def __init__(self, traces: _Optional[_Iterable[_Union[TraceInfo, _Mapping]]] = ..., next_page_token: _Optional[str] = ...) -> None: ...
    MODEL_ID_FIELD_NUMBER: _ClassVar[int]
    SQL_WAREHOUSE_ID_FIELD_NUMBER: _ClassVar[int]
    EXPERIMENT_IDS_FIELD_NUMBER: _ClassVar[int]
    FILTER_FIELD_NUMBER: _ClassVar[int]
    MAX_RESULTS_FIELD_NUMBER: _ClassVar[int]
    ORDER_BY_FIELD_NUMBER: _ClassVar[int]
    PAGE_TOKEN_FIELD_NUMBER: _ClassVar[int]
    model_id: str
    sql_warehouse_id: str
    experiment_ids: _containers.RepeatedScalarFieldContainer[str]
    filter: str
    max_results: int
    order_by: _containers.RepeatedScalarFieldContainer[str]
    page_token: str
    def __init__(self, model_id: _Optional[str] = ..., sql_warehouse_id: _Optional[str] = ..., experiment_ids: _Optional[_Iterable[str]] = ..., filter: _Optional[str] = ..., max_results: _Optional[int] = ..., order_by: _Optional[_Iterable[str]] = ..., page_token: _Optional[str] = ...) -> None: ...

class GetOnlineTraceDetails(_message.Message):
    __slots__ = ("trace_id", "sql_warehouse_id", "source_inference_table", "source_databricks_request_id")
    class Response(_message.Message):
        __slots__ = ("trace_data",)
        TRACE_DATA_FIELD_NUMBER: _ClassVar[int]
        trace_data: str
        def __init__(self, trace_data: _Optional[str] = ...) -> None: ...
    TRACE_ID_FIELD_NUMBER: _ClassVar[int]
    SQL_WAREHOUSE_ID_FIELD_NUMBER: _ClassVar[int]
    SOURCE_INFERENCE_TABLE_FIELD_NUMBER: _ClassVar[int]
    SOURCE_DATABRICKS_REQUEST_ID_FIELD_NUMBER: _ClassVar[int]
    trace_id: str
    sql_warehouse_id: str
    source_inference_table: str
    source_databricks_request_id: str
    def __init__(self, trace_id: _Optional[str] = ..., sql_warehouse_id: _Optional[str] = ..., source_inference_table: _Optional[str] = ..., source_databricks_request_id: _Optional[str] = ...) -> None: ...

class DeleteTraces(_message.Message):
    __slots__ = ("experiment_id", "max_timestamp_millis", "max_traces", "request_ids")
    class Response(_message.Message):
        __slots__ = ("traces_deleted",)
        TRACES_DELETED_FIELD_NUMBER: _ClassVar[int]
        traces_deleted: int
        def __init__(self, traces_deleted: _Optional[int] = ...) -> None: ...
    EXPERIMENT_ID_FIELD_NUMBER: _ClassVar[int]
    MAX_TIMESTAMP_MILLIS_FIELD_NUMBER: _ClassVar[int]
    MAX_TRACES_FIELD_NUMBER: _ClassVar[int]
    REQUEST_IDS_FIELD_NUMBER: _ClassVar[int]
    experiment_id: str
    max_timestamp_millis: int
    max_traces: int
    request_ids: _containers.RepeatedScalarFieldContainer[str]
    def __init__(self, experiment_id: _Optional[str] = ..., max_timestamp_millis: _Optional[int] = ..., max_traces: _Optional[int] = ..., request_ids: _Optional[_Iterable[str]] = ...) -> None: ...

class DeleteTracesV3(_message.Message):
    __slots__ = ("experiment_id", "max_timestamp_millis", "max_traces", "request_ids")
    class Response(_message.Message):
        __slots__ = ("traces_deleted",)
        TRACES_DELETED_FIELD_NUMBER: _ClassVar[int]
        traces_deleted: int
        def __init__(self, traces_deleted: _Optional[int] = ...) -> None: ...
    EXPERIMENT_ID_FIELD_NUMBER: _ClassVar[int]
    MAX_TIMESTAMP_MILLIS_FIELD_NUMBER: _ClassVar[int]
    MAX_TRACES_FIELD_NUMBER: _ClassVar[int]
    REQUEST_IDS_FIELD_NUMBER: _ClassVar[int]
    experiment_id: str
    max_timestamp_millis: int
    max_traces: int
    request_ids: _containers.RepeatedScalarFieldContainer[str]
    def __init__(self, experiment_id: _Optional[str] = ..., max_timestamp_millis: _Optional[int] = ..., max_traces: _Optional[int] = ..., request_ids: _Optional[_Iterable[str]] = ...) -> None: ...

class CalculateTraceFilterCorrelation(_message.Message):
    __slots__ = ("experiment_ids", "filter_string1", "filter_string2", "base_filter")
    class Response(_message.Message):
        __slots__ = ("npmi", "npmi_smoothed", "filter1_count", "filter2_count", "joint_count", "total_count")
        NPMI_FIELD_NUMBER: _ClassVar[int]
        NPMI_SMOOTHED_FIELD_NUMBER: _ClassVar[int]
        FILTER1_COUNT_FIELD_NUMBER: _ClassVar[int]
        FILTER2_COUNT_FIELD_NUMBER: _ClassVar[int]
        JOINT_COUNT_FIELD_NUMBER: _ClassVar[int]
        TOTAL_COUNT_FIELD_NUMBER: _ClassVar[int]
        npmi: float
        npmi_smoothed: float
        filter1_count: int
        filter2_count: int
        joint_count: int
        total_count: int
        def __init__(self, npmi: _Optional[float] = ..., npmi_smoothed: _Optional[float] = ..., filter1_count: _Optional[int] = ..., filter2_count: _Optional[int] = ..., joint_count: _Optional[int] = ..., total_count: _Optional[int] = ...) -> None: ...
    EXPERIMENT_IDS_FIELD_NUMBER: _ClassVar[int]
    FILTER_STRING1_FIELD_NUMBER: _ClassVar[int]
    FILTER_STRING2_FIELD_NUMBER: _ClassVar[int]
    BASE_FILTER_FIELD_NUMBER: _ClassVar[int]
    experiment_ids: _containers.RepeatedScalarFieldContainer[str]
    filter_string1: str
    filter_string2: str
    base_filter: str
    def __init__(self, experiment_ids: _Optional[_Iterable[str]] = ..., filter_string1: _Optional[str] = ..., filter_string2: _Optional[str] = ..., base_filter: _Optional[str] = ...) -> None: ...

class SetTraceTag(_message.Message):
    __slots__ = ("request_id", "key", "value")
    class Response(_message.Message):
        __slots__ = ()
        def __init__(self) -> None: ...
    REQUEST_ID_FIELD_NUMBER: _ClassVar[int]
    KEY_FIELD_NUMBER: _ClassVar[int]
    VALUE_FIELD_NUMBER: _ClassVar[int]
    request_id: str
    key: str
    value: str
    def __init__(self, request_id: _Optional[str] = ..., key: _Optional[str] = ..., value: _Optional[str] = ...) -> None: ...

class SetTraceTagV3(_message.Message):
    __slots__ = ("trace_id", "key", "value")
    class Response(_message.Message):
        __slots__ = ()
        def __init__(self) -> None: ...
    TRACE_ID_FIELD_NUMBER: _ClassVar[int]
    KEY_FIELD_NUMBER: _ClassVar[int]
    VALUE_FIELD_NUMBER: _ClassVar[int]
    trace_id: str
    key: str
    value: str
    def __init__(self, trace_id: _Optional[str] = ..., key: _Optional[str] = ..., value: _Optional[str] = ...) -> None: ...

class DeleteTraceTag(_message.Message):
    __slots__ = ("trace_id", "key")
    class Response(_message.Message):
        __slots__ = ()
        def __init__(self) -> None: ...
    TRACE_ID_FIELD_NUMBER: _ClassVar[int]
    KEY_FIELD_NUMBER: _ClassVar[int]
    trace_id: str
    key: str
    def __init__(self, trace_id: _Optional[str] = ..., key: _Optional[str] = ...) -> None: ...

class DeleteTraceTagV3(_message.Message):
    __slots__ = ("request_id", "key")
    class Response(_message.Message):
        __slots__ = ()
        def __init__(self) -> None: ...
    REQUEST_ID_FIELD_NUMBER: _ClassVar[int]
    KEY_FIELD_NUMBER: _ClassVar[int]
    request_id: str
    key: str
    def __init__(self, request_id: _Optional[str] = ..., key: _Optional[str] = ...) -> None: ...

class Trace(_message.Message):
    __slots__ = ("trace_info",)
    TRACE_INFO_FIELD_NUMBER: _ClassVar[int]
    trace_info: TraceInfoV3
    def __init__(self, trace_info: _Optional[_Union[TraceInfoV3, _Mapping]] = ...) -> None: ...

class TraceLocation(_message.Message):
    __slots__ = ("type", "mlflow_experiment", "inference_table")
    class TraceLocationType(int, metaclass=_enum_type_wrapper.EnumTypeWrapper):
        __slots__ = ()
        TRACE_LOCATION_TYPE_UNSPECIFIED: _ClassVar[TraceLocation.TraceLocationType]
        MLFLOW_EXPERIMENT: _ClassVar[TraceLocation.TraceLocationType]
        INFERENCE_TABLE: _ClassVar[TraceLocation.TraceLocationType]
    TRACE_LOCATION_TYPE_UNSPECIFIED: TraceLocation.TraceLocationType
    MLFLOW_EXPERIMENT: TraceLocation.TraceLocationType
    INFERENCE_TABLE: TraceLocation.TraceLocationType
    class MlflowExperimentLocation(_message.Message):
        __slots__ = ("experiment_id",)
        EXPERIMENT_ID_FIELD_NUMBER: _ClassVar[int]
        experiment_id: str
        def __init__(self, experiment_id: _Optional[str] = ...) -> None: ...
    class InferenceTableLocation(_message.Message):
        __slots__ = ("full_table_name",)
        FULL_TABLE_NAME_FIELD_NUMBER: _ClassVar[int]
        full_table_name: str
        def __init__(self, full_table_name: _Optional[str] = ...) -> None: ...
    TYPE_FIELD_NUMBER: _ClassVar[int]
    MLFLOW_EXPERIMENT_FIELD_NUMBER: _ClassVar[int]
    INFERENCE_TABLE_FIELD_NUMBER: _ClassVar[int]
    type: TraceLocation.TraceLocationType
    mlflow_experiment: TraceLocation.MlflowExperimentLocation
    inference_table: TraceLocation.InferenceTableLocation
    def __init__(self, type: _Optional[_Union[TraceLocation.TraceLocationType, str]] = ..., mlflow_experiment: _Optional[_Union[TraceLocation.MlflowExperimentLocation, _Mapping]] = ..., inference_table: _Optional[_Union[TraceLocation.InferenceTableLocation, _Mapping]] = ...) -> None: ...

class TraceInfoV3(_message.Message):
    __slots__ = ("trace_id", "client_request_id", "trace_location", "request", "response", "request_preview", "response_preview", "request_time", "execution_duration", "state", "trace_metadata", "assessments", "tags")
    class State(int, metaclass=_enum_type_wrapper.EnumTypeWrapper):
        __slots__ = ()
        STATE_UNSPECIFIED: _ClassVar[TraceInfoV3.State]
        OK: _ClassVar[TraceInfoV3.State]
        ERROR: _ClassVar[TraceInfoV3.State]
        IN_PROGRESS: _ClassVar[TraceInfoV3.State]
    STATE_UNSPECIFIED: TraceInfoV3.State
    OK: TraceInfoV3.State
    ERROR: TraceInfoV3.State
    IN_PROGRESS: TraceInfoV3.State
    class TraceMetadataEntry(_message.Message):
        __slots__ = ("key", "value")
        KEY_FIELD_NUMBER: _ClassVar[int]
        VALUE_FIELD_NUMBER: _ClassVar[int]
        key: str
        value: str
        def __init__(self, key: _Optional[str] = ..., value: _Optional[str] = ...) -> None: ...
    class TagsEntry(_message.Message):
        __slots__ = ("key", "value")
        KEY_FIELD_NUMBER: _ClassVar[int]
        VALUE_FIELD_NUMBER: _ClassVar[int]
        key: str
        value: str
        def __init__(self, key: _Optional[str] = ..., value: _Optional[str] = ...) -> None: ...
    TRACE_ID_FIELD_NUMBER: _ClassVar[int]
    CLIENT_REQUEST_ID_FIELD_NUMBER: _ClassVar[int]
    TRACE_LOCATION_FIELD_NUMBER: _ClassVar[int]
    REQUEST_FIELD_NUMBER: _ClassVar[int]
    RESPONSE_FIELD_NUMBER: _ClassVar[int]
    REQUEST_PREVIEW_FIELD_NUMBER: _ClassVar[int]
    RESPONSE_PREVIEW_FIELD_NUMBER: _ClassVar[int]
    REQUEST_TIME_FIELD_NUMBER: _ClassVar[int]
    EXECUTION_DURATION_FIELD_NUMBER: _ClassVar[int]
    STATE_FIELD_NUMBER: _ClassVar[int]
    TRACE_METADATA_FIELD_NUMBER: _ClassVar[int]
    ASSESSMENTS_FIELD_NUMBER: _ClassVar[int]
    TAGS_FIELD_NUMBER: _ClassVar[int]
    trace_id: str
    client_request_id: str
    trace_location: TraceLocation
    request: str
    response: str
    request_preview: str
    response_preview: str
    request_time: _timestamp_pb2.Timestamp
    execution_duration: _duration_pb2.Duration
    state: TraceInfoV3.State
    trace_metadata: _containers.ScalarMap[str, str]
    assessments: _containers.RepeatedCompositeFieldContainer[_assessments_pb2.Assessment]
    tags: _containers.ScalarMap[str, str]
    def __init__(self, trace_id: _Optional[str] = ..., client_request_id: _Optional[str] = ..., trace_location: _Optional[_Union[TraceLocation, _Mapping]] = ..., request: _Optional[str] = ..., response: _Optional[str] = ..., request_preview: _Optional[str] = ..., response_preview: _Optional[str] = ..., request_time: _Optional[_Union[_timestamp_pb2.Timestamp, _Mapping]] = ..., execution_duration: _Optional[_Union[_duration_pb2.Duration, _Mapping]] = ..., state: _Optional[_Union[TraceInfoV3.State, str]] = ..., trace_metadata: _Optional[_Mapping[str, str]] = ..., assessments: _Optional[_Iterable[_Union[_assessments_pb2.Assessment, _Mapping]]] = ..., tags: _Optional[_Mapping[str, str]] = ...) -> None: ...

class StartTraceV3(_message.Message):
    __slots__ = ("trace",)
    class Response(_message.Message):
        __slots__ = ("trace",)
        TRACE_FIELD_NUMBER: _ClassVar[int]
        trace: Trace
        def __init__(self, trace: _Optional[_Union[Trace, _Mapping]] = ...) -> None: ...
    TRACE_FIELD_NUMBER: _ClassVar[int]
    trace: Trace
    def __init__(self, trace: _Optional[_Union[Trace, _Mapping]] = ...) -> None: ...

class LinkTracesToRun(_message.Message):
    __slots__ = ("trace_ids", "run_id")
    class Response(_message.Message):
        __slots__ = ()
        def __init__(self) -> None: ...
    TRACE_IDS_FIELD_NUMBER: _ClassVar[int]
    RUN_ID_FIELD_NUMBER: _ClassVar[int]
    trace_ids: _containers.RepeatedScalarFieldContainer[str]
    run_id: str
    def __init__(self, trace_ids: _Optional[_Iterable[str]] = ..., run_id: _Optional[str] = ...) -> None: ...

class DatasetSummary(_message.Message):
    __slots__ = ("experiment_id", "name", "digest", "context")
    EXPERIMENT_ID_FIELD_NUMBER: _ClassVar[int]
    NAME_FIELD_NUMBER: _ClassVar[int]
    DIGEST_FIELD_NUMBER: _ClassVar[int]
    CONTEXT_FIELD_NUMBER: _ClassVar[int]
    experiment_id: str
    name: str
    digest: str
    context: str
    def __init__(self, experiment_id: _Optional[str] = ..., name: _Optional[str] = ..., digest: _Optional[str] = ..., context: _Optional[str] = ...) -> None: ...

class SearchDatasets(_message.Message):
    __slots__ = ("experiment_ids",)
    class Response(_message.Message):
        __slots__ = ("dataset_summaries",)
        DATASET_SUMMARIES_FIELD_NUMBER: _ClassVar[int]
        dataset_summaries: _containers.RepeatedCompositeFieldContainer[DatasetSummary]
        def __init__(self, dataset_summaries: _Optional[_Iterable[_Union[DatasetSummary, _Mapping]]] = ...) -> None: ...
    EXPERIMENT_IDS_FIELD_NUMBER: _ClassVar[int]
    experiment_ids: _containers.RepeatedScalarFieldContainer[str]
    def __init__(self, experiment_ids: _Optional[_Iterable[str]] = ...) -> None: ...

class CreateLoggedModel(_message.Message):
    __slots__ = ("experiment_id", "name", "model_type", "source_run_id", "params", "tags")
    class Response(_message.Message):
        __slots__ = ("model",)
        MODEL_FIELD_NUMBER: _ClassVar[int]
        model: LoggedModel
        def __init__(self, model: _Optional[_Union[LoggedModel, _Mapping]] = ...) -> None: ...
    EXPERIMENT_ID_FIELD_NUMBER: _ClassVar[int]
    NAME_FIELD_NUMBER: _ClassVar[int]
    MODEL_TYPE_FIELD_NUMBER: _ClassVar[int]
    SOURCE_RUN_ID_FIELD_NUMBER: _ClassVar[int]
    PARAMS_FIELD_NUMBER: _ClassVar[int]
    TAGS_FIELD_NUMBER: _ClassVar[int]
    experiment_id: str
    name: str
    model_type: str
    source_run_id: str
    params: _containers.RepeatedCompositeFieldContainer[LoggedModelParameter]
    tags: _containers.RepeatedCompositeFieldContainer[LoggedModelTag]
    def __init__(self, experiment_id: _Optional[str] = ..., name: _Optional[str] = ..., model_type: _Optional[str] = ..., source_run_id: _Optional[str] = ..., params: _Optional[_Iterable[_Union[LoggedModelParameter, _Mapping]]] = ..., tags: _Optional[_Iterable[_Union[LoggedModelTag, _Mapping]]] = ...) -> None: ...

class FinalizeLoggedModel(_message.Message):
    __slots__ = ("model_id", "status")
    class Response(_message.Message):
        __slots__ = ("model",)
        MODEL_FIELD_NUMBER: _ClassVar[int]
        model: LoggedModel
        def __init__(self, model: _Optional[_Union[LoggedModel, _Mapping]] = ...) -> None: ...
    MODEL_ID_FIELD_NUMBER: _ClassVar[int]
    STATUS_FIELD_NUMBER: _ClassVar[int]
    model_id: str
    status: LoggedModelStatus
    def __init__(self, model_id: _Optional[str] = ..., status: _Optional[_Union[LoggedModelStatus, str]] = ...) -> None: ...

class GetLoggedModel(_message.Message):
    __slots__ = ("model_id",)
    class Response(_message.Message):
        __slots__ = ("model",)
        MODEL_FIELD_NUMBER: _ClassVar[int]
        model: LoggedModel
        def __init__(self, model: _Optional[_Union[LoggedModel, _Mapping]] = ...) -> None: ...
    MODEL_ID_FIELD_NUMBER: _ClassVar[int]
    model_id: str
    def __init__(self, model_id: _Optional[str] = ...) -> None: ...

class DeleteLoggedModel(_message.Message):
    __slots__ = ("model_id",)
    class Response(_message.Message):
        __slots__ = ()
        def __init__(self) -> None: ...
    MODEL_ID_FIELD_NUMBER: _ClassVar[int]
    model_id: str
    def __init__(self, model_id: _Optional[str] = ...) -> None: ...

class SearchLoggedModels(_message.Message):
    __slots__ = ("experiment_ids", "filter", "datasets", "max_results", "order_by", "page_token")
    class Dataset(_message.Message):
        __slots__ = ("dataset_name", "dataset_digest")
        DATASET_NAME_FIELD_NUMBER: _ClassVar[int]
        DATASET_DIGEST_FIELD_NUMBER: _ClassVar[int]
        dataset_name: str
        dataset_digest: str
        def __init__(self, dataset_name: _Optional[str] = ..., dataset_digest: _Optional[str] = ...) -> None: ...
    class OrderBy(_message.Message):
        __slots__ = ("field_name", "ascending", "dataset_name", "dataset_digest")
        FIELD_NAME_FIELD_NUMBER: _ClassVar[int]
        ASCENDING_FIELD_NUMBER: _ClassVar[int]
        DATASET_NAME_FIELD_NUMBER: _ClassVar[int]
        DATASET_DIGEST_FIELD_NUMBER: _ClassVar[int]
        field_name: str
        ascending: bool
        dataset_name: str
        dataset_digest: str
        def __init__(self, field_name: _Optional[str] = ..., ascending: bool = ..., dataset_name: _Optional[str] = ..., dataset_digest: _Optional[str] = ...) -> None: ...
    class Response(_message.Message):
        __slots__ = ("models", "next_page_token")
        MODELS_FIELD_NUMBER: _ClassVar[int]
        NEXT_PAGE_TOKEN_FIELD_NUMBER: _ClassVar[int]
        models: _containers.RepeatedCompositeFieldContainer[LoggedModel]
        next_page_token: str
        def __init__(self, models: _Optional[_Iterable[_Union[LoggedModel, _Mapping]]] = ..., next_page_token: _Optional[str] = ...) -> None: ...
    EXPERIMENT_IDS_FIELD_NUMBER: _ClassVar[int]
    FILTER_FIELD_NUMBER: _ClassVar[int]
    DATASETS_FIELD_NUMBER: _ClassVar[int]
    MAX_RESULTS_FIELD_NUMBER: _ClassVar[int]
    ORDER_BY_FIELD_NUMBER: _ClassVar[int]
    PAGE_TOKEN_FIELD_NUMBER: _ClassVar[int]
    experiment_ids: _containers.RepeatedScalarFieldContainer[str]
    filter: str
    datasets: _containers.RepeatedCompositeFieldContainer[SearchLoggedModels.Dataset]
    max_results: int
    order_by: _containers.RepeatedCompositeFieldContainer[SearchLoggedModels.OrderBy]
    page_token: str
    def __init__(self, experiment_ids: _Optional[_Iterable[str]] = ..., filter: _Optional[str] = ..., datasets: _Optional[_Iterable[_Union[SearchLoggedModels.Dataset, _Mapping]]] = ..., max_results: _Optional[int] = ..., order_by: _Optional[_Iterable[_Union[SearchLoggedModels.OrderBy, _Mapping]]] = ..., page_token: _Optional[str] = ...) -> None: ...

class SetLoggedModelTags(_message.Message):
    __slots__ = ("model_id", "tags")
    class Response(_message.Message):
        __slots__ = ("model",)
        MODEL_FIELD_NUMBER: _ClassVar[int]
        model: LoggedModel
        def __init__(self, model: _Optional[_Union[LoggedModel, _Mapping]] = ...) -> None: ...
    MODEL_ID_FIELD_NUMBER: _ClassVar[int]
    TAGS_FIELD_NUMBER: _ClassVar[int]
    model_id: str
    tags: _containers.RepeatedCompositeFieldContainer[LoggedModelTag]
    def __init__(self, model_id: _Optional[str] = ..., tags: _Optional[_Iterable[_Union[LoggedModelTag, _Mapping]]] = ...) -> None: ...

class DeleteLoggedModelTag(_message.Message):
    __slots__ = ("model_id", "tag_key")
    class Response(_message.Message):
        __slots__ = ()
        def __init__(self) -> None: ...
    MODEL_ID_FIELD_NUMBER: _ClassVar[int]
    TAG_KEY_FIELD_NUMBER: _ClassVar[int]
    model_id: str
    tag_key: str
    def __init__(self, model_id: _Optional[str] = ..., tag_key: _Optional[str] = ...) -> None: ...

class ListLoggedModelArtifacts(_message.Message):
    __slots__ = ("model_id", "artifact_directory_path", "page_token")
    class Response(_message.Message):
        __slots__ = ("root_uri", "files", "next_page_token")
        ROOT_URI_FIELD_NUMBER: _ClassVar[int]
        FILES_FIELD_NUMBER: _ClassVar[int]
        NEXT_PAGE_TOKEN_FIELD_NUMBER: _ClassVar[int]
        root_uri: str
        files: _containers.RepeatedCompositeFieldContainer[FileInfo]
        next_page_token: str
        def __init__(self, root_uri: _Optional[str] = ..., files: _Optional[_Iterable[_Union[FileInfo, _Mapping]]] = ..., next_page_token: _Optional[str] = ...) -> None: ...
    MODEL_ID_FIELD_NUMBER: _ClassVar[int]
    ARTIFACT_DIRECTORY_PATH_FIELD_NUMBER: _ClassVar[int]
    PAGE_TOKEN_FIELD_NUMBER: _ClassVar[int]
    model_id: str
    artifact_directory_path: str
    page_token: str
    def __init__(self, model_id: _Optional[str] = ..., artifact_directory_path: _Optional[str] = ..., page_token: _Optional[str] = ...) -> None: ...

class LogLoggedModelParamsRequest(_message.Message):
    __slots__ = ("model_id", "params")
    class Response(_message.Message):
        __slots__ = ()
        def __init__(self) -> None: ...
    MODEL_ID_FIELD_NUMBER: _ClassVar[int]
    PARAMS_FIELD_NUMBER: _ClassVar[int]
    model_id: str
    params: _containers.RepeatedCompositeFieldContainer[LoggedModelParameter]
    def __init__(self, model_id: _Optional[str] = ..., params: _Optional[_Iterable[_Union[LoggedModelParameter, _Mapping]]] = ...) -> None: ...

class LoggedModel(_message.Message):
    __slots__ = ("info", "data")
    INFO_FIELD_NUMBER: _ClassVar[int]
    DATA_FIELD_NUMBER: _ClassVar[int]
    info: LoggedModelInfo
    data: LoggedModelData
    def __init__(self, info: _Optional[_Union[LoggedModelInfo, _Mapping]] = ..., data: _Optional[_Union[LoggedModelData, _Mapping]] = ...) -> None: ...

class LoggedModelInfo(_message.Message):
    __slots__ = ("model_id", "experiment_id", "name", "creation_timestamp_ms", "last_updated_timestamp_ms", "artifact_uri", "status", "creator_id", "model_type", "source_run_id", "status_message", "tags", "registrations")
    MODEL_ID_FIELD_NUMBER: _ClassVar[int]
    EXPERIMENT_ID_FIELD_NUMBER: _ClassVar[int]
    NAME_FIELD_NUMBER: _ClassVar[int]
    CREATION_TIMESTAMP_MS_FIELD_NUMBER: _ClassVar[int]
    LAST_UPDATED_TIMESTAMP_MS_FIELD_NUMBER: _ClassVar[int]
    ARTIFACT_URI_FIELD_NUMBER: _ClassVar[int]
    STATUS_FIELD_NUMBER: _ClassVar[int]
    CREATOR_ID_FIELD_NUMBER: _ClassVar[int]
    MODEL_TYPE_FIELD_NUMBER: _ClassVar[int]
    SOURCE_RUN_ID_FIELD_NUMBER: _ClassVar[int]
    STATUS_MESSAGE_FIELD_NUMBER: _ClassVar[int]
    TAGS_FIELD_NUMBER: _ClassVar[int]
    REGISTRATIONS_FIELD_NUMBER: _ClassVar[int]
    model_id: str
    experiment_id: str
    name: str
    creation_timestamp_ms: int
    last_updated_timestamp_ms: int
    artifact_uri: str
    status: LoggedModelStatus
    creator_id: int
    model_type: str
    source_run_id: str
    status_message: str
    tags: _containers.RepeatedCompositeFieldContainer[LoggedModelTag]
    registrations: _containers.RepeatedCompositeFieldContainer[LoggedModelRegistrationInfo]
    def __init__(self, model_id: _Optional[str] = ..., experiment_id: _Optional[str] = ..., name: _Optional[str] = ..., creation_timestamp_ms: _Optional[int] = ..., last_updated_timestamp_ms: _Optional[int] = ..., artifact_uri: _Optional[str] = ..., status: _Optional[_Union[LoggedModelStatus, str]] = ..., creator_id: _Optional[int] = ..., model_type: _Optional[str] = ..., source_run_id: _Optional[str] = ..., status_message: _Optional[str] = ..., tags: _Optional[_Iterable[_Union[LoggedModelTag, _Mapping]]] = ..., registrations: _Optional[_Iterable[_Union[LoggedModelRegistrationInfo, _Mapping]]] = ...) -> None: ...

class LoggedModelTag(_message.Message):
    __slots__ = ("key", "value")
    KEY_FIELD_NUMBER: _ClassVar[int]
    VALUE_FIELD_NUMBER: _ClassVar[int]
    key: str
    value: str
    def __init__(self, key: _Optional[str] = ..., value: _Optional[str] = ...) -> None: ...

class LoggedModelRegistrationInfo(_message.Message):
    __slots__ = ("name", "version")
    NAME_FIELD_NUMBER: _ClassVar[int]
    VERSION_FIELD_NUMBER: _ClassVar[int]
    name: str
    version: str
    def __init__(self, name: _Optional[str] = ..., version: _Optional[str] = ...) -> None: ...

class LoggedModelData(_message.Message):
    __slots__ = ("params", "metrics")
    PARAMS_FIELD_NUMBER: _ClassVar[int]
    METRICS_FIELD_NUMBER: _ClassVar[int]
    params: _containers.RepeatedCompositeFieldContainer[LoggedModelParameter]
    metrics: _containers.RepeatedCompositeFieldContainer[Metric]
    def __init__(self, params: _Optional[_Iterable[_Union[LoggedModelParameter, _Mapping]]] = ..., metrics: _Optional[_Iterable[_Union[Metric, _Mapping]]] = ...) -> None: ...

class LoggedModelParameter(_message.Message):
    __slots__ = ("key", "value")
    KEY_FIELD_NUMBER: _ClassVar[int]
    VALUE_FIELD_NUMBER: _ClassVar[int]
    key: str
    value: str
    def __init__(self, key: _Optional[str] = ..., value: _Optional[str] = ...) -> None: ...

class SearchTracesV3(_message.Message):
    __slots__ = ("locations", "filter", "max_results", "order_by", "page_token")
    class Response(_message.Message):
        __slots__ = ("traces", "next_page_token")
        TRACES_FIELD_NUMBER: _ClassVar[int]
        NEXT_PAGE_TOKEN_FIELD_NUMBER: _ClassVar[int]
        traces: _containers.RepeatedCompositeFieldContainer[TraceInfoV3]
        next_page_token: str
        def __init__(self, traces: _Optional[_Iterable[_Union[TraceInfoV3, _Mapping]]] = ..., next_page_token: _Optional[str] = ...) -> None: ...
    LOCATIONS_FIELD_NUMBER: _ClassVar[int]
    FILTER_FIELD_NUMBER: _ClassVar[int]
    MAX_RESULTS_FIELD_NUMBER: _ClassVar[int]
    ORDER_BY_FIELD_NUMBER: _ClassVar[int]
    PAGE_TOKEN_FIELD_NUMBER: _ClassVar[int]
    locations: _containers.RepeatedCompositeFieldContainer[TraceLocation]
    filter: str
    max_results: int
    order_by: _containers.RepeatedScalarFieldContainer[str]
    page_token: str
    def __init__(self, locations: _Optional[_Iterable[_Union[TraceLocation, _Mapping]]] = ..., filter: _Optional[str] = ..., max_results: _Optional[int] = ..., order_by: _Optional[_Iterable[str]] = ..., page_token: _Optional[str] = ...) -> None: ...

class CreateDataset(_message.Message):
    __slots__ = ("name", "experiment_ids", "source_type", "source", "schema", "profile", "created_by", "tags")
    class Response(_message.Message):
        __slots__ = ("dataset",)
        DATASET_FIELD_NUMBER: _ClassVar[int]
        dataset: _datasets_pb2.Dataset
        def __init__(self, dataset: _Optional[_Union[_datasets_pb2.Dataset, _Mapping]] = ...) -> None: ...
    NAME_FIELD_NUMBER: _ClassVar[int]
    EXPERIMENT_IDS_FIELD_NUMBER: _ClassVar[int]
    SOURCE_TYPE_FIELD_NUMBER: _ClassVar[int]
    SOURCE_FIELD_NUMBER: _ClassVar[int]
    SCHEMA_FIELD_NUMBER: _ClassVar[int]
    PROFILE_FIELD_NUMBER: _ClassVar[int]
    CREATED_BY_FIELD_NUMBER: _ClassVar[int]
    TAGS_FIELD_NUMBER: _ClassVar[int]
    name: str
    experiment_ids: _containers.RepeatedScalarFieldContainer[str]
    source_type: _datasets_pb2.DatasetRecordSource.SourceType
    source: str
    schema: str
    profile: str
    created_by: str
    tags: str
    def __init__(self, name: _Optional[str] = ..., experiment_ids: _Optional[_Iterable[str]] = ..., source_type: _Optional[_Union[_datasets_pb2.DatasetRecordSource.SourceType, str]] = ..., source: _Optional[str] = ..., schema: _Optional[str] = ..., profile: _Optional[str] = ..., created_by: _Optional[str] = ..., tags: _Optional[str] = ...) -> None: ...

class GetDataset(_message.Message):
    __slots__ = ("dataset_id", "page_token")
    class Response(_message.Message):
        __slots__ = ("dataset", "next_page_token")
        DATASET_FIELD_NUMBER: _ClassVar[int]
        NEXT_PAGE_TOKEN_FIELD_NUMBER: _ClassVar[int]
        dataset: _datasets_pb2.Dataset
        next_page_token: str
        def __init__(self, dataset: _Optional[_Union[_datasets_pb2.Dataset, _Mapping]] = ..., next_page_token: _Optional[str] = ...) -> None: ...
    DATASET_ID_FIELD_NUMBER: _ClassVar[int]
    PAGE_TOKEN_FIELD_NUMBER: _ClassVar[int]
    dataset_id: str
    page_token: str
    def __init__(self, dataset_id: _Optional[str] = ..., page_token: _Optional[str] = ...) -> None: ...

class DeleteDataset(_message.Message):
    __slots__ = ("dataset_id",)
    class Response(_message.Message):
        __slots__ = ()
        def __init__(self) -> None: ...
    DATASET_ID_FIELD_NUMBER: _ClassVar[int]
    dataset_id: str
    def __init__(self, dataset_id: _Optional[str] = ...) -> None: ...

class SearchEvaluationDatasets(_message.Message):
    __slots__ = ("experiment_ids", "filter_string", "max_results", "order_by", "page_token")
    class Response(_message.Message):
        __slots__ = ("datasets", "next_page_token")
        DATASETS_FIELD_NUMBER: _ClassVar[int]
        NEXT_PAGE_TOKEN_FIELD_NUMBER: _ClassVar[int]
        datasets: _containers.RepeatedCompositeFieldContainer[_datasets_pb2.Dataset]
        next_page_token: str
        def __init__(self, datasets: _Optional[_Iterable[_Union[_datasets_pb2.Dataset, _Mapping]]] = ..., next_page_token: _Optional[str] = ...) -> None: ...
    EXPERIMENT_IDS_FIELD_NUMBER: _ClassVar[int]
    FILTER_STRING_FIELD_NUMBER: _ClassVar[int]
    MAX_RESULTS_FIELD_NUMBER: _ClassVar[int]
    ORDER_BY_FIELD_NUMBER: _ClassVar[int]
    PAGE_TOKEN_FIELD_NUMBER: _ClassVar[int]
    experiment_ids: _containers.RepeatedScalarFieldContainer[str]
    filter_string: str
    max_results: int
    order_by: _containers.RepeatedScalarFieldContainer[str]
    page_token: str
    def __init__(self, experiment_ids: _Optional[_Iterable[str]] = ..., filter_string: _Optional[str] = ..., max_results: _Optional[int] = ..., order_by: _Optional[_Iterable[str]] = ..., page_token: _Optional[str] = ...) -> None: ...

class SetDatasetTags(_message.Message):
    __slots__ = ("dataset_id", "tags")
    class Response(_message.Message):
        __slots__ = ("dataset",)
        DATASET_FIELD_NUMBER: _ClassVar[int]
        dataset: _datasets_pb2.Dataset
        def __init__(self, dataset: _Optional[_Union[_datasets_pb2.Dataset, _Mapping]] = ...) -> None: ...
    DATASET_ID_FIELD_NUMBER: _ClassVar[int]
    TAGS_FIELD_NUMBER: _ClassVar[int]
    dataset_id: str
    tags: str
    def __init__(self, dataset_id: _Optional[str] = ..., tags: _Optional[str] = ...) -> None: ...

class DeleteDatasetTag(_message.Message):
    __slots__ = ("dataset_id", "key")
    class Response(_message.Message):
        __slots__ = ()
        def __init__(self) -> None: ...
    DATASET_ID_FIELD_NUMBER: _ClassVar[int]
    KEY_FIELD_NUMBER: _ClassVar[int]
    dataset_id: str
    key: str
    def __init__(self, dataset_id: _Optional[str] = ..., key: _Optional[str] = ...) -> None: ...

class UpsertDatasetRecords(_message.Message):
    __slots__ = ("dataset_id", "records", "updated_by")
    class Response(_message.Message):
        __slots__ = ("inserted_count", "updated_count")
        INSERTED_COUNT_FIELD_NUMBER: _ClassVar[int]
        UPDATED_COUNT_FIELD_NUMBER: _ClassVar[int]
        inserted_count: int
        updated_count: int
        def __init__(self, inserted_count: _Optional[int] = ..., updated_count: _Optional[int] = ...) -> None: ...
    DATASET_ID_FIELD_NUMBER: _ClassVar[int]
    RECORDS_FIELD_NUMBER: _ClassVar[int]
    UPDATED_BY_FIELD_NUMBER: _ClassVar[int]
    dataset_id: str
    records: str
    updated_by: str
    def __init__(self, dataset_id: _Optional[str] = ..., records: _Optional[str] = ..., updated_by: _Optional[str] = ...) -> None: ...

class GetDatasetExperimentIds(_message.Message):
    __slots__ = ("dataset_id",)
    class Response(_message.Message):
        __slots__ = ("experiment_ids",)
        EXPERIMENT_IDS_FIELD_NUMBER: _ClassVar[int]
        experiment_ids: _containers.RepeatedScalarFieldContainer[str]
        def __init__(self, experiment_ids: _Optional[_Iterable[str]] = ...) -> None: ...
    DATASET_ID_FIELD_NUMBER: _ClassVar[int]
    dataset_id: str
    def __init__(self, dataset_id: _Optional[str] = ...) -> None: ...

class GetDatasetRecords(_message.Message):
    __slots__ = ("dataset_id", "max_results", "page_token")
    class Response(_message.Message):
        __slots__ = ("records", "next_page_token")
        RECORDS_FIELD_NUMBER: _ClassVar[int]
        NEXT_PAGE_TOKEN_FIELD_NUMBER: _ClassVar[int]
        records: str
        next_page_token: str
        def __init__(self, records: _Optional[str] = ..., next_page_token: _Optional[str] = ...) -> None: ...
    DATASET_ID_FIELD_NUMBER: _ClassVar[int]
    MAX_RESULTS_FIELD_NUMBER: _ClassVar[int]
    PAGE_TOKEN_FIELD_NUMBER: _ClassVar[int]
    dataset_id: str
    max_results: int
    page_token: str
    def __init__(self, dataset_id: _Optional[str] = ..., max_results: _Optional[int] = ..., page_token: _Optional[str] = ...) -> None: ...

class AddDatasetToExperiments(_message.Message):
    __slots__ = ("dataset_id", "experiment_ids")
    class Response(_message.Message):
        __slots__ = ("dataset",)
        DATASET_FIELD_NUMBER: _ClassVar[int]
        dataset: Dataset
        def __init__(self, dataset: _Optional[_Union[Dataset, _Mapping]] = ...) -> None: ...
    DATASET_ID_FIELD_NUMBER: _ClassVar[int]
    EXPERIMENT_IDS_FIELD_NUMBER: _ClassVar[int]
    dataset_id: str
    experiment_ids: _containers.RepeatedScalarFieldContainer[str]
    def __init__(self, dataset_id: _Optional[str] = ..., experiment_ids: _Optional[_Iterable[str]] = ...) -> None: ...

class RemoveDatasetFromExperiments(_message.Message):
    __slots__ = ("dataset_id", "experiment_ids")
    class Response(_message.Message):
        __slots__ = ("dataset",)
        DATASET_FIELD_NUMBER: _ClassVar[int]
        dataset: Dataset
        def __init__(self, dataset: _Optional[_Union[Dataset, _Mapping]] = ...) -> None: ...
    DATASET_ID_FIELD_NUMBER: _ClassVar[int]
    EXPERIMENT_IDS_FIELD_NUMBER: _ClassVar[int]
    dataset_id: str
    experiment_ids: _containers.RepeatedScalarFieldContainer[str]
    def __init__(self, dataset_id: _Optional[str] = ..., experiment_ids: _Optional[_Iterable[str]] = ...) -> None: ...

class RegisterScorer(_message.Message):
    __slots__ = ("experiment_id", "name", "serialized_scorer")
    class Response(_message.Message):
        __slots__ = ("version", "scorer_id", "experiment_id", "name", "serialized_scorer", "creation_time")
        VERSION_FIELD_NUMBER: _ClassVar[int]
        SCORER_ID_FIELD_NUMBER: _ClassVar[int]
        EXPERIMENT_ID_FIELD_NUMBER: _ClassVar[int]
        NAME_FIELD_NUMBER: _ClassVar[int]
        SERIALIZED_SCORER_FIELD_NUMBER: _ClassVar[int]
        CREATION_TIME_FIELD_NUMBER: _ClassVar[int]
        version: int
        scorer_id: str
        experiment_id: str
        name: str
        serialized_scorer: str
        creation_time: int
        def __init__(self, version: _Optional[int] = ..., scorer_id: _Optional[str] = ..., experiment_id: _Optional[str] = ..., name: _Optional[str] = ..., serialized_scorer: _Optional[str] = ..., creation_time: _Optional[int] = ...) -> None: ...
    EXPERIMENT_ID_FIELD_NUMBER: _ClassVar[int]
    NAME_FIELD_NUMBER: _ClassVar[int]
    SERIALIZED_SCORER_FIELD_NUMBER: _ClassVar[int]
    experiment_id: str
    name: str
    serialized_scorer: str
    def __init__(self, experiment_id: _Optional[str] = ..., name: _Optional[str] = ..., serialized_scorer: _Optional[str] = ...) -> None: ...

class ListScorers(_message.Message):
    __slots__ = ("experiment_id",)
    class Response(_message.Message):
        __slots__ = ("scorers",)
        SCORERS_FIELD_NUMBER: _ClassVar[int]
        scorers: _containers.RepeatedCompositeFieldContainer[Scorer]
        def __init__(self, scorers: _Optional[_Iterable[_Union[Scorer, _Mapping]]] = ...) -> None: ...
    EXPERIMENT_ID_FIELD_NUMBER: _ClassVar[int]
    experiment_id: str
    def __init__(self, experiment_id: _Optional[str] = ...) -> None: ...

class ListScorerVersions(_message.Message):
    __slots__ = ("experiment_id", "name")
    class Response(_message.Message):
        __slots__ = ("scorers",)
        SCORERS_FIELD_NUMBER: _ClassVar[int]
        scorers: _containers.RepeatedCompositeFieldContainer[Scorer]
        def __init__(self, scorers: _Optional[_Iterable[_Union[Scorer, _Mapping]]] = ...) -> None: ...
    EXPERIMENT_ID_FIELD_NUMBER: _ClassVar[int]
    NAME_FIELD_NUMBER: _ClassVar[int]
    experiment_id: str
    name: str
    def __init__(self, experiment_id: _Optional[str] = ..., name: _Optional[str] = ...) -> None: ...

class GetScorer(_message.Message):
    __slots__ = ("experiment_id", "name", "version")
    class Response(_message.Message):
        __slots__ = ("scorer",)
        SCORER_FIELD_NUMBER: _ClassVar[int]
        scorer: Scorer
        def __init__(self, scorer: _Optional[_Union[Scorer, _Mapping]] = ...) -> None: ...
    EXPERIMENT_ID_FIELD_NUMBER: _ClassVar[int]
    NAME_FIELD_NUMBER: _ClassVar[int]
    VERSION_FIELD_NUMBER: _ClassVar[int]
    experiment_id: str
    name: str
    version: int
    def __init__(self, experiment_id: _Optional[str] = ..., name: _Optional[str] = ..., version: _Optional[int] = ...) -> None: ...

class DeleteScorer(_message.Message):
    __slots__ = ("experiment_id", "name", "version")
    class Response(_message.Message):
        __slots__ = ()
        def __init__(self) -> None: ...
    EXPERIMENT_ID_FIELD_NUMBER: _ClassVar[int]
    NAME_FIELD_NUMBER: _ClassVar[int]
    VERSION_FIELD_NUMBER: _ClassVar[int]
    experiment_id: str
    name: str
    version: int
    def __init__(self, experiment_id: _Optional[str] = ..., name: _Optional[str] = ..., version: _Optional[int] = ...) -> None: ...

class UpdateScorer(_message.Message):
    __slots__ = ("experiment_id", "name", "sample_rate", "filter_string", "version", "sampling_strategy")
    class Response(_message.Message):
        __slots__ = ("scorer",)
        SCORER_FIELD_NUMBER: _ClassVar[int]
        scorer: Scorer
        def __init__(self, scorer: _Optional[_Union[Scorer, _Mapping]] = ...) -> None: ...
    EXPERIMENT_ID_FIELD_NUMBER: _ClassVar[int]
    NAME_FIELD_NUMBER: _ClassVar[int]
    SAMPLE_RATE_FIELD_NUMBER: _ClassVar[int]
    FILTER_STRING_FIELD_NUMBER: _ClassVar[int]
    VERSION_FIELD_NUMBER: _ClassVar[int]
    SAMPLING_STRATEGY_FIELD_NUMBER: _ClassVar[int]
    experiment_id: str
    name: str
    sample_rate: float
    filter_string: str
    version: int
    sampling_strategy: SamplingStrategy
    def __init__(self, experiment_id: _Optional[str] = ..., name: _Optional[str] = ..., sample_rate: _Optional[float] = ..., filter_string: _Optional[str] = ..., version: _Optional[int] = ..., sampling_strategy: _Optional[_Union[SamplingStrategy, str]] = ...) -> None: ...

class Scorer(_message.Message):
<<<<<<< HEAD
    __slots__ = ("experiment_id", "scorer_name", "scorer_version", "serialized_scorer", "creation_time", "sample_rate", "filter_string", "sampling_strategy")
=======
    __slots__ = ("experiment_id", "scorer_name", "scorer_version", "serialized_scorer", "creation_time", "scorer_id")
>>>>>>> 23a0de5f
    EXPERIMENT_ID_FIELD_NUMBER: _ClassVar[int]
    SCORER_NAME_FIELD_NUMBER: _ClassVar[int]
    SCORER_VERSION_FIELD_NUMBER: _ClassVar[int]
    SERIALIZED_SCORER_FIELD_NUMBER: _ClassVar[int]
    CREATION_TIME_FIELD_NUMBER: _ClassVar[int]
<<<<<<< HEAD
    SAMPLE_RATE_FIELD_NUMBER: _ClassVar[int]
    FILTER_STRING_FIELD_NUMBER: _ClassVar[int]
    SAMPLING_STRATEGY_FIELD_NUMBER: _ClassVar[int]
=======
    SCORER_ID_FIELD_NUMBER: _ClassVar[int]
>>>>>>> 23a0de5f
    experiment_id: int
    scorer_name: str
    scorer_version: int
    serialized_scorer: str
    creation_time: int
<<<<<<< HEAD
    sample_rate: float
    filter_string: str
    sampling_strategy: SamplingStrategy
    def __init__(self, experiment_id: _Optional[int] = ..., scorer_name: _Optional[str] = ..., scorer_version: _Optional[int] = ..., serialized_scorer: _Optional[str] = ..., creation_time: _Optional[int] = ..., sample_rate: _Optional[float] = ..., filter_string: _Optional[str] = ..., sampling_strategy: _Optional[_Union[SamplingStrategy, str]] = ...) -> None: ...
=======
    scorer_id: str
    def __init__(self, experiment_id: _Optional[int] = ..., scorer_name: _Optional[str] = ..., scorer_version: _Optional[int] = ..., serialized_scorer: _Optional[str] = ..., creation_time: _Optional[int] = ..., scorer_id: _Optional[str] = ...) -> None: ...
>>>>>>> 23a0de5f

class MlflowService(_service.service): ...

class MlflowService_Stub(MlflowService): ...<|MERGE_RESOLUTION|>--- conflicted
+++ resolved
@@ -1602,37 +1602,26 @@
     def __init__(self, experiment_id: _Optional[str] = ..., name: _Optional[str] = ..., sample_rate: _Optional[float] = ..., filter_string: _Optional[str] = ..., version: _Optional[int] = ..., sampling_strategy: _Optional[_Union[SamplingStrategy, str]] = ...) -> None: ...
 
 class Scorer(_message.Message):
-<<<<<<< HEAD
-    __slots__ = ("experiment_id", "scorer_name", "scorer_version", "serialized_scorer", "creation_time", "sample_rate", "filter_string", "sampling_strategy")
-=======
-    __slots__ = ("experiment_id", "scorer_name", "scorer_version", "serialized_scorer", "creation_time", "scorer_id")
->>>>>>> 23a0de5f
+    __slots__ = ("experiment_id", "scorer_name", "scorer_version", "serialized_scorer", "creation_time", "scorer_id", "sample_rate", "filter_string", "sampling_strategy")
     EXPERIMENT_ID_FIELD_NUMBER: _ClassVar[int]
     SCORER_NAME_FIELD_NUMBER: _ClassVar[int]
     SCORER_VERSION_FIELD_NUMBER: _ClassVar[int]
     SERIALIZED_SCORER_FIELD_NUMBER: _ClassVar[int]
     CREATION_TIME_FIELD_NUMBER: _ClassVar[int]
-<<<<<<< HEAD
+    SCORER_ID_FIELD_NUMBER: _ClassVar[int]
     SAMPLE_RATE_FIELD_NUMBER: _ClassVar[int]
     FILTER_STRING_FIELD_NUMBER: _ClassVar[int]
     SAMPLING_STRATEGY_FIELD_NUMBER: _ClassVar[int]
-=======
-    SCORER_ID_FIELD_NUMBER: _ClassVar[int]
->>>>>>> 23a0de5f
     experiment_id: int
     scorer_name: str
     scorer_version: int
     serialized_scorer: str
     creation_time: int
-<<<<<<< HEAD
+    scorer_id: str
     sample_rate: float
     filter_string: str
     sampling_strategy: SamplingStrategy
-    def __init__(self, experiment_id: _Optional[int] = ..., scorer_name: _Optional[str] = ..., scorer_version: _Optional[int] = ..., serialized_scorer: _Optional[str] = ..., creation_time: _Optional[int] = ..., sample_rate: _Optional[float] = ..., filter_string: _Optional[str] = ..., sampling_strategy: _Optional[_Union[SamplingStrategy, str]] = ...) -> None: ...
-=======
-    scorer_id: str
-    def __init__(self, experiment_id: _Optional[int] = ..., scorer_name: _Optional[str] = ..., scorer_version: _Optional[int] = ..., serialized_scorer: _Optional[str] = ..., creation_time: _Optional[int] = ..., scorer_id: _Optional[str] = ...) -> None: ...
->>>>>>> 23a0de5f
+    def __init__(self, experiment_id: _Optional[int] = ..., scorer_name: _Optional[str] = ..., scorer_version: _Optional[int] = ..., serialized_scorer: _Optional[str] = ..., creation_time: _Optional[int] = ..., scorer_id: _Optional[str] = ..., sample_rate: _Optional[float] = ..., filter_string: _Optional[str] = ..., sampling_strategy: _Optional[_Union[SamplingStrategy, str]] = ...) -> None: ...
 
 class MlflowService(_service.service): ...
 
