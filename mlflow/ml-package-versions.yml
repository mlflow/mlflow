sklearn:
  package_info:
    pip_release: "scikit-learn"
    install_dev: |
      pip install git+https://github.com/scikit-learn/scikit-learn.git

  models:
    minimum: "0.24.1"
    maximum: "1.6.1"
    requirements:
      "< 1.3.0": ["numpy<2"]
      "< 1.0": ["scipy==1.7.3"]
    python:
      "== dev": "3.10"
    run: |
      pytest tests/sklearn/test_sklearn_model_export.py

  autologging:
    minimum: "0.24.1"
    maximum: "1.6.1"
    requirements:
      ">= 0.0.0": ["matplotlib"]
      "< 1.3.0": ["numpy<2"]
      "< 1.0": ["scipy==1.7.3"]
    python:
      "== dev": "3.10"
    run: |
      pytest tests/sklearn/test_sklearn_autolog.py

      # Ensure sklearn autologging works without matplotlib
      pip uninstall -q -y matplotlib
      pytest tests/sklearn/test_sklearn_autolog_without_matplotlib.py

pytorch:
  package_info:
    pip_release: "torch"
    module_name: "torch"
    install_dev: |
      pip install --upgrade --pre torch -f https://download.pytorch.org/whl/nightly/cpu/torch_nightly.html

  models:
    minimum: "1.9.0"
    maximum: "2.6.0"
    requirements:
      ">= 0.0.0": ["torchvision", "scikit-learn"]
      ">= 1.8": ["transformers"]
      "< 2.3": ["numpy<2", "transformers<=4.49.0"]
    run: |
      pytest tests/pytorch/test_pytorch_model_export.py tests/pytorch/test_pytorch_metric_value_conversion_utils.py

  autologging:
    minimum: "1.9.0"
    maximum: "2.6.0"
    requirements:
      ">= 0.0.0": ["tensorboard"]
      # Old pytorch uses setuptools.distutils.version, which is not available in setuptools>59.5
      # https://github.com/pytorch/pytorch/blob/v1.10.2/torch/utils/tensorboard/__init__.py#L4
      "<1.11.0": ["setuptools<=59.5.0"]
    run: |
      pytest tests/pytorch/test_tensorboard_autolog.py

pytorch-lightning:
  package_info:
    pip_release: "pytorch-lightning"
    module_name: "lightning"
    install_dev: |
      export PACKAGE_NAME=pytorch
      pip install git+https://github.com/PytorchLightning/pytorch-lightning.git

  autologging:
    minimum: "1.9.0"
    maximum: "2.5.1"
    requirements:
      ">= 0.0.0": ["scikit-learn", "torchvision", "protobuf<4.0.0", "tensorboard", "greenlet<3"]
    run: |
      pytest tests/pytorch/test_pytorch_autolog.py

keras:
  package_info:
    pip_release: "keras"
    install_dev: |
      pip install --upgrade git+https://github.com/keras-team/keras.git

  models:
    minimum: "3.0.2"
    maximum: "3.9.2"
    requirements:
      ">= 3.0.0": ["jax[cpu]>0.4"]
    run: |
      export KERAS_BACKEND=jax
      pytest tests/keras/test_callback.py

  autologging:
    minimum: "3.0.2"
    maximum: "3.9.2"
    requirements:
      ">= 3.0.0": ["jax[cpu]>0.4"]
    run: |
      export KERAS_BACKEND=jax
      pytest tests/keras/test_autolog.py

tensorflow:
  package_info:
    pip_release: "tensorflow"
    install_dev: |
      pip install --pre tf-nightly

  models:
    minimum: "2.7.4"
    maximum: "2.19.0"
    requirements:
      # Requirements to run tests for keras
      ">= 0.0.0": ["scikit-learn", "pyspark", "pyarrow", "transformers!=4.38.0,!=4.38.1"]
      "< 2.12.0": ["numpy<2"]
      # TensorFlow 2.12.1 and 2.13.1 requires typing_extensions < 4.6.0, which is
      # incompatible with SQLAlchemy 2.0.25 and Pydantic v2 with error
      # `cannot import name 'TypeAliasType' from 'typing_extensions'`
      ">= 2.12.1, <= 2.13.1": ["sqlalchemy<2.0.25", "pydantic<2"]
      "== 2.15.1": ["transformers<4.39.0"]
    run: |
      pytest \
        tests/tensorflow/test_tensorflow2_core_model_export.py \
        tests/tensorflow/test_tensorflow2_metric_value_conversion_utils.py \
        tests/tensorflow/test_keras_model_export.py \
        tests/tensorflow/test_keras_pyfunc_model_works_with_all_input_types.py

  autologging:
    minimum: "2.7.4"
    maximum: "2.19.0"
    requirements:
      "== dev": ["scikit-learn"]
      "< 2.12.0": ["numpy<2"]
      # TensorFlow 2.12.1 and 2.13.1 requires typing_extensions < 4.6.0, which is
      # incompatible with SQLAlchemy 2.0.25 with error
      # `cannot import name 'TypeAliasType' from 'typing_extensions'`
      ">= 2.12.1, <= 2.13.1": ["sqlalchemy<2.0.25", "pydantic<2"]
    run: |
      pytest tests/tensorflow/test_tensorflow2_autolog.py

xgboost:
  package_info:
    pip_release: "xgboost"
    install_dev: |
      pip install git+https://github.com/dmlc/xgboost.git#subdirectory=python-package

  models:
    minimum: "1.4.2"
    maximum: "3.0.0"
    requirements:
      ">= 0.0.0": ["scikit-learn"]
      "< 1.6": ["pandas<2", "numpy<2"]
    python:
      "== dev": "3.10"
    run: |
      pytest tests/xgboost/test_xgboost_model_export.py

  autologging:
    minimum: "1.4.2"
    maximum: "3.0.0"
    requirements:
      ">= 0.0.0": ["scikit-learn", "matplotlib"]
      "< 1.6": ["pandas<2", "numpy<2"]
    python:
      "== dev": "3.10"
    run: |
      pytest tests/xgboost/test_xgboost_autolog.py

lightgbm:
  package_info:
    pip_release: "lightgbm"
    install_dev: |
      git clone --recursive https://github.com/microsoft/LightGBM --depth=1 --branch master /tmp/LightGBM
      cd /tmp/LightGBM
      bash build-python.sh install

  models:
    minimum: "3.3.5"
    maximum: "4.6.0"
    requirements:
      ">= 0.0.0": ["scikit-learn"]
      "== 4.0.*": ["numpy<2"]
    run: |
      pytest tests/lightgbm/test_lightgbm_model_export.py

  autologging:
    minimum: "3.3.5"
    maximum: "4.6.0"
    requirements:
      ">= 0.0.0": ["scikit-learn", "matplotlib"]
      "== 4.0.*": ["numpy<2"]
    run: |
      pytest tests/lightgbm/test_lightgbm_autolog.py

catboost:
  package_info:
    pip_release: "catboost"

  models:
    minimum: "1.0.0"
    maximum: "1.2.8"
    requirements:
      ">= 0.0.0": ["scikit-learn"]
      "< 1.1": ["pandas<2"]
      "< 1.2": ["numpy<2"]
    run: |
      pytest tests/catboost/test_catboost_model_export.py

<<<<<<< HEAD
=======
fastai:
  package_info:
    pip_release: "fastai"

  models:
    minimum: "2.4.1"
    maximum: "2.8.1"
    requirements:
      # TODO: fastai depends on spacy, but spacy>=3.8.2 requires python>=3.9
      #  Once migrating fastai tests to python 3.9, we should remove spacy<3.8.2
      #  To migrate fastai tests to python 3.9, we need to address error
      #  when installing old version scipy: "No module named 'distutils.msvccompiler'"
      #  similar issue link: https://github.com/numpy/numpy/issues/27405
      "> 0.0.0": ["spacy<3.8.2", "torch<1.13.0", "torchvision<0.14.0"]
    run: |
      pytest tests/fastai/test_fastai_model_export.py

  autologging:
    minimum: "2.4.1"
    maximum: "2.8.1"
    requirements:
      "> 0.0.0": ["spacy<3.8.2", "torch<1.13.0", "torchvision<0.14.0"]
    run: |
      pytest tests/fastai/test_fastai_autolog.py

>>>>>>> 95ea228b
onnx:
  package_info:
    pip_release: "onnx"
    install_dev: |
      # This workflow describes how to build a wheel for Linux:
      # https://github.com/onnx/onnx/blob/51a7d932356cbb1205341660a4a52f8c121d8f4b/.github/workflows/release_linux_x86_64.yml

      auth_header="$(git config --local --get http.https://github.com/.extraheader)"
      tmp_dir=$(mktemp -d)
      git clone https://github.com/onnx/onnx.git $tmp_dir
      cd $tmp_dir
      git submodule sync --recursive
      git -c "http.extraheader=$auth_header" -c protocol.version=2 submodule update --init --force --recursive --depth=1

      # Build wheel
      python_version=$(python -c 'import sys; print(".".join(map(str, sys.version_info[:2])))')
      docker run --rm -v $(pwd):/github/workspace --workdir /github/workspace --entrypoint bash \
        quay.io/pypa/manylinux2014_x86_64 .github/workflows/manylinux/entrypoint.sh $python_version manylinux2014_x86_64 pull_request

      # Install wheel
      pip install dist/*manylinux2014_x86_64.whl

  models:
    minimum: "1.13.1"
    maximum: "1.17.0"
    requirements:
      ">= 0.0.0": ["onnxruntime", "torch", "scikit-learn", "protobuf<4.0.0"]
    run: |
      pytest tests/onnx/test_onnx_model_export.py

spacy:
  package_info:
    pip_release: "spacy"
    install_dev: |
      pip install git+https://github.com/explosion/spaCy.git

  models:
    minimum: "3.4.4"
    maximum: "3.8.5"
    python:
      ">= 3.8.4": "3.10"
    requirements:
      "< 3.8": ["numpy<2"]
    run: |
      pytest tests/spacy/test_spacy_model_export.py

statsmodels:
  package_info:
    pip_release: "statsmodels"
    install_dev: |
      pip install git+https://github.com/statsmodels/statsmodels.git

  models:
    minimum: "0.12.2"
    maximum: "0.14.4"
    requirements:
      "< 0.13.0": ["pandas==1.3.5", "scipy==1.7.3"]
      "== 0.13.*": ["numpy<2"]
    run: |
      pytest tests/statsmodels/test_statsmodels_model_export.py

  autologging:
    minimum: "0.12.2"
    maximum: "0.14.4"
    requirements:
      "< 0.13.0": ["pandas==1.3.5", "scipy==1.7.3"]
      "== 0.13.*": ["numpy<2"]
    run: |
      pytest tests/statsmodels/test_statsmodels_autolog.py

spark:
  package_info:
    pip_release: "pyspark"
    module_name: "pyspark"
    install_dev: |
      temp_dir=$(mktemp -d)
      git clone --depth 1 https://github.com/apache/spark.git $temp_dir
      cd $temp_dir
      # -Pconnect -Phive is required by spark connect
      ./build/sbt -Pconnect -Phive clean package connect/assembly
      cd python/packaging/classic
      pip install '.[connect]'
      pyspark --version

  models:
    minimum: "3.1.2"
    maximum: "3.5.5"
    java:
      "> 3.4.1": "17"
    # NB: Allow unreleased maximum versions for the pyspark package to support models and
    # autologging use cases in environments where newer versions of pyspark are available
    # prior to their release on PyPI (e.g. Databricks)
    allow_unreleased_max_version: True
    requirements:
      ">= 0.0.0": ["boto3", "scikit-learn", "pyarrow", "numpy<2"]
      "< 3.4.0": ["pandas<2"]
      ">= 3.5.0": ["torch<2.6.0", "scikit-learn", "torcheval"]
      ">= 3.5.0, < dev": ["pyspark[connect]"]
    run: |
      SAGEMAKER_OUT=$(mktemp)
      if mlflow sagemaker build-and-push-container --no-push --mlflow-home . > $SAGEMAKER_OUT 2>&1; then
        echo "Sagemaker container build succeeded.";
      else
        echo "Sagemaker container build failed, output:";
        cat $SAGEMAKER_OUT;
        exit 1
      fi
      pytest tests/spark --ignore tests/spark/autologging --ignore tests/spark/test_spark_connect_model_export.py

      if [[ $(python -c "from packaging.version import Version;import pyspark;print(Version(pyspark.__version__) >= Version('3.5'))") = "True" ]]; then
        pytest tests/spark/test_spark_connect_model_export.py;
      fi

  autologging:
    minimum: "3.1.2"
    maximum: "3.5.5"
    runs_on:
      # TODO: Remove this once ubuntu 24 is fully rolled out: https://github.com/actions/runner-images/issues/10636
      "== 3.3.4": "ubuntu-24.04"
    java:
      ">= 3.4.1": "17"
    # NB: Allow unreleased maximum versions for the pyspark package to support models and
    # autologging use cases in environments where newer versions of pyspark are available
    # prior to their release on PyPI (e.g. Databricks)
    allow_unreleased_max_version: True
    requirements:
      ">= 0.0.0": ["scikit-learn", "numpy<2"]
      "< 3.4.0": ["pandas<2"]
    run: |
      # Build Java package
      # Pyspark 4.0 ('dev' version) exclusively supports Scala 2.13
      if [[ $(python -c "import pyspark;from packaging.version import Version;print(Version(pyspark.__version__).major >= 4)") = "True" ]]; then
        python dev/set-mlflow-spark-scala-version.py --scala-version 2.13.10
      fi
      pushd mlflow/java/spark
      mvn package -DskipTests -q
      popd

      # `test_spark_disable_autologging.py` is flaky if it runs with other tests
      # so run it individually
      pytest tests/spark/autologging/datasource/test_spark_disable_autologging.py

      # NB: Running each .py file individually is important (instead of
      # 'pytest tests/spark/autologging') not to share SparkSession across tests
      # `test_spark_datasource_autologging_crossframework.py` fails when run with other tests
      pytest tests/spark/autologging/datasource/test_spark_datasource_autologging_crossframework.py

      find tests/spark/autologging -name 'test*.py' | grep -v crossframework | grep -v test_spark_disable_autologging | xargs -L 1 pytest

prophet:
  package_info:
    pip_release: "prophet"

  models:
    minimum: "1.1.1"
    maximum: "1.1.6"
    requirements:
      # Prophet does not handle numpy 2 yet. https://github.com/facebook/prophet/issues/2595
      ">= 0.0.0": ["numpy<2"]
      # Avoid holidays 0.25 due to https://github.com/dr-prodigy/python-holidays/issues/1200 on
      # older version of prophet. Compatibility updates have been released as part of the 1.1.4
      # release of prophet.
      "<= 1.1.3": ["holidays<=0.24"]
    run: |
      pytest tests/prophet/test_prophet_model_export.py

pmdarima:
  package_info:
    pip_release: "pmdarima"
    # TODO: Uncomment once https://github.com/alkaline-ml/pmdarima/issues/582 is fixed.
    # install_dev: |
    #   # pip install Cython
    #   # pip install git+https://github.com/alkaline-ml/pmdarima.git

  models:
    minimum: "1.8.1"
    maximum: "2.0.4"
    requirements:
      "< 1.9": ["scikit-learn<1.3"]
      ">= 0.0.0": [
          "prophet",
          # Avoid holidays 0.25 due to https://github.com/dr-prodigy/python-holidays/issues/1200
          "holidays!=0.25",
          "numpy<2",
          # TODO: Try the latest version of moto (https://github.com/getmoto/moto/issues/8498) and remove this pin
          "boto3<1.36",
        ]
    run: |
      pytest tests/pmdarima/test_pmdarima_model_export.py

diviner:
  package_info:
    pip_release: "diviner"
    install_dev: |
      pip install git+https://github.com/databricks/diviner.git

  models:
    minimum: "0.1.0"
    maximum: "0.1.1"
    requirements:
      # https://github.com/alan-turing-institute/sktime/issues/2898
      # Avoid holidays 0.25 due to https://github.com/dr-prodigy/python-holidays/issues/1200
      ">= 0.0": [
          "cmdstanpy!=1.0.2",
          "holidays!=0.25",
          "numpy<2",
          # TODO: Try the latest version of moto (https://github.com/getmoto/moto/issues/8498) and remove this pin
          "boto3<1.36",
        ]
      "<= 0.1.0": ["pmdarima<2.0.0"]
      # Diviner <= 0.1.1 isn't compatible with pandas>=2
      "<= 0.1.1": ["pandas<2"]
      # As of Jun 7, 2023, Diviner dev isn't compatible with pandas>=2
      "== dev": ["pandas<2"]
    run: |
      pytest tests/diviner/test_diviner_model_export.py

h2o:
  package_info:
    pip_release: "h2o"
  models:
    minimum: "3.40.0.1"
    maximum: "3.46.0.6"
    run: |
      pytest tests/h2o

shap:
  package_info:
    pip_release: "shap"
  models:
    minimum: "0.42.1"
    maximum: "0.47.2"
    requirements:
      "< 0.46.0": ["numpy<1.24.0"]
    run: |
      pytest tests/shap

paddle:
  package_info:
    pip_release: "paddlepaddle"
  models:
    minimum: "2.5.2"
    maximum: "3.0.0"
    requirements:
      "< 2.6.0": ["numpy<2"]
    run: |
      pytest tests/paddle/test_paddle_model_export.py
  autologging:
    minimum: "2.5.2"
    maximum: "3.0.0"
    requirements:
      "< 2.6.0": ["numpy<2"]
    run: |
      pytest tests/paddle/test_paddle_autolog.py

transformers:
  package_info:
    pip_release: "transformers"
    install_dev: |
      pip install git+https://github.com/huggingface/transformers
  models:
    minimum: "4.35.2"
    maximum: "4.51.3"
    test_every_n_versions: 4
    unsupported: [
        # Avoid this patch: https://github.com/huggingface/transformers/pull/29032
        ">=4.38.0,<4.39.0",
      ]
    requirements:
      ">= 0.0.0": [
          "datasets",
          # 0.22.0 is broken: https://github.com/huggingface/huggingface_hub/issues/2157
          "huggingface_hub!=0.22.0",
          "hf_transfer",
          "torch",
          "torchvision",
          "tensorflow",
          "peft", # optimized fine-tuning library developed by Hugging Face
          "accelerate", # required for large torch models where weights will not fit in RAM
          "librosa", # required for transformers audio pipelines for bitrate conversion
          "ffmpeg", # required for transformers audio pipelines for audio byte to numpy conversion
          "sentencepiece", # required for transformers text2text generation pipeline
          "protobuf<=3.20.3", # fix error `Couldn't build proto file into descriptor pool: duplicate file name sentencepiece_model.proto`
          "typing_extensions>=4.6.0", # fix error for SqlAlchemy == 2.0.25 cannot import name 'TypeAliasType' from 'typing_extensions'
          "accelerate<1",
          # TODO: Try the latest version of moto (https://github.com/getmoto/moto/issues/8498) and remove this pin
          "boto3<1.36",
        ]
      # peft >= 0.14 relies on classes from newer versions of transformers
      "< 4.43": ["peft<0.14.0"]
      # Pin torchvision to <0.20.0 to avoid https://github.com/pytorch/torchchat/issues/1158
      "< 4.38": ["tensorflow<2.14", "pydantic<2"] # Older versions of transformers are incompatible with tensorflow >= 2.14
      ">= 4.38": ["tf-keras"] # Transformers doesn't support Keras 3.0. tf-keras needs to be installed.
    pre_test: |
      export PYTHONPATH=./
      python tests/transformers/helper.py
    run: |
      # Run all Transformers tests except autologging
      pytest tests/transformers --ignore tests/transformers/test_transformers_autolog.py
      pip uninstall -y accelerate
      pytest tests/transformers/test_transformers_model_export.py -k "test_transformers_tf_model_save_without_conda_env_uses_default_env_with_expected_dependencies or test_transformers_pt_model_save_dependencies_without_accelerate"
  autologging:
    minimum: "4.35.2"
    maximum: "4.51.3"
    test_every_n_versions: 4
    unsupported: [
        # Avoid this patch: https://github.com/huggingface/transformers/pull/29032
        ">=4.38.0,<4.39.0",
      ]
    requirements:
      ">= 0.0.0": [
          "datasets",
          # 0.22.0 is broken: https://github.com/huggingface/huggingface_hub/issues/2157
          "huggingface_hub!=0.22.0",
          "hf_transfer",
          "torch",
          "torchvision",
          "tensorflow",
          "setfit",
          "optuna",
          "accelerate<1",
          # TODO: Try the latest version of moto (https://github.com/getmoto/moto/issues/8498) and remove this pin
          "boto3<1.36",
        ]
      "< 4.38": ["tensorflow<2.14", "pydantic<2"] # Older versions of transformers are incompatible with tensorflow >= 2.14
      ">= 4.38": ["tf-keras"] # Transformers doesn't support Keras 3.0. tf-keras needs to be installed.
      # hf_hub>=0.24.0 is broken with setfit<=1.0.3. the incompatibility was fixed in setfit>=1.1, but
      # that version of setfit requires tranformers>=4.41
      # datasets > 2.4.0 is incompatible with huggingface_hub<0.24.0
      # evaluate >= 0.4.3 is incompatible with datasets<=2.4.0
      "< 4.41": ["huggingface_hub<0.24.0", "datasets<=2.4.0", "evaluate<0.4.3"]
    run: |
      pytest tests/transformers/test_transformers_autolog.py

openai:
  package_info:
    pip_release: "openai"
    install_dev: |
      pip install git+https://github.com/openai/openai-python
  models:
    minimum: "1.0.1"
    maximum: "1.75.0"
    requirements:
      ">= 0.0.0": [
          "pyspark",
          "tiktoken",
          "aiohttp",
          "tenacity",
          # Required to run tests/openai/mock_openai.py
          "fastapi",
          "uvicorn",
        ]
      "< 1.55.3": ["httpx<0.28.0"]
    run: |
      pytest tests/openai tests/openai/test_openai_model_export.py
    # Our CI runs tests for every minor version of the library by default, which results in
    # many test tasks for openai. Reducing the number of testing only for every 10 version.
    test_every_n_versions: 10
  autologging:
    minimum: "1.17.0"
    maximum: "1.75.0"
    python:
      # OpenAI Swarm requires Python >=3.10
      ">= 1.33.0": "3.10"
    requirements:
      ">= 0.0.0": [
          "pyspark",
          "tiktoken",
          "aiohttp",
          "tenacity",
          # Required to run tests/openai/mock_openai.py
          "fastapi",
          "uvicorn",
        ]
      "< 1.55.3": ["httpx<0.28.0"]
      ">= 1.66.2": ["openai-agents"]
    run: |
      pytest tests/openai/test_openai_autolog.py tests/openai/test_openai_agent_autolog.py
    test_every_n_versions: 10

dspy:
  package_info:
    pip_release: "dspy"
    install_dev: |
      pip install git+https://github.com/stanfordnlp/dspy.git
  models:
    minimum: "2.5.17"
    maximum: "2.6.18"
    requirements:
      ">= 0.0.0": ["openai"]
    run: |
      pytest tests/dspy --ignore tests/dspy/test_dspy_autolog.py
  autologging:
    minimum: "2.5.17"
    maximum: "2.6.18"
    requirements:
      ">= 0.0.0": ["openai"]
    run: |
      pytest tests/dspy/test_dspy_autolog.py

langchain:
  package_info:
    pip_release: "langchain"
    install_dev: |
      pip install git+https://github.com/langchain-ai/langchain#subdirectory=libs/langchain
  models:
    # Where the large package update was made (langchain-core, community, ...)
    minimum: "0.0.354"
    maximum: "0.3.24"
    requirements:
      ">= 0.0.0": [
          "pyspark",
          "transformers",
          "torch",
          "torchvision",
          "openai",
          "google-search-results",
          "psutil",
          "faiss-cpu",
          "langchain-experimental",
          "numexpr",
          "hf_transfer",
          "langchain-core!=0.1.39", # https://github.com/langchain-ai/langchain/issues/19947
          "langchain-openai",
          "langgraph",
          # Required to run tests/openai/mock_openai.py
          "fastapi",
          "uvicorn",
          # Required for testing Databricks dependency extraction
          "databricks-vectorsearch",
        ]
      # langchain-openai 0.1.22 is imcomptible with earlier langchain-core due to
      # https://github.com/langchain-ai/langchain/commit/b83f1eb0d56dbf99605a1fce93953ee09d77aabf
      "< 0.2": ["langchain-openai<=0.1.22"]
      ">= 0.2": [
          "langchain-huggingface",
          # Required for testing uc tools
          "unitycatalog-langchain",
        ]
      ">=0.3": ["databricks-langchain"]
    run: |
      # Some dependencies above includes 'mlflow-skinny' but not full 'mlflow', such as databricks-vectorsearch.
      # This causes installation of mlflow-skinny from stable version, while 'mlflow' points to the dev version,
      # resulting in a weird module conflict issue.
      pip install './skinny'
      # Run all langchain tests except autologging and evaluation
      pytest tests/langchain --ignore tests/langchain/test_langchain_autolog.py --ignore tests/langchain/test_langchain_evaluation.py
      # test both pydantic v1 and v2
      PYDANTIC_VERSION=$(python -c "import pydantic; print(pydantic.__version__)")
      if [[ $PYDANTIC_VERSION == 1.* ]]; then
        pip install 'pydantic>=2' 'fastapi>=0.100.0'
        echo "Testing langchain model export with pydantic v2"
        pytest tests/langchain --ignore tests/langchain/test_langchain_autolog.py --ignore tests/langchain/test_langchain_evaluation.py
      fi
  autologging:
    minimum: "0.1.0"
    maximum: "0.3.24"
    requirements:
      ">= 0.0.0": [
          "pyspark",
          "openai",
          "google-search-results",
          "psutil",
          "faiss-cpu",
          "numexpr",
          "spacy",
          "langchain-core!=0.1.39", # https://github.com/langchain-ai/langchain/issues/19947
          # Required to run tests/openai/mock_openai.py
          "fastapi",
          "uvicorn",
          # Some model logging/loading requires langchain community
          "langchain-community",
        ]
      "< 0.3.0": ["langchain_openai<0.2.0"]
      ">= 0.3.0": [
          # Need to bump FasAPI version to support pydantic v2
          "fastapi>=0.100.0",
          "langchain-openai>=0.2.0",
        ]
    run: |
      pytest tests/langchain/test_langchain_autolog.py
      # test both pydantic v1 and v2
      PYDANTIC_VERSION=$(python -c "import pydantic; print(pydantic.__version__)")
      if [[ $PYDANTIC_VERSION == 1.* ]]; then
        pip install 'pydantic>=2' 'fastapi>=0.100.0'
        echo "Testing langchain autolog with pydantic v2"
        pytest tests/langchain/test_langchain_autolog.py
      fi

      echo "Testing langchain autolog and evaluation with langchain-community"
      # Install with 'langchain' to ensure the compatible version is installed
      pip install langchain langchain-community

      # TODO: an unexpected issue happens when autolog test and evaluation test are run together, which need investigations
      pytest tests/langchain/test_langchain_autolog.py
      pytest tests/langchain/test_langchain_evaluation.py

langgraph:
  package_info:
    pip_release: "langgraph"
    install_dev: |
      pip install git+https://github.com/langchain-ai/langgraph#subdirectory=libs/langgraph

  models:
    minimum: "0.2.0"
    maximum: "0.3.31"
    requirements:
      ">= 0.0.0": [
          "langchain",
          "langchain_openai",
          # Required to run tests/openai/mock_openai.py
          "fastapi",
          "uvicorn",
        ]
      ">= 0.3.0": ["langgraph-prebuilt"]
    run: |
      pytest tests/langgraph --ignore tests/langgraph/test_langgraph_autolog.py

  autologging:
    minimum: "0.2.0"
    maximum: "0.3.31"
    requirements:
      ">= 0.0.0": [
          "langchain",
          "langchain_openai",
          # Required to run tests/openai/mock_openai.py
          "fastapi",
          "uvicorn",
        ]
      ">= 0.3.0": ["langgraph-prebuilt"]
    run: |
      pytest tests/langgraph/test_langgraph_autolog.py

llama_index:
  package_info:
    pip_release: "llama-index"
    module_name: "llama_index.core"
    install_dev: |
      pip install git+https://github.com/run-llama/llama_index.git
  models:
    # New event/span framework is fully implemented in 0.10.44
    minimum: "0.10.44"
    maximum: "0.12.32"
    requirements:
      ">= 0.0.0": [
          "openai",
          # Required to test Databricks integration
          "llama-index-llms-databricks",
          "llama-index-embeddings-databricks",
          # Required to test external vector stores
          "llama-index-vector-stores-qdrant",
          # Required to run tests/openai/mock_openai.py
          "fastapi",
          "uvicorn",
        ]
    run: pytest tests/llama_index --ignore tests/llama_index/test_llama_index_autolog.py --ignore tests/llama_index/test_llama_index_tracer.py
  autologging:
    minimum: "0.10.44"
    maximum: "0.12.32"
    requirements:
      ">= 0.0.0": [
          "openai",
          # Required to run tests/openai/mock_openai.py
          "fastapi",
          "uvicorn",
        ]
      "< 0.11.0": ["pydantic<2"]
    run: pytest tests/llama_index/test_llama_index_autolog.py tests/llama_index/test_llama_index_tracer.py

autogen:
  package_info:
    pip_release: "autogen-agentchat"
    # TODO: Uncomment this once we support autogen 0.4
    # install_dev: |
    #  pip install git+https://github.com/microsoft/autogen#subdirectory=python/packages/autogen-agentchat
  autologging:
    minimum: "0.2.36"
    maximum: "0.5.4"
    unsupported: [">=0.4"]
    python:
      "== dev": "3.10"
    requirements:
      ">= 0.0.0": [
          # Required to run tests/openai/mock_openai.py
          "fastapi",
          "uvicorn",
        ]
    run: pytest tests/autogen

gemini:
  package_info:
    pip_release: "google-genai"
    module_name: "google.genai"
    install_dev: |
      pip install git+https://github.com/googleapis/python-genai
  autologging:
    minimum: "1.0.0"
    maximum: "1.11.0"
    requirements:
    run: |
      # Install legacy gemini SDK to ensure the integration works for the legacy SDK 
      pip install google-generativeai
      pytest tests/gemini

anthropic:
  package_info:
    pip_release: "anthropic"
    install_dev: |
      pip install git+https://github.com/anthropics/anthropic-sdk-python
  autologging:
    minimum: "0.30.0"
    maximum: "0.50.0"
    requirements:
      "< 0.40.0": ["httpx<0.28.0"]
    run: pytest tests/anthropic
    # Our CI runs tests for every minor version of the library by default, which results in
    # many test tasks for anthropic. Reducing the number of testing only for every 5 version.
    test_every_n_versions: 5

crewai:
  package_info:
    pip_release: "crewai"
    module_name: "crewai"
    install_dev: |
      pip install git+https://github.com/crewAIInc/crewAI
  autologging:
    minimum: "0.80.0"
    maximum: "0.114.0"
    unsupported: ["==0.114.0"]
    python:
      ">= 0.80.0": "3.10"
    requirements:
    run: pytest tests/crewai

mistral:
  package_info:
    pip_release: "mistralai"
    module_name: "mistralai"
    install_dev: |
      TMP_DIR=$(mktemp -d)
      git clone --depth 1 https://github.com/mistralai/client-python $TMP_DIR
      cd $TMP_DIR
      python scripts/prepare_readme.py
      pip install .
      rm -rf $TMP_DIR
  autologging:
    minimum: "1.0.0"
    maximum: "1.7.0"
    requirements:
    run: pytest tests/mistral

sentence_transformers:
  package_info:
    pip_release: "sentence-transformers"
    install_dev: |
      pip install git+https://github.com/UKPLab/sentence-transformers#egg=sentence-transformers
  models:
    minimum: "2.2.2"
    maximum: "4.1.0"
    requirements:
      ">= 0.0.0": [
          "pyspark",
          "torch>1.6",
          "transformers>4.25",
          "hf_transfer",
          # Required by a test model (nomic-ai/nomic-embed-text-v1.5)
          "einops",
          # TODO: Try the latest version of moto (https://github.com/getmoto/moto/issues/8498) and remove this pin
          "boto3<1.36",
          # Fix for https://github.com/huggingface/transformers/issues/37326
          "accelerate",
        ]
      "== 2.2.2": ["huggingface-hub<0.26"]
    run: |
      pytest tests/sentence_transformers/test_sentence_transformers_model_export.py

johnsnowlabs:
  package_info:
    pip_release: "johnsnowlabs"
  models:
    minimum: "4.4.6"
    maximum: "5.5.5"
    requirements:
      ">= 0.0.0": ["pandas<=1.5.3"]
      "< 5.2.8": ["pyspark<3.4"]
    run: |
      if [ ! -z "$JOHNSNOWLABS_LICENSE_JSON" ]; then
        pytest tests/johnsnowlabs/test_johnsnowlabs_model_export.py
      else
        echo "Skipping tests due to missing license key"
      fi

promptflow:
  package_info:
    pip_release: "promptflow"
    # Install dev subpackages to ensure test running on the latest code
    install_dev: |
      pip install git+https://github.com/microsoft/promptflow#subdirectory=src/promptflow
  models:
    minimum: "1.3.0"
    maximum: "1.17.2"
    requirements:
      # Requirements to run sparkudf predict test
      # marshmallow 3.24.0 has breaking change causes `from marshmallow.fields import _T` error
      # inside promptflow
      ">= 0.0.0": ["pyspark", "jinja2", "marshmallow<3.24.0"]
      ">= 1.11.0": ["openai>=1"]
      "< 1.18": ["numpy<2"]
    run: |
      pytest tests/promptflow/test_promptflow_model_export.py

litellm:
  package_info:
    pip_release: "litellm"
    install_dev: |
      pip install git+https://github.com/BerriAI/litellm.git
  autologging:
    minimum: "1.52.9"
    maximum: "1.67.1"
    # TODO: Remove this once https://github.com/BerriAI/litellm/issues/9656 is fixed
    unsupported: [">=1.59"]
    requirements:
      ">= 0.0.0": [
          "openai",
          # Required to run tests/openai/mock_openai.py
          "fastapi",
          "uvicorn",
        ]
    run: pytest tests/litellm

groq:
  package_info:
    pip_release: "groq"
    install_dev: |
      pip install git+https://github.com/groq/groq-python
  autologging:
    minimum: "0.13.0"
    maximum: "0.23.0"
    requirements:
    run: pytest tests/groq

bedrock:
  package_info:
    pip_release: "boto3"
    module_name: "boto3"
  autologging:
    # BedrockRuntime client is added in boto3 1.33
    minimum: "1.33.0"
    maximum: "1.38.0"
    run: pytest tests/bedrock<|MERGE_RESOLUTION|>--- conflicted
+++ resolved
@@ -205,34 +205,6 @@
     run: |
       pytest tests/catboost/test_catboost_model_export.py
 
-<<<<<<< HEAD
-=======
-fastai:
-  package_info:
-    pip_release: "fastai"
-
-  models:
-    minimum: "2.4.1"
-    maximum: "2.8.1"
-    requirements:
-      # TODO: fastai depends on spacy, but spacy>=3.8.2 requires python>=3.9
-      #  Once migrating fastai tests to python 3.9, we should remove spacy<3.8.2
-      #  To migrate fastai tests to python 3.9, we need to address error
-      #  when installing old version scipy: "No module named 'distutils.msvccompiler'"
-      #  similar issue link: https://github.com/numpy/numpy/issues/27405
-      "> 0.0.0": ["spacy<3.8.2", "torch<1.13.0", "torchvision<0.14.0"]
-    run: |
-      pytest tests/fastai/test_fastai_model_export.py
-
-  autologging:
-    minimum: "2.4.1"
-    maximum: "2.8.1"
-    requirements:
-      "> 0.0.0": ["spacy<3.8.2", "torch<1.13.0", "torchvision<0.14.0"]
-    run: |
-      pytest tests/fastai/test_fastai_autolog.py
-
->>>>>>> 95ea228b
 onnx:
   package_info:
     pip_release: "onnx"
