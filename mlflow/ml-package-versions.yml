sklearn:
  package_info:
    pip_release: "scikit-learn"
    install_dev: |
      pip install git+https://github.com/scikit-learn/scikit-learn.git

  models:
    minimum: "0.24.1"
    maximum: "1.5.1"
    requirements:
      "< 1.0": ["scipy==1.7.3"]
    python:
      "== dev": "3.9"
    run: |
      pytest tests/sklearn/test_sklearn_model_export.py

  autologging:
    minimum: "0.24.1"
    maximum: "1.5.1"
    python:
      "== dev": "3.9"
    requirements:
      ">= 0.0.0": ["matplotlib"]
      "< 1.0": ["scipy==1.7.3"]
    run: |
      pytest tests/sklearn/test_sklearn_autolog.py

      # Ensure sklearn autologging works without matplotlib
      pip uninstall -q -y matplotlib
      pytest tests/sklearn/test_sklearn_autolog_without_matplotlib.py

pytorch:
  package_info:
    pip_release: "torch"
    install_dev: |
      pip install --upgrade --pre torch -f https://download.pytorch.org/whl/nightly/cpu/torch_nightly.html

  models:
    minimum: "1.9.0"
    maximum: "2.3.1"
    requirements:
      ">= 0.0.0": ["torchvision", "scikit-learn"]
      ">= 1.8": ["transformers"]
      "< 1.8": ["transformers<4.32.0"]
    run: |
      pytest tests/pytorch/test_pytorch_model_export.py tests/pytorch/test_pytorch_metric_value_conversion_utils.py

  autologging:
    minimum: "1.9.0"
    maximum: "2.3.1"
    requirements:
      ">= 0.0.0": ["tensorboard"]
    run: |
      pytest tests/pytorch/test_tensorboard_autolog.py

pytorch-lightning:
  package_info:
    pip_release: "pytorch-lightning"
    install_dev: |
      export PACKAGE_NAME=pytorch
      pip install git+https://github.com/PytorchLightning/pytorch-lightning.git

  autologging:
    minimum: "1.9.0"
    maximum: "2.3.3"
    requirements:
      ">= 0.0.0": ["scikit-learn", "torchvision", "protobuf<4.0.0", "tensorboard", "greenlet<3"]
      # torchmetrics==0.8.0 released a breaking change for versions 1.3 and 1.4 where
      # torchmetrics dependency was defined as non-upper-bounded in its requirements.
      # see: https://github.com/PyTorchLightning/metrics/commit/c537c9b3e8e801772a7e5670ff273321ed26e77b
      # for the removed function that causes pytorch-lightning imports to fail with torchmetrics==0.8.0
      ">= 1.3.0, < 1.5.0": ["torchmetrics<0.8.0"]
      # torchmetrics==1.0.0 released a breaking change in version 1.0.0 that is incompatible with
      # the usage of a private utility within torchmetrics for pytorch-lightning~=1.7 that was
      # modified in pytorch-lightning>=1.8.
      # The problematic commit: https://github.com/Lightning-AI/torchmetrics/commit/3527e17516902eb5265cd2a4f76ad6b0f9f77692
      "< 1.8.0": ["torchmetrics<1.0.0"]
    run: |
      pytest tests/pytorch/test_pytorch_autolog.py

keras:
  package_info:
    pip_release: "keras"
    install_dev: |
      pip install --upgrade git+https://github.com/keras-team/keras.git

  models:
    minimum: "3.0.2"
    maximum: "3.4.1"
    python:
      "== dev": "3.9"
    requirements:
      ">= 3.0.0": ["jax[cpu]>0.4"]
    run: |
      export KERAS_BACKEND=jax
      pytest tests/keras/test_callback.py

  autologging:
    minimum: "3.0.2"
    maximum: "3.4.1"
    python:
      "== dev": "3.9"
    requirements:
      ">= 3.0.0": ["jax[cpu]>0.4"]
    run: |
      export KERAS_BACKEND=jax
      pytest tests/keras/test_autolog.py

tensorflow:
  package_info:
    pip_release: "tensorflow"
    install_dev: |
      pip install --pre tf-nightly

  models:
    minimum: "2.7.4"
    maximum: "2.17.0"
    python:
      "== dev": "3.9"
    requirements:
      # Requirements to run tests for keras
      ">= 0.0.0": ["scikit-learn", "pyspark", "pyarrow", "transformers!=4.38.0,!=4.38.1"]
      # TensorFlow 2.12.1 and 2.13.1 requires typing_extensions < 4.6.0, which is
      # incompatible with SQLAlchemy 2.0.25 with error
      # `cannot import name 'TypeAliasType' from 'typing_extensions'`
      ">= 2.12.1, <= 2.13.1": ["sqlalchemy<2.0.25"]
      "== 2.15.1": ["transformers<4.39.0"]
    run: |
      pytest \
        tests/tensorflow/test_load_saved_tensorflow_estimator.py \
        tests/tensorflow/test_tensorflow2_core_model_export.py \
        tests/tensorflow/test_tensorflow2_metric_value_conversion_utils.py \
        tests/tensorflow/test_keras_model_export.py \
        tests/tensorflow/test_keras_pyfunc_model_works_with_all_input_types.py

  autologging:
    minimum: "2.7.4"
    maximum: "2.17.0"
    python:
      "== dev": "3.9"
    requirements:
      "== dev": ["scikit-learn"]
      # TensorFlow 2.12.1 and 2.13.1 requires typing_extensions < 4.6.0, which is
      # incompatible with SQLAlchemy 2.0.25 with error
      # `cannot import name 'TypeAliasType' from 'typing_extensions'`
      ">= 2.12.1, <= 2.13.1": ["sqlalchemy<2.0.25"]
    run: |
      pytest tests/tensorflow/test_tensorflow2_autolog.py

xgboost:
  package_info:
    pip_release: "xgboost"
    install_dev: |
      pip install git+https://github.com/dmlc/xgboost.git#subdirectory=python-package

  models:
    minimum: "1.4.2"
    maximum: "2.1.0"
    requirements:
      ">= 0.0.0": ["scikit-learn"]
      "< 1.6": ["pandas<2"]
    run: |
      pytest tests/xgboost/test_xgboost_model_export.py

  autologging:
    minimum: "1.4.2"
    maximum: "2.1.0"
    requirements:
      ">= 0.0.0": ["scikit-learn", "matplotlib"]
      "< 1.6": ["pandas<2"]
    run: |
      pytest tests/xgboost/test_xgboost_autolog.py

lightgbm:
  package_info:
    pip_release: "lightgbm"
    install_dev: |
      git clone --recursive https://github.com/microsoft/LightGBM --depth=1 --branch master /tmp/LightGBM
      cd /tmp/LightGBM
      bash build-python.sh install

  models:
    minimum: "3.1.1"
    maximum: "4.4.0"
    requirements:
      ">= 0.0.0": ["scikit-learn"]
    run: |
      pytest tests/lightgbm/test_lightgbm_model_export.py

  autologging:
    minimum: "3.1.1"
    maximum: "4.4.0"
    requirements:
      ">= 0.0.0": ["scikit-learn", "matplotlib"]
    run: |
      pytest tests/lightgbm/test_lightgbm_autolog.py

catboost:
  package_info:
    pip_release: "catboost"
    install_dev: |
      # TODO: Remove the commit once https://github.com/catboost/catboost/issues/2242 is fixed
      pip install \
        git+https://github.com/catboost/catboost.git@f8921d839eccf11e533a46347dde5b5b25b17190#subdirectory=catboost/python-package

  models:
    minimum: "1.0.0"
    maximum: "1.2.5"
    requirements:
      ">= 0.0.0": ["scikit-learn"]
      "< 1.1": ["pandas<2"]
    run: |
      pytest tests/catboost/test_catboost_model_export.py

gluon:
  package_info:
    pip_release: "mxnet"
    install_dev: |
      pip install --pre mxnet -f https://dist.mxnet.io/python/cpu

  models:
    minimum: "1.5.1"
    maximum: "1.9.1"
    requirements:
      # TODO: Adjust the numpy requirement once https://github.com/apache/mxnet/issues/21165 is fixed,
      # which is unlikely to happen given the fact it's been open for 4 months.
      ">= 0.0.0": ["numpy<1.24.0"]
    unsupported: ["1.8.0"] # MXNet 1.8.0 is a flawed release that we don't expect to work with
    run: |
      # Install libopenblas-dev for mxnet 1.8.0.post0
      sudo apt-get update -y
      sudo apt-get install libopenblas-dev -y
      pytest tests/gluon/test_gluon_model_export.py

  autologging:
    minimum: "1.5.1"
    maximum: "1.9.1"
    requirements:
      # TODO: Adjust the numpy requirement once https://github.com/apache/mxnet/issues/21165 is fixed,
      # which is unlikely to happen given the fact it's been open for 4 months.
      ">= 0.0.0": ["numpy<1.24.0"]
    unsupported: ["1.8.0"] # MXNet 1.8.0 is a flawed release that we don't expect to work with
    run: |
      pytest tests/gluon/test_gluon_autolog.py

fastai:
  package_info:
    pip_release: "fastai"

  models:
    minimum: "2.4.1"
    maximum: "2.7.15"
    requirements:
      "< 2.8.0": ["torch<1.13.0", "torchvision<0.14.0"]
      ">= 2.8.0": ["torch", "torchvision"]
    run: |
      pytest tests/fastai/test_fastai_model_export.py

  autologging:
    minimum: "2.4.1"
    maximum: "2.7.15"
    requirements:
      "< 2.8.0": ["torch<1.13.0", "torchvision<0.14.0"]
      ">= 2.8.0": ["torch", "torchvision"]
    run: |
      pytest tests/fastai/test_fastai_autolog.py

onnx:
  package_info:
    pip_release: "onnx"
    install_dev: |
      # This workflow describes how to build a wheel for Linux:
      # https://github.com/onnx/onnx/blob/51a7d932356cbb1205341660a4a52f8c121d8f4b/.github/workflows/release_linux_x86_64.yml

      auth_header="$(git config --local --get http.https://github.com/.extraheader)"
      tmp_dir=$(mktemp -d)
      git clone https://github.com/onnx/onnx.git $tmp_dir
      cd $tmp_dir
      git submodule sync --recursive
      git -c "http.extraheader=$auth_header" -c protocol.version=2 submodule update --init --force --recursive --depth=1

      # Build wheel
      python_version=$(python -c 'import sys; print(".".join(map(str, sys.version_info[:2])))')
      docker run --rm -v $(pwd):/github/workspace --workdir /github/workspace --entrypoint bash \
        quay.io/pypa/manylinux2014_x86_64 .github/workflows/manylinux/entrypoint.sh $python_version manylinux2014_x86_64 pull_request

      # Install wheel
      pip install dist/*manylinux2014_x86_64.whl

  models:
    minimum: "1.13.1"
    maximum: "1.16.1"
    requirements:
      ">= 0.0.0": ["onnxruntime", "torch", "scikit-learn", "protobuf<4.0.0"]
      "< 1.11.0": ["numpy<1.24.0"]
    run: |
      pytest tests/onnx/test_onnx_model_export.py

spacy:
  package_info:
    pip_release: "spacy"
    install_dev: |
      pip install git+https://github.com/explosion/spaCy.git

  models:
    minimum: "2.2.4"
    maximum: "3.7.5"
    requirements:
      ">= 0.0.0": ["scikit-learn", "click<8.1.0"]
      "<= 3.0.9": ["flask<2.1.0", "werkzeug<3"]
      ">= 3.0.9, < 3.4.0": ["typing_extensions<4.6.0", "sqlalchemy<2.0.25"]
    run: |
      pytest tests/spacy/test_spacy_model_export.py

statsmodels:
  package_info:
    pip_release: "statsmodels"
    install_dev: |
      pip install git+https://github.com/statsmodels/statsmodels.git

  models:
    minimum: "0.11.1"
    maximum: "0.14.2"
    python:
      "== dev": "3.9"
    requirements:
      "< 0.13.0": ["pandas==1.3.5", "scipy==1.7.3"]
    run: |
      pytest tests/statsmodels/test_statsmodels_model_export.py

  autologging:
    minimum: "0.11.1"
    maximum: "0.14.2"
    python:
      "== dev": "3.9"
    requirements:
      "< 0.13.0": ["pandas==1.3.5", "scipy==1.7.3"]
    run: |
      pytest tests/statsmodels/test_statsmodels_autolog.py

spark:
  package_info:
    pip_release: "pyspark"
    install_dev: |
      temp_dir=$(mktemp -d)
      git clone --depth 1 https://github.com/apache/spark.git $temp_dir
      cd $temp_dir
      # -Pconnect -Phive is required by spark connect
      ./build/sbt -Pconnect -Phive clean package connect/assembly
      cd python/packaging/classic
      pip install '.[connect]'
      pyspark --version

  models:
    minimum: "3.1.2"
    maximum: "3.5.1"
    python:
      "== dev": "3.9"
    java:
      "> 3.4.1": "17"
    # NB: Allow unreleased maximum versions for the pyspark package to support models and
    # autologging use cases in environments where newer versions of pyspark are available
    # prior to their release on PyPI (e.g. Databricks)
    allow_unreleased_max_version: True
    requirements:
      ">= 0.0.0": ["boto3", "scikit-learn", "pyarrow"]
      "< 3.4.0": ["pandas<2"]
      ">= 3.5.0": ["torch", "scikit-learn", "torcheval"]
      ">= 3.5.0, < dev": ["pyspark[connect]"]
    run: |
      SAGEMAKER_OUT=$(mktemp)
      if mlflow sagemaker build-and-push-container --no-push --mlflow-home . > $SAGEMAKER_OUT 2>&1; then
        echo "Sagemaker container build succeeded.";
      else
        echo "Sagemaker container build failed, output:";
        cat $SAGEMAKER_OUT;
        exit 1
      fi
      pytest tests/spark --ignore tests/spark/autologging --ignore tests/spark/test_spark_connect_model_export.py

      if [[ $(python -c "from packaging.version import Version;import pyspark;print(Version(pyspark.__version__) >= Version('3.5'))") = "True" ]]; then
        pytest tests/spark/test_spark_connect_model_export.py;
      fi

  autologging:
    minimum: "3.1.2"
    maximum: "3.5.1"
    python:
      "== dev": "3.9"
    java:
      ">= 3.4.1": "17"
    # NB: Allow unreleased maximum versions for the pyspark package to support models and
    # autologging use cases in environments where newer versions of pyspark are available
    # prior to their release on PyPI (e.g. Databricks)
    allow_unreleased_max_version: True
    requirements:
      ">= 0.0.0": ["scikit-learn"]
      "< 3.4.0": ["pandas<2"]
    run: |
      # Build Java package
      # Pyspark 4.0 ('dev' version) exclusively supports Scala 2.13
      if [[ $(python -c "import pyspark;print(pyspark.__version__)") = "4.0.0.dev0" ]]; then
        python dev/set-mlflow-spark-scala-version.py --scala-version 2.13.10
      fi
      pushd mlflow/java/spark
      mvn package -DskipTests -q
      popd

      # `test_spark_disable_autologging.py` is flaky if it runs with other tests
      # so run it individually
      pytest tests/spark/autologging/datasource/test_spark_disable_autologging.py

      # NB: Running each .py file individually is important (instead of
      # 'pytest tests/spark/autologging') not to share SparkSession across tests
      # `test_spark_datasource_autologging_crossframework.py` fails when run with other tests
      pytest tests/spark/autologging/datasource/test_spark_datasource_autologging_crossframework.py

      find tests/spark/autologging -name 'test*.py' | grep -v crossframework | grep -v test_spark_disable_autologging | xargs -L 1 pytest

mleap:
  package_info:
    pip_release: "mleap"

  models:
    minimum: "0.18.0"
    maximum: "0.23.1"
    requirements:
      ">= 0.0.0": ["pandas<2"]
      "< 0.22.0": ["numpy<1.24.0"]
      "> 0.17.0, < 0.21.0": ["pyspark==3.0.2"]
      ">= 0.21.0": ["pyspark<3.4"]
    run: |
      SAGEMAKER_OUT=$(mktemp)
      if mlflow sagemaker build-and-push-container --no-push --mlflow-home . > $SAGEMAKER_OUT 2>&1; then
        echo "Sagemaker container build succeeded.";
      else
        echo "Sagemaker container build failed, output:";
        cat $SAGEMAKER_OUT;
        exit 1
      fi
      pytest tests/mleap/test_mleap_model_export.py

prophet:
  package_info:
    pip_release: "prophet"
    install_dev: |
      sudo apt-get -y install libtbb2
      pip install git+https://github.com/facebook/prophet.git#subdirectory=python

  models:
    minimum: "1.1.1"
    maximum: "1.1.5"
    requirements:
      # Avoid holidays 0.25 due to https://github.com/dr-prodigy/python-holidays/issues/1200 on
      # older version of prophet. Compatibility updates have been released as part of the 1.1.4
      # release of prophet.
      "<= 1.1.3": ["holidays<=0.24"]
    run: |
      pytest tests/prophet/test_prophet_model_export.py

pmdarima:
  package_info:
    pip_release: "pmdarima"
    install_dev: |
      pip install Cython
      pip install git+https://github.com/alkaline-ml/pmdarima.git

  models:
    minimum: "1.8.0"
    maximum: "2.0.4"
    requirements:
      "< 1.9": ["scikit-learn<1.3"]
      # Avoid holidays 0.25 due to https://github.com/dr-prodigy/python-holidays/issues/1200
      ">= 0.0.0": ["prophet", "holidays!=0.25"]
    run: |
      pytest tests/pmdarima/test_pmdarima_model_export.py

diviner:
  package_info:
    pip_release: "diviner"
    install_dev: |
      pip install git+https://github.com/databricks/diviner.git

  models:
    minimum: "0.1.0"
    maximum: "0.1.1"
    requirements:
      # https://github.com/alan-turing-institute/sktime/issues/2898
      # Avoid holidays 0.25 due to https://github.com/dr-prodigy/python-holidays/issues/1200
      ">= 0.0": ["cmdstanpy!=1.0.2", "holidays!=0.25"]
      "<= 0.1.0": ["pmdarima<2.0.0"]
      # Diviner <= 0.1.1 isn't compatible with pandas>=2
      "<= 0.1.1": ["pandas<2"]
      # As of Jun 7, 2023, Diviner dev isn't compatible with pandas>=2
      "== dev": ["pandas<2"]
    run: |
      pytest tests/diviner/test_diviner_model_export.py

h2o:
  package_info:
    pip_release: "h2o"
  models:
    minimum: "3.40.0.1"
    maximum: "3.46.0.4"
    run: |
      pytest tests/h2o

shap:
  package_info:
    pip_release: "shap"
  models:
    minimum: "0.41.0"
    maximum: "0.46.0"
    requirements:
      "<= 0.41.0": ["numpy<1.24.0"]
    run: |
      pytest tests/shap

paddle:
  package_info:
    pip_release: "paddlepaddle"
  models:
    minimum: "2.4.1"
    maximum: "2.6.1"
    requirements:
      "< 2.5.0": ["google-cloud-storage==2.14.0"]
    run: |
      pytest tests/paddle/test_paddle_model_export.py
  autolog:
    minimum: "2.4.1"
    maximum: "2.4.1"
    run: |
      pytest tests/paddle/test_paddle_autolog.py

transformers:
  package_info:
    pip_release: "transformers"
    install_dev: |
      pip install git+https://github.com/huggingface/transformers
  models:
    minimum: "4.25.1"
    maximum: "4.42.4"
    unsupported: [
        # Avoid this patch: https://github.com/huggingface/transformers/pull/29032
        "4.38.0",
        "4.38.1",
        "4.38.2",
      ]
    requirements:
      ">= 0.0.0": [
          "datasets",
          # 0.22.0 is broken: https://github.com/huggingface/huggingface_hub/issues/2157
          "huggingface_hub!=0.22.0",
          "hf_transfer",
          "torch",
          "torchvision",
          "tensorflow",
          "peft", # optimized fine-tuning library developed by Hugging Face
          "accelerate", # required for large torch models where weights will not fit in RAM
          "librosa", # required for transformers audio pipelines for bitrate conversion
          "ffmpeg", # required for transformers audio pipelines for audio byte to numpy conversion
          "sentencepiece", # required for transformers text2text generation pipeline
          "protobuf<=3.20.3", # fix error `Couldn't build proto file into descriptor pool: duplicate file name sentencepiece_model.proto`
          "typing_extensions>=4.6.0", # fix error for SqlAlchemy == 2.0.25 cannot import name 'TypeAliasType' from 'typing_extensions'
        ]
      # tensorflow 2.13.0 made all Keras private functions inaccessible. transformers versions
      # prior to 4.30.0 are incompatible with this breaking change in Keras.
      # See: https://github.com/huggingface/transformers/issues/23352 for discussion
      "< 4.30.0": ["tensorflow<2.13.0"]
      # Installing `transformers==4.34.1` with `datasets` results in installing `huggingface_hub==0.17.3`.
      # `accelerate>=0.32.0` is incompatible with `huggingface_hub==0.17.3`.
      "== 4.34.1": ["accelerate<0.32.0"]
    pre_test: |
      export PYTHONPATH=./
      python tests/transformers/helper.py
    run: |
      # Run all Transformers tests except autologging
      pytest tests/transformers --ignore tests/transformers/test_transformers_autolog.py
      pip uninstall -y accelerate
      pytest tests/transformers/test_transformers_model_export.py -k "test_transformers_tf_model_save_without_conda_env_uses_default_env_with_expected_dependencies or test_transformers_pt_model_save_dependencies_without_accelerate"
  autologging:
    minimum: "4.25.1"
    maximum: "4.42.4"
    unsupported: [
        # Avoid this patch: https://github.com/huggingface/transformers/pull/29032
        "4.38.0",
        "4.38.1",
        "4.38.2",
      ]
    requirements:
      ">= 0.0.0": [
          "datasets",
          # 0.22.0 is broken: https://github.com/huggingface/huggingface_hub/issues/2157
          # 0.24.0 contains a breaking change for setfit: https://github.com/huggingface/setfit/issues/544
          "huggingface_hub<0.24.0,!=0.22.0",
          "hf_transfer",
          "torch",
          "torchvision",
          "tensorflow",
          "accelerate",
          "setfit",
          "optuna",
        ]
      # sentence-transformers >= 2.4.0 relies on `transformers.utils.import_utils.is_nltk_available`
      # to check nltk availability. This function is only available in transformers>=4.34.0.
      "< 4.34": ["sentence-transformers<2.4.0"]
      # tensorflow 2.13.0 made all Keras private functions inaccessible. transformers versions
      # prior to 4.30.0 are incompatible with this breaking change in Keras.
      # See: https://github.com/huggingface/transformers/issues/23352 for discussion
      "< 4.30.0": ["tensorflow<2.13.0"]
      # Installing `transformers==4.34.1` with `datasets` results in installing `huggingface_hub==0.17.3`.
      # `accelerate>=0.32.0` is incompatible with `huggingface_hub==0.17.3`.
      "== 4.34.1": ["accelerate<0.32.0"]
    run: |
      pytest tests/transformers/test_transformers_autolog.py

openai:
  package_info:
    pip_release: "openai"
    install_dev: |
      pip install git+https://github.com/openai/openai-python
  models:
    minimum: "0.27.2"
    maximum: "1.36.1"
    requirements:
      ">= 0.0.0": ["pyspark", "tiktoken", "aiohttp", "tenacity"]
    run: |
      pytest tests/openai/test_openai_model_export.py
  autologging:
    minimum: "1.17.0"
    maximum: "1.36.1"
    requirements:
      ">= 0.0.0": ["pyspark", "tiktoken", "aiohttp", "tenacity"]
    run: |
      pytest tests/openai/test_openai_autolog.py

langchain:
  package_info:
    pip_release: "langchain"
    install_dev: |
      pip install git+https://github.com/hwchase17/langchain#subdirectory=libs/langchain
  models:
    minimum: "0.0.244"
    maximum: "0.2.10"
    requirements:
      ">= 0.0.0": [
          "pyspark",
          "transformers",
          "torch",
          "torchvision",
          "openai",
          "google-search-results",
          "psutil",
          "faiss-cpu",
          "langchain-experimental",
          "numexpr",
          "hf_transfer",
          "langchain-core!=0.1.39", # https://github.com/langchain-ai/langchain/issues/19947
        ]
      ">= 0.2": ["langchain-huggingface"]
    run: |
      LANGCHAIN_NEW=$(python -c "from packaging.version import Version;import langchain;print(Version(langchain.__version__) >= Version('0.0.267'))")
      # Run all langchain tests except autologging
      pytest tests/langchain --ignore tests/langchain/test_langchain_tracer.py --ignore tests/langchain/test_langchain_autolog.py
      if [[ $LANGCHAIN_NEW = "True" ]]; then
        pytest tests/langchain/test_langchain_tracer.py
      fi
      # test both pydantic v1 and v2
      PYDANTIC_VERSION=$(python -c "import pydantic; print(pydantic.__version__)")
      if [[ $PYDANTIC_VERSION == 1.* && $LANGCHAIN_NEW = "True" ]]; then
        pip install 'pydantic>2'
        echo "Testing langchain model export with pydantic v2"
        pytest tests/langchain --ignore tests/langchain/test_langchain_autolog.py
      fi
  autologging:
    minimum: "0.1.0"
    maximum: "0.2.10"
    requirements:
      ">= 0.0.0": [
          "pyspark",
          "openai",
          "google-search-results",
          "psutil",
          "faiss-cpu",
          "langchain-experimental",
          "numexpr",
          "spacy",
          "langchain-core!=0.1.39", # https://github.com/langchain-ai/langchain/issues/19947
          "pytest-asyncio", # for testing runnable async functions patches
        ]
    run: |
      pytest tests/langchain/test_langchain_autolog.py
      # test both pydantic v1 and v2
      PYDANTIC_VERSION=$(python -c "import pydantic; print(pydantic.__version__)")
      if [[ $PYDANTIC_VERSION == 1.* ]]; then
        pip install 'pydantic>2'
        sleep 10
        echo "Testing langchain autolog with pydantic v2"
        pytest tests/langchain/test_langchain_autolog.py
      fi

llama_index:
  package_info:
    pip_release: "llama-index"
    install_dev: |
<<<<<<< HEAD
      pip install git@github.com:run-llama/llama_index.git
  models:
    # New event/span framework is fully implemented in 0.10.44
    minimum: "0.10.44"
    maximum: "0.10.53"
=======
      pip install git+https://github.com/run-llama/llama_index.git
  models:
    # New event/span framework is fully implemented in 0.10.44
    minimum: "0.10.44"
    maximum: "0.10.56"
>>>>>>> d199120a
    requirements:
      ">= 0.0.0": [
          "openai",
          # Required to test Databricks integration
          "llama-index-llms-databricks",
          "llama-index-embeddings-databricks",
        ]
    run:
      # TODO: Add --ignore flag for autologging test once it's implemented
      pytest tests/llama_index

sentence_transformers:
  package_info:
    pip_release: "sentence-transformers"
    install_dev: |
      pip install git+https://github.com/UKPLab/sentence-transformers#egg=sentence-transformers
  models:
    minimum: "2.2.2"
    maximum: "3.0.1"
    requirements:
      ">= 0.0.0": [
          "pyspark",
          "torch>1.6",
          "transformers>4.25",
          "hf_transfer",
          # Required by a test model (nomic-ai/nomic-embed-text-v1.5)
          "einops",
        ]
    run: |
      pytest tests/sentence_transformers/test_sentence_transformers_model_export.py

johnsnowlabs:
  package_info:
    pip_release: "johnsnowlabs"
  models:
    minimum: "4.4.6"
    maximum: "5.4.1"
    requirements:
      ">= 0.0.0": ["pandas<=1.5.3"]
      "< 5.2.8": ["pyspark<3.4"]
    run: |
      if [ ! -z "$JOHNSNOWLABS_LICENSE_JSON" ]; then
        pytest tests/johnsnowlabs/test_johnsnowlabs_model_export.py
      else
        echo "Skipping tests due to missing license key"
      fi

promptflow:
  package_info:
    pip_release: "promptflow"
    # Install dev subpackages to ensure test running on the latest code
    install_dev: |
      pip install git+https://github.com/microsoft/promptflow#subdirectory=src/promptflow
  models:
    minimum: "1.3.0"
    maximum: "1.13.0"
    requirements:
      # Requirements to run sparkudf predict test
      ">= 0.0.0": ["pyspark", "jinja2"]
      ">= 1.11.0": ["openai>=1"]
    run: |
      pytest tests/promptflow/test_promptflow_model_export.py<|MERGE_RESOLUTION|>--- conflicted
+++ resolved
@@ -703,19 +703,11 @@
   package_info:
     pip_release: "llama-index"
     install_dev: |
-<<<<<<< HEAD
-      pip install git@github.com:run-llama/llama_index.git
-  models:
-    # New event/span framework is fully implemented in 0.10.44
-    minimum: "0.10.44"
-    maximum: "0.10.53"
-=======
       pip install git+https://github.com/run-llama/llama_index.git
   models:
     # New event/span framework is fully implemented in 0.10.44
     minimum: "0.10.44"
     maximum: "0.10.56"
->>>>>>> d199120a
     requirements:
       ">= 0.0.0": [
           "openai",
