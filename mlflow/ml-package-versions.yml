--- conflicted
+++ resolved
@@ -56,13 +56,8 @@
       pip install git+https://github.com/PytorchLightning/pytorch-lightning.git
 
   autologging:
-<<<<<<< HEAD
-    minimum: "2.0.7"
-    maximum: "2.5.2"
-=======
     minimum: "2.0.8"
     maximum: "2.5.3"
->>>>>>> 364cbe4d
     requirements:
       ">= 0.0.0": ["scikit-learn", "torchvision", "protobuf<4.0.0", "tensorboard", "greenlet<3"]
     run: |
@@ -76,11 +71,7 @@
 
   models:
     minimum: "3.0.2"
-<<<<<<< HEAD
-    maximum: "3.11.1"
-=======
     maximum: "3.11.2"
->>>>>>> 364cbe4d
     requirements:
       ">= 3.0.0": ["jax[cpu]>0.4"]
       "< 3.10.0": ["jax[cpu]<0.6"]
@@ -90,11 +81,7 @@
 
   autologging:
     minimum: "3.0.2"
-<<<<<<< HEAD
-    maximum: "3.11.1"
-=======
     maximum: "3.11.2"
->>>>>>> 364cbe4d
     requirements:
       ">= 3.0.0": ["jax[cpu]>0.4"]
       "< 3.10.0": ["jax[cpu]<0.6"]
@@ -110,11 +97,7 @@
 
   models:
     minimum: "2.13.1"
-<<<<<<< HEAD
-    maximum: "2.19.0"
-=======
     maximum: "2.20.0"
->>>>>>> 364cbe4d
     requirements:
       # Requirements to run tests for keras
       ">= 0.0.0": ["scikit-learn", "pyspark", "pyarrow", "transformers!=4.38.0,!=4.38.1"]
@@ -132,11 +115,7 @@
 
   autologging:
     minimum: "2.13.1"
-<<<<<<< HEAD
-    maximum: "2.19.0"
-=======
     maximum: "2.20.0"
->>>>>>> 364cbe4d
     requirements:
       "== dev": ["scikit-learn"]
       # TensorFlow 2.12.1 and 2.13.1 requires typing_extensions < 4.6.0, which is
@@ -154,11 +133,7 @@
 
   models:
     minimum: "2.0.0"
-<<<<<<< HEAD
-    maximum: "3.0.3"
-=======
     maximum: "3.0.4"
->>>>>>> 364cbe4d
     requirements:
       ">= 0.0.0": ["scikit-learn"]
     run: |
@@ -166,11 +141,7 @@
 
   autologging:
     minimum: "2.0.0"
-<<<<<<< HEAD
-    maximum: "3.0.3"
-=======
     maximum: "3.0.4"
->>>>>>> 364cbe4d
     requirements:
       ">= 0.0.0": ["scikit-learn", "matplotlib"]
     run: |
@@ -254,11 +225,7 @@
 
   autologging:
     minimum: "1.34.0"
-<<<<<<< HEAD
-    maximum: "1.35.2"
-=======
     maximum: "1.35.3"
->>>>>>> 364cbe4d
     requirements:
       ">= 1.34.0": [
           "pydantic>=2.0,<2.12",
@@ -488,11 +455,7 @@
       pip install git+https://github.com/huggingface/transformers
   models:
     minimum: "4.38.2"
-<<<<<<< HEAD
-    maximum: "4.55.0"
-=======
     maximum: "4.55.2"
->>>>>>> 364cbe4d
     test_every_n_versions: 4
     unsupported: [
         # Avoid this patch: https://github.com/huggingface/transformers/pull/29032
@@ -534,11 +497,7 @@
       pytest tests/transformers/test_transformers_model_export.py -k "test_transformers_pt_model_save_dependencies_without_accelerate"
   autologging:
     minimum: "4.38.2"
-<<<<<<< HEAD
-    maximum: "4.55.0"
-=======
     maximum: "4.55.2"
->>>>>>> 364cbe4d
     test_every_n_versions: 4
     unsupported: [
         # https://github.com/huggingface/transformers/issues/38269
@@ -577,13 +536,8 @@
     install_dev: |
       pip install git+https://github.com/openai/openai-python
   models:
-<<<<<<< HEAD
-    minimum: "1.40.7"
-    maximum: "1.99.6"
-=======
     minimum: "1.41.1"
     maximum: "1.99.9"
->>>>>>> 364cbe4d
     requirements:
       ">= 0.0.0": [
           "pyspark",
@@ -601,13 +555,8 @@
     # many test tasks for openai. Reducing the number of testing only for every 10 version.
     test_every_n_versions: 10
   autologging:
-<<<<<<< HEAD
-    minimum: "1.40.7"
-    maximum: "1.99.6"
-=======
     minimum: "1.41.1"
     maximum: "1.99.9"
->>>>>>> 364cbe4d
     requirements:
       ">= 0.0.0": [
           "tiktoken",
@@ -654,11 +603,7 @@
       pip install git+https://github.com/langchain-ai/langchain#subdirectory=libs/langchain
   models:
     # Where the large package update was made (langchain-core, community, ...)
-<<<<<<< HEAD
-    minimum: "0.2.14"
-=======
     minimum: "0.2.15"
->>>>>>> 364cbe4d
     maximum: "0.3.27"
     requirements:
       ">= 0.0.0": [
@@ -707,11 +652,7 @@
         pytest tests/langchain --ignore tests/langchain/test_langchain_autolog.py
       fi
   autologging:
-<<<<<<< HEAD
-    minimum: "0.2.14"
-=======
     minimum: "0.2.15"
->>>>>>> 364cbe4d
     maximum: "0.3.27"
     requirements:
       ">= 0.0.0": [
@@ -763,13 +704,8 @@
       pip install --force-reinstall --no-deps git+https://github.com/langchain-ai/langgraph#subdirectory=libs/prebuilt
 
   models:
-<<<<<<< HEAD
-    minimum: "0.2.4"
-    maximum: "0.6.4"
-=======
     minimum: "0.2.5"
     maximum: "0.6.5"
->>>>>>> 364cbe4d
     requirements:
       ">= 0.0.0": [
           "langchain",
@@ -785,13 +721,8 @@
       pytest tests/langgraph --ignore tests/langgraph/test_langgraph_autolog.py
 
   autologging:
-<<<<<<< HEAD
-    minimum: "0.2.4"
-    maximum: "0.6.4"
-=======
     minimum: "0.2.5"
     maximum: "0.6.5"
->>>>>>> 364cbe4d
     requirements:
       ">= 0.0.0": [
           "langchain",
@@ -817,11 +748,7 @@
   models:
     # New event/span framework is fully implemented in 0.10.44
     minimum: "0.10.67.post1"
-<<<<<<< HEAD
-    maximum: "0.13.1"
-=======
     maximum: "0.13.2"
->>>>>>> 364cbe4d
     requirements:
       ">= 0.0.0": [
           # Versions 1.99.2 - 1.99.8 contain regressions:
@@ -839,11 +766,7 @@
     run: pytest tests/llama_index --ignore tests/llama_index/test_llama_index_autolog.py --ignore tests/llama_index/test_llama_index_tracer.py
   autologging:
     minimum: "0.10.67.post1"
-<<<<<<< HEAD
-    maximum: "0.13.1"
-=======
     maximum: "0.13.2"
->>>>>>> 364cbe4d
     requirements:
       ">= 0.0.0": [
           # Versions 1.99.2 - 1.99.8 contain regressions:
@@ -864,11 +787,7 @@
     module_name: "autogen"
   autologging:
     minimum: "0.7.0"
-<<<<<<< HEAD
-    maximum: "0.9.7"
-=======
     maximum: "0.9.8.post1"
->>>>>>> 364cbe4d
     requirements:
       ">= 0.0.0": [
           # Required to run tests/openai/mock_openai.py
@@ -910,11 +829,7 @@
       pip install git+https://github.com/googleapis/python-genai
   autologging:
     minimum: "1.0.0"
-<<<<<<< HEAD
-    maximum: "1.29.0"
-=======
     maximum: "1.30.0"
->>>>>>> 364cbe4d
     requirements:
     run: |
       # Install legacy gemini SDK to ensure the integration works for the legacy SDK 
@@ -929,13 +844,8 @@
     install_dev: |
       pip install git+https://github.com/anthropics/anthropic-sdk-python
   autologging:
-<<<<<<< HEAD
-    minimum: "0.34.0"
-    maximum: "0.62.0"
-=======
     minimum: "0.34.1"
     maximum: "0.64.0"
->>>>>>> 364cbe4d
     requirements:
       "< 0.40.0": ["httpx<0.28.0"]
     run: pytest tests/anthropic
@@ -953,11 +863,7 @@
       pip install git+https://github.com/crewAIInc/crewAI
   autologging:
     minimum: "0.80.0"
-<<<<<<< HEAD
-    maximum: "0.157.0"
-=======
     maximum: "0.159.0"
->>>>>>> 364cbe4d
     unsupported: ["==0.114.0"]
     requirements:
     run: pytest tests/crewai
@@ -972,11 +878,7 @@
       pip install git+https://github.com/agno-agi/agno.git#subdirectory=libs/agno
   autologging:
     minimum: "1.7.0"
-<<<<<<< HEAD
-    maximum: "1.7.9"
-=======
     maximum: "1.7.11"
->>>>>>> 364cbe4d
     requirements:
       ">= 0.0.0": ["anthropic", "yfinance"]
     run: pytest tests/agno
@@ -1004,11 +906,7 @@
         "git+https://github.com/pydantic/pydantic-ai.git#egg=pydantic-ai"
   autologging:
     minimum: "0.1.9"
-<<<<<<< HEAD
-    maximum: "0.6.2"
-=======
     maximum: "0.7.2"
->>>>>>> 364cbe4d
     requirements:
       ">= 0.0.0": ["mcp"]
     run: pytest tests/pydantic_ai
@@ -1023,11 +921,7 @@
       pip install "git+https://github.com/huggingface/smolagents"
   autologging:
     minimum: "1.14.0"
-<<<<<<< HEAD
-    maximum: "1.21.0"
-=======
     maximum: "1.21.1"
->>>>>>> 364cbe4d
     requirements:
       "< 1.21.0": ["duckduckgo-search"]
       # `duckduckgo_search` has been renamed to `ddgs`:
@@ -1063,11 +957,7 @@
       rm -rf $TMP_DIR
   autologging:
     minimum: "1.0.2"
-<<<<<<< HEAD
-    maximum: "1.9.3"
-=======
     maximum: "1.9.6"
->>>>>>> 364cbe4d
     requirements:
     run: pytest tests/mistral
     test_tracing_sdk: true
@@ -1172,12 +1062,7 @@
     module_name: "boto3"
   autologging:
     # BedrockRuntime client is added in boto3 1.33
-<<<<<<< HEAD
-    minimum: "1.34.161"
-    maximum: "1.40.6"
-=======
     minimum: "1.35.1"
     maximum: "1.40.11"
->>>>>>> 364cbe4d
     run: pytest tests/bedrock
     test_tracing_sdk: true