sklearn:
  package_info:
    repo: https://github.com/scikit-learn/scikit-learn/tree/HEAD
    pip_release: "scikit-learn"
    install_dev: |
      pip install git+https://github.com/scikit-learn/scikit-learn.git

  models:
    minimum: "1.4.0"
<<<<<<< HEAD
    maximum: "1.7.2"
    requirements:
      ">= 0.0.0": ["skops"]
=======
    maximum: "1.8.0"
>>>>>>> 4c86891d
    run: |
      pytest tests/sklearn/test_sklearn_model_export.py

  autologging:
    minimum: "1.4.0"
    maximum: "1.8.0"
    requirements:
      ">= 0.0.0": ["matplotlib", "skops"]
    run: |
      pytest tests/sklearn/test_sklearn_autolog.py

      # Ensure sklearn autologging works without matplotlib
      pip uninstall -q -y matplotlib
      pytest tests/sklearn/test_sklearn_autolog_without_matplotlib.py

pytorch:
  package_info:
    repo: https://github.com/pytorch/pytorch/tree/HEAD
    pip_release: "torch"
    module_name: "torch"
    install_dev: |
      pip install --upgrade --pre torch -f https://download.pytorch.org/whl/nightly/cpu/torch_nightly.html

  models:
    minimum: "2.2.0"
    maximum: "2.9.1"
    requirements:
      ">= 0.0.0": ["torchvision", "scikit-learn"]
      ">= 1.8": ["transformers"]
      "< 2.3": ["numpy<2", "transformers<=4.49.0", "safetensors<0.6.0"]
    run: |
      pytest tests/pytorch/test_pytorch_model_export.py tests/pytorch/test_pytorch_metric_value_conversion_utils.py

  autologging:
    minimum: "2.2.0"
    maximum: "2.9.1"
    requirements:
      ">= 0.0.0": ["tensorboard"]
    run: |
      pytest tests/pytorch/test_tensorboard_autolog.py

pytorch-lightning:
  package_info:
    repo: https://github.com/Lightning-AI/pytorch-lightning/tree/HEAD
    pip_release: "pytorch-lightning"
    module_name: "lightning"
    install_dev: |
      export PACKAGE_NAME=pytorch
      pip install git+https://github.com/PytorchLightning/pytorch-lightning.git

  autologging:
    minimum: "2.1.3"
    maximum: "2.6.0"
    requirements:
      ">= 0.0.0":
        [
          "scikit-learn",
          "torchvision",
          "protobuf<4.0.0",
          "tensorboard",
          "greenlet<3",
          "pytorch-forecasting",
        ]
    run: |
      pytest tests/pytorch/test_pytorch_autolog.py

  models:
    minimum: "2.1.3"
    maximum: "2.6.0"
    requirements:
      ">= 0.0.0": ["pytorch-forecasting"]
    run: |
      pytest tests/pytorch/test_forecasting_model.py

keras:
  package_info:
    repo: https://github.com/keras-team/keras/tree/HEAD
    pip_release: "keras"
    install_dev: |
      pip install --upgrade git+https://github.com/keras-team/keras.git

  models:
    minimum: "3.0.2"
    maximum: "3.13.0"
    requirements:
      ">= 3.0.0": ["jax[cpu]>0.4"]
      "< 3.10.0": ["jax[cpu]<0.6"]
    run: |
      export KERAS_BACKEND=jax
      pytest tests/keras/test_callback.py

  autologging:
    minimum: "3.0.2"
    maximum: "3.13.0"
    requirements:
      ">= 3.0.0": ["jax[cpu]>0.4"]
      "< 3.10.0": ["jax[cpu]<0.6"]
    run: |
      export KERAS_BACKEND=jax
      pytest tests/keras/test_autolog.py

tensorflow:
  package_info:
    repo: https://github.com/tensorflow/tensorflow/tree/HEAD
    pip_release: "tensorflow"
    install_dev: |
      pip install --pre tf-nightly

  models:
    minimum: "2.16.0"
    maximum: "2.20.0"
    requirements:
      # Requirements to run tests for keras
      ">= 0.0.0": ["scikit-learn", "pyspark", "pyarrow", "transformers!=4.38.0,!=4.38.1"]
    run: |
      pytest \
        tests/tensorflow/test_tensorflow2_core_model_export.py \
        tests/tensorflow/test_tensorflow2_metric_value_conversion_utils.py \
        tests/tensorflow/test_keras_model_export.py \
        tests/tensorflow/test_keras_pyfunc_model_works_with_all_input_types.py

  autologging:
    minimum: "2.16.0"
    maximum: "2.20.0"
    requirements:
      "== dev": ["scikit-learn"]
    run: |
      pytest tests/tensorflow/test_tensorflow2_autolog.py

xgboost:
  package_info:
    repo: https://github.com/dmlc/xgboost/tree/HEAD
    pip_release: "xgboost"
    install_dev: |
      pip install git+https://github.com/dmlc/xgboost.git#subdirectory=python-package

  models:
    minimum: "2.1.0"
    maximum: "3.1.2"
    requirements:
      ">= 0.0.0": ["scikit-learn"]
    run: |
      pytest tests/xgboost/test_xgboost_model_export.py

  autologging:
    minimum: "2.1.0"
    maximum: "3.1.2"
    requirements:
      ">= 0.0.0": ["scikit-learn", "matplotlib"]
    run: |
      pytest tests/xgboost/test_xgboost_autolog.py

lightgbm:
  package_info:
    repo: https://github.com/microsoft/LightGBM/tree/HEAD
    pip_release: "lightgbm"
    install_dev: |
      git clone --recursive https://github.com/microsoft/LightGBM --depth=1 --branch master /tmp/LightGBM
      cd /tmp/LightGBM
      bash build-python.sh install

  models:
    minimum: "4.2.0"
    maximum: "4.6.0"
    requirements:
      ">= 0.0.0": ["scikit-learn"]
      "< 4.4.0": ["numpy<2"]
    run: |
      pytest tests/lightgbm/test_lightgbm_model_export.py

  autologging:
    minimum: "4.2.0"
    maximum: "4.6.0"
    requirements:
      ">= 0.0.0": ["scikit-learn", "matplotlib"]
      "< 4.4.0": ["numpy<2"]
    run: |
      pytest tests/lightgbm/test_lightgbm_autolog.py

catboost:
  package_info:
    pip_release: "catboost"

  models:
    minimum: "1.2.3"
    maximum: "1.2.8"
    requirements:
      ">= 0.0.0": ["scikit-learn"]
      "< 1.3": ["numpy<2"]
    run: |
      pytest tests/catboost/test_catboost_model_export.py

onnx:
  package_info:
    repo: https://github.com/onnx/onnx/tree/HEAD
    pip_release: "onnx"
    install_dev: |
      # This workflow describes how to build a wheel for Linux:
      # https://github.com/onnx/onnx/blob/51a7d932356cbb1205341660a4a52f8c121d8f4b/.github/workflows/release_linux_x86_64.yml

      auth_header="$(git config --local --get http.https://github.com/.extraheader)"
      tmp_dir=$(mktemp -d)
      git clone https://github.com/onnx/onnx.git $tmp_dir
      cd $tmp_dir
      git submodule sync --recursive
      git -c "http.extraheader=$auth_header" -c protocol.version=2 submodule update --init --force --recursive --depth=1

      # Build wheel
      python_version=$(python -c 'import sys; print(".".join(map(str, sys.version_info[:2])))')
      docker run --rm -v $(pwd):/github/workspace --workdir /github/workspace --entrypoint bash \
        quay.io/pypa/manylinux2014_x86_64 .github/workflows/manylinux/entrypoint.sh $python_version manylinux2014_x86_64 pull_request

      # Install wheel
      pip install dist/*manylinux*.whl

  models:
    minimum: "1.17.0"
    maximum: "1.20.0"
    requirements:
      ">= 0.0.0": ["onnxruntime", "onnxscript", "torch", "scikit-learn"]
    run: |
      pytest tests/onnx/test_onnx_model_export.py

semantic_kernel:
  package_info:
    genai: true
    repo: https://github.com/microsoft/semantic-kernel/tree/HEAD/python
    pip_release: "semantic-kernel"
    install_dev: |
      pip install git+https://github.com/microsoft/semantic-kernel.git@main#subdirectory=python

  autologging:
    minimum: "1.34.0"
    maximum: "1.39.0"
    requirements:
      ">= 1.34.0": [
          "pydantic>=2.0,<2.12",
          # 1.99.2 ~ 1.99.8 have unintended breaking changes:
          # https://github.com/openai/openai-python/issues/2525
          "openai>=1.99.9",
        ]
    run: |
      pytest tests/semantic_kernel/test_semantic_kernel_autolog.py

spacy:
  package_info:
    repo: https://github.com/explosion/spaCy/tree/HEAD
    pip_release: "spacy"
    install_dev: |
      pip install git+https://github.com/explosion/spaCy.git

  models:
    minimum: "3.7.4"
    maximum: "3.8.11"
    requirements:
      "< 3.8": ["numpy<2"]
    run: |
      pytest tests/spacy/test_spacy_model_export.py

statsmodels:
  package_info:
    repo: https://github.com/statsmodels/statsmodels/tree/HEAD
    pip_release: "statsmodels"
    install_dev: |
      pip install git+https://github.com/statsmodels/statsmodels.git

  models:
    minimum: "0.14.2"
    maximum: "0.14.6"
    run: |
      pytest tests/statsmodels/test_statsmodels_model_export.py

  autologging:
    minimum: "0.14.2"
    maximum: "0.14.6"
    run: |
      pytest tests/statsmodels/test_statsmodels_autolog.py

spark:
  package_info:
    repo: https://github.com/apache/spark/tree/HEAD
    pip_release: "pyspark"
    module_name: "pyspark"
    install_dev: |
      temp_dir=$(mktemp -d)
      git clone --depth 1 https://github.com/apache/spark.git $temp_dir
      cd $temp_dir
      # -Pconnect -Phive is required by spark connect
      ./build/sbt -Pconnect -Phive clean package connect/assembly
      cd python/packaging/classic
      pip install '.[connect]'
      pyspark --version

  models:
    minimum: "3.2.1"
    maximum: "4.1.0"
    java:
      "<= 3.4.1": "11"
    # NB: Allow unreleased maximum versions for the pyspark package to support models and
    # autologging use cases in environments where newer versions of pyspark are available
    # prior to their release on PyPI (e.g. Databricks)
    allow_unreleased_max_version: True
    requirements:
      ">= 0.0.0": ["boto3", "scikit-learn", "pyarrow", "numpy<2"]
      "< 3.4.0": ["pandas<2"]
      ">= 3.5.0": ["torch<2.6.0", "scikit-learn", "torcheval"]
      ">= 3.5.0, < dev": ["pyspark[connect]"]
    run: |
      SAGEMAKER_OUT=$(mktemp)
      if mlflow sagemaker build-and-push-container --no-push --mlflow-home . > $SAGEMAKER_OUT 2>&1; then
        echo "Sagemaker container build succeeded.";
      else
        echo "Sagemaker container build failed, output:";
        cat $SAGEMAKER_OUT;
        exit 1
      fi
      pytest tests/spark --ignore tests/spark/autologging --ignore tests/spark/test_spark_connect_model_export.py

      if [[ $(python -c "from packaging.version import Version;import pyspark;print(Version(pyspark.__version__) >= Version('3.5'))") = "True" ]]; then
        pytest tests/spark/test_spark_connect_model_export.py;
      fi

  autologging:
    minimum: "3.3.0"
    maximum: "4.1.0"
    java:
      "<= 3.4.1": "11"
    # NB: Allow unreleased maximum versions for the pyspark package to support models and
    # autologging use cases in environments where newer versions of pyspark are available
    # prior to their release on PyPI (e.g. Databricks)
    allow_unreleased_max_version: True
    requirements:
      ">= 0.0.0": ["scikit-learn", "numpy<2"]
      "< 3.4.0": ["pandas<2"]
    run: |
      # Build Java package
      # Pyspark 4.0 ('dev' version) exclusively supports Scala 2.13
      if [[ $(python -c "import pyspark;from packaging.version import Version;print(Version(pyspark.__version__).major >= 4)") = "True" ]]; then
        pushd mlflow/java/spark_2.13
      else
        pushd mlflow/java/spark_2.12
      fi
      mvn package -DskipTests -q
      popd

      # `test_spark_disable_autologging.py` is flaky if it runs with other tests
      # so run it individually
      pytest tests/spark/autologging/datasource/test_spark_disable_autologging.py

      # NB: Running each .py file individually is important (instead of
      # 'pytest tests/spark/autologging') not to share SparkSession across tests
      # `test_spark_datasource_autologging_crossframework.py` fails when run with other tests
      pytest tests/spark/autologging/datasource/test_spark_datasource_autologging_crossframework.py

      find tests/spark/autologging -name 'test*.py' | grep -v crossframework | grep -v test_spark_disable_autologging | xargs -L 1 pytest

prophet:
  package_info:
    pip_release: "prophet"

  models:
    minimum: "1.1.6"
    maximum: "1.2.1"
    requirements:
      # Prophet does not handle numpy 2 yet. https://github.com/facebook/prophet/issues/2595
      ">= 0.0.0": ["numpy<2"]
      # cmdstanpy>=1.3.0 is not compatible with prophet<=1.2.0: https://github.com/facebook/prophet/issues/2697
      "<= 1.2.0": ["cmdstanpy<1.3.0"]
      # Avoid holidays 0.25 due to https://github.com/dr-prodigy/python-holidays/issues/1200 on
      # older version of prophet. Compatibility updates have been released as part of the 1.1.4
      # release of prophet.
    run: |
      pytest tests/prophet/test_prophet_model_export.py

pmdarima:
  package_info:
    pip_release: "pmdarima"
    # TODO: Uncomment once https://github.com/alkaline-ml/pmdarima/issues/582 is fixed.
    # install_dev: |
    #   # pip install Cython
    #   # pip install git+https://github.com/alkaline-ml/pmdarima.git

  models:
    minimum: "2.1.0"
    maximum: "2.1.1"
    requirements:
      ">= 0.0.0": [
          "prophet",
          # Avoid holidays 0.25 due to https://github.com/dr-prodigy/python-holidays/issues/1200
          "holidays!=0.25",
          # TODO: Try the latest version of moto (https://github.com/getmoto/moto/issues/8498) and remove this pin
          "boto3<1.36",
        ]
    run: |
      pytest tests/pmdarima/test_pmdarima_model_export.py

h2o:
  package_info:
    pip_release: "h2o"
  models:
    minimum: "3.44.0.3"
    maximum: "3.46.0.9"
    run: |
      pytest tests/h2o

shap:
  package_info:
    pip_release: "shap"
  models:
    minimum: "0.44.1"
    maximum: "0.50.0"
    requirements:
      "< 0.46.0": ["numpy<1.24.0"]
    run: |
      pytest tests/shap

paddle:
  package_info:
    pip_release: "paddlepaddle"
  models:
    minimum: "2.6.2"
    maximum: "3.2.2"
    requirements:
    run: |
      pytest tests/paddle/test_paddle_model_export.py
  autologging:
    minimum: "2.6.2"
    maximum: "3.2.2"
    requirements:
    run: |
      pytest tests/paddle/test_paddle_autolog.py

transformers:
  package_info:
    repo: https://github.com/huggingface/transformers/tree/HEAD
    pip_release: "transformers"
    install_dev: |
      pip install git+https://github.com/huggingface/transformers
  models:
    minimum: "4.38.2"
    maximum: "4.57.3"
    test_every_n_versions: 4
    unsupported: [
        # Avoid this patch: https://github.com/huggingface/transformers/pull/29032
        ">=4.38.0,<4.39.0",
        # https://github.com/huggingface/transformers/issues/38269
        "== 4.52.1",
        "== 4.52.2",
      ]
    requirements:
      ">= 0.0.0": [
          "datasets",
          # 0.22.0 is broken: https://github.com/huggingface/huggingface_hub/issues/2157
          "huggingface_hub!=0.22.0",
          "hf_transfer",
          "torch",
          "torchvision",
          "tensorflow",
          "peft", # optimized fine-tuning library developed by Hugging Face
          "accelerate", # required for large torch models where weights will not fit in RAM
          "librosa", # required for transformers audio pipelines for bitrate conversion
          "ffmpeg", # required for transformers audio pipelines for audio byte to numpy conversion
          "sentencepiece", # required for transformers text2text generation pipeline
          "protobuf<=3.20.3", # fix error `Couldn't build proto file into descriptor pool: duplicate file name sentencepiece_model.proto`
          "typing_extensions>=4.6.0", # fix error for SqlAlchemy == 2.0.25 cannot import name 'TypeAliasType' from 'typing_extensions'
          # TODO: Try the latest version of moto (https://github.com/getmoto/moto/issues/8498) and remove this pin
          "boto3<1.36",
        ]
      # peft >= 0.14 relies on classes from newer versions of transformers
      "< 4.45": ["peft<0.14.0"]
      # peft >= 0.18 requires transformers.modeling_layers which was added in transformers 4.52.0
      "< 4.52": ["peft<0.18.0"]
      ">= 4.38.2": ["tf-keras"] # Transformers doesn't support Keras 3.0. tf-keras needs to be installed.
      "< 4.52.0.dev0": ["accelerate<1"]
    pre_test: |
      sudo apt-get update -y
      sudo apt-get install -y ffmpeg
      export PYTHONPATH=./
      python tests/transformers/helper.py
    run: |
      # Run all Transformers tests except autologging
      pytest tests/transformers --ignore tests/transformers/test_transformers_autolog.py
      pip uninstall -y accelerate
      pytest tests/transformers/test_transformers_model_export.py -k "test_transformers_pt_model_save_dependencies_without_accelerate"
  autologging:
    minimum: "4.38.2"
    maximum: "4.57.3"
    test_every_n_versions: 4
    unsupported: [
        # https://github.com/huggingface/transformers/issues/38269
        "== 4.52.1",
        "== 4.52.2",
      ]
    requirements:
      ">= 0.0.0": [
          "datasets",
          # 0.22.0 is broken: https://github.com/huggingface/huggingface_hub/issues/2157
          "huggingface_hub!=0.22.0",
          "hf_transfer",
          "torch",
          "torchvision",
          "tensorflow",
          "setfit",
          "optuna",
          # TODO: Try the latest version of moto (https://github.com/getmoto/moto/issues/8498) and remove this pin
          "boto3<1.36",
        ]
      ">= 4.38.2": ["tf-keras"] # Transformers doesn't support Keras 3.0. tf-keras needs to be installed.
      # hf_hub>=0.24.0 is broken with setfit<=1.0.3. the incompatibility was fixed in setfit>=1.1, but
      # that version of setfit requires tranformers>=4.41
      # datasets > 2.4.0 is incompatible with huggingface_hub<0.24.0
      # evaluate >= 0.4.3 is incompatible with datasets<=2.4.0
      # pyarrow >= 21.0.0 is incompatible with datasets<=2.4.0
      "< 4.41": ["huggingface_hub<0.24.0", "datasets<=2.4.0", "evaluate<0.4.3", "pyarrow<21.0.0"]
      # sentence-transformers 5.1.2 introduces breaking changes with AcceleratorConfig
      "< 4.42": ["sentence-transformers<5.1.2"]
      "< 4.52.0.dev0": ["accelerate<1"]
    run: |
      pytest tests/transformers/test_transformers_autolog.py

openai:
  package_info:
    genai: true
    repo: https://github.com/openai/openai-python/tree/HEAD
    pip_release: "openai"
    install_dev: |
      pip install git+https://github.com/openai/openai-python
  models:
    minimum: "1.59.2"
    maximum: "2.13.0"
    requirements:
      ">= 0.0.0": [
          "pyspark",
          "tiktoken",
          "aiohttp",
          "tenacity",
          # Required to run tests/openai/mock_openai.py
          "fastapi",
          "uvicorn",
        ]
    run: |
      pytest tests/openai --ignore-glob="*autolog.py"
    # Our CI runs tests for every minor version of the library by default, which results in
    # many test tasks for openai. Reducing the number of testing only for every 10 version.
    test_every_n_versions: 10
  autologging:
    minimum: "1.59.2"
    maximum: "2.13.0"
    requirements:
      ">= 0.0.0": [
          "tiktoken",
          "tenacity",
          # Required to run tests/openai/mock_openai.py
          "fastapi",
          "uvicorn",
        ]
      # minimum version supported by openai-agents>=0.2.0
      ">= 1.93.1": ["openai-agents"]
    run: |
      pytest tests/openai/*_autolog.py
    test_every_n_versions: 10
    test_tracing_sdk: true

dspy:
  package_info:
    genai: true
    repo: https://github.com/stanfordnlp/dspy/tree/HEAD
    pip_release: "dspy"
    install_dev: |
      pip install git+https://github.com/stanfordnlp/dspy.git
  models:
    minimum: "2.6.0"
    maximum: "3.0.4"
    requirements:
      ">= 0.0.0": ["openai"]
    run: |
      pytest tests/dspy --ignore tests/dspy/test_dspy_autolog.py
  autologging:
    minimum: "2.6.0"
    maximum: "3.0.4"
    requirements:
      ">= 0.0.0": ["openai"]
    run: |
      pytest tests/dspy/test_dspy_autolog.py
    test_tracing_sdk: true

langchain:
  package_info:
    genai: true
    repo: https://github.com/langchain-ai/langchain/tree/HEAD/libs/langchain
    pip_release: "langchain"
    install_dev: |
      pip install git+https://github.com/langchain-ai/langchain#subdirectory=libs/langchain_v1
  models:
    # Where the large package update was made (langchain-core, community, ...)
    minimum: "0.3.14"
    maximum: "1.2.0"
    requirements:
      ">= 0.0.0": [
          "pyspark",
          "transformers",
          "torch",
          "torchvision",
          "openai",
          "google-search-results",
          "psutil",
          "faiss-cpu",
          "langchain-experimental",
          "numexpr",
          "hf_transfer",
          "langchain-huggingface",
          "langchain-openai",
          "langgraph",
          # Required to run tests/openai/mock_openai.py
          "fastapi",
          "uvicorn",
          # Required for testing Databricks dependency extraction
          "databricks-langchain",
          "databricks-vectorsearch",
          # Required for testing uc tools
          "unitycatalog-langchain",
        ]
      ">= 1.0.0": [
          # required for testing legacy modules
          "langchain-classic",
        ]
    pre_test: |
      # Installing both pyspark and databricks-connect causes a conflict
      pip uninstall -y databricks-connect
      pip install --no-deps --force-reinstall pyspark
    run: |
      # Some dependencies above includes 'mlflow-skinny' but not full 'mlflow', such as databricks-vectorsearch.
      # This causes installation of mlflow-skinny from stable version, while 'mlflow' points to the dev version,
      # resulting in a weird module conflict issue.
      pip install './libs/skinny'
      # Run all langchain tests except autologging
      pytest tests/langchain --ignore tests/langchain/test_langchain_autolog.py
  autologging:
    minimum: "0.3.14"
    maximum: "1.2.0"
    requirements:
      ">= 0.0.0": [
          "openai",
          "google-search-results",
          "faiss-cpu",
          # Required to run tests/openai/mock_openai.py
          "fastapi",
          "uvicorn",
          # Some model logging/loading requires langchain community
          "langchain-community",
          # Need to bump FasAPI version to support pydantic v2
          "fastapi>=0.100.0",
          "langchain-openai>=0.2.0",
        ]
      ">= 1.0.0": ["langchain-classic"]
    pre_test: |
      # Installing both pyspark and databricks-connect causes a conflict
      pip uninstall -y databricks-connect
      pip install --no-deps --force-reinstall pyspark
    run: |
      pytest tests/langchain/test_langchain_autolog.py

    test_tracing_sdk: true

langgraph:
  package_info:
    genai: true
    repo: https://github.com/langchain-ai/langgraph/tree/HEAD/libs/langgraph
    pip_release: "langgraph"
    install_dev: |
      pip install git+https://github.com/langchain-ai/langgraph#subdirectory=libs/langgraph
      # Force-reinstall prebuilt to ensure dev version compatibility and prevent pipeline failures
      pip install --force-reinstall --no-deps git+https://github.com/langchain-ai/langgraph#subdirectory=libs/prebuilt

  models:
    minimum: "0.2.61"
    maximum: "1.0.5"
    requirements:
      ">= 0.0.0": [
          "langchain",
          "langchain_openai",
          # Required to run tests/openai/mock_openai.py
          "fastapi",
          "uvicorn",
        ]
      ">= 0.3.0": ["langgraph-prebuilt"]
      # `langgraph == 0.4.*` is incompatible with `langgraph-prebuilt >= 0.5`
      "== 0.4.*": ["langgraph-prebuilt<0.5"]
    run: |
      pytest tests/langgraph --ignore tests/langgraph/test_langgraph_autolog.py

  autologging:
    minimum: "0.2.61"
    maximum: "1.0.5"
    requirements:
      ">= 0.0.0": [
          "langchain",
          "langchain_openai",
          # Required to run tests/openai/mock_openai.py
          "fastapi",
          "uvicorn",
        ]
      ">= 0.3.0": ["langgraph-prebuilt"]
      # `langgraph == 0.4.*` is incompatible with `langgraph-prebuilt >= 0.5`
      "== 0.4.*": ["langgraph-prebuilt<0.5"]
    run: |
      pytest tests/langgraph/test_langgraph_autolog.py
    test_tracing_sdk: true

llama_index:
  package_info:
    genai: true
    repo: https://github.com/run-llama/llama_index/tree/HEAD
    pip_release: "llama-index"
    module_name: "llama_index.core"
    install_dev: |
      pip install git+https://github.com/run-llama/llama_index.git
  models:
    # New event/span framework is fully implemented in 0.10.44
    minimum: "0.12.7"
    maximum: "0.14.10"
    requirements:
      ">= 0.0.0": [
          # Versions 1.99.2 - 1.99.8 contain regressions:
          # https://github.com/openai/openai-python/issues/2525
          "openai>=1.99.9",
          # Required to test Databricks integration
          "llama-index-llms-databricks",
          "llama-index-embeddings-databricks",
          # Required to test external vector stores
          "llama-index-vector-stores-qdrant",
          # Required to run tests/openai/mock_openai.py
          "fastapi",
          "uvicorn",
          # TODO: qdrant-client 1.16 is currently broken with llama-index until
          # https://github.com/run-llama/llama_index/issues/20271 is resolved
          "qdrant-client<1.16.0",
        ]
    run: pytest tests/llama_index --ignore tests/llama_index/test_llama_index_autolog.py --ignore tests/llama_index/test_llama_index_tracer.py
  autologging:
    minimum: "0.12.7"
    maximum: "0.14.10"
    requirements:
      ">= 0.0.0": [
          # Versions 1.99.2 - 1.99.8 contain regressions:
          # https://github.com/openai/openai-python/issues/2525
          "openai>=1.99.9",
          # Required to run tests/openai/mock_openai.py
          "fastapi",
          "uvicorn",
        ]
    run: pytest tests/llama_index/test_llama_index_autolog.py tests/llama_index/test_llama_index_tracer.py
    test_tracing_sdk: true

ag2:
  package_info:
    genai: true
    pip_release: "ag2"
    module_name: "autogen"
  autologging:
    minimum: "0.7.0"
    maximum: "0.10.2"
    requirements:
      ">= 0.0.0": [
          # Required to run tests/openai/mock_openai.py
          "fastapi",
          "uvicorn",
          "openai",
          "numpy<2",
        ]
      # see https://github.com/ag2ai/ag2/issues/2046, this release
      # used simple string comparison for packages and does not
      # recognize that version 1.100 is greater than 1.66
      "== 0.8.7": ["openai<1.99.9"]
    run: pytest tests/ag2

autogen:
  package_info:
    genai: true
    pip_release: "autogen-agentchat"
    module_name: "autogen_agentchat"
  autologging:
    minimum: "0.4.9"
    maximum: "0.7.5"
    requirements:
      ">= 0.0.0": [
          # Required to run tests/openai/mock_openai.py
          "fastapi",
          "uvicorn",
          "autogen_ext",
          # TODO: remove this pin after https://github.com/pydantic/pydantic/issues/12348 is resolved
          "pydantic<2.12.0",
        ]
    run: pytest tests/autogen
    test_tracing_sdk: true

gemini:
  package_info:
    genai: true
    repo: https://github.com/googleapis/python-genai/tree/HEAD
    pip_release: "google-genai"
    module_name: "google.genai"
    install_dev: |
      pip install git+https://github.com/googleapis/python-genai
  autologging:
    minimum: "1.0.0"
    maximum: "1.56.0"
    requirements:
    run: |
      # Install legacy gemini SDK to ensure the integration works for the legacy SDK
      pip install google-generativeai
      pytest tests/gemini
    test_tracing_sdk: true
    test_every_n_versions: 10

anthropic:
  package_info:
    genai: true
    repo: https://github.com/anthropics/anthropic-sdk-python/tree/HEAD
    pip_release: "anthropic"
    install_dev: |
      pip install git+https://github.com/anthropics/anthropic-sdk-python
  autologging:
    minimum: "0.43.0"
    maximum: "0.75.0"
    requirements:
    run: pytest tests/anthropic
    # Our CI runs tests for every minor version of the library by default, which results in
    # many test tasks for anthropic. Reducing the number of testing only for every 5 version.
    test_every_n_versions: 10
    test_tracing_sdk: true

crewai:
  package_info:
    genai: true
    repo: https://github.com/crewAIInc/crewAI/tree/HEAD/lib/crewai
    pip_release: "crewai"
    module_name: "crewai"
    install_dev: |
      pip install git+https://github.com/crewAIInc/crewAI#subdirectory=lib/crewai
  autologging:
    minimum: "0.95.0"
    maximum: "1.7.1"
    unsupported: ["==0.114.0"]
    requirements:
    run: pytest tests/crewai
    test_tracing_sdk: true
    test_every_n_versions: 20

agno:
  package_info:
    genai: true
    repo: https://github.com/agno-agi/agno/tree/HEAD/libs/agno
    pip_release: "agno"
    module_name: "agno"
    install_dev: |
      pip install git+https://github.com/agno-agi/agno.git#subdirectory=libs/agno
  autologging:
    minimum: "1.7.0"
    maximum: "2.3.14"
    requirements:
      ">= 0.0.0": ["anthropic", "yfinance"]
      ">= 2.0.0": ["opentelemetry-exporter-otlp", "openinference-instrumentation-agno"]
    run: pytest tests/agno
    test_tracing_sdk: true

pydantic_ai:
  package_info:
    genai: true
    repo: https://github.com/pydantic/pydantic-ai/tree/HEAD
    pip_release: "pydantic-ai"
    module_name: "pydantic_ai"

    install_dev: |
      # Install the stable version first to install dependencies
      pip install pydantic-ai
      # We need to install deno to run test suite for MCPServer as deno is used to start the MCPServer
      curl -fsSL https://deno.land/install.sh | sh -s -- -y --no-modify-path
      # Update key libraries from source w/ no-deps
      pip install --no-deps \
      # We need to install pydantic_graph and pydantic_ai_slim as pydantic_ai is dependent on both of them
      # and we need to install them separately. Without pinning them separately would result in dependency
      # conflict errors and the installation of pydantic_ai would get failed.
      # Ref: https://github.com/pydantic/pydantic-ai/blob/main/pydantic_ai_slim/pyproject.toml#L45-L52
        "git+https://github.com/pydantic/pydantic-ai.git#egg=pydantic-graph&subdirectory=pydantic_graph" \
        "git+https://github.com/pydantic/pydantic-ai.git#egg=pydantic-ai-slim&subdirectory=pydantic_ai_slim" \
        "git+https://github.com/pydantic/pydantic-ai.git#egg=pydantic-ai"
  autologging:
    minimum: "0.1.9"
    maximum: "1.35.0"
    requirements:
      ">= 0.0.0": ["mcp"]
    run: pytest tests/pydantic_ai
    test_tracing_sdk: true

smolagents:
  package_info:
    genai: true
    repo: https://github.com/huggingface/smolagents/tree/HEAD
    pip_release: "smolagents"
    module_name: "smolagents"
    install_dev: |
      pip install "git+https://github.com/huggingface/smolagents"
  autologging:
    minimum: "1.14.0"
    maximum: "1.23.0"
    requirements:
      "< 1.21.0": ["duckduckgo-search"]
      # `duckduckgo_search` has been renamed to `ddgs`:
      # https://github.com/huggingface/smolagents/pull/1593
      ">= 1.21.0": ["ddgs"]
    run: pytest tests/smolagents
    test_tracing_sdk: true

strands:
  package_info:
    genai: true
    repo: https://github.com/strands-agents/sdk-python/tree/HEAD
    pip_release: "strands-agents"
    module_name: "strands"
    install_dev: |
      pip install "git+https://github.com/strands-agents/sdk-python"
  autologging:
    minimum: "1.4.0"
    maximum: "1.20.0"
    run: pytest tests/strands
    test_tracing_sdk: true

haystack:
  package_info:
    repo: https://github.com/deepset-ai/haystack/tree/HEAD
    pip_release: "haystack-ai"
    module_name: "haystack"
    install_dev: |
      pip install git+https://github.com/deepset-ai/haystack
  autologging:
    minimum: "2.0.0"
    maximum: "2.21.0"
    requirements:
    run: pytest tests/haystack
    test_tracing_sdk: true
    test_every_n_versions: 10

mistral:
  package_info:
    genai: true
    repo: https://github.com/mistralai/client-python/tree/HEAD
    pip_release: "mistralai"
    module_name: "mistralai"
    install_dev: |
      TMP_DIR=$(mktemp -d)
      git clone --depth 1 https://github.com/mistralai/client-python $TMP_DIR
      cd $TMP_DIR
      python scripts/prepare_readme.py
      pip install .
      rm -rf $TMP_DIR
  autologging:
    minimum: "1.2.6"
    maximum: "1.10.0"
    requirements:
    run: pytest tests/mistral
    test_tracing_sdk: true
    test_every_n_versions: 10

sentence_transformers:
  package_info:
    repo: https://github.com/UKPLab/sentence-transformers/tree/HEAD
    pip_release: "sentence-transformers"
    install_dev: |
      pip install git+https://github.com/UKPLab/sentence-transformers#egg=sentence-transformers
  models:
    minimum: "2.3.1"
    maximum: "5.2.0"
    requirements:
      ">= 0.0.0": [
          "pyspark",
          "torch>1.6",
          "transformers>4.25",
          "hf_transfer",
          # Required by a test model (nomic-ai/nomic-embed-text-v1.5)
          "einops",
          # TODO: Try the latest version of moto (https://github.com/getmoto/moto/issues/8498) and remove this pin
          "boto3<1.36",
          # Fix for https://github.com/huggingface/transformers/issues/37326
          "accelerate",
        ]
    run: |
      pytest tests/sentence_transformers/test_sentence_transformers_model_export.py

johnsnowlabs:
  package_info:
    pip_release: "johnsnowlabs"
  models:
    minimum: "5.2.0"
    maximum: "6.2.0"
    requirements:
      ">= 0.0.0": ["pandas<=1.5.3"]
      "< 5.2.8": ["pyspark<3.4"]
    run: |
      if [ ! -z "$JOHNSNOWLABS_LICENSE_JSON" ]; then
        pytest tests/johnsnowlabs/test_johnsnowlabs_model_export.py
      else
        echo "Skipping tests due to missing license key"
      fi

litellm:
  package_info:
    genai: true
    repo: https://github.com/BerriAI/litellm/tree/HEAD
    pip_release: "litellm"
    install_dev: |
      pip install git+https://github.com/BerriAI/litellm.git
  autologging:
    minimum: "1.63.14"
    maximum: "1.74.9"
    requirements:
      ">= 0.0.0": [
          "openai",
          # Required to run tests/openai/mock_openai.py
          "fastapi",
          "uvicorn",
        ]
    run: pytest tests/litellm
    # NB: LiteLLM tracing callback still depends on MLflowClient, so we need to migrate it before
    # enabling tracing SDK tests. There are other issues like the one linked above, too.
    test_tracing_sdk: false

groq:
  package_info:
    genai: true
    repo: https://github.com/groq/groq-python/tree/HEAD
    pip_release: "groq"
    install_dev: |
      pip install git+https://github.com/groq/groq-python
  autologging:
    minimum: "0.14.0"
    maximum: "1.0.0"
    requirements:
    run: pytest tests/groq
    test_tracing_sdk: true
    test_every_n_versions: 10

bedrock:
  package_info:
    genai: true
    pip_release: "boto3"
    module_name: "boto3"
  autologging:
    # BedrockRuntime client is added in boto3 1.33
    minimum: "1.35.85"
    maximum: "1.42.12"
    run: pytest tests/bedrock
    test_tracing_sdk: true<|MERGE_RESOLUTION|>--- conflicted
+++ resolved
@@ -7,13 +7,9 @@
 
   models:
     minimum: "1.4.0"
-<<<<<<< HEAD
-    maximum: "1.7.2"
+    maximum: "1.8.0"
     requirements:
       ">= 0.0.0": ["skops"]
-=======
-    maximum: "1.8.0"
->>>>>>> 4c86891d
     run: |
       pytest tests/sklearn/test_sklearn_model_export.py
 
