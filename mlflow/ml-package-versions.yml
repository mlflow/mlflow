sklearn:
  package_info:
    pip_release: "scikit-learn"
    install_dev: |
      pip install git+https://github.com/scikit-learn/scikit-learn.git

  models:
    minimum: "0.24.1"
    maximum: "1.6.1"
    requirements:
      "< 1.3.0": ["numpy<2"]
      "< 1.0": ["scipy==1.7.3"]
    python:
      "== dev": "3.10"
    run: |
      pytest tests/sklearn/test_sklearn_model_export.py

  autologging:
    minimum: "0.24.1"
    maximum: "1.6.1"
    requirements:
      ">= 0.0.0": ["matplotlib"]
      "< 1.3.0": ["numpy<2"]
      "< 1.0": ["scipy==1.7.3"]
    python:
      "== dev": "3.10"
    run: |
      pytest tests/sklearn/test_sklearn_autolog.py

      # Ensure sklearn autologging works without matplotlib
      pip uninstall -q -y matplotlib
      pytest tests/sklearn/test_sklearn_autolog_without_matplotlib.py

pytorch:
  package_info:
    pip_release: "torch"
    module_name: "torch"
    install_dev: |
      pip install --upgrade --pre torch -f https://download.pytorch.org/whl/nightly/cpu/torch_nightly.html

  models:
    minimum: "1.9.0"
    maximum: "2.6.0"
    requirements:
      ">= 0.0.0": ["torchvision", "scikit-learn"]
      ">= 1.8": ["transformers"]
      "< 2.3": ["numpy<2", "transformers<=4.49.0"]
    run: |
      pytest tests/pytorch/test_pytorch_model_export.py tests/pytorch/test_pytorch_metric_value_conversion_utils.py

  autologging:
    minimum: "1.9.0"
    maximum: "2.6.0"
    requirements:
      ">= 0.0.0": ["tensorboard"]
    run: |
      pytest tests/pytorch/test_tensorboard_autolog.py

pytorch-lightning:
  package_info:
    pip_release: "pytorch-lightning"
    module_name: "lightning"
    install_dev: |
      export PACKAGE_NAME=pytorch
      pip install git+https://github.com/PytorchLightning/pytorch-lightning.git

  autologging:
    minimum: "1.9.0"
    maximum: "2.5.1"
    requirements:
      ">= 0.0.0": ["scikit-learn", "torchvision", "protobuf<4.0.0", "tensorboard", "greenlet<3"]
    run: |
      pytest tests/pytorch/test_pytorch_autolog.py

keras:
  package_info:
    pip_release: "keras"
    install_dev: |
      pip install --upgrade git+https://github.com/keras-team/keras.git

  models:
    minimum: "3.0.2"
    maximum: "3.9.2"
    requirements:
      ">= 3.0.0": ["jax[cpu]>0.4"]
    run: |
      export KERAS_BACKEND=jax
      pytest tests/keras/test_callback.py

  autologging:
    minimum: "3.0.2"
    maximum: "3.9.2"
    requirements:
      ">= 3.0.0": ["jax[cpu]>0.4"]
    run: |
      export KERAS_BACKEND=jax
      pytest tests/keras/test_autolog.py

tensorflow:
  package_info:
    pip_release: "tensorflow"
    install_dev: |
      pip install --pre tf-nightly

  models:
    minimum: "2.7.4"
    maximum: "2.19.0"
    requirements:
      # Requirements to run tests for keras
      ">= 0.0.0": ["scikit-learn", "pyspark", "pyarrow", "transformers!=4.38.0,!=4.38.1"]
      "< 2.12.0": ["numpy<2"]
      # TensorFlow 2.12.1 and 2.13.1 requires typing_extensions < 4.6.0, which is
      # incompatible with SQLAlchemy 2.0.25 and Pydantic v2 with error
      # `cannot import name 'TypeAliasType' from 'typing_extensions'`
      ">= 2.12.1, <= 2.13.1": ["sqlalchemy<2.0.25", "pydantic<2"]
      "== 2.15.1": ["transformers<4.39.0"]
    run: |
      pytest \
        tests/tensorflow/test_tensorflow2_core_model_export.py \
        tests/tensorflow/test_tensorflow2_metric_value_conversion_utils.py \
        tests/tensorflow/test_keras_model_export.py \
        tests/tensorflow/test_keras_pyfunc_model_works_with_all_input_types.py

  autologging:
    minimum: "2.7.4"
    maximum: "2.19.0"
    requirements:
      "== dev": ["scikit-learn"]
      "< 2.12.0": ["numpy<2"]
      # TensorFlow 2.12.1 and 2.13.1 requires typing_extensions < 4.6.0, which is
      # incompatible with SQLAlchemy 2.0.25 with error
      # `cannot import name 'TypeAliasType' from 'typing_extensions'`
      ">= 2.12.1, <= 2.13.1": ["sqlalchemy<2.0.25", "pydantic<2"]
    run: |
      pytest tests/tensorflow/test_tensorflow2_autolog.py

xgboost:
  package_info:
    pip_release: "xgboost"
    install_dev: |
      pip install git+https://github.com/dmlc/xgboost.git#subdirectory=python-package

  models:
    minimum: "1.4.2"
    maximum: "3.0.0"
    requirements:
      ">= 0.0.0": ["scikit-learn"]
      "< 1.6": ["pandas<2", "numpy<2"]
    python:
      "== dev": "3.10"
    run: |
      pytest tests/xgboost/test_xgboost_model_export.py

  autologging:
    minimum: "1.4.2"
    maximum: "3.0.0"
    requirements:
      ">= 0.0.0": ["scikit-learn", "matplotlib"]
      "< 1.6": ["pandas<2", "numpy<2"]
    python:
      "== dev": "3.10"
    run: |
      pytest tests/xgboost/test_xgboost_autolog.py

lightgbm:
  package_info:
    pip_release: "lightgbm"
    install_dev: |
      git clone --recursive https://github.com/microsoft/LightGBM --depth=1 --branch master /tmp/LightGBM
      cd /tmp/LightGBM
      bash build-python.sh install

  models:
    minimum: "3.3.5"
    maximum: "4.6.0"
    requirements:
      ">= 0.0.0": ["scikit-learn"]
      "== 4.0.*": ["numpy<2"]
    run: |
      pytest tests/lightgbm/test_lightgbm_model_export.py

  autologging:
    minimum: "3.3.5"
    maximum: "4.6.0"
    requirements:
      ">= 0.0.0": ["scikit-learn", "matplotlib"]
      "== 4.0.*": ["numpy<2"]
    run: |
      pytest tests/lightgbm/test_lightgbm_autolog.py

catboost:
  package_info:
    pip_release: "catboost"

  models:
    minimum: "1.0.0"
    maximum: "1.2.8"
    requirements:
      ">= 0.0.0": ["scikit-learn"]
      "< 1.1": ["pandas<2"]
      "< 1.2": ["numpy<2"]
    run: |
      pytest tests/catboost/test_catboost_model_export.py

fastai:
  package_info:
    pip_release: "fastai"

  models:
    minimum: "2.4.1"
    maximum: "2.7.19"
    requirements:
      # TODO: fastai depends on spacy, but spacy>=3.8.2 requires python>=3.9
      #  Once migrating fastai tests to python 3.9, we should remove spacy<3.8.2
      #  To migrate fastai tests to python 3.9, we need to address error
      #  when installing old version scipy: "No module named 'distutils.msvccompiler'"
      #  similar issue link: https://github.com/numpy/numpy/issues/27405
      "> 0.0.0": ["spacy<3.8.2", "torch<1.13.0", "torchvision<0.14.0"]
    run: |
      pytest tests/fastai/test_fastai_model_export.py

  autologging:
    minimum: "2.4.1"
    maximum: "2.7.19"
    requirements:
      "> 0.0.0": ["spacy<3.8.2", "torch<1.13.0", "torchvision<0.14.0"]
    run: |
      pytest tests/fastai/test_fastai_autolog.py

onnx:
  package_info:
    pip_release: "onnx"
    install_dev: |
      # This workflow describes how to build a wheel for Linux:
      # https://github.com/onnx/onnx/blob/51a7d932356cbb1205341660a4a52f8c121d8f4b/.github/workflows/release_linux_x86_64.yml

      auth_header="$(git config --local --get http.https://github.com/.extraheader)"
      tmp_dir=$(mktemp -d)
      git clone https://github.com/onnx/onnx.git $tmp_dir
      cd $tmp_dir
      git submodule sync --recursive
      git -c "http.extraheader=$auth_header" -c protocol.version=2 submodule update --init --force --recursive --depth=1

      # Build wheel
      python_version=$(python -c 'import sys; print(".".join(map(str, sys.version_info[:2])))')
      docker run --rm -v $(pwd):/github/workspace --workdir /github/workspace --entrypoint bash \
        quay.io/pypa/manylinux2014_x86_64 .github/workflows/manylinux/entrypoint.sh $python_version manylinux2014_x86_64 pull_request

      # Install wheel
      pip install dist/*manylinux2014_x86_64.whl

  models:
    minimum: "1.13.1"
    maximum: "1.17.0"
    requirements:
      ">= 0.0.0": ["onnxruntime", "torch", "scikit-learn", "protobuf<4.0.0"]
    run: |
      pytest tests/onnx/test_onnx_model_export.py

spacy:
  package_info:
    pip_release: "spacy"
    install_dev: |
      pip install git+https://github.com/explosion/spaCy.git

  models:
    minimum: "3.4.4"
    maximum: "3.8.5"
    python:
      ">= 3.8.4": "3.10"
    requirements:
      "< 3.8": ["numpy<2"]
    run: |
      pytest tests/spacy/test_spacy_model_export.py

statsmodels:
  package_info:
    pip_release: "statsmodels"
    install_dev: |
      pip install git+https://github.com/statsmodels/statsmodels.git

  models:
    minimum: "0.12.2"
    maximum: "0.14.4"
    requirements:
      "< 0.13.0": ["pandas==1.3.5", "scipy==1.7.3"]
      "== 0.13.*": ["numpy<2"]
    run: |
      pytest tests/statsmodels/test_statsmodels_model_export.py

  autologging:
    minimum: "0.12.2"
    maximum: "0.14.4"
    requirements:
      "< 0.13.0": ["pandas==1.3.5", "scipy==1.7.3"]
      "== 0.13.*": ["numpy<2"]
    run: |
      pytest tests/statsmodels/test_statsmodels_autolog.py

spark:
  package_info:
    pip_release: "pyspark"
    module_name: "pyspark"
    install_dev: |
      temp_dir=$(mktemp -d)
      git clone --depth 1 https://github.com/apache/spark.git $temp_dir
      cd $temp_dir
      # -Pconnect -Phive is required by spark connect
      ./build/sbt -Pconnect -Phive clean package connect/assembly
      cd python/packaging/classic
      pip install '.[connect]'
      pyspark --version

  models:
    minimum: "3.1.2"
    maximum: "3.5.5"
    java:
      "> 3.4.1": "17"
    # NB: Allow unreleased maximum versions for the pyspark package to support models and
    # autologging use cases in environments where newer versions of pyspark are available
    # prior to their release on PyPI (e.g. Databricks)
    allow_unreleased_max_version: True
    requirements:
      ">= 0.0.0": ["boto3", "scikit-learn", "pyarrow", "numpy<2"]
      "< 3.4.0": ["pandas<2"]
      ">= 3.5.0": ["torch<2.6.0", "scikit-learn", "torcheval"]
      ">= 3.5.0, < dev": ["pyspark[connect]"]
    run: |
      SAGEMAKER_OUT=$(mktemp)
      if mlflow sagemaker build-and-push-container --no-push --mlflow-home . > $SAGEMAKER_OUT 2>&1; then
        echo "Sagemaker container build succeeded.";
      else
        echo "Sagemaker container build failed, output:";
        cat $SAGEMAKER_OUT;
        exit 1
      fi
      pytest tests/spark --ignore tests/spark/autologging --ignore tests/spark/test_spark_connect_model_export.py

      if [[ $(python -c "from packaging.version import Version;import pyspark;print(Version(pyspark.__version__) >= Version('3.5'))") = "True" ]]; then
        pytest tests/spark/test_spark_connect_model_export.py;
      fi

  autologging:
    minimum: "3.1.2"
    maximum: "3.5.5"
    runs_on:
      # TODO: Remove this once ubuntu 24 is fully rolled out: https://github.com/actions/runner-images/issues/10636
      "== 3.3.4": "ubuntu-24.04"
    java:
      ">= 3.4.1": "17"
    # NB: Allow unreleased maximum versions for the pyspark package to support models and
    # autologging use cases in environments where newer versions of pyspark are available
    # prior to their release on PyPI (e.g. Databricks)
    allow_unreleased_max_version: True
    requirements:
      ">= 0.0.0": ["scikit-learn", "numpy<2"]
      "< 3.4.0": ["pandas<2"]
    run: |
      # Build Java package
      # Pyspark 4.0 ('dev' version) exclusively supports Scala 2.13
      if [[ $(python -c "import pyspark;from packaging.version import Version;print(Version(pyspark.__version__).major >= 4)") = "True" ]]; then
        python dev/set-mlflow-spark-scala-version.py --scala-version 2.13.10
      fi
      pushd mlflow/java/spark
      mvn package -DskipTests -q
      popd

      # `test_spark_disable_autologging.py` is flaky if it runs with other tests
      # so run it individually
      pytest tests/spark/autologging/datasource/test_spark_disable_autologging.py

      # NB: Running each .py file individually is important (instead of
      # 'pytest tests/spark/autologging') not to share SparkSession across tests
      # `test_spark_datasource_autologging_crossframework.py` fails when run with other tests
      pytest tests/spark/autologging/datasource/test_spark_datasource_autologging_crossframework.py

      find tests/spark/autologging -name 'test*.py' | grep -v crossframework | grep -v test_spark_disable_autologging | xargs -L 1 pytest

mleap:
  package_info:
    pip_release: "mleap"

  models:
    minimum: "0.18.0"
    maximum: "0.23.3"
    requirements:
      ">= 0.0.0": ["pandas<2"]
      "< 0.22.0": ["numpy<1.24.0"]
      "> 0.17.0, < 0.21.0": ["pyspark==3.0.2"]
      ">= 0.21.0": ["pyspark<3.4"]
    run: |
      SAGEMAKER_OUT=$(mktemp)
      if mlflow sagemaker build-and-push-container --no-push --mlflow-home . > $SAGEMAKER_OUT 2>&1; then
        echo "Sagemaker container build succeeded.";
      else
        echo "Sagemaker container build failed, output:";
        cat $SAGEMAKER_OUT;
        exit 1
      fi
      pytest tests/mleap/test_mleap_model_export.py

prophet:
  package_info:
    pip_release: "prophet"

  models:
    minimum: "1.1.1"
    maximum: "1.1.6"
    requirements:
      # Prophet does not handle numpy 2 yet. https://github.com/facebook/prophet/issues/2595
      ">= 0.0.0": ["numpy<2"]
      # Avoid holidays 0.25 due to https://github.com/dr-prodigy/python-holidays/issues/1200 on
      # older version of prophet. Compatibility updates have been released as part of the 1.1.4
      # release of prophet.
      "<= 1.1.3": ["holidays<=0.24"]
    run: |
      pytest tests/prophet/test_prophet_model_export.py

pmdarima:
  package_info:
    pip_release: "pmdarima"
    # TODO: Uncomment once https://github.com/alkaline-ml/pmdarima/issues/582 is fixed.
    # install_dev: |
    #   # pip install Cython
    #   # pip install git+https://github.com/alkaline-ml/pmdarima.git

  models:
    minimum: "1.8.1"
    maximum: "2.0.4"
    requirements:
      "< 1.9": ["scikit-learn<1.3"]
      ">= 0.0.0": [
          "prophet",
          # Avoid holidays 0.25 due to https://github.com/dr-prodigy/python-holidays/issues/1200
          "holidays!=0.25",
          "numpy<2",
          # TODO: Try the latest version of moto (https://github.com/getmoto/moto/issues/8498) and remove this pin
          "boto3<1.36",
        ]
    run: |
      pytest tests/pmdarima/test_pmdarima_model_export.py

diviner:
  package_info:
    pip_release: "diviner"
    install_dev: |
      pip install git+https://github.com/databricks/diviner.git

  models:
    minimum: "0.1.0"
    maximum: "0.1.1"
    requirements:
      # https://github.com/alan-turing-institute/sktime/issues/2898
      # Avoid holidays 0.25 due to https://github.com/dr-prodigy/python-holidays/issues/1200
      ">= 0.0": [
          "cmdstanpy!=1.0.2",
          "holidays!=0.25",
          "numpy<2",
          # TODO: Try the latest version of moto (https://github.com/getmoto/moto/issues/8498) and remove this pin
          "boto3<1.36",
        ]
      "<= 0.1.0": ["pmdarima<2.0.0"]
      # Diviner <= 0.1.1 isn't compatible with pandas>=2
      "<= 0.1.1": ["pandas<2"]
      # As of Jun 7, 2023, Diviner dev isn't compatible with pandas>=2
      "== dev": ["pandas<2"]
    run: |
      pytest tests/diviner/test_diviner_model_export.py

h2o:
  package_info:
    pip_release: "h2o"
  models:
    minimum: "3.40.0.1"
    maximum: "3.46.0.7"
    run: |
      pytest tests/h2o

shap:
  package_info:
    pip_release: "shap"
  models:
    minimum: "0.42.1"
    maximum: "0.47.1"
    requirements:
      "< 0.46.0": ["numpy<1.24.0"]
    run: |
      pytest tests/shap

paddle:
  package_info:
    pip_release: "paddlepaddle"
  models:
    minimum: "2.5.2"
    maximum: "3.0.0"
    requirements:
      "< 2.6.0": ["numpy<2"]
    run: |
      pytest tests/paddle/test_paddle_model_export.py
  autologging:
    minimum: "2.5.2"
    maximum: "3.0.0"
    requirements:
      "< 2.6.0": ["numpy<2"]
    run: |
      pytest tests/paddle/test_paddle_autolog.py

transformers:
  package_info:
    pip_release: "transformers"
    install_dev: |
      pip install git+https://github.com/huggingface/transformers
  models:
    minimum: "4.35.2"
    maximum: "4.51.2"
    test_every_n_versions: 4
    unsupported: [
        # Avoid this patch: https://github.com/huggingface/transformers/pull/29032
        "4.38.0",
        "4.38.1",
        "4.38.2",
      ]
    requirements:
      ">= 0.0.0": [
          "datasets",
          # 0.22.0 is broken: https://github.com/huggingface/huggingface_hub/issues/2157
          "huggingface_hub!=0.22.0",
          "hf_transfer",
          "torch",
          "torchvision",
          "tensorflow",
          "peft", # optimized fine-tuning library developed by Hugging Face
          "accelerate", # required for large torch models where weights will not fit in RAM
          "librosa", # required for transformers audio pipelines for bitrate conversion
          "ffmpeg", # required for transformers audio pipelines for audio byte to numpy conversion
          "sentencepiece", # required for transformers text2text generation pipeline
          "protobuf<=3.20.3", # fix error `Couldn't build proto file into descriptor pool: duplicate file name sentencepiece_model.proto`
          "typing_extensions>=4.6.0", # fix error for SqlAlchemy == 2.0.25 cannot import name 'TypeAliasType' from 'typing_extensions'
          "accelerate<1",
          # TODO: Try the latest version of moto (https://github.com/getmoto/moto/issues/8498) and remove this pin
          "boto3<1.36",
        ]
      # peft >= 0.14 relies on classes from newer versions of transformers
      "< 4.43": ["peft<0.14.0"]
      # Pin torchvision to <0.20.0 to avoid https://github.com/pytorch/torchchat/issues/1158
      "< 4.38": ["tensorflow<2.14", "pydantic<2"] # Older versions of transformers are incompatible with tensorflow >= 2.14
      ">= 4.38": ["tf-keras"] # Transformers doesn't support Keras 3.0. tf-keras needs to be installed.
    pre_test: |
      export PYTHONPATH=./
      python tests/transformers/helper.py
    run: |
      # Run all Transformers tests except autologging
      pytest tests/transformers --ignore tests/transformers/test_transformers_autolog.py
      pip uninstall -y accelerate
      pytest tests/transformers/test_transformers_model_export.py -k "test_transformers_tf_model_save_without_conda_env_uses_default_env_with_expected_dependencies or test_transformers_pt_model_save_dependencies_without_accelerate"
  autologging:
    minimum: "4.35.2"
    maximum: "4.51.2"
    test_every_n_versions: 4
    unsupported: [
        # Avoid this patch: https://github.com/huggingface/transformers/pull/29032
        "4.38.0",
        "4.38.1",
        "4.38.2",
      ]
    requirements:
      ">= 0.0.0": [
          "datasets",
          # 0.22.0 is broken: https://github.com/huggingface/huggingface_hub/issues/2157
          "huggingface_hub!=0.22.0",
          "hf_transfer",
          "torch",
          "torchvision",
          "tensorflow",
          "setfit",
          "optuna",
          "accelerate<1",
          # TODO: Try the latest version of moto (https://github.com/getmoto/moto/issues/8498) and remove this pin
          "boto3<1.36",
        ]
      "< 4.38": ["tensorflow<2.14", "pydantic<2"] # Older versions of transformers are incompatible with tensorflow >= 2.14
      ">= 4.38": ["tf-keras"] # Transformers doesn't support Keras 3.0. tf-keras needs to be installed.
      # hf_hub>=0.24.0 is broken with setfit<=1.0.3. the incompatibility was fixed in setfit>=1.1, but
      # that version of setfit requires tranformers>=4.41
      # datasets > 2.4.0 is incompatible with huggingface_hub<0.24.0
      # evaluate >= 0.4.3 is incompatible with datasets<=2.4.0
      "< 4.41": ["huggingface_hub<0.24.0", "datasets<=2.4.0", "evaluate<0.4.3"]
    run: |
      pytest tests/transformers/test_transformers_autolog.py

openai:
  package_info:
    pip_release: "openai"
    install_dev: |
      pip install git+https://github.com/openai/openai-python
  models:
    minimum: "1.0.1"
    maximum: "1.73.0"
    requirements:
      ">= 0.0.0": [
          "pyspark",
          "tiktoken",
          "aiohttp",
          "tenacity",
          # Required to run tests/openai/mock_openai.py
          "fastapi",
          "uvicorn",
        ]
      "< 1.55.3": ["httpx<0.28.0"]
    run: |
      pytest tests/openai tests/openai/test_openai_model_export.py
    # Our CI runs tests for every minor version of the library by default, which results in
    # many test tasks for openai. Reducing the number of testing only for every 10 version.
    test_every_n_versions: 10
  autologging:
    minimum: "1.17.0"
    maximum: "1.73.0"
    python:
      # OpenAI Swarm requires Python >=3.10
      ">= 1.33.0": "3.10"
    requirements:
      ">= 0.0.0": [
          "pyspark",
          "tiktoken",
          "aiohttp",
          "tenacity",
          # Required to run tests/openai/mock_openai.py
          "fastapi",
          "uvicorn",
        ]
      "< 1.55.3": ["httpx<0.28.0"]
      ">= 1.66.2": ["openai-agents"]
    run: |
      pytest tests/openai/test_openai_autolog.py tests/openai/test_openai_agent_autolog.py
    test_every_n_versions: 10

dspy:
  package_info:
    pip_release: "dspy"
    install_dev: |
      pip install git+https://github.com/stanfordnlp/dspy.git
  models:
    minimum: "2.5.17"
    maximum: "2.6.17"
    requirements:
      ">= 0.0.0": ["openai"]
    run: |
      pytest tests/dspy --ignore tests/dspy/test_dspy_autolog.py
  autologging:
    minimum: "2.5.17"
    maximum: "2.6.17"
    requirements:
      ">= 0.0.0": ["openai"]
    run: |
      pytest tests/dspy/test_dspy_autolog.py

langchain:
  package_info:
    pip_release: "langchain"
    install_dev: |
      pip install git+https://github.com/langchain-ai/langchain#subdirectory=libs/langchain
  models:
    # Where the large package update was made (langchain-core, community, ...)
    minimum: "0.0.354"
    maximum: "0.3.23"
    requirements:
      ">= 0.0.0": [
          "pyspark",
          "transformers",
          "torch",
          "torchvision",
          "openai",
          "google-search-results",
          "psutil",
          "faiss-cpu",
          "langchain-experimental",
          "numexpr",
          "hf_transfer",
          "langchain-core!=0.1.39", # https://github.com/langchain-ai/langchain/issues/19947
          "langchain-openai",
          "langgraph",
          # Required to run tests/openai/mock_openai.py
          "fastapi",
          "uvicorn",
          # Required for testing Databricks dependency extraction
          "databricks-vectorsearch",
        ]
      # langchain-openai 0.1.22 is imcomptible with earlier langchain-core due to
      # https://github.com/langchain-ai/langchain/commit/b83f1eb0d56dbf99605a1fce93953ee09d77aabf
      "< 0.2": ["langchain-openai<=0.1.22"]
      ">= 0.2": [
          "langchain-huggingface",
          # Install langchain-databricks from the main branch
          "git+https://github.com/langchain-ai/langchain-databricks.git@main#egg=langchain-databricks&subdirectory=libs/databricks",
          # Required for testing uc tools
          "unitycatalog-langchain",
        ]
    run: |
      # Run all langchain tests except autologging and evaluation
      pytest tests/langchain --ignore tests/langchain/test_langchain_autolog.py --ignore tests/langchain/test_langchain_evaluation.py
      # test both pydantic v1 and v2
      PYDANTIC_VERSION=$(python -c "import pydantic; print(pydantic.__version__)")
      if [[ $PYDANTIC_VERSION == 1.* ]]; then
        pip install 'pydantic>=2' 'fastapi>=0.100.0'
        echo "Testing langchain model export with pydantic v2"
        pytest tests/langchain --ignore tests/langchain/test_langchain_autolog.py --ignore tests/langchain/test_langchain_evaluation.py
      fi
  autologging:
    minimum: "0.1.0"
    maximum: "0.3.23"
    requirements:
      ">= 0.0.0": [
          "pyspark",
          "openai",
          "google-search-results",
          "psutil",
          "faiss-cpu",
          "numexpr",
          "spacy",
          "langchain-core!=0.1.39", # https://github.com/langchain-ai/langchain/issues/19947
          # Required to run tests/openai/mock_openai.py
          "fastapi",
          "uvicorn",
          # Some model logging/loading requires langchain community
          "langchain-community",
        ]
      "< 0.3.0": ["langchain_openai<0.2.0"]
      ">= 0.3.0": [
          # Need to bump FasAPI version to support pydantic v2
          "fastapi>=0.100.0",
          "langchain-openai>=0.2.0",
        ]
    run: |
      pytest tests/langchain/test_langchain_autolog.py
      # test both pydantic v1 and v2
      PYDANTIC_VERSION=$(python -c "import pydantic; print(pydantic.__version__)")
      if [[ $PYDANTIC_VERSION == 1.* ]]; then
        pip install 'pydantic>=2' 'fastapi>=0.100.0'
        echo "Testing langchain autolog with pydantic v2"
        pytest tests/langchain/test_langchain_autolog.py
      fi

      echo "Testing langchain autolog and evaluation with langchain-community"
      # Install with 'langchain' to ensure the compatible version is installed
      pip install langchain langchain-community

      # TODO: an unexpected issue happens when autolog test and evaluation test are run together, which need investigations
      pytest tests/langchain/test_langchain_autolog.py
      pytest tests/langchain/test_langchain_evaluation.py

langgraph:
  package_info:
    pip_release: "langgraph"
    install_dev: |
      pip install git+https://github.com/langchain-ai/langgraph#subdirectory=libs/langgraph

  models:
    minimum: "0.2.0"
    maximum: "0.3.29"
    requirements:
      ">= 0.0.0": [
          "langchain",
          "langchain_openai",
          # Required to run tests/openai/mock_openai.py
          "fastapi",
          "uvicorn",
        ]
      ">= 0.3.0": ["langgraph-prebuilt"]
    run: |
      pytest tests/langgraph --ignore tests/langgraph/test_langgraph_autolog.py

  autologging:
    minimum: "0.2.0"
    maximum: "0.3.29"
    requirements:
      ">= 0.0.0": [
          "langchain",
          "langchain_openai",
          # Required to run tests/openai/mock_openai.py
          "fastapi",
          "uvicorn",
        ]
      ">= 0.3.0": ["langgraph-prebuilt"]
    run: |
      pytest tests/langgraph/test_langgraph_autolog.py

llama_index:
  package_info:
    pip_release: "llama-index"
    module_name: "llama_index.core"
    install_dev: |
      pip install git+https://github.com/run-llama/llama_index.git
  models:
    # New event/span framework is fully implemented in 0.10.44
    minimum: "0.10.44"
    maximum: "0.12.30"
    requirements:
      ">= 0.0.0": [
          "openai",
          # Required to test Databricks integration
          "llama-index-llms-databricks",
          "llama-index-embeddings-databricks",
          # Required to test external vector stores
          "llama-index-vector-stores-qdrant",
          # Required to run tests/openai/mock_openai.py
          "fastapi",
          "uvicorn",
        ]
    run: pytest tests/llama_index --ignore tests/llama_index/test_llama_index_autolog.py --ignore tests/llama_index/test_llama_index_tracer.py
  autologging:
    minimum: "0.10.44"
    maximum: "0.12.30"
    requirements:
      ">= 0.0.0": [
          "openai",
          # Required to run tests/openai/mock_openai.py
          "fastapi",
          "uvicorn",
        ]
      "< 0.11.0": ["pydantic<2"]
    run: pytest tests/llama_index/test_llama_index_autolog.py tests/llama_index/test_llama_index_tracer.py

autogen:
  package_info:
    pip_release: "autogen-agentchat"
    # TODO: Uncomment this once we support autogen 0.4
    # install_dev: |
    #  pip install git+https://github.com/microsoft/autogen#subdirectory=python/packages/autogen-agentchat
  autologging:
    minimum: "0.2.36"
    maximum: "0.2.40"
    python:
      "== dev": "3.10"
    requirements:
      ">= 0.0.0": [
          # Required to run tests/openai/mock_openai.py
          "fastapi",
          "uvicorn",
        ]
    run: pytest tests/autogen

gemini:
  package_info:
    pip_release: "google-genai"
    module_name: "google.genai"
    install_dev: |
      pip install git+https://github.com/googleapis/python-genai
  autologging:
    minimum: "1.0.0"
    maximum: "1.10.0"
    requirements:
    run: |
      # Install legacy gemini SDK to ensure the integration works for the legacy SDK 
      pip install google-generativeai
      pytest tests/gemini

anthropic:
  package_info:
    pip_release: "anthropic"
    install_dev: |
      pip install git+https://github.com/anthropics/anthropic-sdk-python
  autologging:
    minimum: "0.30.0"
    maximum: "0.49.0"
    requirements:
      "< 0.40.0": ["httpx<0.28.0"]
    run: pytest tests/anthropic
    # Our CI runs tests for every minor version of the library by default, which results in
    # many test tasks for anthropic. Reducing the number of testing only for every 5 version.
    test_every_n_versions: 5

crewai:
  package_info:
    pip_release: "crewai"
    module_name: "crewai"
    install_dev: |
      pip install git+https://github.com/crewAIInc/crewAI
  autologging:
    minimum: "0.80.0"
<<<<<<< HEAD
    maximum: "0.105.0"
    # https://github.com/crewAIInc/crewAI/issues/2575
    unsupported: ["0.114.0"]
=======
    maximum: "0.114.0"
>>>>>>> bd624686
    python:
      ">= 0.80.0": "3.10"
    requirements:
    run: pytest tests/crewai

mistral:
  package_info:
    pip_release: "mistralai"
    module_name: "mistralai"
    install_dev: |
      TMP_DIR=$(mktemp -d)
      git clone --depth 1 https://github.com/mistralai/client-python $TMP_DIR
      cd $TMP_DIR
      python scripts/prepare_readme.py
      pip install .
      rm -rf $TMP_DIR
  autologging:
    minimum: "1.0.0"
    maximum: "1.6.0"
    requirements:
    run: pytest tests/mistral

sentence_transformers:
  package_info:
    pip_release: "sentence-transformers"
    install_dev: |
      pip install git+https://github.com/UKPLab/sentence-transformers#egg=sentence-transformers
  models:
    minimum: "2.2.2"
    maximum: "4.0.2"
    requirements:
      ">= 0.0.0": [
          "pyspark",
          "torch>1.6",
          "transformers>4.25",
          "hf_transfer",
          # Required by a test model (nomic-ai/nomic-embed-text-v1.5)
          "einops",
          # TODO: Try the latest version of moto (https://github.com/getmoto/moto/issues/8498) and remove this pin
          "boto3<1.36",
          # Fix for https://github.com/huggingface/transformers/issues/37326
          "accelerate",
        ]
      "== 2.2.2": ["huggingface-hub<0.26"]
    run: |
      pytest tests/sentence_transformers/test_sentence_transformers_model_export.py

johnsnowlabs:
  package_info:
    pip_release: "johnsnowlabs"
  models:
    minimum: "4.4.6"
    maximum: "5.5.5"
    requirements:
      ">= 0.0.0": ["pandas<=1.5.3"]
      "< 5.2.8": ["pyspark<3.4"]
    run: |
      if [ ! -z "$JOHNSNOWLABS_LICENSE_JSON" ]; then
        pytest tests/johnsnowlabs/test_johnsnowlabs_model_export.py
      else
        echo "Skipping tests due to missing license key"
      fi

promptflow:
  package_info:
    pip_release: "promptflow"
    # Install dev subpackages to ensure test running on the latest code
    install_dev: |
      pip install git+https://github.com/microsoft/promptflow#subdirectory=src/promptflow
  models:
    minimum: "1.3.0"
    maximum: "1.17.2"
    requirements:
      # Requirements to run sparkudf predict test
      # marshmallow 3.24.0 has breaking change causes `from marshmallow.fields import _T` error
      # inside promptflow
      ">= 0.0.0": ["pyspark", "jinja2", "marshmallow<3.24.0"]
      ">= 1.11.0": ["openai>=1"]
      "< 1.18": ["numpy<2"]
    run: |
      pytest tests/promptflow/test_promptflow_model_export.py

litellm:
  package_info:
    pip_release: "litellm"
    install_dev: |
      pip install git+https://github.com/BerriAI/litellm.git
  autologging:
    minimum: "1.52.9"
    maximum: "1.66.0"
    requirements:
      ">= 0.0.0": [
          "openai",
          # Required to run tests/openai/mock_openai.py
          "fastapi",
          "uvicorn",
        ]
    run: pytest tests/litellm

groq:
  package_info:
    pip_release: "groq"
    install_dev: |
      pip install git+https://github.com/groq/groq-python
  autologging:
    minimum: "0.13.0"
    maximum: "0.22.0"
    requirements:
    run: pytest tests/groq

bedrock:
  package_info:
    pip_release: "boto3"
    module_name: "boto3"
  autologging:
    # BedrockRuntime client is added in boto3 1.33
    minimum: "1.33.0"
    maximum: "1.37.33"
    run: pytest tests/bedrock<|MERGE_RESOLUTION|>--- conflicted
+++ resolved
@@ -877,13 +877,9 @@
       pip install git+https://github.com/crewAIInc/crewAI
   autologging:
     minimum: "0.80.0"
-<<<<<<< HEAD
-    maximum: "0.105.0"
+    maximum: "0.114.0"
     # https://github.com/crewAIInc/crewAI/issues/2575
     unsupported: ["0.114.0"]
-=======
-    maximum: "0.114.0"
->>>>>>> bd624686
     python:
       ">= 0.80.0": "3.10"
     requirements:
