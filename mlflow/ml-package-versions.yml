sklearn:
  package_info:
    pip_release: "scikit-learn"
    install_dev: |
      if [ ! -d "$CACHE_DIR" ] || [ -z $(find $CACHE_DIR -type f -name "scikit_learn-*.whl") ]; then
        pip wheel --no-deps --wheel-dir $CACHE_DIR git+https://github.com/scikit-learn/scikit-learn.git
      fi
      pip install $CACHE_DIR/scikit_learn-*.whl

  models:
    minimum: "0.22.1"
    maximum: "1.2.2"
    requirements:
      "< 1.0": ["scipy==1.7.3"]
    run: |
      pytest tests/sklearn/test_sklearn_model_export.py

  autologging:
    minimum: "0.22.1"
    maximum: "1.2.2"
    requirements:
      ">= 0.0.0": ["matplotlib"]
      "< 1.0": ["scipy==1.7.3"]
    run: |
      pytest tests/sklearn/test_sklearn_autolog.py

      # Ensure sklearn autologging works without matplotlib
      pip uninstall -q -y matplotlib
      pytest tests/sklearn/test_sklearn_autolog_without_matplotlib.py

pytorch:
  package_info:
    pip_release: "torch"
    install_dev: |
      pip install --upgrade --pre torch -f https://download.pytorch.org/whl/nightly/cpu/torch_nightly.html

  models:
    minimum: "1.6.0"
    maximum: "2.0.0"
    requirements:
      ">= 0.0.0": ["torchvision", "scikit-learn", "transformers"]
    run: |
      pytest tests/pytorch/test_pytorch_model_export.py tests/pytorch/test_pytorch_metric_value_conversion_utils.py

  autologging:
    minimum: "1.6.0"
    maximum: "2.0.0"
    requirements:
      ">= 0.0.0": ["tensorboard"]
    run: |
      pytest tests/pytorch/test_tensorboard_autolog.py

pytorch-lightning:
  package_info:
    pip_release: "pytorch-lightning"
    install_dev: |
      export PACKAGE_NAME=pytorch
      pip install git+https://github.com/PytorchLightning/pytorch-lightning.git

  autologging:
    minimum: "1.0.5"
    maximum: "2.0.1.post0"
    requirements:
      ">= 0.0.0": ["scikit-learn", "torchvision", "protobuf<4.0.0", "tensorboard"]
      "< 1.2.0": ["torch<1.11.0"]
      # torchmetrics==0.8.0 released a breaking change for versions 1.3 and 1.4 where
      # torchmetrics dependency was defined as non-upper-bounded in its requirements.
      # see: https://github.com/PyTorchLightning/metrics/commit/c537c9b3e8e801772a7e5670ff273321ed26e77b
      # for the removed function that causes pytorch-lightning imports to fail with torchmetrics==0.8.0
      ">= 1.3.0, < 1.5.0": ["torchmetrics<0.8.0"]
    run: |
      pytest tests/pytorch/test_pytorch_autolog.py

tensorflow:
  package_info:
    pip_release: "tensorflow"
    install_dev: |
      pip install tf-nightly

  models:
    minimum: "2.3.0"
    maximum: "2.12.0"
    requirements:
      # Requirements to run tests for keras
      ">= 0.0.0": ["scikit-learn", "pyspark", "pyarrow", "transformers"]
      "< 2.6.0": ["protobuf<4.0.0"]
      "< 2.7.0": ["pandas==1.3.5"]
      # TensorFlow 2.3.4, 2.4.4, 2.5.3, and 2.6.5 are incompatible with SQLAlchemy 2.x due to
      # transitive dependency version conflicts with the `typing-extensions` package
      # They are also incompatible with alembic 1.10.1 with the TypeGuard dependency in py3.8
      "== 2.3.4": ["sqlalchemy<2", "alembic<1.10"]
      "== 2.4.4": ["sqlalchemy<2", "alembic<1.10"]
      "== 2.5.3": ["sqlalchemy<2", "alembic<1.10"]
      "== 2.6.5": ["sqlalchemy<2", "alembic<1.10"]
    run: |
      pytest \
        tests/tensorflow/test_load_saved_tensorflow_estimator.py \
        tests/tensorflow/test_tensorflow2_core_model_export.py \
        tests/tensorflow/test_tensorflow2_metric_value_conversion_utils.py \
        tests/tensorflow/test_keras_model_export.py \
        tests/tensorflow/test_keras_pyfunc_model_works_with_all_input_types.py

  autologging:
    minimum: "2.3.0"
    maximum: "2.12.0"
    requirements:
      "== dev": ["scikit-learn"]
      "< 2.6.0": ["protobuf<4.0.0"]
      "< 2.7.0": ["pandas==1.3.5"]
      # TensorFlow 2.3.4, 2.4.4, 2.5.3, and 2.6.5 are incompatible with SQLAlchemy 2.x due to
      # transitive dependency version conflicts with the `typing-extensions` package
      # They are also incompatible with alembic 1.10.1 with the TypeGuard dependency in py3.8
      "== 2.3.4": ["sqlalchemy<2", "alembic<1.10"]
      "== 2.4.4": ["sqlalchemy<2", "alembic<1.10"]
      "== 2.5.3": ["sqlalchemy<2", "alembic<1.10"]
      "== 2.6.5": ["sqlalchemy<2", "alembic<1.10"]
    run: |
      pytest tests/tensorflow/test_tensorflow2_autolog.py

xgboost:
  package_info:
    pip_release: "xgboost"
    install_dev: |
      pip install git+https://github.com/dmlc/xgboost.git#subdirectory=python-package

  models:
    minimum: "1.1.1"
    maximum: "1.7.5"
    requirements:
      ">= 0.0.0": ["scikit-learn"]
    run: |
      pytest tests/xgboost/test_xgboost_model_export.py

  autologging:
    minimum: "1.1.1"
    maximum: "1.7.5"
    requirements:
      ">= 0.0.0": ["scikit-learn", "matplotlib"]
    run: |
      pytest tests/xgboost/test_xgboost_autolog.py

lightgbm:
  package_info:
    pip_release: "lightgbm"
    install_dev: |
      git clone --recursive https://github.com/microsoft/LightGBM --depth=1 --branch master
      cd LightGBM
      bash build-python.sh install

  models:
    minimum: "2.3.1"
    maximum: "3.3.5"
    requirements:
      ">= 0.0.0": ["scikit-learn"]
    run: |
      pytest tests/lightgbm/test_lightgbm_model_export.py

  autologging:
    minimum: "2.3.1"
    maximum: "3.3.5"
    requirements:
      ">= 0.0.0": ["scikit-learn", "matplotlib"]
    run: |
      pytest tests/lightgbm/test_lightgbm_autolog.py

catboost:
  package_info:
    pip_release: "catboost"
    install_dev: |
      # The cross-version-tests workflow runs this command with the environment variable `CACHE_DIR`
      if [ ! -d "$CACHE_DIR" ] || [ -z $(find $CACHE_DIR -type f -name "catboost-*.whl") ]; then
        # TODO: Remove the commit once https://github.com/catboost/catboost/issues/2242 is fixed
        pip wheel --no-deps --wheel-dir $CACHE_DIR \
          git+https://github.com/catboost/catboost.git@f8921d839eccf11e533a46347dde5b5b25b17190#subdirectory=catboost/python-package
      fi
      pip install $CACHE_DIR/catboost-*.whl

  models:
    minimum: "0.23.1"
    maximum: "1.1.1"
    requirements:
      ">= 0.0.0": ["scikit-learn"]
    run: |
      pytest tests/catboost/test_catboost_model_export.py

gluon:
  package_info:
    pip_release: "mxnet"
    install_dev: |
      pip install --pre mxnet -f https://dist.mxnet.io/python/cpu

  models:
    minimum: "1.5.1"
    maximum: "1.9.1"
    requirements:
      # TODO: Adjust the numpy requirement once https://github.com/apache/mxnet/issues/21165 is fixed,
      # which is unlikely to happen given the fact it's been open for 4 months.
      ">= 0.0.0": ["numpy<1.24.0"]
    unsupported: ["1.8.0"] # MXNet 1.8.0 is a flawed release that we don't expect to work with
    run: |
      # Install libopenblas-dev for mxnet 1.8.0.post0
      sudo apt-get update -y
      sudo apt-get install libopenblas-dev -y
      pytest tests/gluon/test_gluon_model_export.py

  autologging:
    minimum: "1.5.1"
    maximum: "1.9.1"
    requirements:
      # TODO: Adjust the numpy requirement once https://github.com/apache/mxnet/issues/21165 is fixed,
      # which is unlikely to happen given the fact it's been open for 4 months.
      ">= 0.0.0": ["numpy<1.24.0"]
    unsupported: ["1.8.0"] # MXNet 1.8.0 is a flawed release that we don't expect to work with
    run: |
      pytest tests/gluon/test_gluon_autolog.py

fastai:
  package_info:
    pip_release: "fastai"

  models:
    minimum: "2.4.1"
    maximum: "2.7.12"
    requirements:
      "< 2.8.0": ["torch<1.13.0", "torchvision<0.14.0"]
      ">= 2.8.0": ["torch", "torchvision"]
    run: |
      pytest tests/fastai/test_fastai_model_export.py

  autologging:
    minimum: "2.4.1"
    maximum: "2.7.12"
    requirements:
      "< 2.8.0": ["torch<1.13.0", "torchvision<0.14.0"]
      ">= 2.8.0": ["torch", "torchvision"]
    run: |
      pytest tests/fastai/test_fastai_autolog.py

onnx:
  package_info:
    pip_release: "onnx"
    install_dev: |
      # This workflow describes how to build a wheel for Linux:
      # https://github.com/onnx/onnx/blob/51a7d932356cbb1205341660a4a52f8c121d8f4b/.github/workflows/release_linux_x86_64.yml

      auth_header="$(git config --local --get http.https://github.com/.extraheader)"
      tmp_dir=$(mktemp -d)
      git clone https://github.com/onnx/onnx.git $tmp_dir
      cd $tmp_dir
      git submodule sync --recursive
      git -c "http.extraheader=$auth_header" -c protocol.version=2 submodule update --init --force --recursive --depth=1

      # Build wheel
      python_version=$(python -c 'import sys; print(".".join(map(str, sys.version_info[:2])))')
      docker run --rm -v $(pwd):/github/workspace --workdir /github/workspace --entrypoint bash \
        quay.io/pypa/manylinux2014_x86_64 .github/workflows/manylinux/entrypoint.sh $python_version manylinux2014_x86_64 pull_request

      # Install wheel
      pip install dist/*manylinux2014_x86_64.whl

  models:
    minimum: "1.7.0"
    maximum: "1.13.1"
    requirements:
      ">= 0.0.0": ["onnxruntime", "torch", "scikit-learn", "protobuf<4.0.0"]
      "< 1.11.0": ["numpy<1.24.0"]
    run: |
      pytest tests/onnx/test_onnx_model_export.py

spacy:
  package_info:
    pip_release: "spacy"
    install_dev: |
      pip install git+https://github.com/explosion/spaCy.git

  models:
    minimum: "2.2.4"
    maximum: "3.5.2"
    requirements:
      ">= 0.0.0": ["scikit-learn", "click<8.1.0"]
      "<= 3.0.9": ["flask<2.1.0"]
      "<3.4.0": ["typing_extensions<4.6.0"]
    run: |
      pytest tests/spacy/test_spacy_model_export.py

statsmodels:
  package_info:
    pip_release: "statsmodels"
    install_dev: |
      pip install git+https://github.com/statsmodels/statsmodels.git

  models:
    minimum: "0.11.1"
    maximum: "0.13.5"
    requirements:
      "< 0.13.0": ["pandas==1.3.5", "scipy==1.7.3"]
    run: |
      pytest tests/statsmodels/test_statsmodels_model_export.py

  autologging:
    minimum: "0.11.1"
    maximum: "0.13.5"
    requirements:
      "< 0.13.0": ["pandas==1.3.5", "scipy==1.7.3"]
    run: |
      pytest tests/statsmodels/test_statsmodels_autolog.py

spark:
  package_info:
    pip_release: "pyspark"
    install_dev: |
      # The cross-version-tests workflow runs this command with the environment variable `CACHE_DIR`
      if [ ! -d "$CACHE_DIR" ] || [ -z $(find $CACHE_DIR -type f -name "pyspark-*.whl") ]; then
        # Build wheel from source
        temp_dir=$(mktemp -d)
        git clone --depth 1 https://github.com/apache/spark.git $temp_dir
        git --git-dir=$temp_dir/.git rev-parse HEAD
        cd $temp_dir
        ./build/mvn -DskipTests --no-transfer-progress clean package
        cd python
        python setup.py bdist_wheel --dist-dir $CACHE_DIR
      fi
      pip install $CACHE_DIR/pyspark-*.whl

  models:
    minimum: "3.0.0"
    maximum: "3.4.0"
    # NB: Allow unreleased maximum versions for the pyspark package to support models and
    # autologging use cases in environments where newer versions of pyspark are available
    # prior to their release on PyPI (e.g. Databricks)
    allow_unreleased_max_version: True
    requirements:
      ">= 0.0.0": ["boto3", "scikit-learn", "pyarrow"]
      "<= 3.3.2": ["pandas<2"]
    run: |
      SAGEMAKER_OUT=$(mktemp)
      if mlflow sagemaker build-and-push-container --no-push --mlflow-home . > $SAGEMAKER_OUT 2>&1; then
        echo "Sagemaker container build succeeded.";
      else
        echo "Sagemaker container build failed, output:";
        cat $SAGEMAKER_OUT;
        exit 1
      fi
      pytest tests/spark --ignore tests/spark/autologging

  autologging:
    minimum: "3.0.0"
    maximum: "3.4.0"
    # NB: Allow unreleased maximum versions for the pyspark package to support models and
    # autologging use cases in environments where newer versions of pyspark are available
    # prior to their release on PyPI (e.g. Databricks)
    allow_unreleased_max_version: True
    requirements:
      ">= 0.0.0": ["scikit-learn"]
      "<= 3.3.2": ["pandas<2"]
    run: |
      find tests/spark/autologging/ml -name 'test*.py' | xargs -L 1 pytest

      # TODO: Fix spark datasource autologging and test it against non-preview versions of pyspark
      if [ "$(pip show pyspark | grep Version | cut -d' ' -f2)" = "3.0.0" ]; then
        YELLOW='\033[33;1;4m'
        NO_COLOR='\033[0m'
        echo -e "${YELLOW}WARNING: Spark datasource autologging currently only works for Spark 3.0.0-preview.${NO_COLOR}"
        pip uninstall -y pyspark
        ./dev/setup-spark-datasource-autologging.sh
        find tests/spark/autologging/datasource -name 'test*.py' | xargs -L 1 pytest
      fi

mleap:
  package_info:
    pip_release: "mleap"

  models:
    minimum: "0.18.0"
    maximum: "0.22.0"
    requirements:
      "< 0.22.0": ["numpy<1.24.0"]
      "> 0.17.0, < 0.21.0": ["pyspark==3.0.2"]
      ">= 0.21.0": ["pyspark<3.4"]
    run: |
      SAGEMAKER_OUT=$(mktemp)
      if mlflow sagemaker build-and-push-container --no-push --mlflow-home . > $SAGEMAKER_OUT 2>&1; then
        echo "Sagemaker container build succeeded.";
      else
        echo "Sagemaker container build failed, output:";
        cat $SAGEMAKER_OUT;
        exit 1
      fi
      pytest tests/mleap/test_mleap_model_export.py

prophet:
  package_info:
    pip_release: "prophet"
    install_dev: |
      sudo apt-get -y install libtbb2
      if [ ! -d "$CACHE_DIR" ] || [ -z $(find $CACHE_DIR -type f -name "prophet-*.whl") ]; then
        pip wheel --no-deps --wheel-dir $CACHE_DIR git+https://github.com/facebook/prophet.git#subdirectory=python
      fi
      pip install $CACHE_DIR/prophet-*.whl

  models:
    minimum: "1.0.1"
    maximum: "1.1.2"
    requirements:
      # Avoid holidays 0.25 due to https://github.com/dr-prodigy/python-holidays/issues/1200 on
      # older version of prophet. Compatibility updates have been released as part of the 1.1.4
      # release of prophet.
      "<= 1.1.3": ["holidays<=0.24"]
    run: |
      pytest tests/prophet/test_prophet_model_export.py

pmdarima:
  package_info:
    pip_release: "pmdarima"
    install_dev: |
      if [ ! -d "$CACHE_DIR" ] || [ -z $(find $CACHE_DIR -type f -name "pmdarima-*.whl") ]; then
        pip install Cython
        pip wheel --no-deps --wheel-dir $CACHE_DIR git+https://github.com/alkaline-ml/pmdarima.git
      fi
      pip install $CACHE_DIR/pmdarima-*.whl

  models:
    minimum: "1.8.0"
    maximum: "2.0.3"
    requirements:
      # Avoid holidays 0.25 due to https://github.com/dr-prodigy/python-holidays/issues/1200
      ">= 0.0.0": ["prophet", "holidays!=0.25"]
    run: |
      pytest tests/pmdarima/test_pmdarima_model_export.py

diviner:
  package_info:
    pip_release: "diviner"
    install_dev: |
      pip install git+https://github.com/databricks/diviner.git

  models:
    minimum: "0.1.0"
    maximum: "0.1.1"
    requirements:
      # https://github.com/alan-turing-institute/sktime/issues/2898
      # Avoid holidays 0.25 due to https://github.com/dr-prodigy/python-holidays/issues/1200
      ">= 0.0": ["cmdstanpy!=1.0.2", "holidays!=0.25"]
      "<= 0.1.0": ["pmdarima<2.0.0"]
    run: |
      pytest tests/diviner/test_diviner_model_export.py

h2o:
  package_info:
    pip_release: "h2o"
  models:
    minimum: "3.40.0.1"
    maximum: "3.40.0.3"
    run: |
      pytest tests/h2o

shap:
  package_info:
    pip_release: "shap"
  models:
    minimum: "0.41.0"
    maximum: "0.41.0"
    requirements:
      "<= 0.41.0": ["numpy<1.24.0"]
    run: |
      pytest tests/shap

paddle:
  package_info:
    pip_release: "paddlepaddle"
  models:
    minimum: "2.4.1"
    maximum: "2.4.2"
    run: |
      pytest tests/paddle/test_paddle_model_export.py
  autolog:
    minimum: "2.4.1"
    maximum: "2.4.1"
    run: |
      pytest tests/paddle/test_paddle_autolog.py

transformers:
  package_info:
    pip_release: "transformers"
    install_dev: |
      pip install git+https://github.com/huggingface/transformers
  models:
    minimum: "4.25.1"
    maximum: "4.28.1"
    requirements:
      ">= 0.0.0": [
          "datasets",
          "huggingface_hub",
          "torch",
          "torchvision",
          "tensorflow",
          "accelerate", # required for large torch models where weights will not fit in RAM
          "librosa", # required for transformers audio pipelines for bitrate conversion
          "ffmpeg", # required for transformers audio pipelines for audio byte to numpy conversion
        ]
    run: |
      pytest tests/transformers/test_transformers_model_export.py
  autologging:
    minimum: "4.25.1"
    maximum: "4.28.1"
    requirements:
      ">= 0.0.0":
        [
          "datasets",
          "huggingface_hub",
          "torch",
          "torchvision",
          "tensorflow",
          "accelerate",
          "setfit",
          "optuna",
        ]
    run: |
      pytest tests/transformers/test_transformers_autolog.py

openai:
  package_info:
    pip_release: "openai"
    install_dev: |
      pip install git+https://github.com/openai/openai-python
  models:
    minimum: "0.27.2"
    maximum: "0.27.4"
    requirements:
      ">= 0.0.0": ["pyspark", "tiktoken", "aiohttp", "tenacity"]
    run: |
      pytest tests/openai/test_openai_model_export.py

langchain:
  package_info:
    pip_release: "langchain"
    install_dev: |
      pip install git+https://github.com/hwchase17/langchain
  models:
    minimum: "0.0.169"
    maximum: "0.0.169"
    requirements:
      ">= 0.0.0":
        ["pyspark", "transformers", "tensorflow", "openai", "google-search-results", "psutil"]
    run: |
      pytest tests/langchain/test_langchain_model_export.py

sentence_transformers:
  package_info:
    pip_release: "sentence-transformers"
    install_dev: |
      pip install -e git+https://github.com/UKPLab/sentence-transformers
<<<<<<< HEAD
    models:
      minimum: "2.2.2"
      maximum: "2.2.2"
      requirements:
        ">= 0.0.0": ["torch>1.6", "transformers>4.25"]
      run: |
        pytest tests/sentence_transformers/test_sentence_transformers_model_export.py

johnsnowlabs:
  package_info:
    pip_release: "johnsnowlabs"
  models:
    minimum: "4.4.6"
    maximum: "4.4.6"
    run: |
      pytest tests/johnsnowlabs/test_jsl_api.py
=======
  models:
    minimum: "2.2.2"
    maximum: "2.2.2"
    requirements:
      ">= 0.0.0": ["pyspark", "torch>1.6", "transformers>4.25"]
    run: |
      pytest tests/sentence_transformers/test_sentence_transformers_model_export.py
>>>>>>> 0460d598
<|MERGE_RESOLUTION|>--- conflicted
+++ resolved
@@ -550,14 +550,13 @@
     pip_release: "sentence-transformers"
     install_dev: |
       pip install -e git+https://github.com/UKPLab/sentence-transformers
-<<<<<<< HEAD
-    models:
-      minimum: "2.2.2"
-      maximum: "2.2.2"
-      requirements:
-        ">= 0.0.0": ["torch>1.6", "transformers>4.25"]
-      run: |
-        pytest tests/sentence_transformers/test_sentence_transformers_model_export.py
+  models:
+    minimum: "2.2.2"
+    maximum: "2.2.2"
+    requirements:
+      ">= 0.0.0": ["pyspark", "torch>1.6", "transformers>4.25"]
+    run: |
+      pytest tests/sentence_transformers/test_sentence_transformers_model_export.py
 
 johnsnowlabs:
   package_info:
@@ -566,13 +565,4 @@
     minimum: "4.4.6"
     maximum: "4.4.6"
     run: |
-      pytest tests/johnsnowlabs/test_jsl_api.py
-=======
-  models:
-    minimum: "2.2.2"
-    maximum: "2.2.2"
-    requirements:
-      ">= 0.0.0": ["pyspark", "torch>1.6", "transformers>4.25"]
-    run: |
-      pytest tests/sentence_transformers/test_sentence_transformers_model_export.py
->>>>>>> 0460d598
+      pytest tests/johnsnowlabs/test_jsl_api.py