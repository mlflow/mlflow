--- conflicted
+++ resolved
@@ -708,17 +708,12 @@
     minimum: "0.10.44"
     maximum: "0.10.53"
     requirements:
-<<<<<<< HEAD
       ">= 0.0.0": [
           "openai",
           # Required to test Databricks LLMs
           "llama-index-llms-databricks",
         ]
     run:
-=======
-      ">= 0.0.0": ["openai"]
-    run: |
->>>>>>> 7a8d0365
       # TODO: Add --ignore flag for autologging test once it's implemented
       pytest tests/llama_index
 
