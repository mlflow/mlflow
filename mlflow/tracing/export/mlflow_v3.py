--- conflicted
+++ resolved
@@ -18,7 +18,6 @@
 from mlflow.tracing.trace_manager import InMemoryTraceManager
 from mlflow.tracing.utils import add_size_stats_to_trace_metadata, maybe_get_request_id
 from mlflow.utils.databricks_utils import is_in_databricks_notebook
-from mlflow.utils.uri import is_databricks_uri
 
 _logger = logging.getLogger(__name__)
 
@@ -30,13 +29,15 @@
     """
 
     def __init__(self, tracking_uri: Optional[str] = None):
-        self._client = TracingClient(tracking_uri)
         self._is_async_enabled = self._should_enable_async_logging()
         if self._is_async_enabled:
             self._async_queue = AsyncTraceExportQueue()
+        self._client = TracingClient(tracking_uri)
 
-        # Display handler is no-op when running outside of notebooks.
-        self._display_handler = get_display_handler()
+        # Only display traces inline in Databricks notebooks
+        self._should_display_trace = is_in_databricks_notebook()
+        if self._should_display_trace:
+            self._display_handler = get_display_handler()
 
     def export(self, spans: Sequence[ReadableSpan]):
         """
@@ -64,7 +65,7 @@
             if eval_request_id := trace.info.tags.get(TraceTagKey.EVAL_REQUEST_ID):
                 _EVAL_REQUEST_ID_TO_TRACE_ID[eval_request_id] = trace.info.trace_id
 
-            if not maybe_get_request_id(is_evaluate=True):
+            if self._should_display_trace and not maybe_get_request_id(is_evaluate=True):
                 self._display_handler.display_traces([trace])
 
             if self._should_log_async():
@@ -88,11 +89,7 @@
         try:
             if trace:
                 add_size_stats_to_trace_metadata(trace)
-<<<<<<< HEAD
-                returned_trace_info = self._client.start_trace(trace.info)
-=======
                 returned_trace_info = self._client.start_trace_v3(trace)
->>>>>>> d393a0c2
                 self._client._upload_trace_data(returned_trace_info, trace.data)
             else:
                 _logger.warning("No trace or trace info provided, unable to export")
@@ -114,11 +111,7 @@
             _logger.warning(f"Failed to link prompts to trace: {e}")
 
     def _should_enable_async_logging(self):
-        if (
-            is_in_databricks_notebook()
-            # NB: Not defaulting OSS backend to async logging for now to reduce blast radius.
-            or not is_databricks_uri(self._client.tracking_uri)
-        ):
+        if is_in_databricks_notebook():
             # NB: We don't turn on async logging in Databricks notebook by default
             # until we are confident that the async logging is working on the
             # offline workload on Databricks, to derisk the inclusion to the
