import json
import logging
from concurrent.futures import ThreadPoolExecutor
from contextlib import nullcontext
from typing import Optional, Sequence

import mlflow
from mlflow.entities.assessment import Assessment
from mlflow.entities.model_registry import PromptVersion
from mlflow.entities.span import NO_OP_SPAN_TRACE_ID
from mlflow.entities.trace import Trace
from mlflow.entities.trace_data import TraceData
from mlflow.entities.trace_info import TraceInfo
from mlflow.environment_variables import MLFLOW_SEARCH_TRACES_MAX_THREADS
from mlflow.exceptions import (
    MlflowException,
    MlflowTraceDataCorrupted,
    MlflowTraceDataException,
    MlflowTraceDataNotFound,
)
from mlflow.protos.databricks_pb2 import (
    BAD_REQUEST,
    INVALID_PARAMETER_VALUE,
    RESOURCE_DOES_NOT_EXIST,
)
from mlflow.store.artifact.artifact_repository_registry import get_artifact_repository
from mlflow.store.entities.paged_list import PagedList
from mlflow.store.tracking import SEARCH_TRACES_DEFAULT_MAX_RESULTS
from mlflow.tracing.constant import TraceMetadataKey
from mlflow.tracing.trace_manager import InMemoryTraceManager
from mlflow.tracing.utils import TraceJSONEncoder, exclude_immutable_tags
from mlflow.tracing.utils.artifact_utils import get_artifact_uri_for_trace
from mlflow.tracking._tracking_service.utils import _get_store, _resolve_tracking_uri
from mlflow.utils import is_uuid
from mlflow.utils.mlflow_tags import IMMUTABLE_TAGS
from mlflow.utils.uri import add_databricks_profile_info_to_artifact_uri, is_databricks_uri

_logger = logging.getLogger(__name__)


class TracingClient:
    """
    Client of an MLflow Tracking Server that creates and manages experiments and runs.
    """

    def __init__(self, tracking_uri: Optional[str] = None):
        """
        Args:
            tracking_uri: Address of local or remote tracking server.
        """
        self.tracking_uri = _resolve_tracking_uri(tracking_uri)
        # NB: Fetch the tracking store (`self.store`) upon client initialization to ensure that
        # the tracking URI is valid and the store can be properly resolved. We define `store` as a
        # property method to ensure that the client is serializable, even if the store is not
        # self.store
        self.store

    @property
    def store(self):
        return _get_store(self.tracking_uri)

    def start_trace(self, trace_info: TraceInfo) -> TraceInfo:
        """
        Create a new trace in the backend.

        Args:
            trace_info: The TraceInfo object to record in the backend.

        Returns:
            The returned TraceInfoV3 object from the backend.
        """
        return self.store.start_trace(trace_info=trace_info)

    def delete_traces(
        self,
        experiment_id: str,
        max_timestamp_millis: Optional[int] = None,
        max_traces: Optional[int] = None,
        trace_ids: Optional[list[str]] = None,
    ) -> int:
        return self.store.delete_traces(
            experiment_id=experiment_id,
            max_timestamp_millis=max_timestamp_millis,
            max_traces=max_traces,
            trace_ids=trace_ids,
        )

    def get_trace_info(self, trace_id: str) -> TraceInfo:
        """
        Get the trace info matching the ``trace_id``.

        Args:
            trace_id: String id of the trace to fetch.

        Returns:
            TraceInfo object, of type ``mlflow.entities.trace_info.TraceInfo``.
        """
        with InMemoryTraceManager.get_instance().get_trace(trace_id) as trace:
            if trace is not None:
                return trace.info

        return self.store.get_trace_info(trace_id)

    def get_trace(self, trace_id: str) -> Trace:
        """
        Get the trace matching the ``trace_id``.

        Args:
            trace_id: String id of the trace to fetch.

        Returns:
            The fetched Trace object, of type ``mlflow.entities.Trace``.
        """
        trace_info = self.get_trace_info(trace_id)
        try:
            trace_data = self._download_trace_data(trace_info)
        except MlflowTraceDataNotFound:
            raise MlflowException(
                message=(
                    f"Trace with ID {trace_id} cannot be loaded because it is missing span data."
                    " Please try creating or loading another trace."
                ),
                error_code=BAD_REQUEST,
            ) from None  # Ensure the original spammy exception is not included in the traceback
        except MlflowTraceDataCorrupted:
            raise MlflowException(
                message=(
                    f"Trace with ID {trace_id} cannot be loaded because its span data"
                    " is corrupted. Please try creating or loading another trace."
                ),
                error_code=BAD_REQUEST,
            ) from None  # Ensure the original spammy exception is not included in the traceback
        return Trace(trace_info, trace_data)

    def get_online_trace_details(
        self,
        trace_id: str,
        sql_warehouse_id: str,
        source_inference_table: str,
        source_databricks_request_id: str,
    ) -> str:
        return self.store.get_online_trace_details(
            trace_id=trace_id,
            sql_warehouse_id=sql_warehouse_id,
            source_inference_table=source_inference_table,
            source_databricks_request_id=source_databricks_request_id,
        )

    def _search_traces(
        self,
        experiment_ids: list[str],
        filter_string: Optional[str] = None,
        max_results: int = SEARCH_TRACES_DEFAULT_MAX_RESULTS,
        order_by: Optional[list[str]] = None,
        page_token: Optional[str] = None,
        model_id: Optional[str] = None,
        sql_warehouse_id: Optional[str] = None,
    ):
        return self.store.search_traces(
            experiment_ids=experiment_ids,
            filter_string=filter_string,
            max_results=max_results,
            order_by=order_by,
            page_token=page_token,
            model_id=model_id,
            sql_warehouse_id=sql_warehouse_id,
        )

    def search_traces(
        self,
        experiment_ids: list[str],
        filter_string: Optional[str] = None,
        max_results: int = SEARCH_TRACES_DEFAULT_MAX_RESULTS,
        order_by: Optional[list[str]] = None,
        page_token: Optional[str] = None,
        run_id: Optional[str] = None,
        include_spans: bool = True,
        model_id: Optional[str] = None,
        sql_warehouse_id: Optional[str] = None,
    ) -> PagedList[Trace]:
        """
        Return traces that match the given list of search expressions within the experiments.

        Args:
            experiment_ids: List of experiment ids to scope the search.
            filter_string: A search filter string.
            max_results: Maximum number of traces desired.
            order_by: List of order_by clauses.
            page_token: Token specifying the next page of results. It should be obtained from
                a ``search_traces`` call.
            run_id: A run id to scope the search. When a trace is created under an active run,
                it will be associated with the run and you can filter on the run id to retrieve
                the trace.
            include_spans: If ``True``, include spans in the returned traces. Otherwise, only
                the trace metadata is returned, e.g., trace ID, start time, end time, etc,
                without any spans.
            model_id: If specified, return traces associated with the model ID.
            sql_warehouse_id: Only used in Databricks. The ID of the SQL warehouse to use for
                searching traces in inference tables.


        Returns:
            A :py:class:`PagedList <mlflow.store.entities.PagedList>` of
            :py:class:`Trace <mlflow.entities.Trace>` objects that satisfy the search
            expressions. If the underlying tracking store supports pagination, the token for the
            next page may be obtained via the ``token`` attribute of the returned object; however,
            some store implementations may not support pagination and thus the returned token would
            not be meaningful in such cases.
        """
        if model_id is not None:
            if filter_string:
                raise MlflowException(
                    message=(
                        "Cannot specify both `model_id` or `filter_string` in the search_traces "
                        "call."
                    ),
                    error_code=INVALID_PARAMETER_VALUE,
                )

            filter_string = (
                f"request_metadata.`mlflow.modelId` = '{model_id}'"
                if sql_warehouse_id is None
                else None
            )

        is_databricks = is_databricks_uri(self.tracking_uri)

        if run_id:
            run = self.store.get_run(run_id)
            if run.info.experiment_id not in experiment_ids:
                raise MlflowException(
                    f"Run {run_id} belongs to experiment {run.info.experiment_id}, which is not "
                    f"in the list of experiment IDs provided: {experiment_ids}. Please include "
                    f"experiment {run.info.experiment_id} in the `experiment_ids` parameter to "
                    "search for traces from this run.",
                    error_code=INVALID_PARAMETER_VALUE,
                )

            additional_filter = (
                f"attribute.run_id = '{run_id}'"
                if is_databricks
                else f"metadata.{TraceMetadataKey.SOURCE_RUN} = '{run_id}'"
            )
            if filter_string:
                if TraceMetadataKey.SOURCE_RUN in filter_string:
                    raise MlflowException(
                        "You cannot filter by run_id when it is already part of the filter string."
                        f"Please remove the {TraceMetadataKey.SOURCE_RUN} filter from the filter "
                        "string and try again.",
                        error_code=INVALID_PARAMETER_VALUE,
                    )
                filter_string += f" AND {additional_filter}"
            else:
                filter_string = additional_filter

<<<<<<< HEAD
        is_databricks = is_databricks_uri(self.tracking_uri)

        def download_trace_extra_fields(trace_info: TraceInfo) -> Optional[Trace]:
=======
        def download_trace_extra_fields(
            trace_info: Union[TraceInfoV2, TraceInfo],
        ) -> Optional[Trace]:
>>>>>>> d393a0c2
            """
            Download trace data and assessments for the given trace_info and returns a Trace object.
            If the download fails (e.g., the trace data is missing or corrupted), returns None.

            The trace_info parameter can be either TraceInfo or TraceInfoV3 object.
            """
            is_online_trace = is_uuid(trace_info.trace_id)

            # For online traces in Databricks, we need to get trace data from a different endpoint
            try:
                if is_databricks and is_online_trace:
                    # For online traces, get data from the online API
                    trace_data = self.get_online_trace_details(
                        trace_id=trace_info.trace_id,
                        sql_warehouse_id=sql_warehouse_id,
                        source_inference_table=trace_info.request_metadata.get(
                            "mlflow.sourceTable"
                        ),
                        source_databricks_request_id=trace_info.request_metadata.get(
                            "mlflow.databricksRequestId"
                        ),
                    )
                    trace_data = TraceData.from_dict(json.loads(trace_data))
                else:
                    # For offline traces, download data from artifact storage
                    trace_data = self._download_trace_data(trace_info)
            except MlflowTraceDataException as e:
                _logger.warning(
                    (
                        f"Failed to download trace data for trace {trace_info.trace_id!r} "
                        f"with {e.ctx}. For full traceback, set logging level to DEBUG."
                    ),
                    exc_info=_logger.isEnabledFor(logging.DEBUG),
                )
                return None
            else:
                return Trace(trace_info, trace_data)

        traces = []
        next_max_results = max_results
        next_token = page_token

        max_workers = MLFLOW_SEARCH_TRACES_MAX_THREADS.get()
        executor = (
            ThreadPoolExecutor(max_workers=max_workers, thread_name_prefix="MlflowTracingSearch")
            if include_spans
            else nullcontext()
        )
        with executor:
            while len(traces) < max_results:
                trace_infos, next_token = self._search_traces(
                    experiment_ids=experiment_ids,
                    filter_string=filter_string,
                    max_results=next_max_results,
                    order_by=order_by,
                    page_token=next_token,
                    model_id=model_id,
                    sql_warehouse_id=sql_warehouse_id,
                )

                if include_spans:
                    traces.extend(
                        t for t in executor.map(download_trace_extra_fields, trace_infos) if t
                    )
                else:
                    traces.extend(
                        Trace(trace_info, TraceData(spans=[])) for trace_info in trace_infos
                    )

                if not next_token:
                    break

                next_max_results = max_results - len(traces)

        return PagedList(traces, next_token)

    def set_trace_tags(self, trace_id: str, tags: dict[str, str]):
        """
        Set tags on the trace with the given trace_id.

        Args:
            trace_id: The ID of the trace.
            tags: A dictionary of key-value pairs.
        """
        tags = exclude_immutable_tags(tags)
        for k, v in tags.items():
            self.set_trace_tag(trace_id, k, v)

    def set_trace_tag(self, trace_id: str, key: str, value: str):
        """
        Set a tag on the trace with the given trace ID.

        Args:
            trace_id: The ID of the trace to set the tag on.
            key: The string key of the tag. Must be at most 250 characters long, otherwise
                it will be truncated when stored.
            value: The string value of the tag. Must be at most 250 characters long, otherwise
                it will be truncated when stored.
        """
        if not isinstance(value, str):
            _logger.warning(
                "Received non-string value for trace tag. Please note that non-string tag values"
                "will automatically be stringified when the trace is logged."
            )

        # Trying to set the tag on the active trace first
        with InMemoryTraceManager.get_instance().get_trace(trace_id) as trace:
            if trace:
                trace.info.tags[key] = str(value)
                return

        if key in IMMUTABLE_TAGS:
            _logger.warning(f"Tag '{key}' is immutable and cannot be set on a trace.")
        else:
            self.store.set_trace_tag(trace_id, key, str(value))

    def delete_trace_tag(self, trace_id: str, key: str):
        """
        Delete a tag on the trace with the given trace ID.

        Args:
            trace_id: The ID of the trace to delete the tag from.
            key: The string key of the tag. Must be at most 250 characters long, otherwise
                it will be truncated when stored.
        """
        # Trying to delete the tag on the active trace first
        with InMemoryTraceManager.get_instance().get_trace(trace_id) as trace:
            if trace:
                if key in trace.info.tags:
                    trace.info.tags.pop(key)
                    return
                else:
                    raise MlflowException(
                        f"Tag with key {key} not found in trace with ID {trace_id}.",
                        error_code=RESOURCE_DOES_NOT_EXIST,
                    )

        if key in IMMUTABLE_TAGS:
            _logger.warning(f"Tag '{key}' is immutable and cannot be deleted on a trace.")
        else:
            self.store.delete_trace_tag(trace_id, key)

    def get_assessment(self, trace_id: str, assessment_id: str) -> Assessment:
        """
        Get an assessment entity from the backend store.

        Args:
            trace_id: The ID of the trace.
            assessment_id: The ID of the assessment to get.

        Returns:
            The Assessment object.
        """
        if not is_databricks_uri(self.tracking_uri):
            raise MlflowException(
                "This API is currently only available for Databricks Managed MLflow. This "
                "will be available in the open-source version of MLflow in a future release."
            )

        return self.store.get_assessment(trace_id, assessment_id)

    def log_assessment(self, trace_id: str, assessment: Assessment) -> Assessment:
        if not is_databricks_uri(self.tracking_uri):
            raise MlflowException(
                "This API is currently only available for Databricks Managed MLflow. This "
                "will be available in the open-source version of MLflow in a future release."
            )

        assessment.trace_id = trace_id

        if trace_id is None or trace_id == NO_OP_SPAN_TRACE_ID:
            _logger.debug(
                "Skipping assessment logging for NO_OP_SPAN_TRACE_ID. This is expected when "
                "tracing is disabled."
            )
            return assessment

        # If the trace is the active trace, add the assessment to it in-memory
        if trace_id == mlflow.get_active_trace_id():
            with InMemoryTraceManager.get_instance().get_trace(trace_id) as trace:
                if trace is None:
                    _logger.debug(
                        f"Trace {trace_id} is active but not found in the in-memory buffer. "
                        "Something is wrong with trace handling. Skipping assessment logging."
                    )
                trace.info.assessments.append(assessment)
            return assessment

        return self.store.create_assessment(assessment)

    def update_assessment(
        self,
        trace_id: str,
        assessment_id: str,
        assessment: Assessment,
    ):
        """
        Update an existing assessment entity in the backend store.

        Args:
            trace_id: The ID of the trace.
            assessment_id: The ID of the feedback assessment to update.
            assessment: The updated assessment.
        """
        if not is_databricks_uri(self.tracking_uri):
            raise MlflowException(
                "This API is currently only available for Databricks Managed MLflow. This "
                "will be available in the open-source version of MLflow in a future release."
            )

        return self.store.update_assessment(
            trace_id=trace_id,
            assessment_id=assessment_id,
            name=assessment.name,
            expectation=assessment.expectation,
            feedback=assessment.feedback,
            rationale=assessment.rationale,
            metadata=assessment.metadata,
        )

    def delete_assessment(self, trace_id: str, assessment_id: str):
        """
        Delete an assessment associated with a trace.

        Args:
            trace_id: The ID of the trace.
            assessment_id: The ID of the assessment to delete.
        """
        if not is_databricks_uri(self.tracking_uri):
            raise MlflowException(
                "This API is currently only available for Databricks Managed MLflow. This "
                "will be available in the open-source version of MLflow in a future release."
            )

        self.store.delete_assessment(trace_id=trace_id, assessment_id=assessment_id)

    def _get_artifact_repo_for_trace(self, trace_info: TraceInfo):
        artifact_uri = get_artifact_uri_for_trace(trace_info)
        artifact_uri = add_databricks_profile_info_to_artifact_uri(artifact_uri, self.tracking_uri)
        return get_artifact_repository(artifact_uri)

    def _download_trace_data(self, trace_info: TraceInfo) -> TraceData:
        """
        Download trace data from artifact repository.

        Args:
            trace_info: Either a TraceInfo or TraceInfoV3 object containing trace metadata.

        Returns:
            TraceData object representing the downloaded trace data.
        """
        artifact_repo = self._get_artifact_repo_for_trace(trace_info)
        return TraceData.from_dict(artifact_repo.download_trace_data())

    def _upload_trace_data(self, trace_info: TraceInfo, trace_data: TraceData) -> None:
        artifact_repo = self._get_artifact_repo_for_trace(trace_info)
        trace_data_json = json.dumps(trace_data.to_dict(), cls=TraceJSONEncoder, ensure_ascii=False)
        return artifact_repo.upload_trace_data(trace_data_json)

    def link_prompt_versions_to_trace(
        self, trace_id: str, prompts: Sequence[PromptVersion]
    ) -> None:
        """
        Link multiple prompt versions to a trace.

        Args:
            trace_id: The ID of the trace to link prompts to.
            prompts: List of PromptVersion objects to link to the trace.
        """
        from mlflow.tracking._model_registry.utils import _get_store as _get_model_registry_store

        registry_store = _get_model_registry_store()
        registry_store.link_prompts_to_trace(prompt_versions=prompts, trace_id=trace_id)<|MERGE_RESOLUTION|>--- conflicted
+++ resolved
@@ -2,15 +2,19 @@
 import logging
 from concurrent.futures import ThreadPoolExecutor
 from contextlib import nullcontext
-from typing import Optional, Sequence
+from typing import Optional, Sequence, Union
 
 import mlflow
-from mlflow.entities.assessment import Assessment
+from mlflow.entities.assessment import (
+    Assessment,
+)
 from mlflow.entities.model_registry import PromptVersion
 from mlflow.entities.span import NO_OP_SPAN_TRACE_ID
 from mlflow.entities.trace import Trace
 from mlflow.entities.trace_data import TraceData
 from mlflow.entities.trace_info import TraceInfo
+from mlflow.entities.trace_info_v2 import TraceInfoV2
+from mlflow.entities.trace_status import TraceStatus
 from mlflow.environment_variables import MLFLOW_SEARCH_TRACES_MAX_THREADS
 from mlflow.exceptions import (
     MlflowException,
@@ -59,65 +63,128 @@
     def store(self):
         return _get_store(self.tracking_uri)
 
-    def start_trace(self, trace_info: TraceInfo) -> TraceInfo:
-        """
-        Create a new trace in the backend.
-
-        Args:
-            trace_info: The TraceInfo object to record in the backend.
+    def start_trace(
+        self,
+        experiment_id: str,
+        timestamp_ms: int,
+        request_metadata: dict[str, str],
+        tags: dict[str, str],
+    ):
+        """
+        Start an initial TraceInfo object in the backend store.
+
+        Args:
+            experiment_id: String id of the experiment for this run.
+            timestamp_ms: Start time of the trace, in milliseconds since the UNIX epoch.
+            request_metadata: Metadata of the trace.
+            tags: Tags of the trace.
+
+        Returns:
+            The created TraceInfo object.
+        """
+        tags = exclude_immutable_tags(tags or {})
+        return self.store.start_trace(
+            experiment_id=experiment_id,
+            timestamp_ms=timestamp_ms,
+            request_metadata=request_metadata,
+            tags=tags,
+        )
+
+    def start_trace_v3(self, trace: Trace) -> TraceInfo:
+        """
+        Start a trace using the V3 API format.
+        NB: This method is named "Start" for internal reason in the backend, but actually
+        should be called at the end of the trace. We will migrate this to "CreateTrace"
+        API in the future to avoid confusion.
+
+        Args:
+            trace: The Trace object to create.
 
         Returns:
             The returned TraceInfoV3 object from the backend.
         """
-        return self.store.start_trace(trace_info=trace_info)
+        return self.store.start_trace_v3(trace=trace)
+
+    def end_trace(
+        self,
+        request_id: str,
+        timestamp_ms: int,
+        status: TraceStatus,
+        request_metadata: dict[str, str],
+        tags: dict[str, str],
+    ) -> TraceInfoV2:
+        """
+        Update the TraceInfo object in the backend store with the completed trace info.
+
+        Args:
+            request_id: Unique string identifier of the trace.
+            timestamp_ms: End time of the trace, in milliseconds. The execution time field
+                in the TraceInfo will be calculated by subtracting the start time from this.
+            status: Status of the trace.
+            request_metadata: Metadata of the trace. This will be merged with the existing
+                metadata logged during the start_trace call.
+            tags: Tags of the trace. This will be merged with the existing tags logged
+                during the start_trace or set_trace_tag calls.
+
+        Returns:
+            The updated TraceInfo object.
+        """
+        tags = exclude_immutable_tags(tags or {})
+        return self.store.end_trace(
+            request_id=request_id,
+            timestamp_ms=timestamp_ms,
+            status=status,
+            request_metadata=request_metadata,
+            tags=tags,
+        )
 
     def delete_traces(
         self,
         experiment_id: str,
         max_timestamp_millis: Optional[int] = None,
         max_traces: Optional[int] = None,
-        trace_ids: Optional[list[str]] = None,
+        request_ids: Optional[list[str]] = None,
     ) -> int:
         return self.store.delete_traces(
             experiment_id=experiment_id,
             max_timestamp_millis=max_timestamp_millis,
             max_traces=max_traces,
-            trace_ids=trace_ids,
-        )
-
-    def get_trace_info(self, trace_id: str) -> TraceInfo:
-        """
-        Get the trace info matching the ``trace_id``.
-
-        Args:
-            trace_id: String id of the trace to fetch.
+            request_ids=request_ids,
+        )
+
+    def get_trace_info(self, request_id, should_query_v3: bool = False) -> TraceInfoV2:
+        """
+        Get the trace info matching the ``request_id``.
+
+        Args:
+            request_id: String id of the trace to fetch.
+            should_query_v3: If True, the backend store will query the V3 API for the trace info.
+                TODO: Remove this flag once the V3 API is the default in OSS.
 
         Returns:
             TraceInfo object, of type ``mlflow.entities.trace_info.TraceInfo``.
         """
-        with InMemoryTraceManager.get_instance().get_trace(trace_id) as trace:
-            if trace is not None:
-                return trace.info
-
-        return self.store.get_trace_info(trace_id)
-
-    def get_trace(self, trace_id: str) -> Trace:
-        """
-        Get the trace matching the ``trace_id``.
-
-        Args:
-            trace_id: String id of the trace to fetch.
+        return self.store.get_trace_info(request_id, should_query_v3=should_query_v3)
+
+    def get_trace(self, request_id) -> Trace:
+        """
+        Get the trace matching the ``request_id``.
+
+        Args:
+            request_id: String id of the trace to fetch.
 
         Returns:
             The fetched Trace object, of type ``mlflow.entities.Trace``.
         """
-        trace_info = self.get_trace_info(trace_id)
+        trace_info = self.get_trace_info(
+            request_id=request_id, should_query_v3=is_databricks_uri(self.tracking_uri)
+        )
         try:
             trace_data = self._download_trace_data(trace_info)
         except MlflowTraceDataNotFound:
             raise MlflowException(
                 message=(
-                    f"Trace with ID {trace_id} cannot be loaded because it is missing span data."
+                    f"Trace with ID {request_id} cannot be loaded because it is missing span data."
                     " Please try creating or loading another trace."
                 ),
                 error_code=BAD_REQUEST,
@@ -125,7 +192,7 @@
         except MlflowTraceDataCorrupted:
             raise MlflowException(
                 message=(
-                    f"Trace with ID {trace_id} cannot be loaded because its span data"
+                    f"Trace with ID {request_id} cannot be loaded because its span data"
                     " is corrupted. Please try creating or loading another trace."
                 ),
                 error_code=BAD_REQUEST,
@@ -253,29 +320,29 @@
             else:
                 filter_string = additional_filter
 
-<<<<<<< HEAD
-        is_databricks = is_databricks_uri(self.tracking_uri)
-
-        def download_trace_extra_fields(trace_info: TraceInfo) -> Optional[Trace]:
-=======
         def download_trace_extra_fields(
             trace_info: Union[TraceInfoV2, TraceInfo],
         ) -> Optional[Trace]:
->>>>>>> d393a0c2
             """
             Download trace data and assessments for the given trace_info and returns a Trace object.
             If the download fails (e.g., the trace data is missing or corrupted), returns None.
 
             The trace_info parameter can be either TraceInfo or TraceInfoV3 object.
             """
-            is_online_trace = is_uuid(trace_info.trace_id)
+            from mlflow.entities.trace_info import TraceInfo
+
+            # Determine if this is TraceInfo or TraceInfoV3
+            # Helps while transitioning to V3 traces for offline & online
+            is_v3 = isinstance(trace_info, TraceInfo)
+            trace_id = trace_info.trace_id if is_v3 else trace_info.request_id
+            is_online_trace = is_uuid(trace_id)
 
             # For online traces in Databricks, we need to get trace data from a different endpoint
             try:
                 if is_databricks and is_online_trace:
                     # For online traces, get data from the online API
                     trace_data = self.get_online_trace_details(
-                        trace_id=trace_info.trace_id,
+                        trace_id=trace_id,
                         sql_warehouse_id=sql_warehouse_id,
                         source_inference_table=trace_info.request_metadata.get(
                             "mlflow.sourceTable"
@@ -291,7 +358,7 @@
             except MlflowTraceDataException as e:
                 _logger.warning(
                     (
-                        f"Failed to download trace data for trace {trace_info.trace_id!r} "
+                        f"Failed to download trace data for trace {trace_id!r} "
                         f"with {e.ctx}. For full traceback, set logging level to DEBUG."
                     ),
                     exc_info=_logger.isEnabledFor(logging.DEBUG),
@@ -305,11 +372,7 @@
         next_token = page_token
 
         max_workers = MLFLOW_SEARCH_TRACES_MAX_THREADS.get()
-        executor = (
-            ThreadPoolExecutor(max_workers=max_workers, thread_name_prefix="MlflowTracingSearch")
-            if include_spans
-            else nullcontext()
-        )
+        executor = ThreadPoolExecutor(max_workers=max_workers) if include_spans else nullcontext()
         with executor:
             while len(traces) < max_results:
                 trace_infos, next_token = self._search_traces(
@@ -338,24 +401,24 @@
 
         return PagedList(traces, next_token)
 
-    def set_trace_tags(self, trace_id: str, tags: dict[str, str]):
-        """
-        Set tags on the trace with the given trace_id.
-
-        Args:
-            trace_id: The ID of the trace.
+    def set_trace_tags(self, request_id, tags):
+        """
+        Set tags on the trace with the given request_id.
+
+        Args:
+            request_id: The ID of the trace.
             tags: A dictionary of key-value pairs.
         """
         tags = exclude_immutable_tags(tags)
         for k, v in tags.items():
-            self.set_trace_tag(trace_id, k, v)
-
-    def set_trace_tag(self, trace_id: str, key: str, value: str):
+            self.set_trace_tag(request_id, k, v)
+
+    def set_trace_tag(self, request_id, key, value):
         """
         Set a tag on the trace with the given trace ID.
 
         Args:
-            trace_id: The ID of the trace to set the tag on.
+            request_id: The ID of the trace to set the tag on.
             key: The string key of the tag. Must be at most 250 characters long, otherwise
                 it will be truncated when stored.
             value: The string value of the tag. Must be at most 250 characters long, otherwise
@@ -368,7 +431,7 @@
             )
 
         # Trying to set the tag on the active trace first
-        with InMemoryTraceManager.get_instance().get_trace(trace_id) as trace:
+        with InMemoryTraceManager.get_instance().get_trace(request_id) as trace:
             if trace:
                 trace.info.tags[key] = str(value)
                 return
@@ -376,33 +439,33 @@
         if key in IMMUTABLE_TAGS:
             _logger.warning(f"Tag '{key}' is immutable and cannot be set on a trace.")
         else:
-            self.store.set_trace_tag(trace_id, key, str(value))
-
-    def delete_trace_tag(self, trace_id: str, key: str):
+            self.store.set_trace_tag(request_id, key, str(value))
+
+    def delete_trace_tag(self, request_id, key):
         """
         Delete a tag on the trace with the given trace ID.
 
         Args:
-            trace_id: The ID of the trace to delete the tag from.
+            request_id: The ID of the trace to delete the tag from.
             key: The string key of the tag. Must be at most 250 characters long, otherwise
                 it will be truncated when stored.
         """
         # Trying to delete the tag on the active trace first
-        with InMemoryTraceManager.get_instance().get_trace(trace_id) as trace:
+        with InMemoryTraceManager.get_instance().get_trace(request_id) as trace:
             if trace:
                 if key in trace.info.tags:
                     trace.info.tags.pop(key)
                     return
                 else:
                     raise MlflowException(
-                        f"Tag with key {key} not found in trace with ID {trace_id}.",
+                        f"Tag with key {key} not found in trace with ID {request_id}.",
                         error_code=RESOURCE_DOES_NOT_EXIST,
                     )
 
         if key in IMMUTABLE_TAGS:
             _logger.warning(f"Tag '{key}' is immutable and cannot be deleted on a trace.")
         else:
-            self.store.delete_trace_tag(trace_id, key)
+            self.store.delete_trace_tag(request_id, key)
 
     def get_assessment(self, trace_id: str, assessment_id: str) -> Assessment:
         """
@@ -498,12 +561,12 @@
 
         self.store.delete_assessment(trace_id=trace_id, assessment_id=assessment_id)
 
-    def _get_artifact_repo_for_trace(self, trace_info: TraceInfo):
+    def _get_artifact_repo_for_trace(self, trace_info: TraceInfoV2):
         artifact_uri = get_artifact_uri_for_trace(trace_info)
         artifact_uri = add_databricks_profile_info_to_artifact_uri(artifact_uri, self.tracking_uri)
         return get_artifact_repository(artifact_uri)
 
-    def _download_trace_data(self, trace_info: TraceInfo) -> TraceData:
+    def _download_trace_data(self, trace_info: Union[TraceInfoV2, TraceInfo]) -> TraceData:
         """
         Download trace data from artifact repository.
 
@@ -516,11 +579,32 @@
         artifact_repo = self._get_artifact_repo_for_trace(trace_info)
         return TraceData.from_dict(artifact_repo.download_trace_data())
 
-    def _upload_trace_data(self, trace_info: TraceInfo, trace_data: TraceData) -> None:
+    def _upload_trace_data(self, trace_info: TraceInfoV2, trace_data: TraceData) -> None:
         artifact_repo = self._get_artifact_repo_for_trace(trace_info)
         trace_data_json = json.dumps(trace_data.to_dict(), cls=TraceJSONEncoder, ensure_ascii=False)
         return artifact_repo.upload_trace_data(trace_data_json)
 
+    def _upload_ended_trace_info(
+        self,
+        trace_info: TraceInfoV2,
+    ) -> TraceInfoV2:
+        """
+        Update the TraceInfo object in the backend store with the completed trace info.
+
+        Args:
+            trace_info: Updated TraceInfo object to be stored in the backend store.
+
+        Returns:
+            The updated TraceInfo object.
+        """
+        return self.end_trace(
+            request_id=trace_info.request_id,
+            timestamp_ms=trace_info.timestamp_ms + trace_info.execution_time_ms,
+            status=trace_info.status,
+            request_metadata=trace_info.request_metadata,
+            tags=trace_info.tags or {},
+        )
+
     def link_prompt_versions_to_trace(
         self, trace_id: str, prompts: Sequence[PromptVersion]
     ) -> None:
