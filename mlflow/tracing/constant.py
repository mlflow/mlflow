--- conflicted
+++ resolved
@@ -76,11 +76,8 @@
     SOURCE_RUN_ID = "mlflow.assessment.sourceRunId"
     # Total LLM cost spent for generating the feedback (llm-as-a-judge).
     JUDGE_COST = "mlflow.assessment.judgeCost"
-<<<<<<< HEAD
     # When the scorer generates a trace for assessment scoring, log the trace ID here.
     SCORER_TRACE_ID = "mlflow.assessment.scorerTraceId"
-=======
->>>>>>> eb9fc4ee
 
 
 # All storage backends are guaranteed to support request_metadata key/value up to 250 characters
