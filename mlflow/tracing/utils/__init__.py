--- conflicted
+++ resolved
@@ -570,30 +570,4 @@
         A constructed unique key for a given assessment for disambiguating
         assessments that are attached to traces.
     """
-<<<<<<< HEAD
-    return f"{ASSESSMENT_TAG_KEY_PREFIX}.{name}.{assessment_id}"
-
-
-def serialize_assessment(assessment: Assessment) -> str:
-    """
-    Serializes an Assessment object to JSON for storage.
-
-    Args:
-        assessment: An assessment object
-
-    Raises:
-        An MlflowException if there is an issue with serializing the Assessment
-            object.
-
-    Returns:
-        Serialized string of the object's contents
-    """
-    try:
-        return json.dumps(assessment.to_dictionary())
-    except Exception as e:
-        raise MlflowException.invalid_parameter_value(
-            "Failed to serialize assessment to JSON."
-        ) from e
-=======
-    return f"{name}.{assessment_id}"
->>>>>>> 998785d2
+    return f"{name}.{assessment_id}"