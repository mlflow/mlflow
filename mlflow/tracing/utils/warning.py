--- conflicted
+++ resolved
@@ -1,5 +1,7 @@
+import functools
 import importlib
 import logging
+import warnings
 
 _logger = logging.getLogger(__name__)
 
@@ -42,9 +44,6 @@
             logger.addFilter(log_filter)
     except Exception as e:
         _logger.debug(f"Failed to suppress the warning for {module}", exc_info=e)
-<<<<<<< HEAD
-        raise
-=======
         raise
 
 
@@ -73,5 +72,4 @@
 
         return func(*args, **kwargs)
 
-    return wrapper
->>>>>>> 653dd26e
+    return wrapper