--- conflicted
+++ resolved
@@ -201,15 +201,7 @@
     assessment: Assessment,
 ) -> Assessment:
     """
-<<<<<<< HEAD
     Updates an existing expectation (ground truth) in a Trace.
-=======
-    .. important::
-
-        This API is currently only available for `Databricks Managed MLflow <https://www.databricks.com/product/managed-mlflow>`_.
-
-    Updates an existing expectation (ground truth) or feedback in a Trace.
->>>>>>> a7a33f14
 
     Args:
         trace_id: The ID of the trace.
