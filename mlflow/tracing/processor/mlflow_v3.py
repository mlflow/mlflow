--- conflicted
+++ resolved
@@ -1,8 +1,5 @@
-<<<<<<< HEAD
-=======
 import logging
 
->>>>>>> 3e5f3478
 from opentelemetry.sdk.trace import Span as OTelSpan
 from opentelemetry.sdk.trace.export import SpanExporter
 
