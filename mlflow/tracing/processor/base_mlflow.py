import json
import logging
import threading
from typing import Any

from opentelemetry.context import Context
from opentelemetry.sdk.trace import ReadableSpan as OTelReadableSpan
from opentelemetry.sdk.trace import Span as OTelSpan
from opentelemetry.sdk.trace.export import SimpleSpanProcessor, SpanExporter

from mlflow.entities.trace_info import TraceInfo
from mlflow.tracing.constant import (
    MAX_CHARS_IN_TRACE_INFO_METADATA,
    TRUNCATION_SUFFIX,
    SpanAttributeKey,
    TraceMetadataKey,
    TraceTagKey,
)
from mlflow.tracing.processor.otel_metrics_mixin import OtelMetricsMixin
from mlflow.tracing.trace_manager import _Trace
from mlflow.tracing.utils import (
    aggregate_usage_from_spans,
    deduplicate_span_names_in_place,
    get_otel_attribute,
    maybe_get_dependencies_schemas,
    maybe_get_logged_model_id,
    maybe_get_request_id,
    update_trace_state_from_span_conditionally,
)
from mlflow.tracing.utils.environment import resolve_env_metadata
from mlflow.tracking.fluent import (
    _get_active_model_id_global,
    _get_latest_active_run,
)

_logger = logging.getLogger(__name__)


class BaseMlflowSpanProcessor(OtelMetricsMixin, SimpleSpanProcessor):
    """
    Defines custom hooks to be executed when a span is started or ended (before exporting).

    """

    def __init__(
        self,
        span_exporter: SpanExporter,
        export_metrics: bool,
    ):
        super().__init__(span_exporter)
        self.span_exporter = span_exporter
        self._export_metrics = export_metrics
        self._env_metadata = resolve_env_metadata()
        # Lock to prevent race conditions during concurrent span name deduplication
        # This ensures that when multiple spans end simultaneously, their names are
        # deduplicated atomically without interference
        self._deduplication_lock = threading.RLock()

    def on_start(self, span: OTelSpan, parent_context: Context | None = None):
        """
        Handle the start of a span. This method is called when an OpenTelemetry span is started.

        Args:
            span: An OpenTelemetry Span object that is started.
            parent_context: The context of the span. Note that this is only passed when the context
                object is explicitly specified to OpenTelemetry start_span call. If the parent span
                is obtained from the global context, it won't be passed here so we should not rely
                on it.
        """
        trace_id = self._trace_manager.get_mlflow_trace_id_from_otel_id(span.context.trace_id)

        if not trace_id and span.parent is not None:
            _logger.debug(
                "Received a non-root span but the trace ID is not found."
                "The trace has likely been halted due to a timeout expiration."
            )
            return

        if span.parent is None:
            trace_info = self._start_trace(span)
            trace_id = trace_info.trace_id

        span.set_attribute(SpanAttributeKey.REQUEST_ID, json.dumps(trace_id))

    def _start_trace(self, root_span: OTelSpan) -> TraceInfo:
        raise NotImplementedError("Subclasses must implement this method.")

    def on_end(self, span: OTelReadableSpan) -> None:
        """
        Handle the end of a span. This method is called when an OpenTelemetry span is ended.

        Args:
            span: An OpenTelemetry ReadableSpan object that is ended.
        """
<<<<<<< HEAD
        if self._export_metrics:
            self.record_metrics_for_span(span)

        # Processing the trace only when the root span is found.
        if span._parent is not None:
            return

=======
>>>>>>> 942f54cf
        trace_id = get_otel_attribute(span, SpanAttributeKey.REQUEST_ID)

        # Acquire lock before accessing and modifying trace data to prevent race conditions
        # during concurrent span endings. This ensures span name deduplication happens
        # atomically without interference from other threads
        with self._deduplication_lock:
            with self._trace_manager.get_trace(trace_id) as trace:
                if trace is not None:
                    if span._parent is None:
                        self._update_trace_info(trace, span)
                    deduplicate_span_names_in_place(list(trace.span_dict.values()))
                else:
                    _logger.debug(f"Trace data with request ID {trace_id} not found.")

        super().on_end(span)

    def _get_basic_trace_metadata(self) -> dict[str, Any]:
        metadata = self._env_metadata.copy()

        # If the span is started within an active MLflow run, we should record it as a trace tag
        # Note `mlflow.active_run()` can only get thread-local active run,
        # but tracing routine might be applied to model inference worker threads
        # in the following cases:
        #  - langchain model `chain.batch` which uses thread pool to spawn workers.
        #  - MLflow langchain pyfunc model `predict` which calls `api_request_parallel_processor`.
        # Therefore, we use `_get_global_active_run()` instead to get the active run from
        # all threads and set it as the tracing source run.
        if run := _get_latest_active_run():
            metadata[TraceMetadataKey.SOURCE_RUN] = run.info.run_id

        # The order is:
        # 1. model_id of the current active model set by `set_active_model`
        # 2. model_id from the current prediction context
        #   (set by mlflow pyfunc predict, or explicitly using set_prediction_context)
        if active_model_id := _get_active_model_id_global():
            metadata[TraceMetadataKey.MODEL_ID] = active_model_id
        elif model_id := maybe_get_logged_model_id():
            metadata[TraceMetadataKey.MODEL_ID] = model_id

        return metadata

    def _get_basic_trace_tags(self, span: OTelReadableSpan) -> dict[str, Any]:
        # If the trace is created in the context of MLflow model evaluation, we extract the request
        # ID from the prediction context. Otherwise, we create a new trace info by calling the
        # backend API.
        tags = {}
        if request_id := maybe_get_request_id(is_evaluate=True):
            tags.update({TraceTagKey.EVAL_REQUEST_ID: request_id})
        if dependencies_schema := maybe_get_dependencies_schemas():
            tags.update(dependencies_schema)
        tags.update({TraceTagKey.TRACE_NAME: span.name})
        return tags

    def _update_trace_info(self, trace: _Trace, root_span: OTelReadableSpan):
        """Update the trace info with the final values from the root span."""
        # The trace/span start time needs adjustment to exclude the latency of
        # the backend API call. We already adjusted the span start time in the
        # on_start method, so we reflect the same to the trace start time here.
        trace.info.request_time = root_span.start_time // 1_000_000  # nanosecond to millisecond
        trace.info.execution_duration = (root_span.end_time - root_span.start_time) // 1_000_000

        # Update trace state from span status, but only if the user hasn't explicitly set
        # a different trace status
        update_trace_state_from_span_conditionally(trace, root_span)

        # TODO: Remove this once the new trace table UI is available that is based on V3 trace.
        # Until then, these two are still used to render the "request" and "response" columns.
        trace.info.trace_metadata.update(
            {
                TraceMetadataKey.INPUTS: self._truncate_metadata(
                    root_span.attributes.get(SpanAttributeKey.INPUTS)
                ),
                TraceMetadataKey.OUTPUTS: self._truncate_metadata(
                    root_span.attributes.get(SpanAttributeKey.OUTPUTS)
                ),
            }
        )

        # Aggregate token usage information from all spans
        if usage := aggregate_usage_from_spans(trace.span_dict.values()):
            trace.info.request_metadata[TraceMetadataKey.TOKEN_USAGE] = json.dumps(usage)

    def _truncate_metadata(self, value: str | None) -> str:
        """Get truncated value of the attribute if it exceeds the maximum length."""
        if not value:
            return ""

        if len(value) > MAX_CHARS_IN_TRACE_INFO_METADATA:
            trunc_length = MAX_CHARS_IN_TRACE_INFO_METADATA - len(TRUNCATION_SUFFIX)
            value = value[:trunc_length] + TRUNCATION_SUFFIX
        return value<|MERGE_RESOLUTION|>--- conflicted
+++ resolved
@@ -92,16 +92,9 @@
         Args:
             span: An OpenTelemetry ReadableSpan object that is ended.
         """
-<<<<<<< HEAD
         if self._export_metrics:
             self.record_metrics_for_span(span)
 
-        # Processing the trace only when the root span is found.
-        if span._parent is not None:
-            return
-
-=======
->>>>>>> 942f54cf
         trace_id = get_otel_attribute(span, SpanAttributeKey.REQUEST_ID)
 
         # Acquire lock before accessing and modifying trace data to prevent race conditions
