--- conflicted
+++ resolved
@@ -1,25 +1,19 @@
 import json
 import os
 
+from opentelemetry import metrics
+from opentelemetry.sdk.metrics import MeterProvider
+from opentelemetry.sdk.metrics.export import PeriodicExportingMetricReader
 from opentelemetry.sdk.trace import ReadableSpan as OTelReadableSpan
 from opentelemetry.sdk.trace.export import BatchSpanProcessor, SpanExporter
 from opentelemetry.trace import StatusCode
 
 from mlflow.entities.trace_info import TraceInfo, TraceLocation, TraceState
-<<<<<<< HEAD
 from mlflow.environment_variables import (
     MLFLOW_LOG_OTLP_TRACE_STATISTICS,
     MLFLOW_TRACE_ENABLE_OTLP_DUAL_EXPORT,
 )
-from mlflow.tracing.constant import (
-    TRACE_SCHEMA_VERSION,
-    TRACE_SCHEMA_VERSION_KEY,
-    SpanAttributeKey,
-)
-=======
-from mlflow.environment_variables import MLFLOW_TRACE_ENABLE_OTLP_DUAL_EXPORT
 from mlflow.tracing.constant import TRACE_SCHEMA_VERSION, TRACE_SCHEMA_VERSION_KEY, SpanAttributeKey
->>>>>>> c86bf69e
 from mlflow.tracing.trace_manager import InMemoryTraceManager
 from mlflow.tracing.utils import generate_trace_id_v3
 
@@ -53,20 +47,16 @@
         if self._should_register_traces:
             self._trace_manager = InMemoryTraceManager.get_instance()
 
-<<<<<<< HEAD
         # Initialize metrics if enabled
         self._duration_histogram = None
         if MLFLOW_LOG_OTLP_TRACE_STATISTICS.get():
             self._duration_histogram = self._setup_metrics()
 
-=======
->>>>>>> c86bf69e
     def on_start(self, span: OTelReadableSpan, parent_context=None):
         if self._should_register_traces and not span.parent:
             trace_info = self._create_trace_info(span)
             span.set_attribute(SpanAttributeKey.REQUEST_ID, json.dumps(trace_info.trace_id))
             self._trace_manager.register_trace(trace_info.trace_id, trace_info)
-<<<<<<< HEAD
 
         super().on_start(span, parent_context)
 
@@ -121,76 +111,46 @@
 
     def _setup_metrics(self):
         """Set up OpenTelemetry metrics and return histogram, or None if setup fails."""
-        try:
-            from opentelemetry import metrics
-            from opentelemetry.sdk.metrics import MeterProvider
-            from opentelemetry.sdk.metrics.export import PeriodicExportingMetricReader
-=======
->>>>>>> c86bf69e
+        # Get OTLP endpoint and protocol
+        endpoint = os.environ.get("OTEL_EXPORTER_OTLP_METRICS_ENDPOINT") or os.environ.get(
+            "OTEL_EXPORTER_OTLP_ENDPOINT"
+        )
+        protocol = os.environ.get("OTEL_EXPORTER_OTLP_METRICS_PROTOCOL") or os.environ.get(
+            "OTEL_EXPORTER_OTLP_PROTOCOL", "grpc"
+        )
 
-            # Get OTLP endpoint and protocol
-            endpoint = os.environ.get("OTEL_EXPORTER_OTLP_METRICS_ENDPOINT") or os.environ.get(
-                "OTEL_EXPORTER_OTLP_ENDPOINT"
+        if not endpoint:
+            return None
+
+        # Get appropriate metric exporter based on protocol
+        # Valid protocols per OpenTelemetry spec: 'grpc' and 'http/protobuf'
+        if protocol == "grpc":
+            from opentelemetry.exporter.otlp.proto.grpc.metric_exporter import (
+                OTLPMetricExporter,
             )
-            protocol = os.environ.get("OTEL_EXPORTER_OTLP_METRICS_PROTOCOL") or os.environ.get(
-                "OTEL_EXPORTER_OTLP_PROTOCOL", "grpc"
+        elif protocol == "http/protobuf":
+            from opentelemetry.exporter.otlp.proto.http.metric_exporter import (
+                OTLPMetricExporter,
+            )
+        else:
+            from mlflow.exceptions import MlflowException
+
+            raise MlflowException.invalid_parameter_value(
+                f"Unsupported OTLP metrics protocol '{protocol}'. "
+                "Supported protocols are 'grpc' and 'http/protobuf'."
             )
 
-<<<<<<< HEAD
-            if not endpoint:
-                return None
+        metric_exporter = OTLPMetricExporter(endpoint=endpoint)
 
-            # Get appropriate metric exporter based on protocol
-            # Valid protocols per OpenTelemetry spec: 'grpc' and 'http/protobuf'
-            if protocol == "grpc":
-                from opentelemetry.exporter.otlp.proto.grpc.metric_exporter import (
-                    OTLPMetricExporter,
-                )
-            elif protocol == "http/protobuf":
-                from opentelemetry.exporter.otlp.proto.http.metric_exporter import (
-                    OTLPMetricExporter,
-                )
-            else:
-                from mlflow.exceptions import MlflowException
+        # Set up metrics provider
+        reader = PeriodicExportingMetricReader(metric_exporter)
+        provider = MeterProvider(metric_readers=[reader])
+        metrics.set_meter_provider(provider)
 
-                raise MlflowException.invalid_parameter_value(
-                    f"Unsupported OTLP metrics protocol '{protocol}'. "
-                    "Supported protocols are 'grpc' and 'http/protobuf'."
-                )
-
-            metric_exporter = OTLPMetricExporter(endpoint=endpoint)
-
-            # Set up metrics provider
-            reader = PeriodicExportingMetricReader(metric_exporter)
-            provider = MeterProvider(metric_readers=[reader])
-            metrics.set_meter_provider(provider)
-
-            # Create and return histogram
-            meter = metrics.get_meter("mlflow.tracing")
-            return meter.create_histogram(
-                name="mlflow.trace.span.duration",
-                description="Duration of spans in milliseconds",
-                unit="ms",
-            )
-        except (ImportError, Exception):
-            # Silently fail if metrics setup doesn't work
-            return None
-=======
-    def on_end(self, span: OTelReadableSpan):
-        if self._should_register_traces and not span.parent:
-            self._trace_manager.pop_trace(span.context.trace_id)
-
-        super().on_end(span)
-
-    def _create_trace_info(self, span: OTelReadableSpan) -> TraceInfo:
-        """Create a TraceInfo object from an OpenTelemetry span."""
-        return TraceInfo(
-            trace_id=generate_trace_id_v3(span),
-            trace_location=TraceLocation.from_experiment_id(None),
-            request_time=span.start_time // 1_000_000,  # nanosecond to millisecond
-            execution_duration=None,
-            state=TraceState.IN_PROGRESS,
-            trace_metadata={TRACE_SCHEMA_VERSION_KEY: str(TRACE_SCHEMA_VERSION)},
-            tags={},
-        )
->>>>>>> c86bf69e
+        # Create and return histogram
+        meter = metrics.get_meter("mlflow.tracing")
+        return meter.create_histogram(
+            name="mlflow.trace.span.duration",
+            description="Duration of spans in milliseconds",
+            unit="ms",
+        )