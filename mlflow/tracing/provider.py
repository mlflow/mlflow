"""
This module provides a set of functions to manage the global tracer provider for MLflow tracing.

Every tracing operation in MLflow *MUST* be managed through this module, instead of directly
using the OpenTelemetry APIs. This is because MLflow needs to control the initialization of the
tracer provider and ensure that it won't interfere with the other external libraries that might
use OpenTelemetry e.g. PromptFlow, Snowpark.
"""

import contextvars
import functools
import json
import logging
from contextlib import contextmanager
from typing import TYPE_CHECKING

from opentelemetry import context as context_api
from opentelemetry import trace
from opentelemetry.sdk.resources import Resource
from opentelemetry.sdk.trace import SpanProcessor, TracerProvider
from opentelemetry.sdk.trace.sampling import TraceIdRatioBased

import mlflow
from mlflow.environment_variables import (
    MLFLOW_TRACE_ENABLE_OTLP_DUAL_EXPORT,
    MLFLOW_TRACE_SAMPLING_RATIO,
)
from mlflow.exceptions import MlflowException, MlflowTracingException
from mlflow.tracing.config import reset_config
from mlflow.tracing.constant import SpanAttributeKey
from mlflow.tracing.destination import (
    Databricks,
    MlflowExperiment,
    TraceDestination,
    UserTraceDestinationRegistry,
)
from mlflow.tracing.utils.exception import raise_as_trace_exception
from mlflow.tracing.utils.once import Once
from mlflow.tracing.utils.otlp import (
    get_otlp_exporter,
    should_export_otlp_metrics,
    should_use_otlp_exporter,
)
from mlflow.tracing.utils.warning import suppress_warning
from mlflow.utils.annotations import experimental
from mlflow.utils.databricks_utils import (
    is_in_databricks_model_serving_environment,
    is_mlflow_tracing_enabled_in_model_serving,
)

if TYPE_CHECKING:
    from mlflow.entities import Span

# Global tracer provider instance. We manage the tracer provider by ourselves instead of using
# the global tracer provider provided by OpenTelemetry.
_MLFLOW_TRACER_PROVIDER = None

# Once() object ensures a function is executed only once in a process.
# Note that it doesn't work as expected in a distributed environment.
_MLFLOW_TRACER_PROVIDER_INITIALIZED = Once()

# A trace destination specified by the user via the `set_destination` function.
_MLFLOW_TRACE_USER_DESTINATION = UserTraceDestinationRegistry()


_logger = logging.getLogger(__name__)


def start_span_in_context(name: str, experiment_id: str | None = None) -> trace.Span:
    """
    Start a new OpenTelemetry span in the current context.

    Note that this function doesn't set the started span as the active span in the context. To do
    that, the upstream also need to call `use_span()` function in the OpenTelemetry trace APIs.

    Args:
        name: The name of the span.
        experiment_id: The ID of the experiment to log the span to. If not specified, the span will
            be logged to the active experiment or explicitly set trace destination.

    Returns:
        The newly created OpenTelemetry span.
    """
    attributes = {}
    if experiment_id:
        attributes[SpanAttributeKey.EXPERIMENT_ID] = json.dumps(experiment_id)
    span = _get_tracer(__name__).start_span(name, attributes=attributes)

    if experiment_id and getattr(span, "_parent", None):
        _logger.warning(
            "The `experiment_id` parameter can only be used for root spans, but the span "
            f"`{name}` is not a root span. The specified value `{experiment_id}` will be ignored."
        )
        span._span.attributes.pop(SpanAttributeKey.EXPERIMENT_ID, None)
    return span


def start_detached_span(
    name: str,
    parent: trace.Span | None = None,
    experiment_id: str | None = None,
    start_time_ns: int | None = None,
) -> tuple[str, trace.Span] | None:
    """
    Start a new OpenTelemetry span that is not part of the current trace context, but with the
    explicit parent span ID if provided.

    Args:
        name: The name of the span.
        parent: The parent OpenTelemetry span. If not provided, the span will be created as a root
                span.
        experiment_id: The ID of the experiment. This is used to associate the span with a specific
            experiment in MLflow.
        start_time_ns: The start time of the span in nanoseconds.
            If not provided, the current timestamp is used.

    Returns:
        The newly created OpenTelemetry span.
    """
    tracer = _get_tracer(__name__)
    context = trace.set_span_in_context(parent) if parent else None
    attributes = {}

    # Set start time and experiment to attribute so we can pass it to the span processor
    if start_time_ns:
        attributes[SpanAttributeKey.START_TIME_NS] = json.dumps(start_time_ns)
    if experiment_id:
        attributes[SpanAttributeKey.EXPERIMENT_ID] = json.dumps(experiment_id)
    span = tracer.start_span(name, context=context, attributes=attributes, start_time=start_time_ns)

    if experiment_id and getattr(span, "_parent", None):
        _logger.warning(
            "The `experiment_id` parameter can only be used for root spans, but the span "
            f"`{name}` is not a root span. The specified value `{experiment_id}` will be ignored."
        )
        span._span.attributes.pop(SpanAttributeKey.EXPERIMENT_ID, None)
    return span


@contextmanager
def safe_set_span_in_context(span: "Span"):
    """
    A context manager that sets the given OpenTelemetry span as the active span in the current
    context.

    Args:
        span: An MLflow span object to set as the active span.

    Example:

    .. code-block:: python

        import mlflow


        with mlflow.start_span("my_span") as span:
            span.set_attribute("my_key", "my_value")

        # The span is automatically detached from the context when the context manager exits.
    """
    token = set_span_in_context(span)
    try:
        yield
    finally:
        detach_span_from_context(token)


def set_span_in_context(span: "Span") -> contextvars.Token:
    """
    Set the given OpenTelemetry span as the active span in the current context.

    Args:
        span: An MLflow span object to set as the active span.

    Returns:
        A token object that will be required when detaching the span from the context.
    """
    context = trace.set_span_in_context(span._span)
    token = context_api.attach(context)
    return token  # noqa: RET504


def detach_span_from_context(token: contextvars.Token):
    """
    Remove the active span from the current context.

    Args:
        token: The token returned by `_set_span_to_active` function.
    """
    context_api.detach(token)


@experimental(version="2.21.0")
def set_destination(destination: TraceDestination, *, context_local: bool = False):
    """
    Set a custom span destination to which MLflow will export the traces.

    A destination specified by this function will take precedence over
    other configurations, such as tracking URI, OTLP environment variables.

    Args:
        destination: A ``TraceDestination`` object that specifies the destination of the trace data.
        context_local: If False (default), the destination is set globally. If True, the destination
            is isolated per async task or thread, providing isolation in concurrent applications.

    Example:

        .. code-block:: python

            import mlflow
            from mlflow.tracing.destination import Databricks

            # Setting the destination globally
            mlflow.tracing.set_destination(Databricks(experiment_id="123"))

            # Setting the destination with async task isolation
            mlflow.tracing.set_destination(Databricks(experiment_id="456"), context_local=True)

            # Reset the destination (to an active experiment as default)
            mlflow.tracing.reset()
    """
    if not isinstance(destination, TraceDestination):
        raise MlflowException.invalid_parameter_value(
            f"Invalid destination type: {type(destination)}. "
            "The destination must be an instance of TraceDestination."
        )

    if isinstance(destination, Databricks) and (
        mlflow.get_tracking_uri() is None or not mlflow.get_tracking_uri().startswith("databricks")
    ):
        mlflow.set_tracking_uri("databricks")
        _logger.info(
            "Automatically setting the tracking URI to `databricks` "
            "because the tracing destination is set to Databricks."
        )

    _MLFLOW_TRACE_USER_DESTINATION.set(destination, context_local=context_local)
    _setup_tracer_provider()


def _get_tracer(module_name: str):
    """
    Get a tracer instance for the given module name.

    If the tracer provider is not initialized, this function will initialize the tracer provider.
    Other simultaneous calls to this function will block until the initialization is done.
    """
    # Initiate tracer provider only once in the application lifecycle
    _MLFLOW_TRACER_PROVIDER_INITIALIZED.do_once(_setup_tracer_provider)
    return _MLFLOW_TRACER_PROVIDER.get_tracer(module_name)


def _get_trace_exporter():
    """
    Get the exporter instance that is used by the current tracer provider.
    """
    if _MLFLOW_TRACER_PROVIDER:
        processors = _MLFLOW_TRACER_PROVIDER._active_span_processor._span_processors
        # There should be only one processor used for MLflow tracing
        processor = processors[0]
        return processor.span_exporter


def _setup_tracer_provider(disabled=False):
    """
    Instantiate a tracer provider and set it as the global tracer provider.

    Note that this function ALWAYS updates the global tracer provider, regardless of the current
    state. It is the caller's responsibility to ensure that the tracer provider is initialized
    only once, and update the _MLFLOW_TRACER_PROVIDER_INITIALIZED flag accordingly.
    """
    global _MLFLOW_TRACER_PROVIDER

    processors = _get_span_processors(disabled=disabled)
    if not processors:
        _MLFLOW_TRACER_PROVIDER = trace.NoOpTracerProvider()
        return

    # Demote the "Failed to detach context" log raised by the OpenTelemetry logger to DEBUG
    # level so that it does not show up in the user's console. This warning may indicate
    # some incorrect context handling, but in many cases just false positive that does not
    # cause any issue in the generated trace.
    # Note that we need to apply it permanently rather than just the scope of prediction call,
    # because the exception can happen for streaming case, where the error log might be
    # generated when the iterator is consumed and we don't know when it will happen.
    suppress_warning("opentelemetry.context", "Failed to detach context")

    # These Otel warnings are occasionally raised in a valid case, e.g. we timeout a trace
    # but some spans are still active. We suppress them because they are not actionable.
    suppress_warning("opentelemetry.sdk.trace", "Setting attribute on ended span")
    suppress_warning("opentelemetry.sdk.trace", "Calling end() on an ended span")

    # Setting an empty resource to avoid triggering resource aggregation, which causes
    # an issue in LiteLLM tracing: https://github.com/mlflow/mlflow/issues/16296
    tracer_provider = TracerProvider(resource=Resource.get_empty(), sampler=_get_trace_sampler())
    for processor in processors:
        tracer_provider.add_span_processor(processor)

    _MLFLOW_TRACER_PROVIDER = tracer_provider


def _get_trace_sampler() -> TraceIdRatioBased | None:
    """
    Get the sampler configuration based on environment variable.

    Returns:
        TraceIdRatioBased sampler or None for default sampling.
    """
    sampling_ratio = MLFLOW_TRACE_SAMPLING_RATIO.get()
    if sampling_ratio is not None:
        if not (0.0 <= sampling_ratio <= 1.0):
            _logger.warning(
                f"{MLFLOW_TRACE_SAMPLING_RATIO} must be between 0.0 and 1.0, got {sampling_ratio}. "
                "Ignoring the invalid value and using default sampling (1.0)."
            )
            return None
        return TraceIdRatioBased(sampling_ratio)
    return None


def _get_span_processors(disabled: bool = False) -> list[SpanProcessor]:
    """
    Get the list of span processors based on configuration.

    Args:
        disabled: If True, returns an empty list of processors because tracing is disabled.

    Returns:
        List of span processors to be added to the TracerProvider.
    """
    if disabled:
        return []

    processors = []

    if should_use_otlp_exporter():
        from mlflow.tracing.processor.otel import OtelSpanProcessor

        exporter = get_otlp_exporter()
        otel_processor = OtelSpanProcessor(
            span_exporter=exporter,
            # Only export metrics from the Otel processor if dual export is not enabled. Otherwise,
            # both Otel and MLflow processors will export metrics, causing duplication
            export_metrics=should_export_otlp_metrics()
            and not MLFLOW_TRACE_ENABLE_OTLP_DUAL_EXPORT.get(),
        )
        processors.append(otel_processor)

        if not MLFLOW_TRACE_ENABLE_OTLP_DUAL_EXPORT.get():
            return processors

    # TODO: Update this logic to pluggable registry where
    #  1. Partners can implement span processor/exporter and destination class.
    #  2. They can register their implementation to the registry via entry points.
    #  3. MLflow will pick the implementation based on given destination id.
    trace_destination = _MLFLOW_TRACE_USER_DESTINATION.get()
    if trace_destination and isinstance(trace_destination, (MlflowExperiment, Databricks)):
        if is_in_databricks_model_serving_environment():
            _logger.info(
                "Traces will be sent to the destination set by `mlflow.tracing.set_destination` "
                "API. To enable saving traces to both MLflow experiment and inference table, "
                "remove this API call from your model and set `MLFLOW_EXPERIMENT_ID` env var "
                "instead."
            )
        processor = _get_mlflow_span_processor(tracking_uri=mlflow.get_tracking_uri())
        processors.append(processor)
    elif is_in_databricks_model_serving_environment():
        if not is_mlflow_tracing_enabled_in_model_serving():
            return processors

        from mlflow.tracing.export.databricks_delta import (
            ZEROBUS_SDK_AVAILABLE,
            InferenceTableDeltaSpanExporter,
        )
        from mlflow.tracing.processor.inference_table import InferenceTableSpanProcessor

        # Try to use the delta archiving exporter if dependencies are available
        if ZEROBUS_SDK_AVAILABLE:
            exporter = InferenceTableDeltaSpanExporter()
            _logger.debug("Using InferenceTableDeltaSpanExporter with Databricks Delta archiving")
        else:
            # dependencies not available, use base exporter
            from mlflow.tracing.export.inference_table import InferenceTableSpanExporter

            exporter = InferenceTableSpanExporter()
            _logger.debug("Defaulting to InferenceTableSpanExporter (dependencies not available)")

        processor = InferenceTableSpanProcessor(exporter)
        processors.append(processor)
    else:
        processor = _get_mlflow_span_processor(tracking_uri=mlflow.get_tracking_uri())
        processors.append(processor)

    return processors


def _get_mlflow_span_processor(tracking_uri: str):
    """
    Get the MLflow span processor instance that is used by the current tracer provider.
    """
    # Databricks and SQL backends support V3 traces
    from mlflow.tracing.export.databricks_delta import (
        ZEROBUS_SDK_AVAILABLE,
        MlflowV3DeltaSpanExporter,
    )
    from mlflow.tracing.processor.mlflow_v3 import MlflowV3SpanProcessor

<<<<<<< HEAD
    # Try to use the delta archiving exporter if dependencies are available
    if ZEROBUS_SDK_AVAILABLE:
        exporter = MlflowV3DeltaSpanExporter(tracking_uri=tracking_uri)
        _logger.debug("Using MlflowV3DeltaSpanExporter with Databricks Delta archiving")
    else:
        # dependencies not available, use base exporter
        from mlflow.tracing.export.mlflow_v3 import MlflowV3SpanExporter

        exporter = MlflowV3SpanExporter(tracking_uri=tracking_uri)
        _logger.debug("Defaulting to MlflowV3SpanExporter (dependencies not available)")

    return MlflowV3SpanProcessor(exporter)
=======
    exporter = MlflowV3SpanExporter(tracking_uri=tracking_uri)
    return MlflowV3SpanProcessor(
        span_exporter=exporter,
        export_metrics=should_export_otlp_metrics(),
    )
>>>>>>> 28feaa5c


@raise_as_trace_exception
def disable():
    """
    Disable tracing.

    .. note::

        This function sets up `OpenTelemetry` to use
        `NoOpTracerProvider <https://github.com/open-telemetry/opentelemetry-python/blob/4febd337b019ea013ccaab74893bd9883eb59000/opentelemetry-api/src/opentelemetry/trace/__init__.py#L222>`_
        and effectively disables all tracing operations.

    Example:

    .. code-block:: python
        :test:

        import mlflow


        @mlflow.trace
        def f():
            return 0


        # Tracing is enabled by default
        f()
        assert len(mlflow.search_traces()) == 1

        # Disable tracing
        mlflow.tracing.disable()
        f()
        assert len(mlflow.search_traces()) == 1

    """
    if not is_tracing_enabled():
        return

    _setup_tracer_provider(disabled=True)
    _MLFLOW_TRACER_PROVIDER_INITIALIZED.done = True


@raise_as_trace_exception
def enable():
    """
    Enable tracing.

    Example:

    .. code-block:: python
        :test:

        import mlflow


        @mlflow.trace
        def f():
            return 0


        # Tracing is enabled by default
        f()
        assert len(mlflow.search_traces()) == 1

        # Disable tracing
        mlflow.tracing.disable()
        f()
        assert len(mlflow.search_traces()) == 1

        # Re-enable tracing
        mlflow.tracing.enable()
        f()
        assert len(mlflow.search_traces()) == 2

    """
    if is_tracing_enabled() and _MLFLOW_TRACER_PROVIDER_INITIALIZED.done:
        _logger.info("Tracing is already enabled")
        return

    _setup_tracer_provider()
    _MLFLOW_TRACER_PROVIDER_INITIALIZED.done = True


def trace_disabled(f):
    """
    A decorator that temporarily disables tracing for the duration of the decorated function.

    .. code-block:: python

        @trace_disabled
        def f():
            with mlflow.start_span("my_span") as span:
                span.set_attribute("my_key", "my_value")

            return


        # This function will not generate any trace
        f()

    :meta private:
    """

    @functools.wraps(f)
    def wrapper(*args, **kwargs):
        is_func_called = False
        result = None
        try:
            if is_tracing_enabled():
                disable()
                try:
                    is_func_called = True
                    result = f(*args, **kwargs)
                finally:
                    enable()
            else:
                is_func_called = True
                result = f(*args, **kwargs)
        # We should only catch the exception from disable() and enable()
        # and let other exceptions propagate.
        except MlflowTracingException as e:
            _logger.warning(
                f"An error occurred while disabling or re-enabling tracing: {e} "
                "The original function will still be executed, but the tracing "
                "state may not be as expected. For full traceback, set "
                "logging level to debug.",
                exc_info=_logger.isEnabledFor(logging.DEBUG),
            )
            # If the exception is raised before the original function
            # is called, we should call the original function
            if not is_func_called:
                result = f(*args, **kwargs)

        return result

    return wrapper


def reset():
    """
    Reset the flags that indicates whether the MLflow tracer provider has been initialized.
    This ensures that the tracer provider is re-initialized when next tracing
    operation is performed.
    """
    # Set NoOp tracer provider to reset the global tracer to the initial state.
    _setup_tracer_provider(disabled=True)
    # Flip _MLFLOW_TRACE_PROVIDER_INITIALIZED flag to False so that
    # the next tracing operation will re-initialize the provider.
    _MLFLOW_TRACER_PROVIDER_INITIALIZED.done = False

    # Reset the custom destination set by the user
    _MLFLOW_TRACE_USER_DESTINATION.reset()

    # Reset the tracing configuration to defaults
    reset_config()


@raise_as_trace_exception
def is_tracing_enabled() -> bool:
    """
    Check if tracing is enabled based on whether the global tracer
    is instantiated or not.

    Trace is considered as "enabled" if the followings
    1. The default state (before any tracing operation)
    2. The tracer is not either ProxyTracer or NoOpTracer
    """
    if not _MLFLOW_TRACER_PROVIDER_INITIALIZED.done:
        return True

    tracer = _get_tracer(__name__)
    # Occasionally ProxyTracer instance wraps the actual tracer
    if isinstance(tracer, trace.ProxyTracer):
        tracer = tracer._tracer
    return not isinstance(tracer, trace.NoOpTracer)<|MERGE_RESOLUTION|>--- conflicted
+++ resolved
@@ -405,7 +405,6 @@
     )
     from mlflow.tracing.processor.mlflow_v3 import MlflowV3SpanProcessor
 
-<<<<<<< HEAD
     # Try to use the delta archiving exporter if dependencies are available
     if ZEROBUS_SDK_AVAILABLE:
         exporter = MlflowV3DeltaSpanExporter(tracking_uri=tracking_uri)
@@ -417,14 +416,10 @@
         exporter = MlflowV3SpanExporter(tracking_uri=tracking_uri)
         _logger.debug("Defaulting to MlflowV3SpanExporter (dependencies not available)")
 
-    return MlflowV3SpanProcessor(exporter)
-=======
-    exporter = MlflowV3SpanExporter(tracking_uri=tracking_uri)
     return MlflowV3SpanProcessor(
         span_exporter=exporter,
         export_metrics=should_export_otlp_metrics(),
     )
->>>>>>> 28feaa5c
 
 
 @raise_as_trace_exception
