--- conflicted
+++ resolved
@@ -29,11 +29,7 @@
             the current active experiment will be used.
     """
 
-<<<<<<< HEAD
-    experiment_id: Optional[str] = None
-=======
     experiment_id: str | None = None
->>>>>>> 3e5f3478
 
     @property
     def type(self) -> str:
