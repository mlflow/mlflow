package org.mlflow.tracking;

import org.apache.http.client.utils.URIBuilder;

import org.mlflow.api.proto.Service.*;
import org.mlflow.artifacts.ArtifactRepository;
import org.mlflow.artifacts.ArtifactRepositoryFactory;
import org.mlflow.tracking.creds.*;

import java.io.File;
import java.net.URI;
import java.net.URISyntaxException;
import java.util.ArrayList;
import java.util.List;
<<<<<<< HEAD
import java.util.Map;
=======
>>>>>>> 86795a7c
import java.lang.Iterable;
import java.util.Optional;
import java.util.stream.Collectors;

/**
 * Client to an MLflow Tracking Sever.
 */
public class MlflowClient {
  private static final long DEFAULT_EXPERIMENT_ID = 0;

  private final MlflowProtobufMapper mapper = new MlflowProtobufMapper();
  private final ArtifactRepositoryFactory artifactRepositoryFactory;
  private final MlflowHttpCaller httpCaller;
  private final MlflowHostCredsProvider hostCredsProvider;

  /** Returns a default client based on the MLFLOW_TRACKING_URI environment variable. */
  public MlflowClient() {
    this(getDefaultTrackingUri());
  }

  /** Instantiates a new client using the provided tracking uri. */
  public MlflowClient(String trackingUri) {
    this(getHostCredsProviderFromTrackingUri(trackingUri));
  }

  /**
   * Creates a new MlflowClient; users should prefer constructing ApiClients via
   * {@link #MlflowClient()} or {@link #MlflowClient(String)} if possible.
   */
  public MlflowClient(MlflowHostCredsProvider hostCredsProvider) {
    this.hostCredsProvider = hostCredsProvider;
    this.httpCaller = new MlflowHttpCaller(hostCredsProvider);
    this. artifactRepositoryFactory = new ArtifactRepositoryFactory(hostCredsProvider);
  }

  /**
   * Gets metadata, params, tags, and metrics for a run. In the case where multiple metrics with the
   * same key are logged for the run, returns only the value with the latest timestamp. If there are
   * multiple values with the latest timestamp, returns the maximum of these values.
   *
   * @return Run associated with the id.
   */
  public Run getRun(String runUuid) {
    URIBuilder builder = newURIBuilder("runs/get").setParameter("run_uuid", runUuid);
    return mapper.toGetRunResponse(httpCaller.get(builder.toString())).getRun();
  }

  /**
   * Creates a new run under the default experiment with no application name.
   * @return RunInfo created by the server
   */
  public RunInfo createRun() {
    return createRun(DEFAULT_EXPERIMENT_ID);
  }

  /**
   * Creates a new run under the given experiment with no application name.
   * @return RunInfo created by the server
   */
  public RunInfo createRun(long experimentId) {
    return createRun(experimentId, "Java Application");
  }

  /**
   * Creates a new run under the given experiment with the given application name.
   * @return RunInfo created by the server
   */
  public RunInfo createRun(long experimentId, String appName) {
    CreateRun.Builder request = CreateRun.newBuilder();
    request.setExperimentId(experimentId);
    request.setSourceName(appName);
    request.setSourceType(SourceType.LOCAL);
    request.setStartTime(System.currentTimeMillis());
    String username = System.getProperty("user.name");
    if (username != null) {
      request.setUserId(System.getProperty("user.name"));
    }
    return createRun(request.build());
  }

  /**
   * Creates a new run. This method allows providing all possible fields of CreateRun, and can be
   * invoked as follows:
   *
   *   <pre>
   *   import org.mlflow.api.proto.Service.CreateRun;
   *   CreateRun.Builder request = CreateRun.newBuilder();
   *   request.setExperimentId(experimentId);
   *   request.setSourceVersion("my-version");
   *   createRun(request.build());
   *   </pre>
   *
   * @return RunInfo created by the server
   */
  public RunInfo createRun(CreateRun request) {
    String ijson = mapper.toJson(request);
    String ojson = sendPost("runs/create", ijson);
    return mapper.toCreateRunResponse(ojson).getRun().getInfo();
  }

  /**
   * @return  a list of all RunInfos associated with the given experiment.
   */
  public List<RunInfo> listRunInfos(long experimentId) {
    List<Long> experimentIds = new ArrayList<>();
    experimentIds.add(experimentId);
    return searchRuns(experimentIds, null);
  }

  /**
   * Returns runs from provided list of experiments, that satisfy the search query.
   *
   * @param experimentIds List of experiment IDs
   * @param searchFilter SQL compatible search query string. Format of this query string is
   *                     similar to that specified on MLflow UI.
   *                     Example : "params.model = 'LogisticRegression' and metrics.acc = 0.9"
   *
   * @return a list of all RunInfos that satisfy search filter.
   */
  public List<RunInfo> searchRuns(List<Long> experimentIds, String searchFilter) {
    return searchRuns(experimentIds, searchFilter, ViewType.ACTIVE_ONLY);
  }

  /**
   * Returns runs from provided list of experiments, that satisfy the search query.
   *
   * @param experimentIds List of experiment IDs
   * @param searchFilter SQL compatible search query string. Format of this query string is
   *                     similar to that specified on MLflow UI.
   *                     Example : "params.model = 'LogisticRegression' and metrics.acc != 0.9"
   * @param runViewType ViewType for expected runs. One of (ACTIVE_ONLY, DELETED_ONLY, ALL)
   *                    Defaults to ACTIVE_ONLY.
   *
   * @return a list of all RunInfos that satisfy search filter.
   */
  public List<RunInfo> searchRuns(List<Long> experimentIds,
                                  String searchFilter,
                                  ViewType runViewType) {
    SearchRuns.Builder builder = SearchRuns.newBuilder().addAllExperimentIds(experimentIds);
    if (searchFilter != null) {
      builder.setFilter(searchFilter);
    }
    if (runViewType != null) {
      builder.setRunViewType(runViewType);
    }
    SearchRuns request = builder.build();
    String ijson = mapper.toJson(request);
    String ojson = sendPost("runs/search", ijson);
    return mapper.toSearchRunsResponse(ojson).getRunsList().stream().map(Run::getInfo)
      .collect(Collectors.toList());
  }

  /** @return  a list of all Experiments. */
  public List<Experiment> listExperiments() {
    return mapper.toListExperimentsResponse(httpCaller.get("experiments/list"))
      .getExperimentsList();
  }

  /** @return  an experiment with the given id. */
  public GetExperiment.Response getExperiment(long experimentId) {
    URIBuilder builder = newURIBuilder("experiments/get")
      .setParameter("experiment_id", "" + experimentId);
    return mapper.toGetExperimentResponse(httpCaller.get(builder.toString()));
  }

  /** @return  the experiment associated with the given name or Optional.empty if none exists. */
  public Optional<Experiment> getExperimentByName(String experimentName) {
    return listExperiments().stream().filter(e -> e.getName()
      .equals(experimentName)).findFirst();
  }

  /**
   * Creates a new experiment using the default artifact location provided by the server.
   * @param experimentName Name of the experiment. This must be unique across all experiments.
   * @return experiment id of the newly created experiment.
   */
  public long createExperiment(String experimentName) {
    String ijson = mapper.makeCreateExperimentRequest(experimentName);
    String ojson = httpCaller.post("experiments/create", ijson);
    return mapper.toCreateExperimentResponse(ojson).getExperimentId();
  }

  /** Mark an experiment and associated runs, params, metrics, etc for deletion. */
  public void deleteExperiment(long experimentId) {
    String ijson = mapper.makeDeleteExperimentRequest(experimentId);
    httpCaller.post("experiments/delete", ijson);
  }

  /** Restore an experiment marked for deletion. */
  public void restoreExperiment(long experimentId) {
    String ijson = mapper.makeRestoreExperimentRequest(experimentId);
    httpCaller.post("experiments/restore", ijson);
  }

  /** Update an experiment's name. The new name must be unique. */
  public void renameExperiment(long experimentId, String newName) {
    String ijson = mapper.makeUpdateExperimentRequest(experimentId, newName);
    httpCaller.post("experiments/update", ijson);
  }

  /**
   * Deletes a run with the given ID.
   */
  public void deleteRun(String runId) {
    String ijson = mapper.makeDeleteRun(runId);
    httpCaller.post("runs/delete", ijson);
  }

  /**
   * Restores a deleted run with the given ID.
   */
  public void restoreRun(String runId) {
    String ijson = mapper.makeRestoreRun(runId);
    httpCaller.post("runs/restore", ijson);
  }

  /**
   * Logs a parameter against the given run, as a key-value pair.
   * This cannot be called against the same parameter key more than once.
   */
  public void logParam(String runUuid, String key, String value) {
    sendPost("runs/log-parameter", mapper.makeLogParam(runUuid, key, value));
  }

  /**
   * Logs a new metric against the given run, as a key-value pair.
   * New values for the same metric may be recorded over time, and are marked with a timestamp.
   * */
  public void logMetric(String runUuid, String key, double value) {
    sendPost("runs/log-metric", mapper.makeLogMetric(runUuid, key, value,
      System.currentTimeMillis()));
  }

  /**
   * Logs a new tag against the given run, as a key-value pair.
   */
  public void setTag(String runUuid, String key, String value) {
    sendPost("runs/set-tag", mapper.makeSetTag(runUuid, key, value));
  }

  /**
   * Log multiple metrics, params, and/or tags against a given run (argument runUuid).
   * Argument metrics, params, and tag iterables can be nulls.
   */
  public void logBatch(String runUuid,
      Iterable<Metric> metrics,
      Iterable<Param> params,
      Iterable<RunTag> tags) {
    sendPost("runs/log-batch", mapper.makeLogBatch(runUuid, metrics, params, tags));
  }

<<<<<<< HEAD
  /**
   * Log multiple metrics, params, and/or tags against a given run (argument runUuid).
   * Arguments metrics, params, and tags can be nulls.
   */
  public void logBatch(String runUuid,
      Map<String, Double> metrics,
      Map<String, String> params,
      Map<String, String> tags) {
    List<Metric> metricList = (metrics == null) ? null : mapper.makeMetricList(metrics);
    List<Param> paramList = (params == null) ? null : mapper.makeParamList(params);
    List<RunTag> tagList = (tags == null) ? null : mapper.makeTagList(tags);

    sendPost("runs/log-batch", mapper.makeLogBatch(runUuid, metricList, paramList, tagList));
  }

=======
>>>>>>> 86795a7c
  /** Sets the status of a run to be FINISHED at the current time. */
  public void setTerminated(String runUuid) {
    setTerminated(runUuid, RunStatus.FINISHED);
  }

  /** Sets the status of a run to be completed at the current time. */
  public void setTerminated(String runUuid, RunStatus status) {
    setTerminated(runUuid, status, System.currentTimeMillis());
  }

  /** Sets the status of a run to be completed at the given endTime. */
  public void setTerminated(String runUuid, RunStatus status, long endTime) {
    sendPost("runs/update", mapper.makeUpdateRun(runUuid, status, endTime));
  }

  /**
   * Send a GET to the following path, including query parameters.
   * This is mostly an internal API, but allows making lower-level or unsupported requests.
   * @return JSON response from the server
   */
  public String sendGet(String path) {
    return httpCaller.get(path);
  }

  /**
   * Send a POST to the following path, with a String-encoded JSON body.
   * This is mostly an internal API, but allows making lower-level or unsupported requests.
   * @return JSON response from the server
   */
  public String sendPost(String path, String json) {
    return httpCaller.post(path, json);
  }

  /**
   * @return HostCredsProvider backing this MlflowClient. Visible for testing.
   */
  MlflowHostCredsProvider getInternalHostCredsProvider() {
    return hostCredsProvider;
  }

  private URIBuilder newURIBuilder(String base) {
    try {
      return new URIBuilder(base);
    } catch (URISyntaxException e) {
      throw new MlflowClientException("Failed to construct URI for " + base, e);
    }
  }

  /**
   * Returns the tracking URI from MLFLOW_TRACKING_URI or throws if not available.
   * This is used as the body of the no-argument constructor, as constructors must first call
   * this().
   */
  private static String getDefaultTrackingUri() {
    String defaultTrackingUri = System.getenv("MLFLOW_TRACKING_URI");
    if (defaultTrackingUri == null) {
      throw new IllegalStateException("Default client requires MLFLOW_TRACKING_URI is set." +
        " Use fromTrackingUri() instead.");
    }
    return defaultTrackingUri;
  }

  /**
   * Returns the MlflowHostCredsProvider associated with the given tracking URI.
   * This is used as the body of the String-argument constructor, as constructors must first call
   * this().
   */
  private static MlflowHostCredsProvider getHostCredsProviderFromTrackingUri(String trackingUri) {
    URI uri = URI.create(trackingUri);
    MlflowHostCredsProvider provider;

    if ("http".equals(uri.getScheme()) || "https".equals(uri.getScheme())) {
      provider = new BasicMlflowHostCreds(trackingUri);
    } else if (trackingUri.equals("databricks")) {
      MlflowHostCredsProvider profileProvider = new DatabricksConfigHostCredsProvider();
      MlflowHostCredsProvider dynamicProvider =
        DatabricksDynamicHostCredsProvider.createIfAvailable();
      if (dynamicProvider != null) {
        provider = new HostCredsProviderChain(dynamicProvider, profileProvider);
      } else {
        provider = profileProvider;
      }
    } else if ("databricks".equals(uri.getScheme())) {
      provider = new DatabricksConfigHostCredsProvider(uri.getHost());
    } else if (uri.getScheme() == null || "file".equals(uri.getScheme())) {
      throw new IllegalArgumentException("Java Client currently does not support" +
        " local tracking URIs. Please point to a Tracking Server.");
    } else {
      throw new IllegalArgumentException("Invalid tracking server uri: " + trackingUri);
    }
    return provider;
  }

  /**
   * Uploads the given local file to the run's root artifact directory. For example,
   *
   *   <pre>
   *   logArtifact(runId, "/my/localModel")
   *   listArtifacts(runId) // returns "localModel"
   *   </pre>
   *
   * @param runId Run ID of an existing MLflow run.
   * @param localFile File to upload. Must exist, and must be a simple file (not a directory).
   */
  public void logArtifact(String runId, File localFile) {
    getArtifactRepository(runId).logArtifact(localFile);
  }

  /**
   * Uploads the given local file to an artifactPath within the run's root directory. For example,
   *
   *   <pre>
   *   logArtifact(runId, "/my/localModel", "model")
   *   listArtifacts(runId, "model") // returns "model/localModel"
   *   </pre>
   *
   * (i.e., the localModel file is now available in model/localModel).
   *
   * @param runId Run ID of an existing MLflow run.
   * @param localFile File to upload. Must exist, and must be a simple file (not a directory).
   * @param artifactPath Artifact path relative to the run's root directory. Should NOT
   *                     start with a /.
   */
  public void logArtifact(String runId, File localFile, String artifactPath) {
    getArtifactRepository(runId).logArtifact(localFile, artifactPath);
  }

  /**
   * Uploads all files within the given local directory the run's root artifact directory.
   * For example, if /my/local/dir/ contains two files "file1" and "file2", then
   *
   *   <pre>
   *   logArtifacts(runId, "/my/local/dir")
   *   listArtifacts(runId) // returns "file1" and "file2"
   *   </pre>
   *
   * @param runId Run ID of an existing MLflow run.
   * @param localDir Directory to upload. Must exist, and must be a directory (not a simple file).
   */
  public void logArtifacts(String runId, File localDir) {
    getArtifactRepository(runId).logArtifacts(localDir);
  }


  /**
   * Uploads all files within the given local director an artifactPath within the run's root
   * artifact directory. For example, if /my/local/dir/ contains two files "file1" and "file2", then
   *
   *   <pre>
   *   logArtifacts(runId, "/my/local/dir", "model")
   *   listArtifacts(runId, "model") // returns "model/file1" and "model/file2"
   *   </pre>
   *
   * (i.e., the contents of the local directory are now available in model/).
   *
   * @param runId Run ID of an existing MLflow run.
   * @param localDir Directory to upload. Must exist, and must be a directory (not a simple file).
   * @param artifactPath Artifact path relative to the run's root directory. Should NOT
   *                     start with a /.
   */
  public void logArtifacts(String runId, File localDir, String artifactPath) {
    getArtifactRepository(runId).logArtifacts(localDir, artifactPath);
  }

  /**
   * Lists the artifacts immediately under the run's root artifact directory. This does not
   * recursively list; instead, it will return FileInfos with isDir=true where further
   * listing may be done.
   * @param runId Run ID of an existing MLflow run.
   */
  public List<FileInfo> listArtifacts(String runId) {
    return getArtifactRepository(runId).listArtifacts();
  }

  /**
   * Lists the artifacts immediately under the given artifactPath within the run's root artifact
   * directory. This does not recursively list; instead, it will return FileInfos with isDir=true
   * where further listing may be done.
   * @param runId Run ID of an existing MLflow run.
   * @param artifactPath Artifact path relative to the run's root directory. Should NOT
   *                     start with a /.
   */
  public List<FileInfo> listArtifacts(String runId, String artifactPath) {
    return getArtifactRepository(runId).listArtifacts(artifactPath);
  }

  /**
   * Returns a local directory containing *all* artifacts within the run's artifact directory.
   * Note that this will download the entire directory path, and so may be expensive if
   * the directory has a lot of data.
   * @param runId Run ID of an existing MLflow run.
   */
  public File downloadArtifacts(String runId) {
    return getArtifactRepository(runId).downloadArtifacts();
  }

  /**
   * Returns a local file or directory containing all artifacts within the given artifactPath
   * within the run's root artifactDirectory. For example, if "model/file1" and "model/file2"
   * exist within the artifact directory, then
   *
   *   <pre>
   *   downloadArtifacts(runId, "model") // returns a local directory containing "file1" and "file2"
   *   downloadArtifacts(runId, "model/file1") // returns a local *file* with the contents of file1.
   *   </pre>
   *
   * Note that this will download the entire subdirectory path, and so may be expensive if
   * the subdirectory has a lot of data.
   *
   * @param runId Run ID of an existing MLflow run.
   * @param artifactPath Artifact path relative to the run's root directory. Should NOT
   *                     start with a /.
   */
  public File downloadArtifacts(String runId, String artifactPath) {
    return getArtifactRepository(runId).downloadArtifacts(artifactPath);
  }

  /**
   * @param runId Run ID of an existing MLflow run.
   * @return ArtifactRepository, capable of uploading and downloading MLflow artifacts.
   */
  private ArtifactRepository getArtifactRepository(String runId) {
    URI baseArtifactUri = URI.create(getRun(runId).getInfo().getArtifactUri());
    return artifactRepositoryFactory.getArtifactRepository(baseArtifactUri, runId);
  }
}<|MERGE_RESOLUTION|>--- conflicted
+++ resolved
@@ -12,10 +12,8 @@
 import java.net.URISyntaxException;
 import java.util.ArrayList;
 import java.util.List;
-<<<<<<< HEAD
+import java.lang.Iterable;
 import java.util.Map;
-=======
->>>>>>> 86795a7c
 import java.lang.Iterable;
 import java.util.Optional;
 import java.util.stream.Collectors;
@@ -117,7 +115,7 @@
   }
 
   /**
-   * @return  a list of all RunInfos associated with the given experiment.
+   * @return a list of all RunInfos associated with the given experiment.
    */
   public List<RunInfo> listRunInfos(long experimentId) {
     List<Long> experimentIds = new ArrayList<>();
@@ -267,7 +265,6 @@
     sendPost("runs/log-batch", mapper.makeLogBatch(runUuid, metrics, params, tags));
   }
 
-<<<<<<< HEAD
   /**
    * Log multiple metrics, params, and/or tags against a given run (argument runUuid).
    * Arguments metrics, params, and tags can be nulls.
@@ -283,8 +280,6 @@
     sendPost("runs/log-batch", mapper.makeLogBatch(runUuid, metricList, paramList, tagList));
   }
 
-=======
->>>>>>> 86795a7c
   /** Sets the status of a run to be FINISHED at the current time. */
   public void setTerminated(String runUuid) {
     setTerminated(runUuid, RunStatus.FINISHED);
