--- conflicted
+++ resolved
@@ -160,8 +160,9 @@
     Run run = client.getRun(runId);
     RunInfo runInfo = run.getInfo();
     assertRunInfo(runInfo, expId, sourceFile);
-    Assert.assertTrue(runInfo.getStartTime() > startTime); // verify run start and end are set in ms
-    Assert.assertTrue(runInfo.getEndTime() < endTime);
+    // verify run start and end are set in ms
+    Assert.assertTrue(runInfo.getStartTime() >= startTime);
+    Assert.assertTrue(runInfo.getEndTime() <= endTime);
 
     // Assert parent run ID is not set.
     Assert.assertTrue(run.getData().getTagsList().stream().noneMatch(
@@ -279,19 +280,10 @@
     assertParam(params, "max_depth", MAX_DEPTH);
 
     List<Metric> metrics = run.getData().getMetricsList();
-<<<<<<< HEAD
-    Assert.assertEquals(metrics.size(), 2);
-    RunInfo rInfo = run.getInfo();
-    assertMetric(metrics, "accuracy_score", ACCURACY_SCORE, rInfo.getStartTime(),
-      rInfo.getEndTime());
-    assertMetric(metrics, "zero_one_loss", ZERO_ONE_LOSS, rInfo.getStartTime(),
-      rInfo.getEndTime());
-=======
     Assert.assertEquals(metrics.size(), 3);
     assertMetric(metrics, "accuracy_score", ACCURACY_SCORE);
     assertMetric(metrics, "zero_one_loss", ZERO_ONE_LOSS);
     assertMetric(metrics, "logged_multiple_times", -1.0);
->>>>>>> 25dcf038
     assert(metrics.get(0).getTimestamp() > 0) : metrics.get(0).getTimestamp();
 
     List<Metric> metricHistory = client.getMetricHistory(runId, "logged_multiple_times");
