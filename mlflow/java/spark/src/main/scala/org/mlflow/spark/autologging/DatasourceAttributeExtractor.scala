--- conflicted
+++ resolved
@@ -47,21 +47,6 @@
     leafNode match {
       case relation: DataSourceV2Relation =>
         getSparkTableInfoFromTable(relation.table)
-<<<<<<< HEAD
-      case LogicalRelation(HadoopFsRelation(index, _, _, _, fileFormat, _), _, _, _) =>
-        fileFormat match {
-          case _: CSVFileFormat => None
-          case _: ParquetFileFormat => None
-          case _: JsonFileFormat => None
-          case _: OrcFileFormat => None
-          case _: TextFileFormat => None
-          case other: FileFormat =>
-            val path: String = index.rootPaths.headOption.map(_.toString).getOrElse("unknown")
-            println(s"@SID Got fileformat ${other.getClass.getName} for path ${path}")
-            Option(SparkTableInfo(path, None, None))
-        }
-=======
->>>>>>> 326f58f4
       case other =>
         None
     }
