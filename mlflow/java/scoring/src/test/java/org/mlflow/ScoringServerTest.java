--- conflicted
+++ resolved
@@ -78,11 +78,7 @@
     HttpResponse response = httpClient.execute(getRequest);
     Assert.assertEquals(HttpServletResponse.SC_OK, response.getStatusLine().getStatusCode());
     String responseBody = getHttpResponseBody(response);
-<<<<<<< HEAD
-    Assert.assertEquals("2.4.0", responseBody);
-=======
-    Assert.assertEquals("2.4.1-SNAPSHOT", responseBody);
->>>>>>> a08ae4d9
+    Assert.assertEquals("2.4.1", responseBody);
     server.stop();
   }
 
