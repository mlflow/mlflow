from dataclasses import asdict
from typing import Any, Iterator

from langchain_core.messages.base import BaseMessage
from langchain_core.output_parsers.transform import BaseTransformOutputParser

from mlflow.models.rag_signatures import (
    ChainCompletionChoice,
    Message,
    StringResponse,
)
from mlflow.models.rag_signatures import (
    ChatCompletionResponse as RagChatCompletionResponse,
)
from mlflow.types.agent import ChatAgentChunk, ChatAgentMessage, ChatAgentResponse
from mlflow.types.llm import (
    ChatChoice,
    ChatChoiceDelta,
    ChatChunkChoice,
    ChatCompletionChunk,
    ChatCompletionResponse,
    ChatMessage,
)
from mlflow.utils.annotations import deprecated, experimental


@deprecated("mlflow.langchain.output_parser.ChatCompletionOutputParser")
class ChatCompletionsOutputParser(BaseTransformOutputParser[dict[str, Any]]):
    """
    OutputParser that wraps the string output into a dictionary representation of a
    :py:class:`ChatCompletionResponse`
    """

    @classmethod
    def is_lc_serializable(cls) -> bool:
        """Return whether this class is serializable."""
        return True

    @property
    def _type(self) -> str:
        """Return the output parser type for serialization."""
        return "mlflow_simplified_chat_completions"

    def parse(self, text: str) -> dict[str, Any]:
        return asdict(
            RagChatCompletionResponse(
                choices=[ChainCompletionChoice(message=Message(role="assistant", content=text))],
                object="chat.completion",
            )
        )


class ChatCompletionOutputParser(BaseTransformOutputParser[str]):
    """
    OutputParser that wraps the string output into a dictionary representation of a
    :py:class:`ChatCompletionResponse` or :py:class:`ChatCompletionChunk`
    when streaming
    """

    @classmethod
    def is_lc_serializable(cls) -> bool:
        """Return whether this class is serializable."""
        return True

    @property
    def _type(self) -> str:
        """Return the output parser type for serialization."""
        return "mlflow_chat_completion"

    def parse(self, text: str) -> dict[str, Any]:
        """Returns the input text as a ChatCompletionResponse with no changes."""
        return ChatCompletionResponse(
            choices=[ChatChoice(message=ChatMessage(role="assistant", content=text))]
        ).to_dict()

    def transform(self, input: Iterator[BaseMessage], config, **kwargs) -> Iterator[dict[str, Any]]:
        """Returns a generator of ChatCompletionChunk objects"""
        for chunk in input:
            yield ChatCompletionChunk(
                choices=[ChatChunkChoice(delta=ChatChoiceDelta(content=chunk.content))]
            ).to_dict()


@deprecated("mlflow.langchain.output_parser.ChatCompletionOutputParser")
class StringResponseOutputParser(BaseTransformOutputParser[dict[str, Any]]):
    """
    OutputParser that wraps the string output into an dictionary representation of a
    :py:class:`StringResponse`
    """

    @classmethod
    def is_lc_serializable(cls) -> bool:
        """Return whether this class is serializable."""
        return True

    @property
    def _type(self) -> str:
        """Return the output parser type for serialization."""
        return "mlflow_simplified_str_object"

    def parse(self, text: str) -> dict[str, Any]:
        return asdict(StringResponse(content=text))


@experimental
class ChatAgentOutputParser(BaseTransformOutputParser[str]):
    """
    OutputParser that wraps the string output into a dictionary representation of a
<<<<<<< HEAD
     :py:class:`ChatAgentResponse` for easy interoperability. Use this with the helper class
     :py:class:`mlflow.langchain.chat_agent_langchain.LangChainChatAgent`.
=======
    :py:class:`ChatAgentResponse <mlflow.types.agent.ChatAgentResponse>` or a
    :py:class:`ChatAgentChunk <mlflow.types.agent.ChatAgentChunk>` for easy interoperability. Use
    this with the helper class
    :py:class:`LangChainChatAgent <mlflow.langchain.chat_agent_langchain.LangChainChatAgent>`.
>>>>>>> 8bba9a6f
    """

    @classmethod
    def is_lc_serializable(cls) -> bool:
        """Return whether this class is serializable."""
        return True

    @property
    def _type(self) -> str:
        """Return the output parser type for serialization."""
        return "mlflow_chat_agent"

    def parse(self, text: str) -> dict[str, Any]:
<<<<<<< HEAD
        """Returns the output text as a dictionary representation of a
        :py:class:`ChatAgentResponse`.
=======
        """
        Returns the output text as a dictionary representation of a
        :py:class:`ChatAgentResponse <mlflow.types.agent.ChatAgentResponse>`.
>>>>>>> 8bba9a6f
        """
        return ChatAgentResponse(
            messages=[ChatAgentMessage(content=text, role="assistant")]
        ).model_dump_compat(exclude_none=True)

    def transform(self, input: Iterator[BaseMessage], config, **kwargs) -> Iterator[dict[str, Any]]:
<<<<<<< HEAD
        """Returns a generator of ChatAgentResponse objects"""
=======
        """
        Returns a generator of
        :py:class:`ChatAgentChunk <mlflow.types.agent.ChatAgentChunk>` objects
        """
>>>>>>> 8bba9a6f
        for chunk in input:
            if chunk.content:
                yield ChatAgentChunk(
                    delta=ChatAgentMessage(content=chunk.content, role="assistant", id=chunk.id)
                ).model_dump_compat(exclude_none=True)<|MERGE_RESOLUTION|>--- conflicted
+++ resolved
@@ -106,15 +106,10 @@
 class ChatAgentOutputParser(BaseTransformOutputParser[str]):
     """
     OutputParser that wraps the string output into a dictionary representation of a
-<<<<<<< HEAD
-     :py:class:`ChatAgentResponse` for easy interoperability. Use this with the helper class
-     :py:class:`mlflow.langchain.chat_agent_langchain.LangChainChatAgent`.
-=======
     :py:class:`ChatAgentResponse <mlflow.types.agent.ChatAgentResponse>` or a
     :py:class:`ChatAgentChunk <mlflow.types.agent.ChatAgentChunk>` for easy interoperability. Use
     this with the helper class
     :py:class:`LangChainChatAgent <mlflow.langchain.chat_agent_langchain.LangChainChatAgent>`.
->>>>>>> 8bba9a6f
     """
 
     @classmethod
@@ -128,28 +123,19 @@
         return "mlflow_chat_agent"
 
     def parse(self, text: str) -> dict[str, Any]:
-<<<<<<< HEAD
-        """Returns the output text as a dictionary representation of a
-        :py:class:`ChatAgentResponse`.
-=======
         """
         Returns the output text as a dictionary representation of a
         :py:class:`ChatAgentResponse <mlflow.types.agent.ChatAgentResponse>`.
->>>>>>> 8bba9a6f
         """
         return ChatAgentResponse(
             messages=[ChatAgentMessage(content=text, role="assistant")]
         ).model_dump_compat(exclude_none=True)
 
     def transform(self, input: Iterator[BaseMessage], config, **kwargs) -> Iterator[dict[str, Any]]:
-<<<<<<< HEAD
-        """Returns a generator of ChatAgentResponse objects"""
-=======
         """
         Returns a generator of
         :py:class:`ChatAgentChunk <mlflow.types.agent.ChatAgentChunk>` objects
         """
->>>>>>> 8bba9a6f
         for chunk in input:
             if chunk.content:
                 yield ChatAgentChunk(
