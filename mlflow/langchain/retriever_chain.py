"""Chain for wrapping a retriever."""

from __future__ import annotations

import json
from pathlib import Path
from typing import Any

import yaml
<<<<<<< HEAD
from pydantic import Extra, Field
=======
from langchain.callbacks.manager import AsyncCallbackManagerForChainRun, CallbackManagerForChainRun
from langchain.chains.base import Chain
from langchain.schema import BaseRetriever, Document
from pydantic import ConfigDict, Field
>>>>>>> fb578955

from mlflow.langchain._compat import (
    import_async_callback_manager_for_chain_run,
    import_base_retriever,
    import_callback_manager_for_chain_run,
    import_document,
    try_import_chain,
)

AsyncCallbackManagerForChainRun = import_async_callback_manager_for_chain_run()
CallbackManagerForChainRun = import_callback_manager_for_chain_run()
BaseRetriever = import_base_retriever()
Document = import_document()
Chain = try_import_chain()

if Chain is None:
    raise ImportError(
        "Chain class not found. MLflow's retriever_chain functionality requires langchain<1.0.0. "
        "For langchain 1.0.0+, please use LangGraph instead."
    )


class _RetrieverChain(Chain):
    """
    Chain that wraps a retriever for use with MLflow.

    The MLflow ``langchain`` flavor provides the functionality to log a retriever object and
    evaluate it individually. This is useful if you want to evaluate the quality of the
    relevant documents returned by a retriever object without directing these documents
    through a large language model (LLM) to yield a summarized response.

    In order to log the retriever object in the ``langchain`` flavor, the retriever object
    needs to be wrapped within a ``_RetrieverChain``.

    See ``examples/langchain/retriever_chain.py`` for how to log the ``_RetrieverChain``.

    Args:
        retriever: The retriever to wrap.
    """

    input_key: str = "query"
    output_key: str = "source_documents"
    retriever: BaseRetriever = Field(exclude=True)

    model_config = ConfigDict(extra="forbid", arbitrary_types_allowed=True)

    @property
    def input_keys(self) -> list[str]:
        """Return the input keys."""
        return [self.input_key]

    @property
    def output_keys(self) -> list[str]:
        """Return the output keys."""
        return [self.output_key]

    def _get_docs(self, question: str) -> list[Document]:
        """Get documents from the retriever."""
        return self.retriever.get_relevant_documents(question)

    def _call(
        self,
        inputs: dict[str, Any],
        run_manager: CallbackManagerForChainRun | None = None,
    ) -> dict[str, Any]:
        """Run _get_docs on input query.
        Returns the retrieved documents under the key 'source_documents'.

        Example:

        .. code-block:: python

            chain = _RetrieverChain(retriever=...)
            res = chain({"query": "This is my query"})
            docs = res["source_documents"]
        """
        question = inputs[self.input_key]
        docs = self._get_docs(question)
        list_of_str_page_content = [doc.page_content for doc in docs]
        return {self.output_key: json.dumps(list_of_str_page_content)}

    async def _aget_docs(self, question: str) -> list[Document]:
        """Get documents from the retriever."""
        return await self.retriever.aget_relevant_documents(question)

    async def _acall(
        self,
        inputs: dict[str, Any],
        run_manager: AsyncCallbackManagerForChainRun | None = None,
    ) -> dict[str, Any]:
        """Run _get_docs on input query.
        Returns the retrieved documents under the key 'source_documents'.

        Example:

        .. code-block:: python

            chain = _RetrieverChain(retriever=...)
            res = chain({"query": "This is my query"})
            docs = res["source_documents"]
        """
        question = inputs[self.input_key]
        docs = await self._aget_docs(question)
        list_of_str_page_content = [doc.page_content for doc in docs]
        return {self.output_key: json.dumps(list_of_str_page_content)}

    @property
    def _chain_type(self) -> str:
        """Return the chain type."""
        return "retriever_chain"

    @classmethod
    def load(cls, file: str | Path, **kwargs: Any) -> _RetrieverChain:
        """Load a _RetrieverChain from a file."""
        # Convert file to Path object.
        file_path = Path(file) if isinstance(file, str) else file
        # Load from either json or yaml.
        if file_path.suffix == ".json":
            with open(file_path) as f:
                config = json.load(f)
        elif file_path.suffix in (".yaml", ".yml"):
            with open(file_path) as f:
                # This is to ignore certain tags that are not supported
                # with pydantic >= 2.0
                yaml.add_multi_constructor(
                    "tag:yaml.org,2002:python/object",
                    lambda loader, suffix, node: None,
                    Loader=yaml.SafeLoader,
                )
                config = yaml.load(f, yaml.SafeLoader)
        else:
            raise ValueError("File type must be json or yaml")

        # Override default 'verbose' and 'memory' for the chain
        if verbose := kwargs.pop("verbose", None):
            config["verbose"] = verbose
        if memory := kwargs.pop("memory", None):
            config["memory"] = memory

        if "_type" not in config:
            raise ValueError("Must specify a chain Type in config")
        config_type = config.pop("_type")

        if config_type != "retriever_chain":
            raise ValueError(f"Loading {config_type} chain not supported")

        retriever = kwargs.pop("retriever", None)
        if retriever is None:
            raise ValueError("`retriever` must be present.")

        config.pop("retriever", None)

        return cls(
            retriever=retriever,
            **config,
        )<|MERGE_RESOLUTION|>--- conflicted
+++ resolved
@@ -7,14 +7,7 @@
 from typing import Any
 
 import yaml
-<<<<<<< HEAD
-from pydantic import Extra, Field
-=======
-from langchain.callbacks.manager import AsyncCallbackManagerForChainRun, CallbackManagerForChainRun
-from langchain.chains.base import Chain
-from langchain.schema import BaseRetriever, Document
 from pydantic import ConfigDict, Field
->>>>>>> fb578955
 
 from mlflow.langchain._compat import (
     import_async_callback_manager_for_chain_run,
