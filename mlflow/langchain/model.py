--- conflicted
+++ resolved
@@ -833,11 +833,7 @@
         )
 
 
-<<<<<<< HEAD
-def _load_pyfunc(path: str, model_config: Optional[dict[str, Any]] = None):
-=======
 def _load_pyfunc(path: str, model_config: dict[str, Any] | None = None):
->>>>>>> 3e5f3478
     """Load PyFunc implementation for LangChain. Called by ``pyfunc.load_model``.
 
     Args:
