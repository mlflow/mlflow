--- conflicted
+++ resolved
@@ -16,17 +16,12 @@
 import os
 import shutil
 import types
-<<<<<<< HEAD
-from typing import Any, Dict, List, Optional, Union
-=======
 from packaging import version
 from typing import Any, Dict, List, Union
->>>>>>> ae0bb515
 
 import cloudpickle
 import pandas as pd
 import yaml
-from packaging import version
 
 import mlflow
 from mlflow import pyfunc
