--- conflicted
+++ resolved
@@ -445,16 +445,13 @@
     model_config=None,
     streamable=None,
     resources: Optional[Union[list[Resource], str]] = None,
-<<<<<<< HEAD
+    prompts: Optional[list[Union[str, Prompt]]] = None,
     name: Optional[str] = None,
     params: Optional[dict[str, Any]] = None,
     tags: Optional[dict[str, Any]] = None,
     model_type: Optional[str] = None,
     step: int = 0,
     model_id: Optional[str] = None,
-=======
-    prompts: Optional[list[Union[str, Prompt]]] = None,
->>>>>>> df38fbc7
 ):
     """
     Log a LangChain model as an MLflow artifact for the current run.
@@ -613,15 +610,12 @@
         model_config=model_config,
         streamable=streamable,
         resources=resources,
-<<<<<<< HEAD
+        prompts=prompts,
         params=params,
         tags=tags,
         model_type=model_type,
         step=step,
         model_id=model_id,
-=======
-        prompts=prompts,
->>>>>>> df38fbc7
     )
 
 
