"""
The ``mlflow.langchain`` module provides an API for logging and loading LangChain models.
This module exports multivariate LangChain models in the langchain flavor and univariate
LangChain models in the pyfunc flavor:

LangChain (native) format
    This is the main flavor that can be accessed with LangChain APIs.
:py:mod:`mlflow.pyfunc`
    Produced for use by generic pyfunc-based deployment tools and for batch inference.

.. _LangChain:
    https://python.langchain.com/en/latest/index.html
"""

import contextlib
import functools
import logging
import os
import warnings
from contextlib import contextmanager
from typing import Any, Dict, Iterator, List, Optional, Union

import cloudpickle
import pandas as pd
import yaml
from packaging.version import Version

import mlflow
from mlflow import pyfunc
from mlflow.environment_variables import _MLFLOW_TESTING, MLFLOW_ENABLE_TRACE_IN_SERVING
from mlflow.exceptions import MlflowException
from mlflow.langchain._langchain_autolog import (
    _update_langchain_model_config,
    patched_inference,
)
from mlflow.langchain.databricks_dependencies import (
    _DATABRICKS_DEPENDENCY_KEY,
    _detect_databricks_dependencies,
)
from mlflow.langchain.runnables import _load_runnables, _save_runnables
from mlflow.langchain.utils import (
    _BASE_LOAD_KEY,
    _MODEL_LOAD_KEY,
    _RUNNABLE_LOAD_KEY,
    _load_base_lcs,
    _save_base_lcs,
    _validate_and_wrap_lc_model,
    lc_runnables_types,
    patch_langchain_type_to_cls_dict,
    register_pydantic_v1_serializer_cm,
)
from mlflow.models import Model, ModelInputExample, ModelSignature, get_model_info
from mlflow.models.model import MLMODEL_FILE_NAME, MODEL_CODE_PATH, MODEL_CONFIG
from mlflow.models.model_config import _set_model_config
from mlflow.models.resources import _ResourceBuilder
from mlflow.models.signature import _infer_signature_from_input_example
from mlflow.models.utils import (
    _convert_llm_input_data,
    _get_temp_file_with_content,
    _load_model_code_path,
    _save_example,
)
from mlflow.pyfunc.context import get_prediction_context
from mlflow.tracking._model_registry import DEFAULT_AWAIT_MAX_SLEEP_SECONDS
from mlflow.tracking.artifact_utils import _download_artifact_from_uri
from mlflow.types.schema import ColSpec, DataType, Schema
from mlflow.utils.annotations import experimental
from mlflow.utils.autologging_utils import (
    autologging_integration,
    autologging_is_disabled,
    safe_patch,
)
from mlflow.utils.databricks_utils import is_in_databricks_model_serving_environment
from mlflow.utils.docstring_utils import LOG_MODEL_PARAM_DOCS, format_docstring
from mlflow.utils.environment import (
    _CONDA_ENV_FILE_NAME,
    _CONSTRAINTS_FILE_NAME,
    _PYTHON_ENV_FILE_NAME,
    _REQUIREMENTS_FILE_NAME,
    _mlflow_conda_env,
    _process_conda_env,
    _process_pip_requirements,
    _PythonEnv,
    _validate_env_arguments,
)
from mlflow.utils.file_utils import get_total_file_size, write_to
from mlflow.utils.model_utils import (
    _add_code_from_conf_to_system_path,
    _get_flavor_configuration,
    _validate_and_copy_code_paths,
    _validate_and_copy_file_path,
    _validate_and_prepare_target_save_path,
)
from mlflow.utils.requirements_utils import _get_pinned_requirement

logger = logging.getLogger(mlflow.__name__)

FLAVOR_NAME = "langchain"
_MODEL_TYPE_KEY = "model_type"


def get_default_pip_requirements():
    """
    Returns:
        A list of default pip requirements for MLflow Models produced by this flavor.
        Calls to :func:`save_model()` and :func:`log_model()` produce a pip environment
        that, at a minimum, contains these requirements.
    """
    # pin pydantic and cloudpickle version as they are used in langchain
    # model saving and loading
    return list(map(_get_pinned_requirement, ["langchain", "pydantic", "cloudpickle"]))


def get_default_conda_env():
    """
    Returns:
        The default Conda environment for MLflow Models produced by calls to
        :func:`save_model()` and :func:`log_model()`.
    """
    return _mlflow_conda_env(additional_pip_deps=get_default_pip_requirements())


def _infer_signature_from_input_example_for_lc_model(input_example, wrapped_model):
    from mlflow.langchain.api_request_parallel_processor import _ChatResponse

    signature, prediction = _infer_signature_from_input_example(
        input_example, wrapped_model, return_prediction=True
    )
    # try assign output schema if failing to infer it from prediction
    if signature.outputs is None:
        if isinstance(prediction, _ChatResponse):
            signature.outputs = prediction.get_schema()

    return signature


@experimental
@format_docstring(LOG_MODEL_PARAM_DOCS.format(package_name=FLAVOR_NAME))
def save_model(
    lc_model,
    path,
    conda_env=None,
    code_paths=None,
    mlflow_model=None,
    signature: ModelSignature = None,
    input_example: ModelInputExample = None,
    pip_requirements=None,
    extra_pip_requirements=None,
    metadata=None,
    loader_fn=None,
    persist_dir=None,
    example_no_conversion=False,
    model_config=None,
):
    """
    Save a LangChain model to a path on the local file system.

    Args:
        lc_model: A LangChain model, which could be a
            `Chain <https://python.langchain.com/docs/modules/chains/>`_,
            `Agent <https://python.langchain.com/docs/modules/agents/>`_,
            `retriever <https://python.langchain.com/docs/modules/data_connection/retrievers/>`_,
            or `RunnableSequence <https://python.langchain.com/docs/modules/chains/foundational/sequential_chains#using-lcel>`_.
        path: Local path where the serialized model (as YAML) is to be saved.
        conda_env: {{ conda_env }}
        code_paths: {{ code_paths }}
        mlflow_model: :py:mod:`mlflow.models.Model` this flavor is being added to.
        signature: :py:class:`ModelSignature <mlflow.models.ModelSignature>`
            describes model input and output :py:class:`Schema <mlflow.types.Schema>`.
            If not specified, the model signature would be set according to
            `lc_model.input_keys` and `lc_model.output_keys` as columns names, and
            `DataType.string` as the column type.
            Alternatively, you can explicitly specify the model signature.
            The model signature can be :py:func:`inferred <mlflow.models.infer_signature>`
            from datasets with valid model input (e.g. the training dataset with target
            column omitted) and valid model output (e.g. model predictions generated on
            the training dataset), for example:

            .. code-block:: python

                from mlflow.models import infer_signature

                chain = LLMChain(llm=llm, prompt=prompt)
                prediction = chain.run(input_str)
                input_columns = [
                    {"type": "string", "name": input_key} for input_key in chain.input_keys
                ]
                signature = infer_signature(input_columns, predictions)

        input_example: {{ input_example }}
        pip_requirements: {{ pip_requirements }}
        extra_pip_requirements: {{ extra_pip_requirements }}
        metadata: {{ metadata }}
        loader_fn: A function that's required for models containing objects that aren't natively
            serialized by LangChain.
            This function takes a string `persist_dir` as an argument and returns the
            specific object that the model needs. Depending on the model,
            this could be a retriever, vectorstore, requests_wrapper, embeddings, or
            database. For RetrievalQA Chain and retriever models, the object is a
            (`retriever <https://python.langchain.com/docs/modules/data_connection/retrievers/>`_).
            For APIChain models, it's a
            (`requests_wrapper <https://python.langchain.com/docs/modules/agents/tools/integrations/requests>`_).
            For HypotheticalDocumentEmbedder models, it's an
            (`embeddings <https://python.langchain.com/docs/modules/data_connection/text_embedding/>`_).
            For SQLDatabaseChain models, it's a
            (`database <https://python.langchain.com/docs/modules/agents/toolkits/sql_database>`_).
        persist_dir: The directory where the object is stored. The `loader_fn`
            takes this string as the argument to load the object.
            This is optional for models containing objects that aren't natively
            serialized by LangChain. MLflow logs the content in this directory as
            artifacts in the subdirectory named `persist_dir_data`.

            Here is the code snippet for logging a RetrievalQA chain with `loader_fn`
            and `persist_dir`:

            .. Note:: In langchain_community >= 0.0.27, loading pickled data requires providing the
                ``allow_dangerous_deserialization`` argument.

            .. code-block:: python

                qa = RetrievalQA.from_llm(llm=OpenAI(), retriever=db.as_retriever())


                def load_retriever(persist_directory):
                    embeddings = OpenAIEmbeddings()
                    vectorstore = FAISS.load_local(
                        persist_directory,
                        embeddings,
                        # you may need to add the line below
                        # for langchain_community >= 0.0.27
                        allow_dangerous_deserialization=True,
                    )
                    return vectorstore.as_retriever()


                with mlflow.start_run() as run:
                    logged_model = mlflow.langchain.log_model(
                        qa,
                        artifact_path="retrieval_qa",
                        loader_fn=load_retriever,
                        persist_dir=persist_dir,
                    )

            See a complete example in examples/langchain/retrieval_qa_chain.py.
        example_no_conversion: {{ example_no_conversion }}
        model_config: The model configuration to apply to the model if saving model as code. This
            configuration is available during model loading.

            .. Note:: Experimental: This parameter may change or be removed in a future
                                    release without warning.
    """
    import langchain
    from langchain.schema import BaseRetriever

    lc_model = _validate_and_wrap_lc_model(lc_model, loader_fn)

    _validate_env_arguments(conda_env, pip_requirements, extra_pip_requirements)

    path = os.path.abspath(path)
    _validate_and_prepare_target_save_path(path)

    model_config_path = None
    model_code_path = None
    if isinstance(lc_model, str):
        # The LangChain model is defined as Python code located in the file at the path
        # specified by `lc_model`. Verify that the path exists and, if so, copy it to the
        # model directory along with any other specified code modules
        model_code_path = lc_model
        if isinstance(model_config, dict):
            model_config_path = _get_temp_file_with_content(
                "config.yml", yaml.dump(model_config), "w"
            )
        elif isinstance(model_config, str):
            if os.path.exists(model_config):
                model_config_path = model_config
            else:
                raise mlflow.MlflowException.invalid_parameter_value(
                    f"Model config path '{model_config}' provided is not a valid file path. "
                    "Please provide a valid model configuration."
                )

        lc_model = (
            _load_model_code_path(model_code_path, model_config_path)
            if model_config_path
            else _load_model_code_path(model_code_path)
        )
        _validate_and_copy_file_path(model_code_path, path, "code")
        _validate_and_copy_file_path(model_config_path, path, "config")

    code_dir_subpath = _validate_and_copy_code_paths(code_paths, path)

    if signature is None:
        if input_example is not None:
            wrapped_model = _LangChainModelWrapper(lc_model)
            signature = _infer_signature_from_input_example_for_lc_model(
                input_example, wrapped_model
            )
        else:
            if hasattr(lc_model, "input_keys"):
                input_columns = [
                    ColSpec(type=DataType.string, name=input_key)
                    for input_key in lc_model.input_keys
                ]
                input_schema = Schema(input_columns)
            else:
                input_schema = None
            if (
                hasattr(lc_model, "output_keys")
                and len(lc_model.output_keys) == 1
                and not isinstance(lc_model, BaseRetriever)
            ):
                output_columns = [
                    ColSpec(type=DataType.string, name=output_key)
                    for output_key in lc_model.output_keys
                ]
                output_schema = Schema(output_columns)
            else:
                # TODO: empty output schema if multiple output_keys or is a retriever. fix later!
                # https://databricks.atlassian.net/browse/ML-34706
                output_schema = None

            signature = (
                ModelSignature(input_schema, output_schema)
                if input_schema or output_schema
                else None
            )

    if mlflow_model is None:
        mlflow_model = Model()
    if signature is not None:
        mlflow_model.signature = signature

    if input_example is not None:
        _save_example(mlflow_model, input_example, path, example_no_conversion)
    if metadata is not None:
        mlflow_model.metadata = metadata

    streamable = isinstance(lc_model, lc_runnables_types())

    if not isinstance(model_code_path, str):
        model_data_kwargs = _save_model(lc_model, path, loader_fn, persist_dir)
        flavor_conf = {
            _MODEL_TYPE_KEY: lc_model.__class__.__name__,
            **model_data_kwargs,
        }
    else:
        # If the model is a string, we expect the code_path which is ideally config.yml
        # would be used in the model. We set the code_path here so it can be set
        # globally when the model is loaded with the local path. So the consumer
        # can use that path instead of the config.yml path when the model is loaded
        flavor_conf = (
            {MODEL_CONFIG: model_config_path, MODEL_CODE_PATH: model_code_path}
            if model_config_path
            else {MODEL_CONFIG: None, MODEL_CODE_PATH: model_code_path}
        )
        model_data_kwargs = {}

    pyfunc.add_to_model(
        mlflow_model,
        loader_module="mlflow.langchain",
        conda_env=_CONDA_ENV_FILE_NAME,
        python_env=_PYTHON_ENV_FILE_NAME,
        code=code_dir_subpath,
        predict_stream_fn="predict_stream",
        streamable=streamable,
        model_code_path=model_code_path,
        model_config=model_config,
        **model_data_kwargs,
    )

    if Version(langchain.__version__) >= Version("0.0.311"):
        (databricks_dependency, databricks_resources) = _detect_databricks_dependencies(lc_model)
        if databricks_dependency:
            flavor_conf[_DATABRICKS_DEPENDENCY_KEY] = databricks_dependency
        if databricks_resources:
            serialized_databricks_resources = _ResourceBuilder.from_resources(databricks_resources)
            mlflow_model.resources = serialized_databricks_resources

    mlflow_model.add_flavor(
        FLAVOR_NAME,
        langchain_version=langchain.__version__,
        code=code_dir_subpath,
        streamable=streamable,
        **flavor_conf,
    )
    if size := get_total_file_size(path):
        mlflow_model.model_size_bytes = size
    mlflow_model.save(os.path.join(path, MLMODEL_FILE_NAME))

    if conda_env is None:
        if pip_requirements is None:
            default_reqs = get_default_pip_requirements()
            inferred_reqs = mlflow.models.infer_pip_requirements(
                str(path), FLAVOR_NAME, fallback=default_reqs
            )
            default_reqs = sorted(set(inferred_reqs).union(default_reqs))
        else:
            default_reqs = None
        conda_env, pip_requirements, pip_constraints = _process_pip_requirements(
            default_reqs, pip_requirements, extra_pip_requirements
        )
    else:
        conda_env, pip_requirements, pip_constraints = _process_conda_env(conda_env)

    with open(os.path.join(path, _CONDA_ENV_FILE_NAME), "w") as f:
        yaml.safe_dump(conda_env, stream=f, default_flow_style=False)

    if pip_constraints:
        write_to(os.path.join(path, _CONSTRAINTS_FILE_NAME), "\n".join(pip_constraints))

    write_to(os.path.join(path, _REQUIREMENTS_FILE_NAME), "\n".join(pip_requirements))

    _PythonEnv.current().to_yaml(os.path.join(path, _PYTHON_ENV_FILE_NAME))


@experimental
@format_docstring(LOG_MODEL_PARAM_DOCS.format(package_name=FLAVOR_NAME))
def log_model(
    lc_model,
    artifact_path,
    conda_env=None,
    code_paths=None,
    registered_model_name=None,
    signature: ModelSignature = None,
    input_example: ModelInputExample = None,
    await_registration_for=DEFAULT_AWAIT_MAX_SLEEP_SECONDS,
    pip_requirements=None,
    extra_pip_requirements=None,
    metadata=None,
    loader_fn=None,
    persist_dir=None,
    example_no_conversion=False,
    run_id=None,
    model_config=None,
):
    """
    Log a LangChain model as an MLflow artifact for the current run.

    Args:
        lc_model: A LangChain model, which could be a
            `Chain <https://python.langchain.com/docs/modules/chains/>`_,
            `Agent <https://python.langchain.com/docs/modules/agents/>`_, or
            `retriever <https://python.langchain.com/docs/modules/data_connection/retrievers/>`_.
        artifact_path: Run-relative artifact path.
        conda_env: {{ conda_env }}
        code_paths: {{ code_paths }}
        registered_model_name: This argument may change or be removed in a
            future release without warning. If given, create a model
            version under ``registered_model_name``, also creating a
            registered model if one with the given name does not exist.
        signature: :py:class:`ModelSignature <mlflow.models.ModelSignature>`
            describes model input and output
            :py:class:`Schema <mlflow.types.Schema>`.
            If not specified, the model signature would be set according to
            `lc_model.input_keys` and `lc_model.output_keys` as columns names, and
            `DataType.string` as the column type.
            Alternatively, you can explicitly specify the model signature.
            The model signature can be :py:func:`inferred
            <mlflow.models.infer_signature>` from datasets with valid model input
            (e.g. the training dataset with target column omitted) and valid model
            output (e.g. model predictions generated on the training dataset),
            for example:

            .. code-block:: python

                from mlflow.models import infer_signature

                chain = LLMChain(llm=llm, prompt=prompt)
                prediction = chain.run(input_str)
                input_columns = [
                    {"type": "string", "name": input_key} for input_key in chain.input_keys
                ]
                signature = infer_signature(input_columns, predictions)

        input_example: {{ input_example }}
        await_registration_for: Number of seconds to wait for the model version
            to finish being created and is in ``READY`` status.
            By default, the function waits for five minutes.
            Specify 0 or None to skip waiting.
        pip_requirements: {{ pip_requirements }}
        extra_pip_requirements: {{ extra_pip_requirements }}
        metadata: {{ metadata }}
        loader_fn: A function that's required for models containing objects that aren't natively
            serialized by LangChain.
            This function takes a string `persist_dir` as an argument and returns the
            specific object that the model needs. Depending on the model,
            this could be a retriever, vectorstore, requests_wrapper, embeddings, or
            database. For RetrievalQA Chain and retriever models, the object is a
            (`retriever <https://python.langchain.com/docs/modules/data_connection/retrievers/>`_).
            For APIChain models, it's a
            (`requests_wrapper <https://python.langchain.com/docs/modules/agents/tools/integrations/requests>`_).
            For HypotheticalDocumentEmbedder models, it's an
            (`embeddings <https://python.langchain.com/docs/modules/data_connection/text_embedding/>`_).
            For SQLDatabaseChain models, it's a
            (`database <https://python.langchain.com/docs/modules/agents/toolkits/sql_database>`_).
        persist_dir: The directory where the object is stored. The `loader_fn`
            takes this string as the argument to load the object.
            This is optional for models containing objects that aren't natively
            serialized by LangChain. MLflow logs the content in this directory as
            artifacts in the subdirectory named `persist_dir_data`.

            Here is the code snippet for logging a RetrievalQA chain with `loader_fn`
            and `persist_dir`:

            .. Note:: In langchain_community >= 0.0.27, loading pickled data requires providing the
                ``allow_dangerous_deserialization`` argument.

            .. code-block:: python

                qa = RetrievalQA.from_llm(llm=OpenAI(), retriever=db.as_retriever())


                def load_retriever(persist_directory):
                    embeddings = OpenAIEmbeddings()
                    vectorstore = FAISS.load_local(
                        persist_directory,
                        embeddings,
                        # you may need to add the line below
                        # for langchain_community >= 0.0.27
                        allow_dangerous_deserialization=True,
                    )
                    return vectorstore.as_retriever()


                with mlflow.start_run() as run:
                    logged_model = mlflow.langchain.log_model(
                        qa,
                        artifact_path="retrieval_qa",
                        loader_fn=load_retriever,
                        persist_dir=persist_dir,
                    )

            See a complete example in examples/langchain/retrieval_qa_chain.py.
        example_no_conversion: {{ example_no_conversion }}
        run_id: run_id to associate with this model version. If specified, we resume the
                run and log the model to that run. Otherwise, a new run is created.
                Default to None.
        model_config: The model configuration to apply to the model if saving model as code. This
            configuration is available during model loading.

            .. Note:: Experimental: This parameter may change or be removed in a future
                                    release without warning.

    Returns:
        A :py:class:`ModelInfo <mlflow.models.model.ModelInfo>` instance that contains the
        metadata of the logged model.
    """
    lc_model = _validate_and_wrap_lc_model(lc_model, loader_fn)

    return Model.log(
        artifact_path=artifact_path,
        flavor=mlflow.langchain,
        registered_model_name=registered_model_name,
        lc_model=lc_model,
        conda_env=conda_env,
        code_paths=code_paths,
        signature=signature,
        input_example=input_example,
        await_registration_for=await_registration_for,
        pip_requirements=pip_requirements,
        extra_pip_requirements=extra_pip_requirements,
        metadata=metadata,
        loader_fn=loader_fn,
        persist_dir=persist_dir,
        example_no_conversion=example_no_conversion,
        run_id=run_id,
        model_config=model_config,
    )


def _save_model(model, path, loader_fn, persist_dir):
    if Version(cloudpickle.__version__) < Version("2.1.0"):
        warnings.warn(
            "If you are constructing a custom LangChain model, "
            "please upgrade cloudpickle to version 2.1.0 or later "
            "using `pip install cloudpickle>=2.1.0` "
            "to ensure the model can be loaded correctly."
        )
    # patch_langchain_type_to_cls_dict here as we attempt to load model
    # if it's saved by `dict` method
    with register_pydantic_v1_serializer_cm(), patch_langchain_type_to_cls_dict():
        if isinstance(model, lc_runnables_types()):
            return _save_runnables(model, path, loader_fn=loader_fn, persist_dir=persist_dir)
        else:
            return _save_base_lcs(model, path, loader_fn, persist_dir)


def _load_model(local_model_path, flavor_conf):
    # model_type is not accurate as the class can be subclass
    # of supported types, we define _MODEL_LOAD_KEY to ensure
    # which load function to use
    model_load_fn = flavor_conf.get(_MODEL_LOAD_KEY)
    with register_pydantic_v1_serializer_cm():
        if model_load_fn == _RUNNABLE_LOAD_KEY:
            model = _load_runnables(local_model_path, flavor_conf)
        elif model_load_fn == _BASE_LOAD_KEY:
            model = _load_base_lcs(local_model_path, flavor_conf)
        else:
            raise mlflow.MlflowException(
                "Failed to load LangChain model. Unknown model type: "
                f"{flavor_conf.get(_MODEL_TYPE_KEY)}"
            )
    # To avoid double logging, we set model_logged to True
    # when the model is loaded
    if not autologging_is_disabled(FLAVOR_NAME):
        if _update_langchain_model_config(model):
            model.model_logged = True
            model.run_id = get_model_info(local_model_path).run_id
    return model


class _LangChainModelWrapper:
    def __init__(self, lc_model):
        self.lc_model = lc_model

    def predict(
        self,
        data: Union[pd.DataFrame, List[Union[str, Dict[str, Any]]], Any],
        params: Optional[Dict[str, Any]] = None,
    ) -> List[Union[str, Dict[str, Any]]]:
        """
        Args:
            data: Model input data.
            params: Additional parameters to pass to the model for inference.

        Returns:
            Model predictions.
        """
        # TODO: We don't automatically turn tracing on in OSS model serving, because we haven't
        # implemented storage option for traces in OSS model serving (counterpart to the
        # Inference Table in Databricks model serving).
        if is_in_databricks_model_serving_environment() and MLFLOW_ENABLE_TRACE_IN_SERVING.get():
            from mlflow.langchain.langchain_tracer import MlflowLangchainTracer

            callbacks = [MlflowLangchainTracer()]
        elif (context := get_prediction_context()) and context.is_evaluate:
            # NB: We enable traces automatically for the model evaluation. Note that we have to
            #   manually pass the context instance to callback, because LangChain callback may be
            #   invoked asynchronously and it doesn't correctly propagate the thread-local context.
            from mlflow.langchain.langchain_tracer import MlflowLangchainTracer

            callbacks = [MlflowLangchainTracer(prediction_context=context)]
        else:
            callbacks = None

        return self._predict_with_callbacks(data, params, callback_handlers=callbacks)

    @experimental
    def _predict_with_callbacks(
        self,
        data: Union[pd.DataFrame, List[Union[str, Dict[str, Any]]], Any],
        params: Optional[Dict[str, Any]] = None,
        callback_handlers=None,
        convert_chat_responses=False,
    ) -> List[Union[str, Dict[str, Any]]]:
        """
        Args:
            data: Model input data.
            params: Additional parameters to pass to the model for inference.
            callback_handlers: Callback handlers to pass to LangChain.
            convert_chat_responses: If true, forcibly convert response to chat model
                response format.

        Returns:
            Model predictions.
        """
        from mlflow.langchain.api_request_parallel_processor import process_api_requests

        messages, return_first_element = self._prepare_predict_messages(data)
        results = process_api_requests(
            lc_model=self.lc_model,
            requests=messages,
            callback_handlers=callback_handlers,
            convert_chat_responses=convert_chat_responses,
        )
        return results[0] if return_first_element else results

    def _prepare_predict_messages(self, data):
        """
        Return a tuple of (preprocessed_data, return_first_element)
        `preprocessed_data` is always a list,
        and `return_first_element` means if True, we should return the first element
        of inference result, otherwise we should return the whole inference result.
        """
        data = _convert_llm_input_data(data)

        if not isinstance(data, list):
            # if the input data is not a list (i.e. single input),
            # we still need to convert it to a one-element list `[data]`
            # because `process_api_requests` only accepts list as valid input.
            # and in this case,
            # we should return the first element of the inference result
            # because we change input `data` to `[data]`
            return [data], True
        if isinstance(data, list):
            return data, False
        raise mlflow.MlflowException.invalid_parameter_value(
            "Input must be a pandas DataFrame or a list "
            f"for model {self.lc_model.__class__.__name__}"
        )

    def _prepare_predict_stream_messages(self, data):
        data = _convert_llm_input_data(data)

        if isinstance(data, list):
            # `predict_stream` only accepts single input.
            # but `enforce_schema` might convert single input into a list like `[single_input]`
            # so extract the first element in the list.
            if len(data) != 1:
                raise MlflowException(
                    f"'predict_stream' requires single input, but it got input data {data}"
                )
            return data[0]
        return data

    def predict_stream(
        self,
        data: Any,
        params: Optional[Dict[str, Any]] = None,
    ) -> Iterator[Union[str, Dict[str, Any]]]:
        """
        Args:
            data: Model input data, only single input is allowed.
            params: Additional parameters to pass to the model for inference.

        Returns:
            An iterator of model prediction chunks.
        """
        from mlflow.langchain.api_request_parallel_processor import (
            process_stream_request,
        )

        data = self._prepare_predict_stream_messages(data)
        return process_stream_request(
            lc_model=self.lc_model,
            request_json=data,
        )

    def _predict_stream_with_callbacks(
        self,
        data: Any,
        params: Optional[Dict[str, Any]] = None,
        callback_handlers=None,
        convert_chat_responses=False,
    ) -> Iterator[Union[str, Dict[str, Any]]]:
        """
        Args:
            data: Model input data, only single input is allowed.
            params: Additional parameters to pass to the model for inference.
            callback_handlers: Callback handlers to pass to LangChain.
            convert_chat_responses: If true, forcibly convert response to chat model
                response format.

        Returns:
            An iterator of model prediction chunks.
        """
        from mlflow.langchain.api_request_parallel_processor import (
            process_stream_request,
        )

        data = self._prepare_predict_stream_messages(data)
        return process_stream_request(
            lc_model=self.lc_model,
            request_json=data,
            callback_handlers=callback_handlers,
            convert_chat_responses=convert_chat_responses,
        )


class _TestLangChainWrapper(_LangChainModelWrapper):
    """
    A wrapper class that should be used for testing purposes only.
    """

    def predict(
        self,
        data,
        params: Optional[Dict[str, Any]] = None,
    ):
        """
        Model input data and additional parameters.

        Args:
            data: Model input data.
            params: Additional parameters to pass to the model for inference.

        Returns:
            Model predictions.
        """
        import langchain
        from langchain.schema.retriever import BaseRetriever

        from mlflow.utils.openai_utils import (
            TEST_CONTENT,
            TEST_INTERMEDIATE_STEPS,
            TEST_SOURCE_DOCUMENTS,
        )

        from tests.langchain.test_langchain_model_export import _mock_async_request

        if isinstance(
            self.lc_model,
            (
                langchain.chains.llm.LLMChain,
                langchain.chains.RetrievalQA,
                BaseRetriever,
            ),
        ):
            mockContent = TEST_CONTENT
        elif isinstance(self.lc_model, langchain.agents.agent.AgentExecutor):
            mockContent = f"Final Answer: {TEST_CONTENT}"
        else:
            mockContent = TEST_CONTENT

        with _mock_async_request(mockContent):
            result = super().predict(data)
        if (
            hasattr(self.lc_model, "return_source_documents")
            and self.lc_model.return_source_documents
        ):
            for res in result:
                res["source_documents"] = TEST_SOURCE_DOCUMENTS
        if (
            hasattr(self.lc_model, "return_intermediate_steps")
            and self.lc_model.return_intermediate_steps
        ):
            for res in result:
                res["intermediate_steps"] = TEST_INTERMEDIATE_STEPS

        return result


def _load_pyfunc(path):
    """Load PyFunc implementation for LangChain. Called by ``pyfunc.load_model``.

    Args:
        path: Local filesystem path to the MLflow Model with the ``langchain`` flavor.
    """
    wrapper_cls = _TestLangChainWrapper if _MLFLOW_TESTING.get() else _LangChainModelWrapper
    return wrapper_cls(_load_model_from_local_fs(path))


def _load_model_from_local_fs(local_model_path):
    flavor_conf = _get_flavor_configuration(model_path=local_model_path, flavor_name=FLAVOR_NAME)
    if MODEL_CODE_PATH in flavor_conf:
        flavor_config_path = flavor_conf.get(MODEL_CONFIG, None)
        if flavor_config_path is not None:
            config_path = os.path.join(
                local_model_path,
                os.path.basename(flavor_config_path),
            )
        else:
            config_path = None

        flavor_code_path = flavor_conf.get(MODEL_CODE_PATH)
        code_path = os.path.join(
            local_model_path,
            os.path.basename(flavor_code_path),
        )

        return _load_model_code_path(code_path, config_path)
    else:
        _add_code_from_conf_to_system_path(local_model_path, flavor_conf)
        with patch_langchain_type_to_cls_dict():
            return _load_model(local_model_path, flavor_conf)


@experimental
def load_model(model_uri, dst_path=None):
    """
    Load a LangChain model from a local file or a run.

    Args:
        model_uri: The location, in URI format, of the MLflow model. For example:

            - ``/Users/me/path/to/local/model``
            - ``relative/path/to/local/model``
            - ``s3://my_bucket/path/to/model``
            - ``runs:/<mlflow_run_id>/run-relative/path/to/model``

            For more information about supported URI schemes, see
            `Referencing Artifacts <https://www.mlflow.org/docs/latest/tracking.html#
            artifact-locations>`_.
        dst_path: The local filesystem path to which to download the model artifact.
            This directory must already exist. If unspecified, a local output
            path will be created.

    Returns:
        A LangChain model instance.
    """
    local_model_path = _download_artifact_from_uri(artifact_uri=model_uri, output_path=dst_path)
    return _load_model_from_local_fs(local_model_path)


@contextmanager
def _config_path_context(config_path: Optional[str] = None):
    # Check if config_path is None and set it to "" so when loading the model
    # the config_path is set to "" so the ModelConfig can correctly check if the
    # config is set or not
    if config_path is None:
        config_path = ""

    _set_model_config(config_path)
    try:
        yield
    finally:
        _set_model_config(None)


<<<<<<< HEAD
=======
# In the Python's module caching mechanism, which by default, prevents the
# re-importation of previously loaded modules. This is particularly
# problematic in contexts where it's necessary to reload a module (in this case,
# the `model code path` module) multiple times within the same Python
# runtime environment.
# The issue at hand arises from the desire to import the `model code path` module
# multiple times during a single runtime session. Normally, once a module is
# imported, it's added to `sys.modules`, and subsequent import attempts retrieve
# the cached module rather than re-importing it.
# To address this, the function dynamically imports the `model code path` module
# under unique, dynamically generated module names. This is achieved by creating
# a unique name for each import using a combination of the original module name
# and a randomly generated UUID. This approach effectively bypasses the caching
# mechanism, as each import is considered as a separate module by the Python interpreter.
def _load_model_code_path(code_path: str, config_path: Optional[str] = None):
    with _config_path_context(config_path):
        try:
            new_module_name = f"code_model_{uuid.uuid4().hex}"
            spec = importlib.util.spec_from_file_location(new_module_name, code_path)
            module = importlib.util.module_from_spec(spec)
            sys.modules[new_module_name] = module
            spec.loader.exec_module(module)
        except ImportError as e:
            raise mlflow.MlflowException("Failed to import LangChain model.") from e

    return mlflow.models.model.__mlflow_model__


>>>>>>> 509da397
@experimental
@autologging_integration(FLAVOR_NAME)
def autolog(
    log_input_examples=False,
    log_model_signatures=False,
    log_models=False,
    log_datasets=False,
    # TODO: log_inputs_outputs was originally defaulted to True in the production version of
    # the LangChain autologging, as it is a common use case to log input/output table for
    # evaluation. Once tracing is fully launched, this should be supported by the tracer
    # but we should design it to be compatible with the existing UJ.
    log_inputs_outputs=False,
    disable=False,
    exclusive=False,
    disable_for_unsupported_versions=True,
    silent=False,
    registered_model_name=None,
    extra_tags=None,
):
    """
    Enables (or disables) and configures autologging from Langchain to MLflow.

    Args:
        log_input_examples: If ``True``, input examples from inference data are collected and
            logged along with Langchain model artifacts during inference. If
            ``False``, input examples are not logged.
            Note: Input examples are MLflow model attributes
            and are only collected if ``log_models`` is also ``True``.
        log_model_signatures: If ``True``,
            :py:class:`ModelSignatures <mlflow.models.ModelSignature>`
            describing model inputs and outputs are collected and logged along
            with Langchain model artifacts during inference. If ``False``,
            signatures are not logged.
            Note: Model signatures are MLflow model attributes
            and are only collected if ``log_models`` is also ``True``.
        log_models: If ``True``, langchain models are logged as MLflow model artifacts.
            If ``False``, langchain models are not logged.
            Input examples and model signatures, which are attributes of MLflow models,
            are also omitted when ``log_models`` is ``False``.
        log_datasets: If ``True``, dataset information is logged to MLflow Tracking
            if applicable. If ``False``, dataset information is not logged.
        log_inputs_outputs: If ``True``, inference data and results are combined into a single
            pandas DataFrame and logged to MLflow Tracking as an artifact.
            If ``False``, inference data and results are not logged.
            Default to ``False``.
        disable: If ``True``, disables the Langchain autologging integration. If ``False``,
            enables the Langchain autologging integration.
        exclusive: If ``True``, autologged content is not logged to user-created fluent runs.
            If ``False``, autologged content is logged to the active fluent run,
            which may be user-created.
        disable_for_unsupported_versions: If ``True``, disable autologging for versions of
            langchain that have not been tested against this version of the MLflow
            client or are incompatible.
        silent: If ``True``, suppress all event logs and warnings from MLflow during Langchain
            autologging. If ``False``, show all events and warnings during Langchain
            autologging.
        registered_model_name: If given, each time a model is trained, it is registered as a
            new model version of the registered model with this name.
            The registered model is created if it does not already exist.
        extra_tags: A dictionary of extra tags to set on each managed run created by autologging.
    """

    with contextlib.suppress(ImportError):
        from langchain.agents.agent import AgentExecutor
        from langchain.chains.base import Chain
        from langchain.schema import BaseRetriever

        classes = lc_runnables_types() + (AgentExecutor, Chain)
        for cls in classes:
            # If runnable also contains loader_fn and persist_dir, warn
            # BaseRetrievalQA, BaseRetriever, ...
            safe_patch(
                FLAVOR_NAME,
                cls,
                "invoke",
                functools.partial(patched_inference, "invoke"),
            )

            safe_patch(
                FLAVOR_NAME,
                cls,
                "batch",
                functools.partial(patched_inference, "batch"),
            )

            safe_patch(
                FLAVOR_NAME,
                cls,
                "stream",
                functools.partial(patched_inference, "stream"),
            )

        for cls in [AgentExecutor, Chain]:
            safe_patch(
                FLAVOR_NAME,
                cls,
                "__call__",
                functools.partial(patched_inference, "__call__"),
            )

        safe_patch(
            FLAVOR_NAME,
            BaseRetriever,
            "get_relevant_documents",
            functools.partial(patched_inference, "get_relevant_documents"),
        )<|MERGE_RESOLUTION|>--- conflicted
+++ resolved
@@ -907,37 +907,6 @@
         _set_model_config(None)
 
 
-<<<<<<< HEAD
-=======
-# In the Python's module caching mechanism, which by default, prevents the
-# re-importation of previously loaded modules. This is particularly
-# problematic in contexts where it's necessary to reload a module (in this case,
-# the `model code path` module) multiple times within the same Python
-# runtime environment.
-# The issue at hand arises from the desire to import the `model code path` module
-# multiple times during a single runtime session. Normally, once a module is
-# imported, it's added to `sys.modules`, and subsequent import attempts retrieve
-# the cached module rather than re-importing it.
-# To address this, the function dynamically imports the `model code path` module
-# under unique, dynamically generated module names. This is achieved by creating
-# a unique name for each import using a combination of the original module name
-# and a randomly generated UUID. This approach effectively bypasses the caching
-# mechanism, as each import is considered as a separate module by the Python interpreter.
-def _load_model_code_path(code_path: str, config_path: Optional[str] = None):
-    with _config_path_context(config_path):
-        try:
-            new_module_name = f"code_model_{uuid.uuid4().hex}"
-            spec = importlib.util.spec_from_file_location(new_module_name, code_path)
-            module = importlib.util.module_from_spec(spec)
-            sys.modules[new_module_name] = module
-            spec.loader.exec_module(module)
-        except ImportError as e:
-            raise mlflow.MlflowException("Failed to import LangChain model.") from e
-
-    return mlflow.models.model.__mlflow_model__
-
-
->>>>>>> 509da397
 @experimental
 @autologging_integration(FLAVOR_NAME)
 def autolog(
