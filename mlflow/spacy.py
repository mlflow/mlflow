--- conflicted
+++ resolved
@@ -84,34 +84,6 @@
     """
     Save a spaCy model to a path on the local file system.
 
-<<<<<<< HEAD
-    :param spacy_model: spaCy model to be saved.
-    :param path: Local path where the model is to be saved.
-    :param conda_env: {{ conda_env }}
-    :param code_paths: A list of local filesystem paths to Python file dependencies (or directories
-                       containing file dependencies). These files are *prepended* to the system
-                       path when the model is loaded.
-    :param mlflow_model: :py:mod:`mlflow.models.Model` this flavor is being added to.
-
-    :param signature: :py:class:`ModelSignature <mlflow.models.ModelSignature>`
-                      describes model input and output :py:class:`Schema <mlflow.types.Schema>`.
-                      The model signature can be :py:func:`inferred <mlflow.models.infer_signature>`
-                      from datasets with valid model input (e.g. the training dataset with target
-                      column omitted) and valid model output (e.g. model predictions generated on
-                      the training dataset), for example:
-
-                      .. code-block:: python
-
-                        from mlflow.models import infer_signature
-
-                        train = df.drop_column("target_label")
-                        predictions = ...  # compute model predictions
-                        signature = infer_signature(train, predictions)
-    :param input_example: {{ input_example }}
-    :param pip_requirements: {{ pip_requirements }}
-    :param extra_pip_requirements: {{ extra_pip_requirements }}
-    :param metadata: Custom metadata dictionary passed to the model and stored in the MLmodel file.
-=======
     Args:
         spacy_model: spaCy model to be saved.
         path: Local path where the model is to be saved.
@@ -135,15 +107,10 @@
                       train = df.drop_column("target_label")
                       predictions = ...  # compute model predictions
                       signature = infer_signature(train, predictions)
-        input_example: Input example provides one or several instances of valid
-                       model input. The example can be used as a hint of what data to feed the
-                       model. The given example will be converted to a Pandas DataFrame and then
-                       serialized to json using the Pandas split-oriented format. Bytes are
-                       base64-encoded.
+        input_example: {{ input_example }}
         pip_requirements: {{ pip_requirements }}
         extra_pip_requirements: {{ extra_pip_requirements }}
         metadata: Custom metadata dictionary passed to the model and stored in the MLmodel file.
->>>>>>> 4ebaf499
 
                      .. Note:: Experimental: This parameter may change or be removed in a future
                                              release without warning.
@@ -249,36 +216,6 @@
     """
     Log a spaCy model as an MLflow artifact for the current run.
 
-<<<<<<< HEAD
-    :param spacy_model: spaCy model to be saved.
-    :param artifact_path: Run-relative artifact path.
-    :param conda_env: {{ conda_env }}
-    :param code_paths: A list of local filesystem paths to Python file dependencies (or directories
-                       containing file dependencies). These files are *prepended* to the system
-                       path when the model is loaded.
-    :param registered_model_name: If given, create a model version under
-                                  ``registered_model_name``, also creating a registered model if one
-                                  with the given name does not exist.
-
-    :param signature: :py:class:`ModelSignature <mlflow.models.ModelSignature>`
-                      describes model input and output :py:class:`Schema <mlflow.types.Schema>`.
-                      The model signature can be :py:func:`inferred <mlflow.models.infer_signature>`
-                      from datasets with valid model input (e.g. the training dataset with target
-                      column omitted) and valid model output (e.g. model predictions generated on
-                      the training dataset), for example:
-
-                      .. code-block:: python
-
-                        from mlflow.models import infer_signature
-
-                        train = df.drop_column("target_label")
-                        predictions = ...  # compute model predictions
-                        signature = infer_signature(train, predictions)
-    :param input_example: {{ input_example }}
-    :param pip_requirements: {{ pip_requirements }}
-    :param extra_pip_requirements: {{ extra_pip_requirements }}
-    :param metadata: Custom metadata dictionary passed to the model and stored in the MLmodel file.
-=======
     Args:
         spacy_model: spaCy model to be saved.
         artifact_path: Run-relative artifact path.
@@ -304,15 +241,10 @@
                       train = df.drop_column("target_label")
                       predictions = ...  # compute model predictions
                       signature = infer_signature(train, predictions)
-        input_example: Input example provides one or several instances of valid
-                       model input. The example can be used as a hint of what data to feed the
-                       model. The given example will be converted to a Pandas DataFrame and then
-                       serialized to json using the Pandas split-oriented format. Bytes are
-                       base64-encoded.
+        input_example: {{ input_example }}
         pip_requirements: {{ pip_requirements }}
         extra_pip_requirements: {{ extra_pip_requirements }}
         metadata: Custom metadata dictionary passed to the model and stored in the MLmodel file.
->>>>>>> 4ebaf499
 
                      .. Note:: Experimental: This parameter may change or be removed in a future
                                              release without warning.
