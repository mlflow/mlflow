--- conflicted
+++ resolved
@@ -411,10 +411,7 @@
     "anthropic": "anthropic",
     "crewai": "crewai",
     "litellm": "litellm",
-<<<<<<< HEAD
     "groq": "groq",
-=======
     "bedrock": "boto3",
->>>>>>> eff4c5dd
     "pyspark.ml": "pyspark"
 }