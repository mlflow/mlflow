--- conflicted
+++ resolved
@@ -130,21 +130,24 @@
 
 _dataset_registry = DatasetRegistry()
 _dataset_registry.register_entrypoints()
+
 try:
-<<<<<<< HEAD
     from mlflow.data.pandas_dataset import from_pandas
 
     _dataset_registry.register_constructor(from_pandas)
 except ImportError:
     pass
+
 try:
     from mlflow.data.numpy_dataset import from_numpy
 
     _dataset_registry.register_constructor(from_numpy)
-=======
+except ImportError:
+    pass
+
+try:
     from mlflow.data.huggingface_dataset import from_huggingface
 
     _dataset_registry.register_constructor(from_huggingface)
->>>>>>> b8ab97fa
 except ImportError:
     pass