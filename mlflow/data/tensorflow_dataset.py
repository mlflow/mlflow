--- conflicted
+++ resolved
@@ -125,29 +125,23 @@
         import tensorflow as tf
 
         try:
-<<<<<<< HEAD
             if isinstance(self._data, tf.data.Dataset):
-                tensor = next(self._data.as_numpy_iterator())
-                if isinstance(tensor, tuple):
-                    return _infer_schema(tensor[0])
+                features_tensor = next(self._data.as_numpy_iterator())
+                if isinstance(features_tensor, tuple):
+                    features_tensor = features_tensor[0]
+            else:
+                features_tensor = self._data.numpy()
+
+            schema_dict = {"features": features_tensor}
+            if self._targets is not None:
+                if isinstance(self._targets, tf.data.Dataset):
+                    targets_tensor = next(self._data_targets.as_numpy_iterator())
+                    if isinstance(targets_tensor, tuple):
+                        targets_tensor = targets_tensor[0]
                 else:
-                    return _infer_schema(tensor)
-            else:
-                return _infer_schema(self._data.numpy())
-=======
-            schema_dict = {
-                "features": next(self._data.as_numpy_iterator())
-                if isinstance(self._data, tf.data.Dataset)
-                else self._data.numpy()
-            }
-            if self._targets is not None:
-                schema_dict["targets"] = (
-                    next(self._targets.as_numpy_iterator())
-                    if isinstance(self._targets, tf.data.Dataset)
-                    else self._targets.numpy()
-                )
+                    targets_tensor = self._targets.numpy()
+                schema_dict["targets"] = targets_tensor
             return _infer_schema(schema_dict)
->>>>>>> 97d8aed6
         except Exception as e:
             _logger.warning("Failed to infer schema for TensorFlow dataset. Exception: %s", e)
             return None
