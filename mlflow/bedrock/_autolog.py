import io
import json
import logging
from typing import Any

from botocore.client import BaseClient
from botocore.response import StreamingBody

import mlflow
from mlflow.bedrock import FLAVOR_NAME
from mlflow.bedrock.chat import convert_tool_to_mlflow_chat_tool
from mlflow.bedrock.stream import ConverseStreamWrapper, InvokeModelStreamWrapper
from mlflow.bedrock.utils import parse_complete_token_usage_from_response, skip_if_trace_disabled
from mlflow.entities import SpanType
from mlflow.tracing.constant import SpanAttributeKey
from mlflow.tracing.fluent import start_span_no_context
from mlflow.tracing.utils import set_span_chat_tools
from mlflow.utils.autologging_utils import safe_patch

_BEDROCK_RUNTIME_SERVICE_NAME = "bedrock-runtime"
_BEDROCK_SPAN_PREFIX = "BedrockRuntime."

_logger = logging.getLogger(__name__)


def patched_create_client(original, self, *args, **kwargs):
    """
    Patched version of the boto3 ClientCreator.create_client method that returns
    a patched client class.
    """
    if kwargs.get("service_name") != _BEDROCK_RUNTIME_SERVICE_NAME:
        return original(self, *args, **kwargs)

    client = original(self, *args, **kwargs)
    patch_bedrock_runtime_client(client.__class__)

    return client


def patch_bedrock_runtime_client(client_class: type[BaseClient]):
    """
    Patch the BedrockRuntime client to log traces and models.
    """
    # The most basic model invocation API
    safe_patch(FLAVOR_NAME, client_class, "invoke_model", _patched_invoke_model)
    safe_patch(
        FLAVOR_NAME,
        client_class,
        "invoke_model_with_response_stream",
        _patched_invoke_model_with_response_stream,
    )

    if hasattr(client_class, "converse"):
        # The new "converse" API was introduced in boto3 1.35 to access all models
        # with the consistent chat format.
        # https://boto3.amazonaws.com/v1/documentation/api/latest/reference/services/bedrock-runtime/client/converse.html
        safe_patch(FLAVOR_NAME, client_class, "converse", _patched_converse)

    if hasattr(client_class, "converse_stream"):
        safe_patch(FLAVOR_NAME, client_class, "converse_stream", _patched_converse_stream)


def _parse_usage_from_response(
<<<<<<< HEAD
    response_data: Union[dict[str, Any], str],
) -> Optional[dict[str, int]]:
=======
    response_data: dict[str, Any] | str,
) -> dict[str, int] | None:
>>>>>>> 3e5f3478
    """Parse token usage from Bedrock API response body.

    Args:
        response_data: The response body from Bedrock API, either as dict or string.

    Returns:
        Standardized token usage dictionary, or None if parsing fails or no usage found.
    """
    try:
        if isinstance(response_data, dict):
            if usage_data := response_data.get("usage"):
                return parse_complete_token_usage_from_response(usage_data)

            # If no "usage" field, check if the response itself contains token fields
            # (e.g., Meta Llama responses have prompt_token_count, generation_token_count)
            return parse_complete_token_usage_from_response(response_data)
        return None
    except (KeyError, TypeError, ValueError) as e:
        _logger.debug(f"Failed to parse token usage from response: {e}")
        return None


@skip_if_trace_disabled
def _patched_invoke_model(original, self, *args, **kwargs):
    with mlflow.start_span(name=f"{_BEDROCK_SPAN_PREFIX}{original.__name__}") as span:
        # NB: Bedrock client doesn't accept any positional arguments
        span.set_inputs(kwargs)

        result = original(self, *args, **kwargs)

        result["body"] = _buffer_stream(result["body"])
        parsed_response_body = _parse_invoke_model_response_body(result["body"])

        # Determine the span type based on the key in the response body.
        # As of 2024 Dec 9th, all supported embedding models in Bedrock returns the response body
        # with the key "embedding". This might change in the future.
        span_type = SpanType.EMBEDDING if "embedding" in parsed_response_body else SpanType.LLM
        span.set_span_type(span_type)
        span.set_outputs({**result, "body": parsed_response_body})

        # Parse and set token usage information if available
        if usage_data := _parse_usage_from_response(parsed_response_body):
            span.set_attribute(SpanAttributeKey.CHAT_USAGE, usage_data)

        return result


@skip_if_trace_disabled
def _patched_invoke_model_with_response_stream(original, self, *args, **kwargs):
    span = start_span_no_context(
        name=f"{_BEDROCK_SPAN_PREFIX}{original.__name__}",
        # NB: Since we don't inspect the response body for this method, the span type is unknown.
        # We assume it is LLM as using streaming for embedding is not common.
        span_type=SpanType.LLM,
        inputs=kwargs,
    )

    result = original(self, *args, **kwargs)

    # To avoid consuming the stream during serialization, set dummy outputs for the span.
    span.set_outputs({**result, "body": "EventStream"})

    result["body"] = InvokeModelStreamWrapper(stream=result["body"], span=span)
    return result


def _buffer_stream(raw_stream: StreamingBody) -> StreamingBody:
    """
    Create a buffered stream from the raw byte stream.

    The boto3's invoke_model() API returns the LLM response as a byte stream.
    We need to read the stream data to set the span outputs, however, the stream
    can only be read once and not seekable (https://github.com/boto/boto3/issues/564).
    To work around this, we create a buffered stream that can be read multiple times.
    """
    buffered_response = io.BytesIO(raw_stream.read())
    buffered_response.seek(0)
    return StreamingBody(buffered_response, raw_stream._content_length)


def _parse_invoke_model_response_body(response_body: StreamingBody) -> dict[str, Any] | str:
    content = response_body.read()
    try:
        return json.loads(content)
    except Exception:
        # When failed to parse the response body as JSON, return the raw response
        return content
    finally:
        # Reset the stream position to the beginning
        response_body._raw_stream.seek(0)
        # Boto3 uses this attribute to validate the amount of data read from the stream matches
        # the content length, so we need to reset it as well.
        # https://github.com/boto/botocore/blob/f88e981cb1a6cd0c64bc89da262ab76f9bfa9b7d/botocore/response.py#L164C17-L164C32
        response_body._amount_read = 0


@skip_if_trace_disabled
def _patched_converse(original, self, *args, **kwargs):
    with mlflow.start_span(
        name=f"{_BEDROCK_SPAN_PREFIX}{original.__name__}",
        span_type=SpanType.CHAT_MODEL,
    ) as span:
        # NB: Bedrock client doesn't accept any positional arguments
        span.set_inputs(kwargs)
<<<<<<< HEAD
        span.set_attribute(SpanAttributeKey.MESSAGE_FORMAT, "bedrock.converse")
=======
        span.set_attribute(SpanAttributeKey.MESSAGE_FORMAT, "bedrock")
>>>>>>> 3e5f3478
        _set_tool_attributes(span, kwargs)

        result = original(self, *args, **kwargs)
        span.set_outputs(result)

        # Parse and set token usage information if available
        if usage_data := _parse_usage_from_response(result):
            span.set_attribute(SpanAttributeKey.CHAT_USAGE, usage_data)

        return result


@skip_if_trace_disabled
def _patched_converse_stream(original, self, *args, **kwargs):
    # NB: Do not use fluent API to create a span for streaming response. If we do so,
    # the span context will remain active until the stream is fully exhausted, which
    # can lead to super hard-to-debug issues.
    span = start_span_no_context(
        name=f"{_BEDROCK_SPAN_PREFIX}{original.__name__}",
        span_type=SpanType.CHAT_MODEL,
        inputs=kwargs,
<<<<<<< HEAD
        attributes={SpanAttributeKey.MESSAGE_FORMAT: "bedrock.converse"},
=======
        attributes={SpanAttributeKey.MESSAGE_FORMAT: "bedrock"},
>>>>>>> 3e5f3478
    )
    _set_tool_attributes(span, kwargs)

    result = original(self, *args, **kwargs)

    if span:
        result["stream"] = ConverseStreamWrapper(
            stream=result["stream"],
            span=span,
            inputs=kwargs,
        )

    return result


def _set_tool_attributes(span, kwargs):
    """Extract tool attributes for the Bedrock Converse API call."""
    if tool_config := kwargs.get("toolConfig"):
        try:
            tools = [convert_tool_to_mlflow_chat_tool(tool) for tool in tool_config["tools"]]
            set_span_chat_tools(span, tools)
        except Exception as e:
            _logger.debug(f"Failed to set tools for {span}. Error: {e}")<|MERGE_RESOLUTION|>--- conflicted
+++ resolved
@@ -61,13 +61,8 @@
 
 
 def _parse_usage_from_response(
-<<<<<<< HEAD
-    response_data: Union[dict[str, Any], str],
-) -> Optional[dict[str, int]]:
-=======
     response_data: dict[str, Any] | str,
 ) -> dict[str, int] | None:
->>>>>>> 3e5f3478
     """Parse token usage from Bedrock API response body.
 
     Args:
@@ -172,11 +167,7 @@
     ) as span:
         # NB: Bedrock client doesn't accept any positional arguments
         span.set_inputs(kwargs)
-<<<<<<< HEAD
-        span.set_attribute(SpanAttributeKey.MESSAGE_FORMAT, "bedrock.converse")
-=======
         span.set_attribute(SpanAttributeKey.MESSAGE_FORMAT, "bedrock")
->>>>>>> 3e5f3478
         _set_tool_attributes(span, kwargs)
 
         result = original(self, *args, **kwargs)
@@ -198,11 +189,7 @@
         name=f"{_BEDROCK_SPAN_PREFIX}{original.__name__}",
         span_type=SpanType.CHAT_MODEL,
         inputs=kwargs,
-<<<<<<< HEAD
-        attributes={SpanAttributeKey.MESSAGE_FORMAT: "bedrock.converse"},
-=======
         attributes={SpanAttributeKey.MESSAGE_FORMAT: "bedrock"},
->>>>>>> 3e5f3478
     )
     _set_tool_attributes(span, kwargs)
 
