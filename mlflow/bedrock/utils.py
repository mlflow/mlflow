import logging
<<<<<<< HEAD
from typing import Any, Callable, Optional, Sequence
=======
from typing import Any, Callable, Sequence
>>>>>>> 3e5f3478

from mlflow.bedrock import FLAVOR_NAME
from mlflow.environment_variables import _MLFLOW_TESTING
from mlflow.tracing.constant import TokenUsageKey
from mlflow.utils.autologging_utils.config import AutoLoggingConfig

_logger = logging.getLogger(__name__)

# Token key constants for different provider formats
INPUT_TOKEN_KEYS: Sequence[str] = [
    "input_tokens",
    "inputTokens",
    "prompt_tokens",
    "promptTokens",
    "prompt_token_count",
]

OUTPUT_TOKEN_KEYS: Sequence[str] = [
    "output_tokens",
    "outputTokens",
    "completion_tokens",
    "completionTokens",
    "generation_token_count",
]

TOTAL_TOKEN_KEYS: Sequence[str] = [
    "total_tokens",
    "totalTokens",
]

# Common documentation for token key mappings used by parsing functions
_USAGE_DOCS = """The provider-specific usage dictionary. This function will attempt to
            extract token usage values using a variety of possible key names, including:
                - input_tokens / inputTokens: Input token count
                - prompt_tokens / promptTokens: Also mapped as input token count
                - output_tokens / outputTokens: Output token count
                - completion_tokens / completionTokens: Also mapped as output token count
                - total_tokens / totalTokens: Total token count (input + output)"""


def _validate_usage_input(usage_data: Any) -> bool:
    """Validate that usage_data is a dictionary suitable for token extraction."""
    return isinstance(usage_data, dict)


<<<<<<< HEAD
def _extract_token_value_by_keys(d: dict[str, Any], names: Sequence[str]) -> Optional[int]:
=======
def _extract_token_value_by_keys(d: dict[str, Any], names: Sequence[str]) -> int | None:
>>>>>>> 3e5f3478
    """Extract first integer value from dict using sequence of key names.

    Args:
        d: The dictionary to search for token values.
        names: A sequence of key names to try in order.

    Returns:
        The first integer value found for any of the provided keys, or None if none exist.
    """
    return next((d[name] for name in names if name in d and isinstance(d[name], int)), None)


def capture_exception(logging_message: str):
    """
    A decorator to capture exceptions during a function execution.
    """

    def decorator(func):
        def wrapper(*args, **kwargs):
            try:
                return func(*args, **kwargs)
            except Exception:
                _logger.debug(logging_message)
                if _MLFLOW_TESTING:
                    raise

        return wrapper

    return decorator


def skip_if_trace_disabled(func: Callable[..., Any]) -> Callable[..., Any]:
    """
    A decorator to apply the function only if trace autologging is enabled.
    This decorator is used to skip the test if the trace autologging is disabled.
    """

    def wrapper(original, self, *args, **kwargs):
        config = AutoLoggingConfig.init(flavor_name=FLAVOR_NAME)
        if not config.log_traces:
            return original(self, *args, **kwargs)

        return func(original, self, *args, **kwargs)

    return wrapper


def parse_complete_token_usage_from_response(
    usage_data: dict[str, Any],
<<<<<<< HEAD
) -> Optional[dict[str, int]]:
=======
) -> dict[str, int] | None:
>>>>>>> 3e5f3478
    """Parse token usage from response, requiring both input and output tokens.

    Args:
        usage_data: {_USAGE_DOCS}

    Returns:
        A dictionary with standardized token usage keys (from TokenUsageKey), or None if
        either input or output tokens are missing. The total_tokens will be calculated
        if not provided.
    """.format(_USAGE_DOCS=_USAGE_DOCS)
    # Input validation using shared validation function
    if not _validate_usage_input(usage_data):
        return None

    # Extract token values directly, only adding them if found
    token_usage_data = {}

    # Extract input tokens - required for complete usage
    if (input_tokens := _extract_token_value_by_keys(usage_data, INPUT_TOKEN_KEYS)) is not None:
        token_usage_data[TokenUsageKey.INPUT_TOKENS] = input_tokens
    else:
        return None  # Incomplete usage without input tokens

    # Extract output tokens - required for complete usage
    if (output_tokens := _extract_token_value_by_keys(usage_data, OUTPUT_TOKEN_KEYS)) is not None:
        token_usage_data[TokenUsageKey.OUTPUT_TOKENS] = output_tokens
    else:
        return None  # Incomplete usage without output tokens

    # Extract or calculate total tokens
    if (total_tokens := _extract_token_value_by_keys(usage_data, TOTAL_TOKEN_KEYS)) is not None:
        token_usage_data[TokenUsageKey.TOTAL_TOKENS] = total_tokens
    else:
        # Calculate total as input + output
        token_usage_data[TokenUsageKey.TOTAL_TOKENS] = input_tokens + output_tokens

    return token_usage_data


<<<<<<< HEAD
def parse_partial_token_usage_from_response(usage_data: dict[str, Any]) -> Optional[dict[str, int]]:
=======
def parse_partial_token_usage_from_response(usage_data: dict[str, Any]) -> dict[str, int] | None:
>>>>>>> 3e5f3478
    """Parse partial token usage from response, returning whatever is available.

    Args:
        usage_data: {_USAGE_DOCS}

    Returns:
        A dictionary with standardized token usage keys (from TokenUsageKey) containing
        whatever token data is available, or None if no token usage data is found.
    """.format(_USAGE_DOCS=_USAGE_DOCS)
    # Input validation using shared validation function
    if not _validate_usage_input(usage_data):
        return None

    token_usage_data = {}

    # Try to extract input token count (prompt tokens).
    if (input_tokens := _extract_token_value_by_keys(usage_data, INPUT_TOKEN_KEYS)) is not None:
        token_usage_data[TokenUsageKey.INPUT_TOKENS] = input_tokens

    # Try to extract output token count (completion tokens).
    if (output_tokens := _extract_token_value_by_keys(usage_data, OUTPUT_TOKEN_KEYS)) is not None:
        token_usage_data[TokenUsageKey.OUTPUT_TOKENS] = output_tokens

    # Try to extract total token count.
    if (total_tokens := _extract_token_value_by_keys(usage_data, TOTAL_TOKEN_KEYS)) is not None:
        token_usage_data[TokenUsageKey.TOTAL_TOKENS] = total_tokens

    # If no token usage data was found, return None. Otherwise, return the partial dictionary.
    return token_usage_data if token_usage_data else None<|MERGE_RESOLUTION|>--- conflicted
+++ resolved
@@ -1,9 +1,5 @@
 import logging
-<<<<<<< HEAD
-from typing import Any, Callable, Optional, Sequence
-=======
 from typing import Any, Callable, Sequence
->>>>>>> 3e5f3478
 
 from mlflow.bedrock import FLAVOR_NAME
 from mlflow.environment_variables import _MLFLOW_TESTING
@@ -49,11 +45,7 @@
     return isinstance(usage_data, dict)
 
 
-<<<<<<< HEAD
-def _extract_token_value_by_keys(d: dict[str, Any], names: Sequence[str]) -> Optional[int]:
-=======
 def _extract_token_value_by_keys(d: dict[str, Any], names: Sequence[str]) -> int | None:
->>>>>>> 3e5f3478
     """Extract first integer value from dict using sequence of key names.
 
     Args:
@@ -103,11 +95,7 @@
 
 def parse_complete_token_usage_from_response(
     usage_data: dict[str, Any],
-<<<<<<< HEAD
-) -> Optional[dict[str, int]]:
-=======
 ) -> dict[str, int] | None:
->>>>>>> 3e5f3478
     """Parse token usage from response, requiring both input and output tokens.
 
     Args:
@@ -147,11 +135,7 @@
     return token_usage_data
 
 
-<<<<<<< HEAD
-def parse_partial_token_usage_from_response(usage_data: dict[str, Any]) -> Optional[dict[str, int]]:
-=======
 def parse_partial_token_usage_from_response(usage_data: dict[str, Any]) -> dict[str, int] | None:
->>>>>>> 3e5f3478
     """Parse partial token usage from response, returning whatever is available.
 
     Args:
