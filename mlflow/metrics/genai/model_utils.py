--- conflicted
+++ resolved
@@ -3,12 +3,8 @@
 import urllib.parse
 
 from mlflow.exceptions import MlflowException
-<<<<<<< HEAD
-from mlflow.protos.databricks_pb2 import BAD_REQUEST, INVALID_PARAMETER_VALUE, UNAUTHENTICATED
-=======
 from mlflow.openai.utils import REQUEST_URL_CHAT
 from mlflow.protos.databricks_pb2 import INVALID_PARAMETER_VALUE
->>>>>>> 4b68dacd
 
 _logger = logging.getLogger(__name__)
 
@@ -56,12 +52,6 @@
             error_code=INVALID_PARAMETER_VALUE,
         )
 
-<<<<<<< HEAD
-    import openai
-    import openai.error
-
-=======
->>>>>>> 4b68dacd
     from mlflow.openai import _get_api_config
     from mlflow.openai.api_request_parallel_processor import process_api_requests
     from mlflow.openai.utils import _OAITokenHolder
