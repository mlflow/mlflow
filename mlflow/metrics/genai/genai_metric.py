--- conflicted
+++ resolved
@@ -62,11 +62,7 @@
         except json.JSONDecodeError:
             # If parsing fails, use regex
             if (match := re.search(r"score: (\d+),?\s*justification: (.+)", text)) or (
-<<<<<<< HEAD
-                match := re.search(r"\s*Score:\s*(\d+)\s*Justification:\s*(.+)", text, re.DOTALL)
-=======
                 match := re.search(r"\s*score:\s*(\d+)\s*justification:\s*(.+)", text, re.DOTALL)
->>>>>>> 4b68dacd
             ):
                 score = int(match.group(1))
                 justification = match.group(2)
