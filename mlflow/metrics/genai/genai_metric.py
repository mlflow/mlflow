--- conflicted
+++ resolved
@@ -62,7 +62,7 @@
         except json.JSONDecodeError:
             # If parsing fails, use regex
             if (match := re.search(r"score: (\d+),?\s*justification: (.+)", text)) or (
-                match := re.search(r"\s*Score:\s*(\d+)\s*Justification:\s*(.+)", text, re.DOTALL)
+                match := re.search(r"\s*score:\s*(\d+)\s*justification:\s*(.+)", text, re.DOTALL)
             ):
                 score = int(match.group(1))
                 justification = match.group(2)
@@ -101,14 +101,9 @@
     :param grading_prompt: Grading criteria of the metric.
     :param examples: (Optional) Examples of the metric.
     :param version: (Optional) Version of the metric. Currently supported versions are: v1.
-<<<<<<< HEAD
     :param model: (Optional) Model uri of an openai, gateway, or deployments judge model in the
         format of "openai:/gpt-4", "gateway:/my-route", "endpoints:/databricks-llama-2-70b-chat".
         Defaults to "openai:/gpt-4". If using
-=======
-    :param model: (Optional) Model uri of an openai or gateway judge model in the
-        format of "openai:/gpt-4" or "gateway:/my-route". Defaults to "openai:/gpt-4". If using
->>>>>>> 36c35729
         Azure OpenAI, the ``OPENAI_DEPLOYMENT_NAME`` environment variable will take precedence.
         Your use of a third party LLM service (e.g., OpenAI) for evaluation may be subject to and
         governed by the LLM service's terms of use.
