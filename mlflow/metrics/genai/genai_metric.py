--- conflicted
+++ resolved
@@ -97,38 +97,6 @@
     Create a genai metric used to evaluate LLM using LLM as a judge in MLflow. The full grading
     prompt is stored in the metric_details field of the ``EvaluationMetric`` object.
 
-<<<<<<< HEAD
-    :param name: Name of the metric.
-    :param definition: Definition of the metric.
-    :param grading_prompt: Grading criteria of the metric.
-    :param examples: (Optional) Examples of the metric.
-    :param version: (Optional) Version of the metric. Currently supported versions are: v1.
-    :param model: (Optional) Model uri of an openai, gateway, or deployments judge model in the
-        format of "openai:/gpt-4", "gateway:/my-route", "endpoints:/databricks-llama-2-70b-chat".
-        Defaults to "openai:/gpt-4". If using
-        Azure OpenAI, the ``OPENAI_DEPLOYMENT_NAME`` environment variable will take precedence.
-        Your use of a third party LLM service (e.g., OpenAI) for evaluation may be subject to and
-        governed by the LLM service's terms of use.
-    :param grading_context_columns: (Optional) The name of the grading context column, or a list of
-        grading context column names, required to compute the metric. The
-        ``grading_context_columns`` are used by the LLM as a judge as additional information to
-        compute the metric. The columns are extracted from the input dataset or output predictions
-        based on ``col_mapping`` in the ``evaluator_config`` passed to :py:func:`mlflow.evaluate()`.
-        They can also be the name of other evaluated metrics.
-    :param include_input: (Optional) Whether to include the input when computing the metric.
-    :param parameters: (Optional) Parameters for the LLM used to compute the metric. By default, we
-        set the temperature to 0.0, max_tokens to 200, and top_p to 1.0. We recommend
-        setting the temperature to 0.0 for the LLM used as a judge to ensure consistent results.
-    :param aggregations: (Optional) The list of options to aggregate the scores. Currently supported
-        options are: min, max, mean, median, variance, p90.
-    :param greater_is_better: (Optional) Whether the metric is better when it is greater.
-    :param max_workers: (Optional) The maximum number of workers to use for judge scoring.
-        Defaults to 10 workers.
-
-    :return: A metric object.
-
-    .. testcode:: python
-=======
     Args:
         name: Name of the metric.
         definition: Definition of the metric.
@@ -146,7 +114,8 @@
             ``grading_context_columns`` are used by the LLM as a judge as additional information to
             compute the metric. The columns are extracted from the input dataset or output
             predictions based on ``col_mapping`` in the ``evaluator_config`` passed to
-            :py:func:`mlflow.evaluate()`.  include_input: (Optional) Whether to include the input
+            :py:func:`mlflow.evaluate()`. They can also be the name of other evaluated metrics.
+        include_input: (Optional) Whether to include the input
             when computing the metric.
         parameters: (Optional) Parameters for the LLM used to compute the metric. By default, we
             set the temperature to 0.0, max_tokens to 200, and top_p to 1.0. We recommend
@@ -162,7 +131,6 @@
 
     .. code-block:: python
         :test:
->>>>>>> ea1935e1
         :caption: Example for creating a genai metric
 
         from mlflow.metrics.genai import EvaluationExample, make_genai_metric
