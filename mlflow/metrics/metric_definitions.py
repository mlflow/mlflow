import functools
import logging
import os

import numpy as np

from mlflow.metrics.base import MetricValue

_logger = logging.getLogger(__name__)


def standard_aggregations(scores):
    return {
        "mean": np.mean(scores),
        "variance": np.var(scores),
        "p90": np.percentile(scores, 90),
    }


def _validate_text_data(data, metric_name, column_name):
    """Validates that the data is text and is non-empty"""
    if len(data) == 0:
        return False

    for row, line in enumerate(data):
        if not isinstance(line, str):
            _logger.warning(
                f"Cannot calculate {metric_name} for non-string inputs. "
                + f"Non-string found for {column_name} on row {row}. skipping metric logging."
            )
            return False

    return True


def _token_count_eval_fn(predictions, targets, metrics):
    import tiktoken

    # ref: https://github.com/openai/tiktoken/issues/75
    os.environ["TIKTOKEN_CACHE_DIR"] = ""
    encoding = tiktoken.get_encoding("cl100k_base")

    num_tokens = []
    for prediction in predictions:
        if isinstance(prediction, str):
            num_tokens.append(len(encoding.encode(prediction)))
        else:
            num_tokens.append(None)

    return MetricValue(
        scores=num_tokens,
    )


@functools.lru_cache(maxsize=8)
def _cached_evaluate_load(path, module_type=None):
    import evaluate

    return evaluate.load(path, module_type=module_type)


def _toxicity_eval_fn(predictions, targets, metrics):
    if not _validate_text_data(predictions, "toxicity", "predictions"):
        return
    try:
<<<<<<< HEAD
=======
        _logger.info("Loading toxicity metric:")
>>>>>>> 9666d38e
        toxicity = _cached_evaluate_load("toxicity", module_type="measurement")
    except Exception as e:
        _logger.warning(
            f"Failed to load 'toxicity' metric (error: {e!r}), skipping metric logging."
        )
        return

    scores = toxicity.compute(predictions=predictions)["toxicity"]
    toxicity_ratio = toxicity.compute(predictions=predictions, aggregation="ratio")[
        "toxicity_ratio"
    ]
    return MetricValue(
        scores=scores,
        aggregate_results={
            **standard_aggregations(scores),
            "ratio": toxicity_ratio,
        },
    )


def _perplexity_eval_fn(predictions, targets, metrics):
    if not _validate_text_data(predictions, "perplexity", "predictions"):
        return

    try:
<<<<<<< HEAD
        import evaluate

        perplexity = evaluate.load("perplexity", module_type="metric")
=======
        _logger.info("Loading perplexity metric:")
        perplexity = _cached_evaluate_load("perplexity", module_type="metric")
>>>>>>> 9666d38e
    except Exception as e:
        _logger.warning(
            f"Failed to load 'perplexity' metric (error: {e!r}), skipping metric logging."
        )
        return

    scores = perplexity.compute(predictions=predictions, model_id="gpt2")["perplexities"]
    return MetricValue(
        scores=scores,
        aggregate_results=standard_aggregations(scores),
    )


def _flesch_kincaid_eval_fn(predictions, targets, metrics):
    if not _validate_text_data(predictions, "flesch_kincaid", "predictions"):
        return

    try:
        import textstat
    except ImportError:
        _logger.warning("Failed to load flesch kincaid metric, skipping metric logging.")
        return

    scores = [textstat.flesch_kincaid_grade(prediction) for prediction in predictions]
    return MetricValue(
        scores=scores,
        aggregate_results=standard_aggregations(scores),
    )


def _ari_eval_fn(predictions, targets, metrics):
    if not _validate_text_data(predictions, "ari", "predictions"):
        return

    try:
        import textstat
    except ImportError:
        _logger.warning(
            "Failed to load automated readability index metric, skipping metric logging."
        )
        return

    scores = [textstat.automated_readability_index(prediction) for prediction in predictions]
    return MetricValue(
        scores=scores,
        aggregate_results=standard_aggregations(scores),
    )


def _accuracy_eval_fn(predictions, targets, metrics, sample_weight=None):
    if targets is not None and len(targets) != 0:
        from sklearn.metrics import accuracy_score

        acc = accuracy_score(y_true=targets, y_pred=predictions, sample_weight=sample_weight)
        return MetricValue(aggregate_results={"exact_match": acc})


def _rouge1_eval_fn(predictions, targets, metrics):
    if targets is not None and len(targets) != 0:
        if not _validate_text_data(targets, "rouge1", "targets") or not _validate_text_data(
            predictions, "rouge1", "predictions"
        ):
            return

        try:
            rouge = _cached_evaluate_load("rouge")
        except Exception as e:
            _logger.warning(
                f"Failed to load 'rouge' metric (error: {e!r}), skipping metric logging."
            )
            return

        scores = rouge.compute(
            predictions=predictions,
            references=targets,
            rouge_types=["rouge1"],
            use_aggregator=False,
        )["rouge1"]
        return MetricValue(
            scores=scores,
            aggregate_results=standard_aggregations(scores),
        )


def _rouge2_eval_fn(predictions, targets, metrics):
    if targets is not None and len(targets) != 0:
        if not _validate_text_data(targets, "rouge2", "targets") or not _validate_text_data(
            predictions, "rouge2", "predictions"
        ):
            return

        try:
            rouge = _cached_evaluate_load("rouge")
        except Exception as e:
            _logger.warning(
                f"Failed to load 'rouge' metric (error: {e!r}), skipping metric logging."
            )
            return

        scores = rouge.compute(
            predictions=predictions,
            references=targets,
            rouge_types=["rouge2"],
            use_aggregator=False,
        )["rouge2"]
        return MetricValue(
            scores=scores,
            aggregate_results=standard_aggregations(scores),
        )


def _rougeL_eval_fn(predictions, targets, metrics):
    if targets is not None and len(targets) != 0:
        if not _validate_text_data(targets, "rougeL", "targets") or not _validate_text_data(
            predictions, "rougeL", "predictions"
        ):
            return

        try:
            rouge = _cached_evaluate_load("rouge")
        except Exception as e:
            _logger.warning(
                f"Failed to load 'rouge' metric (error: {e!r}), skipping metric logging."
            )
            return

        scores = rouge.compute(
            predictions=predictions,
            references=targets,
            rouge_types=["rougeL"],
            use_aggregator=False,
        )["rougeL"]
        return MetricValue(
            scores=scores,
            aggregate_results=standard_aggregations(scores),
        )


def _rougeLsum_eval_fn(predictions, targets, metrics):
    if targets is not None and len(targets) != 0:
        if not _validate_text_data(targets, "rougeLsum", "targets") or not _validate_text_data(
            predictions, "rougeLsum", "predictions"
        ):
            return

        try:
            rouge = _cached_evaluate_load("rouge")
        except Exception as e:
            _logger.warning(
                f"Failed to load 'rouge' metric (error: {e!r}), skipping metric logging."
            )
            return

        scores = rouge.compute(
            predictions=predictions,
            references=targets,
            rouge_types=["rougeLsum"],
            use_aggregator=False,
        )["rougeLsum"]
        return MetricValue(
            scores=scores,
            aggregate_results=standard_aggregations(scores),
        )


def _mae_eval_fn(predictions, targets, metrics, sample_weight=None):
    if targets is not None and len(targets) != 0:
        from sklearn.metrics import mean_absolute_error

        mae = mean_absolute_error(targets, predictions, sample_weight=sample_weight)
        return MetricValue(aggregate_results={"mean_absolute_error": mae})


def _mse_eval_fn(predictions, targets, metrics, sample_weight=None):
    if targets is not None and len(targets) != 0:
        from sklearn.metrics import mean_squared_error

        mse = mean_squared_error(targets, predictions, sample_weight=sample_weight)
        return MetricValue(aggregate_results={"mean_squared_error": mse})


def _rmse_eval_fn(predictions, targets, metrics, sample_weight=None):
    if targets is not None and len(targets) != 0:
        from sklearn.metrics import mean_squared_error

        rmse = mean_squared_error(targets, predictions, squared=False, sample_weight=sample_weight)
        return MetricValue(aggregate_results={"root_mean_squared_error": rmse})


def _r2_score_eval_fn(predictions, targets, metrics, sample_weight=None):
    if targets is not None and len(targets) != 0:
        from sklearn.metrics import r2_score

        r2 = r2_score(targets, predictions, sample_weight=sample_weight)
        return MetricValue(aggregate_results={"r2_score": r2})


def _max_error_eval_fn(predictions, targets, metrics):
    if targets is not None and len(targets) != 0:
        from sklearn.metrics import max_error

        error = max_error(targets, predictions)
        return MetricValue(aggregate_results={"max_error": error})


def _mape_eval_fn(predictions, targets, metrics, sample_weight=None):
    if targets is not None and len(targets) != 0:
        from sklearn.metrics import mean_absolute_percentage_error

        mape = mean_absolute_percentage_error(targets, predictions, sample_weight=sample_weight)
        return MetricValue(aggregate_results={"mean_absolute_percentage_error": mape})


def _recall_eval_fn(
    predictions, targets, metrics, pos_label=1, average="binary", sample_weight=None
):
    if targets is not None and len(targets) != 0:
        from sklearn.metrics import recall_score

        recall = recall_score(
            targets, predictions, pos_label=pos_label, average=average, sample_weight=sample_weight
        )
        return MetricValue(aggregate_results={"recall_score": recall})


def _precision_eval_fn(
    predictions, targets, metrics, pos_label=1, average="binary", sample_weight=None
):
    if targets is not None and len(targets) != 0:
        from sklearn.metrics import precision_score

        precision = precision_score(
            targets,
            predictions,
            pos_label=pos_label,
            average=average,
            sample_weight=sample_weight,
        )
        return MetricValue(aggregate_results={"precision_score": precision})


def _f1_score_eval_fn(
    predictions, targets, metrics, pos_label=1, average="binary", sample_weight=None
):
    if targets is not None and len(targets) != 0:
        from sklearn.metrics import f1_score

        f1 = f1_score(
            targets,
            predictions,
            pos_label=pos_label,
            average=average,
            sample_weight=sample_weight,
        )
        return MetricValue(aggregate_results={"f1_score": f1})<|MERGE_RESOLUTION|>--- conflicted
+++ resolved
@@ -63,10 +63,6 @@
     if not _validate_text_data(predictions, "toxicity", "predictions"):
         return
     try:
-<<<<<<< HEAD
-=======
-        _logger.info("Loading toxicity metric:")
->>>>>>> 9666d38e
         toxicity = _cached_evaluate_load("toxicity", module_type="measurement")
     except Exception as e:
         _logger.warning(
@@ -92,14 +88,7 @@
         return
 
     try:
-<<<<<<< HEAD
-        import evaluate
-
-        perplexity = evaluate.load("perplexity", module_type="metric")
-=======
-        _logger.info("Loading perplexity metric:")
         perplexity = _cached_evaluate_load("perplexity", module_type="metric")
->>>>>>> 9666d38e
     except Exception as e:
         _logger.warning(
             f"Failed to load 'perplexity' metric (error: {e!r}), skipping metric logging."
