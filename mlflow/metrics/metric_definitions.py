--- conflicted
+++ resolved
@@ -275,13 +275,6 @@
         return MetricValue(aggregate_results={"mean_squared_error": mse})
 
 
-<<<<<<< HEAD
-def _rmse_eval_fn(predictions, targets=None, metrics=None, sample_weight=None):
-    if targets is not None and len(targets) != 0:
-        from sklearn.metrics import root_mean_squared_error
-
-        rmse = root_mean_squared_error(targets, predictions, sample_weight=sample_weight)
-=======
 def _root_mean_squared_error(*, y_true, y_pred, sample_weight):
     try:
         from sklearn.metrics import root_mean_squared_error
@@ -302,7 +295,6 @@
         rmse = _root_mean_squared_error(
             y_true=targets, y_pred=predictions, sample_weight=sample_weight
         )
->>>>>>> d638d82d
         return MetricValue(aggregate_results={"root_mean_squared_error": rmse})
 
 
