--- conflicted
+++ resolved
@@ -170,39 +170,11 @@
             )
             run_id = Path(run_id_path).read_text()
 
-<<<<<<< HEAD
-        with mlflow.start_run(run_id=run_id):
-            eval_metrics = {}
-            for dataset_name, dataset, evaluator_config in (
-                (
-                    "validation",
-                    validation_df,
-                    {"explainability_algorithm": "kernel", "explainability_nsamples": 10},
-                ),
-                ("test", test_df, {"log_model_explainability": False}),
-            ):
-                eval_result = mlflow.evaluate(
-                    model=model_uri,
-                    data=dataset,
-                    targets=self.target_col,
-                    model_type=_get_model_type_from_template(self.template),
-                    evaluators="default",
-                    dataset_name=dataset_name,
-                    custom_metrics=_load_custom_metrics(
-                        self.pipeline_root,
-                        self.evaluation_metrics.values(),
-                    ),
-                    evaluator_config=evaluator_config,
-                )
-                eval_result.save(os.path.join(output_directory, f"eval_{dataset_name}"))
-                eval_metrics[dataset_name] = eval_result.metrics
-=======
             model_uri = get_step_output_path(
                 pipeline_root_path=self.pipeline_root,
                 step_name="train",
                 relative_path=TrainStep.MODEL_ARTIFACT_RELATIVE_PATH,
             )
->>>>>>> 27878707
 
             apply_pipeline_tracking_config(self.tracking_config)
             exp_id = _get_experiment_id()
@@ -240,7 +212,7 @@
                         model_type=_get_model_type_from_template(self.template),
                         evaluators="default",
                         dataset_name=dataset_name,
-                        custom_metrics=_load_custom_metric_functions(
+                        custom_metrics=_load_custom_metrics(
                             self.pipeline_root,
                             self.evaluation_metrics.values(),
                         ),
