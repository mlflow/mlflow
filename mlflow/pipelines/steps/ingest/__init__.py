--- conflicted
+++ resolved
@@ -82,20 +82,12 @@
                 ingested_df, "Profile of Ingested Dataset"
             )
             dataset_profile_path = os.path.join(
-                output_directory, IngestStep._DATASET_PROFILE_OUTPUT_NAME
+                output_directory, BaseIngestStep._DATASET_PROFILE_OUTPUT_NAME
             )
             ingested_dataset_profile.to_file(output_file=dataset_profile_path)
             _logger.info(f"Wrote dataset profile to '{dataset_profile_path}'")
 
         schema = pd.io.json.build_table_schema(ingested_df, index=False)
-<<<<<<< HEAD
-        dataset_profile_path = os.path.join(
-            output_directory, BaseIngestStep._DATASET_PROFILE_OUTPUT_NAME
-        )
-        ingested_dataset_profile.to_file(output_file=dataset_profile_path)
-        _logger.info(f"Wrote dataset profile to '{dataset_profile_path}'")
-=======
->>>>>>> 9d278b10
 
         step_card = self._build_step_card(
             ingested_dataset_profile=ingested_dataset_profile,
