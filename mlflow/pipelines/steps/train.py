--- conflicted
+++ resolved
@@ -251,14 +251,6 @@
                 relative_path="transformed_training_data.parquet",
             )
             train_df = pd.read_parquet(transformed_training_data_path)
-<<<<<<< HEAD
-            count_class_0, count_class_1 = train_df.target.value_counts()
-            if abs(count_class_0 / count_class_1) > _THRESHOLD:
-                df_class_0 = train_df[train_df["target"] == 0]
-                df_class_1 = train_df[train_df["target"] == 1]
-                df_class_0_under = df_class_0.sample(count_class_1)
-                train_df = pd.concat([df_class_0_under, df_class_1], axis=0)
-=======
             df_positive_class = train_df[train_df[self.target_col] == self.positive_class]
             df_negative_class = train_df[train_df[self.target_col] != self.positive_class]
             _logger.info(
@@ -270,7 +262,6 @@
             else:
                 df_downsampled = df_negative_class.sample(len(df_positive_class))
                 train_df = pd.concat([df_downsampled, df_positive_class], axis=0)
->>>>>>> 143efc80
 
             X_train, y_train = train_df.drop(columns=[self.target_col]), train_df[self.target_col]
 
