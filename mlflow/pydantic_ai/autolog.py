--- conflicted
+++ resolved
@@ -1,6 +1,6 @@
 import inspect
 import logging
-from typing import Any, Optional
+from typing import Any
 
 import mlflow
 from mlflow.entities import SpanType
@@ -186,11 +186,7 @@
     return result
 
 
-<<<<<<< HEAD
-def _parse_usage(result: Any) -> Optional[dict[str, int]]:
-=======
 def _parse_usage(result: Any) -> dict[str, int] | None:
->>>>>>> 3e5f3478
     try:
         if isinstance(result, tuple) and len(result) == 2:
             usage = result[1]
