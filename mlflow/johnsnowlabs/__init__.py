"""
The ``mlflow.johnsnowlabs`` module provides an API for logging and loading Spark NLP and NLU models.
This module exports the following flavors:

Johnsnowlabs (native) format
    Allows models to be loaded as Spark Transformers for scoring in a Spark session.
    Models with this flavor can be loaded as NluPipelines, with underlying Spark MLlib PipelineModel
    This is the main flavor and is always produced.
:py:mod:`mlflow.pyfunc`
    Supports deployment outside of Spark by instantiating a SparkContext and reading
    input data as a Spark DataFrame prior to scoring. Also supports deployment in Spark
    as a Spark UDF. Models with this flavor can be loaded as Python functions
    for performing inference. This flavor is always produced.

This flavor gives you access to `20.000+ state-of-the-art enterprise NLP models in 200+ languages
<https://nlp.johnsnowlabs.com/models>`_ for medical, finance, legal and many more domains.
Features include: LLM's, Text Summarization, Question Answering, Named Entity Recognition, Relation
Extration, Sentiment Analysis, Spell Checking, Image Classification, Automatic Speech Recognition
and much more, powered by the latest Transformer Architectures. The models are provided by
`John Snow Labs <https://www.johnsnowlabs.com/>`_ and requires a `John Snow Labs
<https://www.johnsnowlabs.com/>`_ Enterprise NLP License. `You can reach out to us
<https://www.johnsnowlabs.com/schedule-a-demo/>`_ for a research or industry license.

These keys must be present in your license json:

1. ``SECRET``: The secret for the John Snow Labs Enterprise NLP Library
2. ``SPARK_NLP_LICENSE``: Your John Snow Labs Enterprise NLP License
3. ``AWS_ACCESS_KEY_ID``: Your AWS Secret ID for accessing John Snow Labs Enterprise Models
4. ``AWS_SECRET_ACCESS_KEY``: Your AWS Secret key for accessing John Snow Labs Enterprise Models

You can set them using the following code:

.. code-block:: python

    import os
    import json

    # Write your raw license.json string into the 'JOHNSNOWLABS_LICENSE_JSON' env variable
    creds = {
        "AWS_ACCESS_KEY_ID": "...",
        "AWS_SECRET_ACCESS_KEY": "...",
        "SPARK_NLP_LICENSE": "...",
        "SECRET": "...",
    }
    os.environ["JOHNSNOWLABS_LICENSE_JSON"] = json.dumps(creds)
"""
import json
import logging
import os
import posixpath
import shutil
import sys
from pathlib import Path
from typing import Any, Dict, Optional

import yaml

import mlflow
from mlflow import mleap, pyfunc
from mlflow.environment_variables import MLFLOW_DFS_TMP
from mlflow.exceptions import MlflowException
from mlflow.models import Model
from mlflow.models.model import MLMODEL_FILE_NAME
from mlflow.models.signature import ModelSignature
from mlflow.models.utils import ModelInputExample, _save_example
from mlflow.spark import (
    _HadoopFileSystem,
    _maybe_save_model,
    _mlflowdbfs_path,
    _should_use_mlflowdbfs,
)
from mlflow.store.artifact.databricks_artifact_repo import DatabricksArtifactRepository
from mlflow.tracking._model_registry import DEFAULT_AWAIT_MAX_SLEEP_SECONDS
from mlflow.tracking.artifact_utils import (
    _download_artifact_from_uri,
    _get_root_uri_and_artifact_path,
)
from mlflow.utils import databricks_utils
from mlflow.utils.annotations import experimental
from mlflow.utils.docstring_utils import LOG_MODEL_PARAM_DOCS, format_docstring
from mlflow.utils.environment import (
    _CONDA_ENV_FILE_NAME,
    _CONSTRAINTS_FILE_NAME,
    _PYTHON_ENV_FILE_NAME,
    _REQUIREMENTS_FILE_NAME,
    _mlflow_conda_env,
    _process_conda_env,
    _process_pip_requirements,
    _PythonEnv,
)
from mlflow.utils.file_utils import (
    TempDir,
    get_total_file_size,
    shutil_copytree_without_file_permissions,
    write_to,
)
from mlflow.utils.model_utils import (
    _add_code_from_conf_to_system_path,
    _get_flavor_configuration_from_uri,
    _validate_and_copy_code_paths,
)
from mlflow.utils.requirements_utils import _get_pinned_requirement
from mlflow.utils.uri import (
    append_to_uri_path,
    dbfs_hdfs_uri_to_fuse_path,
    generate_tmp_dfs_path,
    get_databricks_profile_uri_from_artifact_uri,
    is_local_uri,
    is_valid_dbfs_uri,
)

FLAVOR_NAME = "johnsnowlabs"
_JOHNSNOWLABS_ENV_JSON_LICENSE_KEY = "JOHNSNOWLABS_LICENSE_JSON"
_JOHNSNOWLABS_MODEL_PATH_SUB = "jsl-model"
_logger = logging.getLogger(__name__)


def _validate_env_vars():
    if _JOHNSNOWLABS_ENV_JSON_LICENSE_KEY not in os.environ:
        raise Exception(
            f"Please set the {_JOHNSNOWLABS_ENV_JSON_LICENSE_KEY}"
            f" environment variable as the raw license.json string from John Snow Labs"
        )
    _set_env_vars()


def _set_env_vars():
    # if json license is detected, we parse it and set the env vars
    loaded_license = json.loads(os.environ[_JOHNSNOWLABS_ENV_JSON_LICENSE_KEY])
    os.environ.update({k: str(v) for k, v in loaded_license.items() if v is not None})


@experimental
def get_default_pip_requirements():
    """
    :return: A list of default pip requirements for MLflow Models produced by this flavor.
             Calls to :func:`save_model()` and :func:`log_model()` produce a pip environment
             that, at minimum, contains these requirements.
    """
    from johnsnowlabs import settings

    _SPARK_NLP_JSL_WHEEL_URI = (
        "https://pypi.johnsnowlabs.com/{secret}/spark-nlp-jsl/spark_nlp_jsl-"
        + f"{settings.raw_version_medical}-py3-none-any.whl"
    )

    return [
        f"johnsnowlabs_for_databricks=={settings.raw_version_jsl_lib}",
        _get_pinned_requirement("pyspark"),
        _SPARK_NLP_JSL_WHEEL_URI.format(secret=os.environ["SECRET"]),
    ]


@experimental
def get_default_conda_env():
    """
    :return: The default Conda environment for MLflow Models produced by calls to
             :func:`save_model()` and :func:`log_model()`.
    """
    return _mlflow_conda_env(additional_pip_deps=get_default_pip_requirements())


@experimental
@format_docstring(LOG_MODEL_PARAM_DOCS.format(package_name="johnsnowlabs"))
def log_model(
    spark_model,
    artifact_path,
    conda_env=None,
    code_paths=None,
    dfs_tmpdir=None,
    sample_input=None,
    registered_model_name=None,
    signature: ModelSignature = None,
    input_example: ModelInputExample = None,
    await_registration_for=DEFAULT_AWAIT_MAX_SLEEP_SECONDS,
    pip_requirements=None,
    extra_pip_requirements=None,
    metadata=None,
    store_license=False,
    gpu=False,

):
    """
    Log a ``Johnsnowlabs NLUPipeline`` created via `nlp.load()
    <https://nlp.johnsnowlabs.com/docs/en/jsl/load_api>`_, as an MLflow artifact for the current
    run. This uses the MLlib persistence format and produces an MLflow Model with the
    ``johnsnowlabs`` flavor.

    Note: If no run is active, it will instantiate a run to obtain a run_id.

    :param spark_model: NLUPipeline obtained via `nlp.load()
                        <https://nlp.johnsnowlabs.com/docs/en/jsl/load_api>`_
    :param store_license: If True, the license will be stored with the model and used and re-loading
                          it.
    :param artifact_path: Run relative artifact path.
    :param conda_env: Either a dictionary representation of a Conda environment or the path to a
                      Conda environment yaml file. If provided, this describes the environment
                      this model should be run in. At minimum, it should specify the dependencies
                      contained in :func:`get_default_conda_env()`. If `None`, the default
                      :func:`get_default_conda_env()` environment is added to the model.
                      The following is an *example* dictionary representation of a Conda
                      environment::

                        {
                            'name': 'mlflow-env',
                            'channels': ['defaults'],
                            'dependencies': [
                                'python=3.8.15',
                                'johnsnowlabs'
                            ]
                        }
    :param dfs_tmpdir: Temporary directory path on Distributed (Hadoop) File System (DFS) or local
                       filesystem if running in local mode. The model is written in this
                       destination and then copied into the model's artifact directory. This is
                       necessary as Spark ML models read from and write to DFS if running on a
                       cluster. If this operation completes successfully, all temporary files
                       created on the DFS are removed. Defaults to ``/tmp/mlflow``.
    :param sample_input: A sample input used to add the MLeap flavor to the model.
                         This must be a PySpark DataFrame that the model can evaluate. If
                         ``sample_input`` is ``None``, the MLeap flavor is not added.
    :param registered_model_name: If given, create a model version under
                                  ``registered_model_name``, also creating a registered model if one
                                  with the given name does not exist.

    :param signature: :py:class:`ModelSignature <mlflow.models.ModelSignature>`
                      describes model input and output :py:class:`Schema <mlflow.types.Schema>`.
                      The model signature can be :py:func:`inferred <mlflow.models.infer_signature>`
                      from datasets with valid model input (e.g. the training dataset with target
                      column omitted) and valid model output (e.g. model predictions generated on
                      the training dataset), for example:

                      .. code-block:: python

                        from mlflow.models.signature import infer_signature

                        train = df.drop_column("target_label")
                        predictions = ...  # compute model predictions
                        signature = infer_signature(train, predictions)
    :param input_example: {{ input_example }}
    :param await_registration_for: Number of seconds to wait for the model version to finish
                            being created and is in ``READY`` status. By default, the function
                            waits for five minutes. Specify 0 or None to skip waiting.
    :param pip_requirements: {{ pip_requirements }}
    :param extra_pip_requirements: {{ extra_pip_requirements }}
    :param metadata: Custom metadata dictionary passed to the model and stored in the MLmodel file.

                     .. Note:: Experimental: This parameter may change or be removed in a future
                                             release without warning.
    :return: A :py:class:`ModelInfo <mlflow.models.model.ModelInfo>` instance that contains the
             metadata of the logged model.

    .. code-block:: python
        :caption: Example

        import os
        import json
        import pandas as pd
        import mlflow
        from johnsnowlabs import nlp

        # Write your raw license.json string into the 'JOHNSNOWLABS_LICENSE_JSON' env variable
        creds = {
            "AWS_ACCESS_KEY_ID": "...",
            "AWS_SECRET_ACCESS_KEY": "...",
            "SPARK_NLP_LICENSE": "...",
            "SECRET": "...",
        }
        os.environ["JOHNSNOWLABS_LICENSE_JSON"] = json.dumps(creds)

        # Download & Install Jars/Wheels if missing and Start a spark Session
        nlp.start()

        # For more details on trainable models and parameterization like embedding choice see
        # https://nlp.johnsnowlabs.com/docs/en/jsl/training
        trainable_classifier = nlp.load("train.classifier")

        # Create a sample training dataset
        data = pd.DataFrame(
            {"text": ["I hate covid ", "I love covid"], "y": ["negative", "positive"]}
        )

        # Fit and get a trained classifier
        trained_classifier = trainable_classifier.fit(data)
        trained_classifier.predict("He hates covid")

        # Log it
        mlflow.johnsnowlabs.log_model(trained_classifier, "my_trained_model")
    """
    _validate_env_vars()
    run_id = mlflow.tracking.fluent._get_or_start_run().info.run_id
    run_root_artifact_uri = mlflow.get_artifact_uri()
    remote_model_path = None
    if _should_use_mlflowdbfs(run_root_artifact_uri):
        remote_model_path = append_to_uri_path(
            run_root_artifact_uri, artifact_path, _JOHNSNOWLABS_MODEL_PATH_SUB
        )
        mlflowdbfs_path = _mlflowdbfs_path(run_id, artifact_path)
        with databricks_utils.MlflowCredentialContext(
            get_databricks_profile_uri_from_artifact_uri(run_root_artifact_uri)
        ):
            try:
                _unpack_and_save_model(spark_model, mlflowdbfs_path)

            except Exception as e:
                raise MlflowException("failed to save johnsnowlabs model via mlflowdbfs") from e

    # If the artifact URI is a local filesystem path, defer to Model.log() to persist the model,
    # since Spark may not be able to write directly to the driver's filesystem. For example,
    # writing to `file:/uri` will write to the local filesystem from each executor, which will
    # be incorrect on multi-node clusters.
    # If the artifact URI is not a local filesystem path we attempt to write directly to the
    # artifact repo via Spark. If this fails, we defer to Model.log().
    elif is_local_uri(run_root_artifact_uri) or not _maybe_save_model(
        spark_model,
        append_to_uri_path(run_root_artifact_uri, artifact_path),
    ):
        return Model.log(
            artifact_path=artifact_path,
            flavor=mlflow.johnsnowlabs,
            spark_model=spark_model,
            conda_env=conda_env,
            code_paths=code_paths,
            dfs_tmpdir=dfs_tmpdir,
            sample_input=sample_input,
            registered_model_name=registered_model_name,
            signature=signature,
            input_example=input_example,
            await_registration_for=await_registration_for,
            pip_requirements=pip_requirements,
            extra_pip_requirements=extra_pip_requirements,
            metadata=metadata,
            gpu=gpu,

        )
    # Otherwise, override the default model log behavior and save model directly to artifact repo
    mlflow_model = Model(artifact_path=artifact_path, run_id=run_id)
    with TempDir() as tmp:
        tmp_model_metadata_dir = tmp.path()
        _save_model_metadata(
            tmp_model_metadata_dir,
            spark_model,
            mlflow_model,
            sample_input,
            conda_env,
            code_paths,
            signature=signature,
            input_example=input_example,
            pip_requirements=pip_requirements,
            extra_pip_requirements=extra_pip_requirements,
            remote_model_path=remote_model_path,
            store_license=store_license,
            gpu=gpu,

        )
        mlflow.tracking.fluent.log_artifacts(tmp_model_metadata_dir, artifact_path)
        mlflow.tracking.fluent._record_logged_model(mlflow_model)
        if registered_model_name is not None:
            mlflow.register_model(
                f"runs:/{run_id}/{artifact_path}",
                registered_model_name,
                await_registration_for,
            )
        return mlflow_model.get_model_info()


def _save_model_metadata(
    dst_dir,
    spark_model,
    mlflow_model,
    sample_input,
    conda_env,
    code_paths,
    signature=None,
    input_example=None,
    pip_requirements=None,
    extra_pip_requirements=None,
    remote_model_path=None,  # pylint: disable=unused-argument
    store_license=False,  # pylint: disable=unused-argument
    gpu=False,

):
    """
    Saves model metadata into the passed-in directory.
    If mlflowdbfs is not used, the persisted metadata assumes that a model can be
    loaded from a relative path to the metadata file (currently hard-coded to "jsl-model").
    If mlflowdbfs is used, remote_model_path should be provided, and the model needs to
    be loaded from the remote_model_path.
    """

    if sample_input is not None:
        mleap.add_to_model(
            mlflow_model=mlflow_model,
            path=dst_dir,
            spark_model=spark_model,
            sample_input=sample_input,
        )
    if signature is not None:
        mlflow_model.signature = signature
    if input_example is not None:
        _save_example(mlflow_model, input_example, dst_dir)

    code_dir_subpath = _validate_and_copy_code_paths(code_paths, dst_dir)

    # add the johnsnowlabs flavor
    import pyspark

    mlflow_model.add_flavor(
        FLAVOR_NAME,
        pyspark_version=pyspark.__version__,
        model_data=_JOHNSNOWLABS_MODEL_PATH_SUB,
        code=code_dir_subpath,
    )

    # add the pyfunc flavor
    pyfunc.add_to_model(
        mlflow_model,
        loader_module="mlflow.johnsnowlabs",
        data=_JOHNSNOWLABS_MODEL_PATH_SUB,
        conda_env=_CONDA_ENV_FILE_NAME,
        python_env=_PYTHON_ENV_FILE_NAME,
        code=code_dir_subpath,
    )
    if size := get_total_file_size(dst_dir):
        mlflow_model.model_size_bytes = size
    mlflow_model.save(str(Path(dst_dir) / MLMODEL_FILE_NAME))

    if conda_env is None:
        default_reqs = get_default_pip_requirements() if pip_requirements is None else None
        conda_env, pip_requirements, pip_constraints = _process_pip_requirements(
            default_reqs,
            pip_requirements,
            extra_pip_requirements,
        )
    else:
        conda_env, pip_requirements, pip_constraints = _process_conda_env(conda_env)

    with open(str(Path(dst_dir) / _CONDA_ENV_FILE_NAME), "w") as f:
        yaml.safe_dump(conda_env, stream=f, default_flow_style=False)

    # Save `constraints.txt` if necessary
    if pip_constraints:
        write_to(str(Path(dst_dir) / _CONSTRAINTS_FILE_NAME), "\n".join(pip_constraints))
    write_to(str(Path(dst_dir) / _REQUIREMENTS_FILE_NAME), "\n".join(pip_requirements))

    _PythonEnv.current().to_yaml(str(Path(dst_dir) / _PYTHON_ENV_FILE_NAME))

    _save_jars_and_lic(dst_dir, gpu=gpu)


def _save_jars_and_lic(dst_dir, store_license=False, gpu=False):
    from johnsnowlabs.auto_install.jsl_home import get_install_suite_from_jsl_home
    from johnsnowlabs.py_models.jsl_secrets import JslSecrets
    from johnsnowlabs.utils.enums import JvmHardwareTarget

    deps_data_path = Path(dst_dir) / _JOHNSNOWLABS_MODEL_PATH_SUB / "jars.jsl"
    deps_data_path.mkdir(parents=True, exist_ok=True)
    jar_type = JvmHardwareTarget('gpu' if gpu else 'cpu')  # _JOHNSNOWLABS_ENV_ENABLE_GPU in os.environ

    suite = get_install_suite_from_jsl_home(False,jvm_hardware_target=jar_type)

    if suite.hc.get_java_path():
        shutil.copy2(suite.hc.get_java_path(), deps_data_path / "hc_jar.jar")
    if suite.nlp.get_java_path():
<<<<<<< HEAD
        shutil.copyfile(suite.nlp.get_java_path(), deps_data_path / f"os_{jar_type.value}.jar")
=======
        shutil.copy2(suite.nlp.get_java_path(), deps_data_path / "os_jar.jar")
>>>>>>> ec221725

    if store_license:
        # Read the secrets from env vars and write to license.json
        secrets = JslSecrets.build_or_try_find_secrets()
        if secrets.HC_LICENSE:
            deps_data_path.joinpath("license.json").write(secrets.json())


@experimental
@format_docstring(LOG_MODEL_PARAM_DOCS.format(package_name="johnsnowlabs"))
def save_model(
    spark_model,
    path,
    mlflow_model=None,
    conda_env=None,
    code_paths=None,
    dfs_tmpdir=None,
    sample_input=None,
    signature: ModelSignature = None,
    input_example: ModelInputExample = None,
    pip_requirements=None,
    extra_pip_requirements=None,
    metadata=None,
    store_license=False,
    gpu=False,

):
    """
    Save a Spark johnsnowlabs Model to a local path.

    By default, this function saves models using the Spark MLlib persistence mechanism.
    Additionally, if a sample input is specified using the ``sample_input`` parameter, the model
    is also serialized in MLeap format and the MLeap flavor is added.

    :param store_license: If True, the license will be stored with the model and used and
                          re-loading it.
    :param spark_model: Either a pyspark.ml.pipeline.PipelineModel or nlu.NLUPipeline object to be
                        saved. `Every johnsnowlabs model <https://nlp.johnsnowlabs.com/models>`_
                        is a PipelineModel and loadable as nlu.NLUPipeline.
    :param path: Local path where the model is to be saved.
    :param mlflow_model: MLflow model config this flavor is being added to.
    :param conda_env: Either a dictionary representation of a Conda environment or the path to a
                      Conda environment yaml file. If provided, this describes the environment
                      this model should be run in. At minimum, it should specify the dependencies
                      contained in :func:`get_default_conda_env()`. If `None`, the default
                      :func:`get_default_conda_env()` environment is added to the model.
                      The following is an *example* dictionary representation of a Conda
                      environment::

                        {
                            'name': 'mlflow-env',
                            'channels': ['defaults'],
                            'dependencies': [
                                'python=3.8.15',
                                'johnsnowlabs'
                            ]
                        }
    :param dfs_tmpdir: Temporary directory path on Distributed (Hadoop) File System (DFS) or local
                       filesystem if running in local mode. The model is be written in this
                       destination and then copied to the requested local path. This is necessary
                       as Spark ML models read from and write to DFS if running on a cluster. All
                       temporary files created on the DFS are removed if this operation
                       completes successfully. Defaults to ``/tmp/mlflow``.
    :param sample_input: A sample input that is used to add the MLeap flavor to the model.
                         This must be a PySpark DataFrame that the model can evaluate. If
                         ``sample_input`` is ``None``, the MLeap flavor is not added.

    :param signature: :py:class:`ModelSignature <mlflow.models.ModelSignature>`
                      describes model input and output :py:class:`Schema <mlflow.types.Schema>`.
                      The model signature can be :py:func:`inferred <mlflow.models.infer_signature>`
                      from datasets with valid model input (e.g. the training dataset with target
                      column omitted) and valid model output (e.g. model predictions generated on
                      the training dataset), for example:

                      .. code-block:: python

                        from mlflow.models.signature import infer_signature

                        train = df.drop_column("target_label")
                        predictions = ...  # compute model predictions
                        signature = infer_signature(train, predictions)
    :param input_example: {{ input_example }}
    :param pip_requirements: {{ pip_requirements }}
    :param extra_pip_requirements: {{ extra_pip_requirements }}
    :param metadata: Custom metadata dictionary passed to the model and stored in the MLmodel file.

                     .. Note:: Experimental: This parameter may change or be removed in a future
                                             release without warning.

    .. code-block:: python
        :caption: Example

        from johnsnowlabs import nlp
        import mlflow
        import os

        # Write your raw license.json string into the 'JOHNSNOWLABS_LICENSE_JSON' env variable
        creds = {
            "AWS_ACCESS_KEY_ID": "...",
            "AWS_SECRET_ACCESS_KEY": "...",
            "SPARK_NLP_LICENSE": "...",
            "SECRET": "...",
        }
        os.environ["JOHNSNOWLABS_LICENSE_JSON"] = json.dumps(creds)

        # Download & Install Jars/Wheels if missing and Start a spark Session
        nlp.start()

        # load a model
        model = nlp.load("en.classify.bert_sequence.covid_sentiment")
        model.predict(["I hate covid", "I love covid"])

        # Save model as pyfunc and johnsnowlabs format
        mlflow.johnsnowlabs.save_model(model, "saved_model")
        model = mlflow.johnsnowlabs.load_model("saved_model")
        # Predict with reloaded model,
        # supports datatypes defined in https://nlp.johnsnowlabs.com/docs/en/jsl/predict_api#supported-data-types
        model.predict(["I hate covid", "I love covid"])
    """
    _validate_env_vars()
    if mlflow_model is None:
        mlflow_model = Model()
    if metadata is not None:
        mlflow_model.metadata = metadata
    # Spark ML stores the model on DFS if running on a cluster
    # Save it to a DFS temp dir first and copy it to local path
    if dfs_tmpdir is None:
        dfs_tmpdir = MLFLOW_DFS_TMP.get()
    tmp_path = generate_tmp_dfs_path(dfs_tmpdir)

    _unpack_and_save_model(spark_model, tmp_path)
    sparkml_data_path = os.path.abspath(str(Path(path) / _JOHNSNOWLABS_MODEL_PATH_SUB))
    # We're copying the Spark model from DBFS to the local filesystem if (a) the temporary DFS URI
    # we saved the Spark model to is a DBFS URI ("dbfs:/my-directory"), or (b) if we're running
    # on a Databricks cluster and the URI is schemeless (e.g. looks like a filesystem absolute path
    # like "/my-directory")
    copying_from_dbfs = is_valid_dbfs_uri(tmp_path) or (
        databricks_utils.is_in_cluster() and posixpath.abspath(tmp_path) == tmp_path
    )
    if copying_from_dbfs and databricks_utils.is_dbfs_fuse_available():
        tmp_path_fuse = dbfs_hdfs_uri_to_fuse_path(tmp_path)
        shutil.move(src=tmp_path_fuse, dst=sparkml_data_path)
    else:
        _HadoopFileSystem.copy_to_local_file(tmp_path, sparkml_data_path, remove_src=True)
    _save_model_metadata(
        dst_dir=path,
        spark_model=spark_model,
        mlflow_model=mlflow_model,
        sample_input=sample_input,
        conda_env=conda_env,
        code_paths=code_paths,
        signature=signature,
        input_example=input_example,
        pip_requirements=pip_requirements,
        extra_pip_requirements=extra_pip_requirements,
        store_license=store_license,
        gpu=gpu,
    )


def _load_model_databricks(dfs_tmpdir, local_model_path):
    from johnsnowlabs import nlp

    # Spark ML expects the model to be stored on DFS
    # Copy the model to a temp DFS location first. We cannot delete this file, as
    # Spark may read from it at any point.
    fuse_dfs_tmpdir = dbfs_hdfs_uri_to_fuse_path(dfs_tmpdir)
    os.makedirs(fuse_dfs_tmpdir)
    # Workaround for inability to use shutil.copytree with DBFS FUSE due to permission-denied
    # errors on passthrough-enabled clusters when attempting to copy permission bits for directories
    shutil_copytree_without_file_permissions(src_dir=local_model_path, dst_dir=fuse_dfs_tmpdir)
    return nlp.load(path=dfs_tmpdir)


def _load_model(model_uri, dfs_tmpdir_base=None, local_model_path=None):
    from johnsnowlabs import nlp

    dfs_tmpdir = generate_tmp_dfs_path(dfs_tmpdir_base or MLFLOW_DFS_TMP.get())
    if databricks_utils.is_in_cluster() and databricks_utils.is_dbfs_fuse_available():
        return _load_model_databricks(
            dfs_tmpdir, local_model_path or _download_artifact_from_uri(model_uri)
        )
    # model_uri = _HadoopFileSystem.maybe_copy_from_uri(model_uri, dfs_tmpdir, local_model_path)
    if model_uri and not local_model_path:
        local_model_path = _download_artifact_from_uri(model_uri)
    _get_or_create_sparksession(local_model_path)

    if _JOHNSNOWLABS_MODEL_PATH_SUB not in local_model_path:
        local_model_path = str(Path(local_model_path) / _JOHNSNOWLABS_MODEL_PATH_SUB)

    return nlp.load(path=local_model_path)


def load_model(
    model_uri, dfs_tmpdir=None, dst_path=None, **kwargs
):  # pylint: disable=unused-argument
    """
    Load the Johnsnowlabs MLflow model from the path.

    :param model_uri: The location, in URI format, of the MLflow model, for example:

                      - ``/Users/me/path/to/local/model``
                      - ``relative/path/to/local/model``
                      - ``s3://my_bucket/path/to/model``
                      - ``runs:/<mlflow_run_id>/run-relative/path/to/model``
                      - ``models:/<model_name>/<model_version>``
                      - ``models:/<model_name>/<stage>``

                      For more information about supported URI schemes, see
                      `Referencing Artifacts <https://www.mlflow.org/docs/latest/concepts.html#
                      artifact-locations>`_.
    :param dfs_tmpdir: Temporary directory path on Distributed (Hadoop) File System (DFS) or local
                       filesystem if running in local mode. The model is loaded from this
                       destination. Defaults to ``/tmp/mlflow``.
    :param dst_path: The local filesystem path to which to download the model artifact.
                     This directory must already exist. If unspecified, a local output
                     path will be created.
    :return: `nlu.NLUPipeline <https://nlp.johnsnowlabs.com/docs/en/jsl/predict_api>`_

    .. code-block:: python
        :caption: Example

        import mlflow
        from johnsnowlabs import nlp
        import os

        # Write your raw license.json string into the 'JOHNSNOWLABS_LICENSE_JSON' env variable
        creds = {
            "AWS_ACCESS_KEY_ID": "...",
            "AWS_SECRET_ACCESS_KEY": "...",
            "SPARK_NLP_LICENSE": "...",
            "SECRET": "...",
        }
        os.environ["JOHNSNOWLABS_LICENSE_JSON"] = json.dumps(creds)

        # start a spark session
        nlp.start()
        # Load you MLflow Model
        model = mlflow.johnsnowlabs.load_model("johnsnowlabs_model")

        # Make predictions on test documents
        # supports datatypes defined in https://nlp.johnsnowlabs.com/docs/en/jsl/predict_api#supported-data-types
        prediction = model.transform(["I love Covid", "I hate Covid"])
    """
    # This MUST be called prior to appending the model flavor to `model_uri` in order
    # for `artifact_path` to take on the correct value for model loading via mlflowdbfs.
    _validate_env_vars()
    root_uri, artifact_path = _get_root_uri_and_artifact_path(model_uri)

    flavor_conf = _get_flavor_configuration_from_uri(model_uri, FLAVOR_NAME, _logger)
    local_mlflow_model_path = _download_artifact_from_uri(
        artifact_uri=model_uri, output_path=dst_path
    )
    _add_code_from_conf_to_system_path(local_mlflow_model_path, flavor_conf)

    if _should_use_mlflowdbfs(model_uri):
        from pyspark.ml.pipeline import PipelineModel

        mlflowdbfs_path = _mlflowdbfs_path(
            DatabricksArtifactRepository._extract_run_id(model_uri), artifact_path
        )
        with databricks_utils.MlflowCredentialContext(
            get_databricks_profile_uri_from_artifact_uri(root_uri)
        ):
            return PipelineModel.load(mlflowdbfs_path)

    sparkml_model_uri = append_to_uri_path(model_uri, flavor_conf["model_data"])
    local_sparkml_model_path = str(Path(local_mlflow_model_path) / flavor_conf["model_data"])
    return _load_model(
        model_uri=sparkml_model_uri,
        dfs_tmpdir_base=dfs_tmpdir,
        local_model_path=local_sparkml_model_path,
    )


def _load_pyfunc(path, spark=None):
    """
    Load PyFunc implementation. Called by ``pyfunc.load_model``.
    :param path: Local filesystem path to the MLflow Model with the ``johnsnowlabs`` flavor.
    :param spark: Optionally pass spark context when using pyfunc as UDF. required, because
                  we cannot fetch the Sparkcontext inside of the Workernode which executes the UDF.
    :return:
    """
    return _PyFuncModelWrapper(
        _load_model(model_uri=path), spark if spark else _get_or_create_sparksession(path)
    )


def _get_or_create_sparksession(model_path=None):
    """
    1. Check if SparkSession running and get it
    2. If none exists, create a new one using jars in model_path
    3. If model_path not defined, rely on nlp.start() to create a new
    one using johnsnowlabs Jar resolution method
    See https://nlp.johnsnowlabs.com/docs/en/jsl/start-a-sparksession
    and https://nlp.johnsnowlabs.com/docs/en/jsl/install_advanced
    :param model_path:
    :return:
    """
    from johnsnowlabs import nlp

    from mlflow.utils._spark_utils import _get_active_spark_session

    _validate_env_vars()

    spark = _get_active_spark_session()
    if spark is None:
        spark_conf = {}
        spark_conf["spark.python.worker.reuse"] = "true"
        os.environ["PYSPARK_PYTHON"] = sys.executable
        os.environ["PYSPARK_DRIVER_PYTHON"] = sys.executable
        if model_path:
            jar_paths, license_path = _fetch_deps_from_path(model_path)
            # jar_paths += get_mleap_jars().split(',')  # TODO when to load MLleap Jars
            if license_path:
                with open(license_path) as f:
                    loaded_license = json.load(f)
                    os.environ.update(
                        {k: str(v) for k, v in loaded_license.items() if v is not None}
                    )
                    os.environ["JSL_NLP_LICENSE"] = loaded_license["HC_LICENSE"]
            _logger.info("Starting a new Session with Jars: %s", jar_paths)
            spark = nlp.start(
                nlp=False,
                spark_nlp=False,
                jar_paths=jar_paths,
                json_license_path=license_path,
                create_jsl_home_if_missing=False,
                spark_conf=spark_conf,
            )
        else:
            spark = nlp.start()
    return spark


def _fetch_deps_from_path(local_model_path):
    if _JOHNSNOWLABS_MODEL_PATH_SUB not in local_model_path:
        local_model_path = Path(local_model_path) / _JOHNSNOWLABS_MODEL_PATH_SUB / "jars.jsl"
    else:
        local_model_path = Path(local_model_path) / "jars.jsl"

    jar_paths = [
        str(local_model_path / file) for file in local_model_path.iterdir() if file.suffix == ".jar"
    ]
    license_path = [
        str(local_model_path / file)
        for file in local_model_path.iterdir()
        if file.name == "license.json"
    ]

    license_path = license_path[0] if license_path else None
    return jar_paths, license_path


def _unpack_and_save_model(spark_model, dst):
    from pyspark.ml import PipelineModel

    if isinstance(spark_model, _PyFuncModelWrapper):
        spark_model = spark_model.spark_model
    if isinstance(spark_model, PipelineModel):
        spark_model.write().overwrite().save(dst)
    else:
        # nlu pipe
        spark_model.predict("Init")
        try:
            spark_model.vanilla_transformer_pipe.write().overwrite().save(dst)
        except Exception:
            # for mlflowdbfs_path we cannot use overwrite, gives
            # org.apache.hadoop.fs.UnsupportedFileSystemException: No FileSystem for scheme
            # "mlflowdbfs"
            spark_model.save(dst)


class _PyFuncModelWrapper:
    """
    Wrapper around NLUPipeline providing interface for scoring pandas DataFrame.
    """

    def __init__(
        self,
        spark_model,
        spark=None,
    ):
        # we have this `or`, so we support _PyFuncModelWrapper(nlu_ref)
        self.spark = spark or _get_or_create_sparksession()
        self.spark_model = spark_model

    def predict(self, text, params: Optional[Dict[str, Any]] = None):
        """
        Generate predictions given input data in a pandas DataFrame.

        :param text: pandas DataFrame containing input data.
        :param params: Additional parameters to pass to the model for inference.

                       .. Note:: Experimental: This parameter may change or be removed in a future
                                               release without warning.
        :return: List with model predictions.
        """
        output_level = params.get("output_level", "") if params else ""
        return self.spark_model.predict(text, output_level=output_level).reset_index().to_json()<|MERGE_RESOLUTION|>--- conflicted
+++ resolved
@@ -461,11 +461,7 @@
     if suite.hc.get_java_path():
         shutil.copy2(suite.hc.get_java_path(), deps_data_path / "hc_jar.jar")
     if suite.nlp.get_java_path():
-<<<<<<< HEAD
         shutil.copyfile(suite.nlp.get_java_path(), deps_data_path / f"os_{jar_type.value}.jar")
-=======
-        shutil.copy2(suite.nlp.get_java_path(), deps_data_path / "os_jar.jar")
->>>>>>> ec221725
 
     if store_license:
         # Read the secrets from env vars and write to license.json
