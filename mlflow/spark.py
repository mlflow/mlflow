--- conflicted
+++ resolved
@@ -37,8 +37,7 @@
      model. At minimum, it should specify python, pyspark, and mlflow with appropriate versions.
     :param jars: List of JARs needed by the model.
     :param dfs_tmpdir: Temporary directory path on Distributed (Hadoop) File System (DFS) or local
-<<<<<<< HEAD
-    filesystem if running in local mode. The model will be writen in this destination and than
+    filesystem if running in local mode. The model will be writen in this destination and then
     copied into the model's artifact directory. This is necessary as Spark ML models read / write
     from / to DFS if running on a cluster. All temporary files created on the DFS will be removed if
     this operation completes successfully.
@@ -55,15 +54,8 @@
     >>> hashingTF = HashingTF(inputCol=tokenizer.getOutputCol(), outputCol="features")
     >>> lr = LogisticRegression(maxIter=10, regParam=0.001)
     >>> pipeline = Pipeline(stages=[tokenizer, hashingTF, lr])
-    >>> 
     >>> model = pipeline.fit(training)
     >>> mlflow.spark.log_model(model, "spark-model")
-=======
-     filesystem if running in local mode. The model will be writen in this destination and than
-     copied into the model's artifact directory. This is necessary as Spark ML models read / write
-     from / to DFS if running on a cluster. All temporary files created on the DFS will be removed
-     if this operation completes successfully.
->>>>>>> cfaae2f1
 
     """
     return Model.log(artifact_path=artifact_path, flavor=mlflow.spark, spark_model=spark_model,
@@ -135,10 +127,9 @@
     :param conda_env: Conda environment this model depends on.
     :param jars: List of JARs needed by the model.
     :param dfs_tmpdir: Temporary directory path on Distributed (Hadoop) File System (DFS) or local
-<<<<<<< HEAD
-    filesystem if running in local mode. The model will be writen in this destination and than
-    copied to requested local path. This is necessary as Spark ML models read / write from / to DFS
-    if running on a cluster. All temporary files created on the DFS will be removed if this
+    filesystem if running in local mode. The model will be writen in this destination and then
+    copied to the requested local path. This is necessary as Spark ML models read / write from / to
+    DFS if running on a cluster. All temporary files created on the DFS will be removed if this
     operation completes successfully.
 
     >>> from mlflow import spark
@@ -147,13 +138,6 @@
     >>> #your pyspark.ml.pipeline.PipelineModel type
     >>> model = ...
     >>> mlflow.spark.save_model(model, "spark-model")
-=======
-     filesystem if running in local mode. The model will be writen in this destination and than
-     copied to requested local path. This is necessary as Spark ML models read / write from / to DFS
-     if running on a cluster. All temporary files created on the DFS will be removed if this
-     operation completes successfully.
-
->>>>>>> cfaae2f1
     """
     if jars:
         raise Exception("jar dependencies are not implemented")
@@ -226,7 +210,7 @@
 
     :param path: Local path.
     :return: The model as PyFunc.
-    
+
     >>> pyfunc_model = load_pyfunc("/tmp/pyfunc-spark-model")
     >>> predictions = pyfunc_model.predict(test_pandas_df)
     """
