--- conflicted
+++ resolved
@@ -711,18 +711,18 @@
 
 cli.add_command(traces.commands)
 
-<<<<<<< HEAD
 try:
     import mlflow.mcp
 
     cli.add_command(mlflow.mcp.cli)
-=======
+except ImportError:
+    pass
+
 # Add Claude Code integration commands
 try:
     import mlflow.claude_code.cli
 
     cli.add_command(mlflow.claude_code.cli.commands)
->>>>>>> bc4a589c
 except ImportError:
     pass
 
