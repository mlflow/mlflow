import functools
import json
import logging
import os
from contextlib import contextmanager
from copy import deepcopy
from typing import Any, AsyncIterator, Iterator, Optional

from packaging.version import Version

import mlflow
from mlflow import MlflowException
from mlflow.entities import RunTag, SpanType
from mlflow.entities.span import LiveSpan
from mlflow.entities.span_event import SpanEvent
from mlflow.entities.span_status import SpanStatusCode
from mlflow.ml_package_versions import _ML_PACKAGE_VERSIONS
from mlflow.openai.utils.chat_schema import set_span_chat_attributes
from mlflow.tracing.assessment import MlflowClient
from mlflow.tracing.constant import (
    STREAM_CHUNK_EVENT_NAME_FORMAT,
    STREAM_CHUNK_EVENT_VALUE_KEY,
    TraceMetadataKey,
)
from mlflow.tracing.trace_manager import InMemoryTraceManager
from mlflow.tracing.utils import (
    TraceJSONEncoder,
    end_client_span_or_trace,
    start_client_span_or_trace,
)
from mlflow.tracking.context import registry as context_registry
from mlflow.tracking.fluent import _get_experiment_id
from mlflow.utils.autologging_utils import disable_autologging, get_autologging_config
from mlflow.utils.autologging_utils.config import AutoLoggingConfig
from mlflow.utils.autologging_utils.safety import _resolve_extra_tags

MIN_REQ_VERSION = Version(_ML_PACKAGE_VERSIONS["openai"]["autologging"]["minimum"])
MAX_REQ_VERSION = Version(_ML_PACKAGE_VERSIONS["openai"]["autologging"]["maximum"])

_logger = logging.getLogger(__name__)


def _get_input_from_model(model, kwargs):
    from openai.resources.chat.completions import Completions as ChatCompletions
    from openai.resources.completions import Completions
    from openai.resources.embeddings import Embeddings

    model_class_param_name_mapping = {
        ChatCompletions: "messages",
        Completions: "prompt",
        Embeddings: "input",
    }
    if param_name := model_class_param_name_mapping.get(model.__class__):
        # openai tasks accept only keyword arguments
        if param := kwargs.get(param_name):
            return param
        input_example_exc = MlflowException(
            "Inference function signature changes, please contact MLflow team to "
            "fix OpenAI autologging.",
        )
    else:
        input_example_exc = MlflowException(
            "Unsupported OpenAI task. Only support chat completions, completions and embeddings."
        )
    _logger.warning(
        f"Failed to gather input example of model {model.__class__.__name__} "
        f"due to error: {input_example_exc}"
    )


@contextmanager
def _set_api_key_env_var(client):
    """
    Gets the API key from the client and temporarily set it as an environment variable
    """
    api_key = client.api_key
    original = os.environ.get("OPENAI_API_KEY", None)
    os.environ["OPENAI_API_KEY"] = api_key
    yield
    if original is not None:
        os.environ["OPENAI_API_KEY"] = original
    else:
        os.environ.pop("OPENAI_API_KEY")


def _get_span_type(task: type) -> str:
    from openai.resources.chat.completions import AsyncCompletions as AsyncChatCompletions
    from openai.resources.chat.completions import Completions as ChatCompletions
    from openai.resources.completions import AsyncCompletions, Completions
    from openai.resources.embeddings import AsyncEmbeddings, Embeddings

    span_type_mapping = {
        ChatCompletions: SpanType.CHAT_MODEL,
        AsyncChatCompletions: SpanType.CHAT_MODEL,
        Completions: SpanType.LLM,
        AsyncCompletions: SpanType.LLM,
        Embeddings: SpanType.EMBEDDING,
        AsyncEmbeddings: SpanType.EMBEDDING,
    }

    try:
        # Only available in openai>=1.40.0
        from openai.resources.beta.chat.completions import (
            AsyncCompletions as BetaAsyncChatCompletions,
        )
        from openai.resources.beta.chat.completions import Completions as BetaChatCompletions

        span_type_mapping[BetaChatCompletions] = SpanType.CHAT_MODEL
        span_type_mapping[BetaAsyncChatCompletions] = SpanType.CHAT_MODEL
    except ImportError:
        pass

    try:
        # Responses API only available in openai>=1.66.0
        from openai.resources.responses import AsyncResponses, Responses

        span_type_mapping[Responses] = SpanType.CHAT_MODEL
        span_type_mapping[AsyncResponses] = SpanType.CHAT_MODEL
    except ImportError:
        pass

    return span_type_mapping.get(task, SpanType.UNKNOWN)


def _try_parse_raw_response(response: Any) -> Any:
    """
    As documented at https://github.com/openai/openai-python/tree/52357cff50bee57ef442e94d78a0de38b4173fc2?tab=readme-ov-file#accessing-raw-response-data-eg-headers,
    a `LegacyAPIResponse` (https://github.com/openai/openai-python/blob/52357cff50bee57ef442e94d78a0de38b4173fc2/src/openai/_legacy_response.py#L45)
    object is returned when the `create` method is invoked with `with_raw_response`.
    """
    try:
        from openai._legacy_response import LegacyAPIResponse
    except ImportError:
        _logger.debug("Failed to import `LegacyAPIResponse` from `openai._legacy_response`")
        return response
    if isinstance(response, LegacyAPIResponse):
        try:
            # `parse` returns either a `pydantic.BaseModel` or a `openai.Stream` object
            # depending on whether the request has a `stream` parameter set to `True`.
            return response.parse()
        except Exception as e:
            _logger.debug(f"Failed to parse {response} (type: {response.__class__}): {e}")

    return response


def patched_call(original, self, *args, **kwargs):
    config = AutoLoggingConfig.init(flavor_name=mlflow.openai.FLAVOR_NAME)
    active_run = mlflow.active_run()
    run_id = _get_autolog_run_id(self, active_run)
    mlflow_client = mlflow.MlflowClient()

    # If optional artifacts logging are enabled e.g. log_models, we need to create a run
    if config.should_log_optional_artifacts():
        run_id = _start_run_or_log_tag(mlflow_client, config, run_id)

    if config.log_traces:
        span = _start_span(mlflow_client, self, kwargs, run_id)

    # Execute the original function
    try:
        raw_result = original(self, *args, **kwargs)
    except Exception as e:
        if config.log_traces:
            _end_span_on_exception(mlflow_client, span, e)
        raise

    if config.log_traces:
        _end_span_on_success(mlflow_client, span, kwargs, raw_result)

    if config.should_log_optional_artifacts():
        _log_optional_artifacts(config, run_id, self, kwargs)

    # Even if the model is not logged, we keep a single run per model
    self._mlflow_run_id = run_id

    # Terminate the run if it is not managed by the user
    if run_id is not None and (active_run is None or active_run.info.run_id != run_id):
        mlflow_client.set_terminated(run_id)

    return raw_result


async def async_patched_call(original, self, *args, **kwargs):
    config = AutoLoggingConfig.init(flavor_name=mlflow.openai.FLAVOR_NAME)
    active_run = mlflow.active_run()
    run_id = _get_autolog_run_id(self, active_run)
    mlflow_client = mlflow.MlflowClient()

    # If optional artifacts logging are enabled e.g. log_models, we need to create a run
    if config.should_log_optional_artifacts():
        run_id = _start_run_or_log_tag(mlflow_client, config, run_id)

    if config.log_traces:
        span = _start_span(mlflow_client, self, kwargs, run_id)

    # Execute the original function
    try:
        raw_result = await original(self, *args, **kwargs)
    except Exception as e:
        if config.log_traces:
            _end_span_on_exception(mlflow_client, span, e)
        raise

    if config.log_traces:
        _end_span_on_success(mlflow_client, span, kwargs, raw_result)

    if config.should_log_optional_artifacts():
        _log_optional_artifacts(config, run_id, self, kwargs)

    # Even if the model is not logged, we keep a single run per model
    self._mlflow_run_id = run_id

    # Terminate the run if it is not managed by the user
    if run_id is not None and (active_run is None or active_run.info.run_id != run_id):
        mlflow_client.set_terminated(run_id)

    return raw_result


def _get_autolog_run_id(instance, active_run):
    """
    Get the run ID to use for logging artifacts and associate with the trace.

    The run ID is determined as follows:
    - If there is an active run (created by a user), use its run ID.
    - If the model has a `_mlflow_run_id` attribute, use it. This is the run ID created
        by autologging in a previous call to the same model.
    """
    return active_run.info.run_id if active_run else getattr(instance, "_mlflow_run_id", None)


def _start_run_or_log_tag(
    mlflow_client: MlflowClient, config: AutoLoggingConfig, run_id: Optional[str]
) -> str:
    """Start a new run or log models, or log extra tags if a run is already active."""
    # include run context tags
    resolved_tags = context_registry.resolve_tags(config.extra_tags)
    tags = _resolve_extra_tags(mlflow.openai.FLAVOR_NAME, resolved_tags)
    if run_id is not None:
        mlflow_client.log_batch(
            run_id=run_id,
            tags=[RunTag(key, str(value)) for key, value in tags.items()],
        )
    else:
        run = mlflow_client.create_run(
            experiment_id=_get_experiment_id(),
            tags=tags,
        )
        run_id = run.info.run_id
    return run_id


def _log_optional_artifacts(
    config: AutoLoggingConfig, run_id: str, instance: Any, kwargs: dict[str, Any]
):
    if hasattr(instance, "_mlflow_model_logged"):
        # Model is already logged for this instance, no need to log again
        return

    input_example = None
    if config.log_input_examples:
        input_example = deepcopy(_get_input_from_model(instance, kwargs))
        if not config.log_model_signatures:
            _logger.info(
                "Signature is automatically generated for logged model if "
                "input_example is provided. To disable log_model_signatures, "
                "please also disable log_input_examples."
            )

    registered_model_name = get_autologging_config(
        mlflow.openai.FLAVOR_NAME, "registered_model_name", None
    )
    try:
        task = mlflow.openai._get_task_name(instance.__class__)
        with disable_autologging():
            # If the user is using `openai.OpenAI()` client,
            # they do not need to set the "OPENAI_API_KEY" environment variable.
            # This temporarily sets the API key as an environment variable
            # so that the model can be logged.
            with _set_api_key_env_var(instance._client):
                mlflow.openai.log_model(
                    kwargs.get("model"),
                    task,
                    "model",
                    input_example=input_example,
                    registered_model_name=registered_model_name,
                    run_id=run_id,
                )
    except Exception as e:
        _logger.warning(f"Failed to log model due to error: {e}")

    # Even if the model is not logged, we keep a single run per model
    instance._mlflow_model_logged = True


def _start_span(mlflow_client: MlflowClient, instance: Any, inputs: dict[str, Any], run_id: str):
    # Record input parameters to attributes
    attributes = {k: v for k, v in inputs.items() if k not in ("messages", "input")}

    # If there is an active span, create a child span under it, otherwise create a new trace
    span = start_client_span_or_trace(
        mlflow_client,
        name=instance.__class__.__name__,
        span_type=_get_span_type(instance.__class__),
        inputs=inputs,
        attributes=attributes,
    )

    # Associate run ID to the trace manually, because if a new run is created by
    # autologging, it is not set as the active run thus not automatically
    # associated with the trace.
    if run_id is not None:
        tm = InMemoryTraceManager().get_instance()
        tm.set_request_metadata(span.request_id, TraceMetadataKey.SOURCE_RUN, run_id)

    return span


def _end_span_on_success(
    mlflow_client: MlflowClient, span: LiveSpan, inputs: dict[str, Any], raw_result: Any
):
    from openai import AsyncStream, Stream

    result = _try_parse_raw_response(raw_result)

    if isinstance(result, Stream):
        # If the output is a stream, we add a hook to store the intermediate chunks
        # and then log the outputs as a single artifact when the stream ends
        def _stream_output_logging_hook(stream: Iterator) -> Iterator:
            output = []
            for i, chunk in enumerate(stream):
                output.append(_process_chunk(span, i, chunk))
                yield chunk
            output = chunk.response if _is_responses_final_event(chunk) else "".join(output)
            _end_span_on_success(mlflow_client, span, inputs, output)

        result._iterator = _stream_output_logging_hook(result._iterator)
    elif isinstance(result, AsyncStream):

        async def _stream_output_logging_hook(stream: AsyncIterator) -> AsyncIterator:
            output = []
            async for chunk in stream:
                output.append(_process_chunk(span, len(output), chunk))
                yield chunk
            output = chunk.response if _is_responses_final_event(chunk) else "".join(output)
            _end_span_on_success(mlflow_client, span, inputs, output)

        result._iterator = _stream_output_logging_hook(result._iterator)
    else:
        try:
            set_span_chat_attributes(span, inputs, result)
            end_client_span_or_trace(mlflow_client, span, outputs=result)
        except Exception as e:
            _logger.warning(f"Encountered unexpected error when ending trace: {e}", exc_info=True)


def _is_responses_final_event(chunk: Any) -> bool:
    try:
        from openai.types.responses import ResponseCompletedEvent

        return isinstance(chunk, ResponseCompletedEvent)
    except ImportError:
        return False


def _end_span_on_exception(mlflow_client: MlflowClient, span: LiveSpan, e: Exception):
    try:
        span.add_event(SpanEvent.from_exception(e))
        mlflow_client.end_span(span.request_id, span.span_id, status=SpanStatusCode.ERROR)
    except Exception as inner_e:
        _logger.warning(f"Encountered unexpected error when ending trace: {inner_e}")


def _process_chunk(span: LiveSpan, index: int, chunk: Any) -> str:
    """Parse the chunk and log it as a span event in the trace."""
    from openai.types.chat.chat_completion_chunk import ChatCompletionChunk
    from openai.types.completion import Completion

    # `chunk.choices` can be empty: https://github.com/mlflow/mlflow/issues/13361
    if isinstance(chunk, Completion) and chunk.choices:
        parsed = chunk.choices[0].text or ""
<<<<<<< HEAD
    # In Azure OpenAI’s content filtering response, `chunk.choices[0].delta` can become `None`.
    # https://github.com/mlflow/mlflow/issues/15135
    elif isinstance(chunk, ChatCompletionChunk) and chunk.choices and chunk.choices[0].delta:
        parsed = chunk.choices[0].delta.content or ""
=======
    elif isinstance(chunk, ChatCompletionChunk) and chunk.choices:
        choice = chunk.choices[0]
        parsed = (choice.delta and choice.delta.content) or ""
>>>>>>> a0989b37
    else:
        parsed = ""

    span.add_event(
        SpanEvent(
            name=STREAM_CHUNK_EVENT_NAME_FORMAT.format(index=index),
            # OpenTelemetry SpanEvent only support str-str key-value pairs for attributes
            attributes={STREAM_CHUNK_EVENT_VALUE_KEY: json.dumps(chunk, cls=TraceJSONEncoder)},
        )
    )
    return parsed


def patched_agent_get_chat_completion(original, self, *args, **kwargs):
    """
    Patch the `get_chat_completion` method of the ChatCompletion object.
    OpenAI autolog already handles the raw completion request, but tracing
    the swarm's method is useful to track other parameters like agent name.
    """
    agent = kwargs.get("agent") or args[0]

    # Patch agent's functions to generate traces. Function calls only happen
    # after the first completion is generated because of the design of
    # function calling. Therefore, we can safely patch the tool functions here
    # within get_chat_completion() hook.
    # We cannot patch functions during the agent's initialization because the
    # agent's functions can be modified after the agent is created.
    def function_wrapper(fn):
        if "context_variables" in fn.__code__.co_varnames:

            def wrapper(*args, **kwargs):
                # NB: Swarm uses `func.__code__.co_varnames` to inspect if the provided
                # tool function includes 'context_variables' parameter in the signature
                # and ingest the global context variables if so. Wrapping the function
                # with mlflow.trace() will break this.
                # The co_varnames is determined based on the local variables of the
                # function, so we workaround this by declaring it here as a local variable.
                context_variables = kwargs.get("context_variables", {})  # noqa: F841
                return mlflow.trace(
                    fn,
                    name=f"{agent.name}.{fn.__name__}",
                    span_type=SpanType.TOOL,
                )(*args, **kwargs)
        else:

            def wrapper(*args, **kwargs):
                return mlflow.trace(
                    fn,
                    name=f"{agent.name}.{fn.__name__}",
                    span_type=SpanType.TOOL,
                )(*args, **kwargs)

        wrapped = functools.wraps(fn)(wrapper)
        wrapped._is_mlflow_traced = True  # Marker to avoid double tracing
        return wrapped

    agent.functions = [
        function_wrapper(fn) if not hasattr(fn, "_is_mlflow_traced") else fn
        for fn in agent.functions
    ]

    traced_fn = mlflow.trace(
        original, name=f"{agent.name}.get_chat_completion", span_type=SpanType.CHAIN
    )
    return traced_fn(self, *args, **kwargs)


def patched_swarm_run(original, self, *args, **kwargs):
    """
    Patched version of `run` method of the Swarm object.
    """
    traced_fn = mlflow.trace(original, span_type=SpanType.AGENT)
    return traced_fn(self, *args, **kwargs)<|MERGE_RESOLUTION|>--- conflicted
+++ resolved
@@ -380,16 +380,9 @@
     # `chunk.choices` can be empty: https://github.com/mlflow/mlflow/issues/13361
     if isinstance(chunk, Completion) and chunk.choices:
         parsed = chunk.choices[0].text or ""
-<<<<<<< HEAD
-    # In Azure OpenAI’s content filtering response, `chunk.choices[0].delta` can become `None`.
-    # https://github.com/mlflow/mlflow/issues/15135
-    elif isinstance(chunk, ChatCompletionChunk) and chunk.choices and chunk.choices[0].delta:
-        parsed = chunk.choices[0].delta.content or ""
-=======
     elif isinstance(chunk, ChatCompletionChunk) and chunk.choices:
         choice = chunk.choices[0]
         parsed = (choice.delta and choice.delta.content) or ""
->>>>>>> a0989b37
     else:
         parsed = ""
 
