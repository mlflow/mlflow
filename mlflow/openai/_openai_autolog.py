--- conflicted
+++ resolved
@@ -14,12 +14,8 @@
 from mlflow.entities.span_event import SpanEvent
 from mlflow.entities.span_status import SpanStatusCode
 from mlflow.ml_package_versions import _ML_PACKAGE_VERSIONS
-<<<<<<< HEAD
+from mlflow.openai.utils.chat_schema import set_span_chat_attributes
 from mlflow.tracing.constant import SpanAttributeKey, TraceMetadataKey
-=======
-from mlflow.openai.utils.chat_schema import set_span_chat_attributes
-from mlflow.tracing.constant import TraceMetadataKey
->>>>>>> 80297fa1
 from mlflow.tracing.trace_manager import InMemoryTraceManager
 from mlflow.tracing.utils import TraceJSONEncoder, start_client_span_or_trace
 from mlflow.tracking.context import registry as context_registry
@@ -168,7 +164,7 @@
                 # so that the model can be logged.
                 with _set_api_key_env_var(self._client):
                     logged_model = mlflow.openai.log_model(
-                        model=kwargs.get("model", None),
+                        model=kwargs.get("model"),
                         task=task,
                         name="model",
                         input_example=input_example,
@@ -185,32 +181,13 @@
         attributes = {k: v for k, v in kwargs.items() if k != "messages"}
 
         # If there is an active span, create a child span under it, otherwise create a new trace
-<<<<<<< HEAD
-        if active_span := mlflow.get_current_active_span():
-            span = mlflow_client.start_span(
-                name=self.__class__.__name__,
-                request_id=active_span.request_id,
-                parent_id=active_span.span_id,
-                span_type=_get_span_type(self.__class__),
-                inputs=kwargs,
-                attributes={**attributes, SpanAttributeKey.MODEL_ID: model_id},
-            )
-        else:
-            span = mlflow_client.start_trace(
-                name=self.__class__.__name__,
-                span_type=_get_span_type(self.__class__),
-                inputs=kwargs,
-                attributes={**attributes, SpanAttributeKey.MODEL_ID: model_id},
-            )
-=======
         span = start_client_span_or_trace(
             mlflow_client,
             name=self.__class__.__name__,
             span_type=_get_span_type(self.__class__),
             inputs=kwargs,
-            attributes=attributes,
-        )
->>>>>>> 80297fa1
+            attributes={**attributes, SpanAttributeKey.MODEL_ID: model_id},
+        )
 
         request_id = span.request_id
         # Associate run ID to the trace manually, because if a new run is created by
