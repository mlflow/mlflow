--- conflicted
+++ resolved
@@ -189,11 +189,7 @@
         yaml.safe_dump({e.value: f"{scope}:{e.secret_key}" for e in _OpenAIEnvVar}, f)
 
 
-<<<<<<< HEAD
-def _parse_format_fields(content: Union[str, list[Any], dict[str, Any], Any]) -> set[str]:
-=======
 def _parse_format_fields(content: str | list[Any] | dict[str, Any] | Any) -> set[str]:
->>>>>>> 3e5f3478
     """Parse format fields from content recursively."""
     if isinstance(content, str):
         return {fn for _, fn, _, _ in Formatter().parse(content) if fn is not None}
@@ -626,13 +622,8 @@
         format_args = {v: params[v] for v in self.variables}
 
         def format_value(
-<<<<<<< HEAD
-            value: Union[str, list[Any], dict[str, Any], Any],
-        ) -> Union[str, list[Any], dict[str, Any], Any]:
-=======
             value: str | list[Any] | dict[str, Any] | Any,
         ) -> str | list[Any] | dict[str, Any] | Any:
->>>>>>> 3e5f3478
             if isinstance(value, str):
                 return value.format(**format_args)
             elif isinstance(value, list):
