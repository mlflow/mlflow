# Based ons: https://github.com/openai/openai-cookbook/blob/6df6ceff470eeba26a56de131254e775292eac22/examples/api_request_parallel_processor.py
# Several changes were made to make it work with MLflow.

"""
API REQUEST PARALLEL PROCESSOR

Using the OpenAI API to process lots of text quickly takes some care.
If you trickle in a million API requests one by one, they'll take days to complete.
If you flood a million API requests in parallel, they'll exceed the rate limits and fail with
errors. To maximize throughput, parallel requests need to be throttled to stay under rate limits.

This script parallelizes requests to the OpenAI API while throttling to stay under rate limits.

Features:
- Streams requests from file, to avoid running out of memory for giant jobs
- Makes requests concurrently, to maximize throughput
- Throttles request and token usage, to stay under rate limits
- Retries failed requests up to {max_attempts} times, to avoid missing data
- Logs errors, to diagnose problems with requests
"""
from __future__ import annotations

import logging
import queue
import threading
import time
from concurrent.futures import ThreadPoolExecutor
from dataclasses import dataclass

import openai
import openai.error
import tiktoken
from openai.openai_object import OpenAIObject

import mlflow
from mlflow.openai.utils import _OAITokenHolder

_logger = logging.getLogger(__name__)


@dataclass
class StatusTracker:
    """
    Stores metadata about the script's progress. Only one instance is created.
    """

    num_tasks_started: int = 0
    num_tasks_in_progress: int = 0  # script ends when this reaches 0
    num_tasks_succeeded: int = 0
    num_tasks_failed: int = 0
    num_rate_limit_errors: int = 0
    num_api_errors: int = 0  # excluding rate limit errors, counted above
    num_other_errors: int = 0
    time_of_last_rate_limit_error: int = 0  # used to cool off after hitting rate limits
    lock: threading.Lock = threading.Lock()
    error = None

    def start_task(self):
        with self.lock:
            self.num_tasks_started += 1
            self.num_tasks_in_progress += 1

    def complete_task(self, *, success: bool):
        with self.lock:
            self.num_tasks_in_progress -= 1
            if success:
                self.num_tasks_succeeded += 1
            else:
                self.num_tasks_failed += 1

    def increment_num_rate_limit_errors(self):
        with self.lock:
            self.num_rate_limit_errors += 1

    def increment_num_api_errors(self):
        with self.lock:
            self.num_api_errors += 1


@dataclass
class APIRequest:
    """
    Stores an API request's inputs, outputs, and other metadata. Contains a method to make an API
    call.
    """

    index: int
    task: OpenAIObject
    request_json: dict
    token_consumption: int
    attempts_left: int
    results: list[tuple[int, OpenAIObject]]
    start_time: int
    last_log_time: int
    timeout: int = 60

    def call_api(self, retry_queue: queue.Queue, status_tracker: StatusTracker):
        """
        Calls the OpenAI API and stores results.
        """
        _logger.debug(f"Request #{self.index} started")
        try:
            response = self.task.create(**self.request_json, timeout=self.timeout)
            _logger.debug(f"Request #{self.index} succeeded")
            status_tracker.complete_task(success=True)
            self.results.append((self.index, response))
        except openai.error.RateLimitError as e:
            _logger.debug(f"Request #{self.index} failed with {e!r}")
            current_time = time.time()
            status_tracker.time_of_last_rate_limit_error = current_time
            status_tracker.increment_num_rate_limit_errors()
            # check time since first request, fail at 10 minutes
            if current_time - self.start_time < 600:
                if current_time - self.last_log_time > 60:
                    _logger.warning("Retrying for request failed with rate limit.")
                    self.last_log_time = current_time
                retry_queue.put_nowait(self)
            else:
                _logger.warning("Request failed after retrying for 10 minutes.")
                status_tracker.complete_task(success=False)
                status_tracker.error = mlflow.MlflowException(
                    "Request failed after retrying for 10 minutes."
                )
        # Other retryable errors
        except (
            openai.error.Timeout,
            openai.error.APIError,
            openai.error.APIConnectionError,
            openai.error.ServiceUnavailableError,
        ) as e:
            _logger.debug(f"Request #{self.index} failed with {e!r}")
            status_tracker.increment_num_api_errors()
            if self.attempts_left > 0:
                retry_queue.put_nowait(self)
            else:
                status_tracker.complete_task(success=False)
                status_tracker.error = e
        # Unretryable errors
        except openai.error.InvalidRequestError as e:
            if e.error.code == "content_filter" and e.error.message:
                _logger.debug(
                    f"Request #{self.index} failed because of content filtering: "
                    f"{e.error.message}"
                )
<<<<<<< HEAD
            else:
                _logger.debug(f"Request #{self.index} failed with {e!r}")
            status_tracker.increment_num_api_errors()
            status_tracker.complete_task(success=False)
=======
                status_tracker.increment_num_api_errors()
                status_tracker.complete_task(success=False)
                status_tracker.error = e
            else:
                _logger.warning(f"Request #{self.index} failed with {e!r}")
                status_tracker.increment_num_api_errors()
                status_tracker.complete_task(success=False)
                status_tracker.error = e
>>>>>>> 15d7c73a
        except Exception as e:
            _logger.debug(f"Request #{self.index} failed with {e!r}")
            status_tracker.increment_num_api_errors()
            status_tracker.complete_task(success=False)
            status_tracker.error = e


def num_tokens_consumed_from_request(request_json: dict, task: type, token_encoding_name: str):
    """
    Count the number of tokens in the request. Only supports completion and embedding requests.
    """
    encoding = tiktoken.get_encoding(token_encoding_name)
    # if completions request, tokens = prompt + n * max_tokens
    if task in (openai.Completion, openai.ChatCompletion):
        max_tokens = request_json.get("max_tokens", 15)
        n = request_json.get("n", 1)
        completion_tokens = n * max_tokens

        # chat completions
        if task == openai.ChatCompletion:
            num_tokens = 0
            for message in request_json["messages"]:
                num_tokens += 4  # every message follows <im_start>{role/name}\n{content}<im_end>\n
                for key, value in message.items():
                    num_tokens += len(encoding.encode(value))
                    if key == "name":  # if there's a name, the role is omitted
                        num_tokens -= 1  # role is always required and always 1 token
            num_tokens += 2  # every reply is primed with <im_start>assistant
            return num_tokens + completion_tokens
        # normal completions
        else:
            prompt = request_json["prompt"]
            if isinstance(prompt, str):  # single prompt
                prompt_tokens = len(encoding.encode(prompt))
                return prompt_tokens + completion_tokens
            elif isinstance(prompt, list):  # multiple prompts
                prompt_tokens = sum([len(encoding.encode(p)) for p in prompt])
                return prompt_tokens + completion_tokens * len(prompt)
            else:
                raise TypeError(
                    "Expecting either string or list of strings for 'prompt' field in completion "
                    "request"
                )
    # if embeddings request, tokens = input tokens
    elif task == openai.Embedding:
        inp = request_json["input"]
        if isinstance(inp, str):  # single input
            return len(encoding.encode(inp))
        elif isinstance(inp, list):  # multiple inputs
            return sum([len(encoding.encode(i)) for i in inp])
        else:
            raise TypeError(
                'Expecting either string or list of strings for "inputs" field in embedding request'
            )
    # more logic needed to support other API calls (e.g., edits, inserts, DALL-E)
    else:
        raise NotImplementedError(f'Task "{task!s}" not implemented in this script')


def process_api_requests(
    requests: list[dict[str, any]],
    task: OpenAIObject,
    api_token: _OAITokenHolder,
    # Reference: https://platform.openai.com/docs/guides/rate-limits/overview
    max_requests_per_minute: float = 3_500,
    max_tokens_per_minute: float = 90_000,
    token_encoding_name: str = "cl100k_base",
    max_attempts: int = 5,
    max_workers: int = 10,
    throw_original_error=False,
):
    """
    Processes API requests in parallel, throttling to stay under rate limits.
    """
    # constants
    seconds_to_pause_after_rate_limit_error = 15

    # initialize trackers
    retry_queue = queue.Queue()
    status_tracker = StatusTracker()  # single instance to track a collection of variables
    next_request = None  # variable to hold the next request to call

    # initialize available capacity counts
    available_request_capacity = max_requests_per_minute
    available_token_capacity = max_tokens_per_minute
    last_update_time = time.time()
    results: list[tuple[int, OpenAIObject]] = []
    requests_iter = enumerate(requests)
    last_index = len(requests) - 1
    requests_exhausted = False
    _logger.debug(f"Request pool executor will run {len(requests)} requests")
    with ThreadPoolExecutor(max_workers=max_workers) as executor:
        while True:
            # get next request (if one is not already waiting for capacity)
            if next_request is None:
                if not retry_queue.empty():
                    next_request = retry_queue.get_nowait()
                    _logger.debug(f"Retrying request {next_request.index}: {next_request}")
                elif req := next(requests_iter, None):
                    # get new request
                    index, request_json = req
                    current_time = time.time()
                    next_request = APIRequest(
                        task=task,
                        index=index,
                        request_json=request_json,
                        token_consumption=num_tokens_consumed_from_request(
                            request_json, task, token_encoding_name
                        ),
                        attempts_left=max_attempts,
                        results=results,
                        start_time=current_time,
                        last_log_time=current_time,
                    )
                    status_tracker.start_task()
                    requests_exhausted = index == last_index

            # update available capacity
            current_time = time.time()
            seconds_since_update = current_time - last_update_time
            available_request_capacity = min(
                available_request_capacity
                + int(max_requests_per_minute * seconds_since_update / 60.0),
                max_requests_per_minute,
            )
            available_token_capacity = min(
                available_token_capacity + int(max_tokens_per_minute * seconds_since_update / 60.0),
                max_tokens_per_minute,
            )
            last_update_time = current_time

            if next_request:
                _logger.debug(f"Available request capacity: {available_request_capacity}")
                _logger.debug(f"Available token capacity: {available_token_capacity}")
                next_request_tokens = next_request.token_consumption
                if (
                    available_request_capacity >= 1
                    and available_token_capacity >= next_request_tokens
                ):
                    # update counters
                    available_request_capacity -= 1
                    available_token_capacity -= next_request_tokens
                    next_request.attempts_left -= 1
                    # call API
                    api_token.validate(_logger)
                    executor.submit(
                        next_request.call_api,
                        retry_queue=retry_queue,
                        status_tracker=status_tracker,
                    )
                    next_request = None  # reset next_request to empty
                else:
                    next_request = None
                    status_tracker.complete_task(success=False)
                    status_tracker.error = mlflow.MlflowException(
                        "Request size exceeded max tokens."
                    )

            # if all tasks are finished, break
            if requests_exhausted and status_tracker.num_tasks_in_progress == 0:
                break

            # if a rate limit error was hit recently, pause to cool down
            seconds_since_rate_limit_error = (
                time.time() - status_tracker.time_of_last_rate_limit_error
            )
            if seconds_since_rate_limit_error < seconds_to_pause_after_rate_limit_error:
                remaining_seconds_to_pause = (
                    seconds_to_pause_after_rate_limit_error - seconds_since_rate_limit_error
                )
                _logger.debug(
                    "Encountered rate limit error. Pausing to cool down for "
                    f"{remaining_seconds_to_pause} seconds..."
                )
                time.sleep(remaining_seconds_to_pause)
                # ^e.g., if pause is 15 seconds and final limit was hit 5 seconds ago

            time.sleep(0.001)  # avoid busy waiting

    # after finishing, log final status
    if status_tracker.num_tasks_failed > 0:
        if throw_original_error and len(requests) == 1:
            raise status_tracker.error
        raise mlflow.MlflowException(
            f"{status_tracker.num_tasks_failed} tasks failed. See logs for details."
        )
    if status_tracker.num_rate_limit_errors > 0:
        _logger.debug(
            f"{status_tracker.num_rate_limit_errors} rate limit errors received. "
            "Consider running at a lower rate."
        )

    return [res for _, res in sorted(results)]<|MERGE_RESOLUTION|>--- conflicted
+++ resolved
@@ -142,12 +142,6 @@
                     f"Request #{self.index} failed because of content filtering: "
                     f"{e.error.message}"
                 )
-<<<<<<< HEAD
-            else:
-                _logger.debug(f"Request #{self.index} failed with {e!r}")
-            status_tracker.increment_num_api_errors()
-            status_tracker.complete_task(success=False)
-=======
                 status_tracker.increment_num_api_errors()
                 status_tracker.complete_task(success=False)
                 status_tracker.error = e
@@ -156,7 +150,6 @@
                 status_tracker.increment_num_api_errors()
                 status_tracker.complete_task(success=False)
                 status_tracker.error = e
->>>>>>> 15d7c73a
         except Exception as e:
             _logger.debug(f"Request #{self.index} failed with {e!r}")
             status_tracker.increment_num_api_errors()
