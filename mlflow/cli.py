import json
import os
import re
import sys
import logging

import click
from click import UsageError
from datetime import timedelta

import mlflow.db
from mlflow.entities import ViewType
import mlflow.experiments
import mlflow.deployments.cli
from mlflow import projects
from mlflow.protos.databricks_pb2 import INVALID_PARAMETER_VALUE
import mlflow.runs
import mlflow.store.artifact.cli
from mlflow import version
from mlflow import tracking
from mlflow.store.tracking import DEFAULT_LOCAL_FILE_AND_ARTIFACT_PATH, DEFAULT_ARTIFACTS_URI
from mlflow.store.artifact.artifact_repository_registry import get_artifact_repository
from mlflow.tracking import _get_store
from mlflow.utils import cli_args
from mlflow.utils.logging_utils import eprint
from mlflow.utils.process import ShellCommandException
from mlflow.utils.server_cli_utils import (
    resolve_default_artifact_root,
    artifacts_only_config_validation,
)
from mlflow.entities.lifecycle_stage import LifecycleStage
from mlflow.exceptions import MlflowException

_logger = logging.getLogger(__name__)


@click.group()
@click.version_option(version=version.VERSION)
def cli():
    pass


@cli.command()
@click.argument("uri")
@click.option(
    "--entry-point",
    "-e",
    metavar="NAME",
    default="main",
    help="Entry point within project. [default: main]. If the entry point is not found, "
    "attempts to run the project file with the specified name as a script, "
    "using 'python' to run .py files and the default shell (specified by "
    "environment variable $SHELL) to run .sh files",
)
@click.option(
    "--version",
    "-v",
    metavar="VERSION",
    help="Version of the project to run, as a Git commit reference for Git projects.",
)
@click.option(
    "--param-list",
    "-P",
    metavar="NAME=VALUE",
    multiple=True,
    help="A parameter for the run, of the form -P name=value. Provided parameters that "
    "are not in the list of parameters for an entry point will be passed to the "
    "corresponding entry point as command-line arguments in the form `--name value`",
)
@click.option(
    "--docker-args",
    "-A",
    metavar="NAME=VALUE",
    multiple=True,
    help="A `docker run` argument or flag, of the form -A name=value (e.g. -A gpus=all) "
    "or -A name (e.g. -A t). The argument will then be passed as "
    "`docker run --name value` or `docker run --name` respectively. ",
)
@click.option(
    "--experiment-name",
    envvar=tracking._EXPERIMENT_NAME_ENV_VAR,
    help="Name of the experiment under which to launch the run. If not "
    "specified, 'experiment-id' option will be used to launch run.",
)
@click.option(
    "--experiment-id",
    envvar=tracking._EXPERIMENT_ID_ENV_VAR,
    type=click.STRING,
    help="ID of the experiment under which to launch the run.",
)
# TODO: Add tracking server argument once we have it working.
@click.option(
    "--backend",
    "-b",
    metavar="BACKEND",
    default="local",
    help="Execution backend to use for run. Supported values: 'local', 'databricks', "
    "kubernetes (experimental). Defaults to 'local'. If running against "
    "Databricks, will run against a Databricks workspace determined as follows: "
    "if a Databricks tracking URI of the form 'databricks://profile' has been set "
    "(e.g. by setting the MLFLOW_TRACKING_URI environment variable), will run "
    "against the workspace specified by <profile>. Otherwise, runs against the "
    "workspace specified by the default Databricks CLI profile. See "
    "https://github.com/databricks/databricks-cli for more info on configuring a "
    "Databricks CLI profile.",
)
@click.option(
    "--backend-config",
    "-c",
    metavar="FILE",
    help="Path to JSON file (must end in '.json') or JSON string which will be passed "
    "as config to the backend. The exact content which should be "
    "provided is different for each execution backend and is documented "
    "at https://www.mlflow.org/docs/latest/projects.html.",
)
@cli_args.ENV_MANAGER_PROJECTS
@click.option(
    "--storage-dir",
    envvar="MLFLOW_TMP_DIR",
    help="Only valid when ``backend`` is local. "
    "MLflow downloads artifacts from distributed URIs passed to parameters of "
    "type 'path' to subdirectories of storage_dir.",
)
@click.option(
    "--run-id",
    metavar="RUN_ID",
    help="If specified, the given run ID will be used instead of creating a new run. "
    "Note: this argument is used internally by the MLflow project APIs "
    "and should not be specified.",
)
@click.option(
    "--run-name",
    metavar="RUN_NAME",
    help="The name to give the MLflow Run associated with the project execution. If not specified, "
    "the MLflow Run name is left unset.",
)
@click.option(
<<<<<<< HEAD
    "--build-image",
=======
    "--skip-image-build",
>>>>>>> ca98d871
    is_flag=True,
    default=False,
    show_default=True,
    help=(
<<<<<<< HEAD
        "Only valid for Docker projects. If specified, build a new Docker image that's based on "
        "the image specified by the `image` field in the MLproject file, and contains files in the "
        "project directory."
=======
        "Only valid for Docker projects. If specified, skips building a new Docker image and "
        "directly uses the image specified by the `image` field in the MLproject file."
>>>>>>> ca98d871
    ),
)
def run(
    uri,
    entry_point,
    version,
    param_list,
    docker_args,
    experiment_name,
    experiment_id,
    backend,
    backend_config,
    env_manager,
    storage_dir,
    run_id,
    run_name,
<<<<<<< HEAD
    build_image,
=======
    skip_image_build,
>>>>>>> ca98d871
):
    """
    Run an MLflow project from the given URI.

    For local runs, the run will block until it completes.
    Otherwise, the project will run asynchronously.

    If running locally (the default), the URI can be either a Git repository URI or a local path.
    If running on Databricks, the URI must be a Git repository.

    By default, Git projects run in a new working directory with the given parameters, while
    local projects run from the project's root directory.
    """
    if experiment_id is not None and experiment_name is not None:
        eprint("Specify only one of 'experiment-name' or 'experiment-id' options.")
        sys.exit(1)

    param_dict = _user_args_to_dict(param_list)
    args_dict = _user_args_to_dict(docker_args, argument_type="A")

    if backend_config is not None and os.path.splitext(backend_config)[-1] != ".json":
        try:
            backend_config = json.loads(backend_config)
        except ValueError as e:
            eprint("Invalid backend config JSON. Parse error: %s" % e)
            raise
    if backend == "kubernetes":
        if backend_config is None:
            eprint("Specify 'backend_config' when using kubernetes mode.")
            sys.exit(1)
    try:
        projects.run(
            uri,
            entry_point,
            version,
            experiment_name=experiment_name,
            experiment_id=experiment_id,
            parameters=param_dict,
            docker_args=args_dict,
            backend=backend,
            backend_config=backend_config,
            env_manager=env_manager,
            storage_dir=storage_dir,
            synchronous=backend in ("local", "kubernetes") or backend is None,
            run_id=run_id,
            run_name=run_name,
<<<<<<< HEAD
            build_image=build_image,
=======
            skip_image_build=skip_image_build,
>>>>>>> ca98d871
        )
    except projects.ExecutionException as e:
        _logger.error("=== %s ===", e)
        sys.exit(1)


def _user_args_to_dict(arguments, argument_type="P"):
    user_dict = {}
    for arg in arguments:
        split = arg.split("=", maxsplit=1)
        # Docker arguments such as `t` don't require a value -> set to True if specified
        if len(split) == 1 and argument_type == "A":
            name = split[0]
            value = True
        elif len(split) == 2:
            name = split[0]
            value = split[1]
        else:
            eprint(
                "Invalid format for -%s parameter: '%s'. "
                "Use -%s name=value." % (argument_type, arg, argument_type)
            )
            sys.exit(1)
        if name in user_dict:
            eprint("Repeated parameter: '%s'" % name)
            sys.exit(1)
        user_dict[name] = value
    return user_dict


def _validate_server_args(gunicorn_opts=None, workers=None, waitress_opts=None):
    if sys.platform == "win32":
        if gunicorn_opts is not None or workers is not None:
            raise NotImplementedError(
                "waitress replaces gunicorn on Windows, "
                "cannot specify --gunicorn-opts or --workers"
            )
    else:
        if waitress_opts is not None:
            raise NotImplementedError(
                "gunicorn replaces waitress on non-Windows platforms, "
                "cannot specify --waitress-opts"
            )


@cli.command()
@click.option(
    "--backend-store-uri",
    envvar="MLFLOW_BACKEND_STORE_URI",
    metavar="PATH",
    default=DEFAULT_LOCAL_FILE_AND_ARTIFACT_PATH,
    help="URI to which to persist experiment and run data. Acceptable URIs are "
    "SQLAlchemy-compatible database connection strings "
    "(e.g. 'sqlite:///path/to/file.db') or local filesystem URIs "
    "(e.g. 'file:///absolute/path/to/directory'). By default, data will be logged "
    f"to {DEFAULT_LOCAL_FILE_AND_ARTIFACT_PATH}",
)
@click.option(
    "--registry-store-uri",
    envvar="MLFLOW_REGISTRY_STORE_URI",
    metavar="URI",
    default=None,
    help="URI to which to persist registered models. Acceptable URIs are "
    "SQLAlchemy-compatible database connection strings (e.g. 'sqlite:///path/to/file.db'). "
    "If not specified, `backend-store-uri` is used.",
)
@click.option(
    "--default-artifact-root",
    envvar="MLFLOW_DEFAULT_ARTIFACT_ROOT",
    metavar="URI",
    default=None,
    help="Directory in which to store artifacts for any new experiments created. For tracking "
    "server backends that rely on SQL, this option is required in order to store artifacts. "
    "Note that this flag does not impact already-created experiments with any previous "
    "configuration of an MLflow server instance. "
    "If the --serve-artifacts option is specified, the default artifact root is "
    f"{DEFAULT_ARTIFACTS_URI}. Otherwise, the default artifact root is "
    f"{DEFAULT_LOCAL_FILE_AND_ARTIFACT_PATH}.",
)
@cli_args.SERVE_ARTIFACTS
@cli_args.ARTIFACTS_DESTINATION
@cli_args.PORT
@cli_args.HOST
def ui(
    backend_store_uri,
    registry_store_uri,
    default_artifact_root,
    serve_artifacts,
    artifacts_destination,
    port,
    host,
):
    """
    Launch the MLflow tracking UI for local viewing of run results. To launch a production
    server, use the "mlflow server" command instead.

    The UI will be visible at http://localhost:5000 by default, and only accepts connections
    from the local machine. To let the UI server accept connections from other machines, you will
    need to pass ``--host 0.0.0.0`` to listen on all network interfaces (or a specific interface
    address).
    """
    from mlflow.server import _run_server
    from mlflow.server.handlers import initialize_backend_stores

    # Ensure that both backend_store_uri and default_artifact_uri are set correctly.
    if not backend_store_uri:
        backend_store_uri = DEFAULT_LOCAL_FILE_AND_ARTIFACT_PATH

    # the default setting of registry_store_uri is same as backend_store_uri
    if not registry_store_uri:
        registry_store_uri = backend_store_uri

    default_artifact_root = resolve_default_artifact_root(
        serve_artifacts, default_artifact_root, backend_store_uri, resolve_to_local=True
    )

    try:
        initialize_backend_stores(backend_store_uri, registry_store_uri, default_artifact_root)
    except Exception as e:
        _logger.error("Error initializing backend store")
        _logger.exception(e)
        sys.exit(1)

    # TODO: We eventually want to disable the write path in this version of the server.
    try:
        _run_server(
            backend_store_uri,
            registry_store_uri,
            default_artifact_root,
            serve_artifacts,
            False,
            artifacts_destination,
            host,
            port,
            None,
            1,
        )
    except ShellCommandException:
        eprint("Running the mlflow server failed. Please see the logs above for details.")
        sys.exit(1)


def _validate_static_prefix(ctx, param, value):  # pylint: disable=unused-argument
    """
    Validate that the static_prefix option starts with a "/" and does not end in a "/".
    Conforms to the callback interface of click documented at
    http://click.pocoo.org/5/options/#callbacks-for-validation.
    """
    if value is not None:
        if not value.startswith("/"):
            raise UsageError("--static-prefix must begin with a '/'.")
        if value.endswith("/"):
            raise UsageError("--static-prefix should not end with a '/'.")
    return value


@cli.command()
@click.option(
    "--backend-store-uri",
    envvar="MLFLOW_BACKEND_STORE_URI",
    metavar="PATH",
    default=DEFAULT_LOCAL_FILE_AND_ARTIFACT_PATH,
    help="URI to which to persist experiment and run data. Acceptable URIs are "
    "SQLAlchemy-compatible database connection strings "
    "(e.g. 'sqlite:///path/to/file.db') or local filesystem URIs "
    "(e.g. 'file:///absolute/path/to/directory'). By default, data will be logged "
    "to the ./mlruns directory.",
)
@click.option(
    "--registry-store-uri",
    envvar="MLFLOW_REGISTRY_STORE_URI",
    metavar="URI",
    default=None,
    help="URI to which to persist registered models. Acceptable URIs are "
    "SQLAlchemy-compatible database connection strings (e.g. 'sqlite:///path/to/file.db'). "
    "If not specified, `backend-store-uri` is used.",
)
@click.option(
    "--default-artifact-root",
    envvar="MLFLOW_DEFAULT_ARTIFACT_ROOT",
    metavar="URI",
    default=None,
    help="Directory in which to store artifacts for any new experiments created. For tracking "
    "server backends that rely on SQL, this option is required in order to store artifacts. "
    "Note that this flag does not impact already-created experiments with any previous "
    "configuration of an MLflow server instance. "
    f"By default, data will be logged to the {DEFAULT_ARTIFACTS_URI} uri proxy if "
    "the --serve-artifacts option is enabled. Otherwise, the default location will "
    f"be {DEFAULT_LOCAL_FILE_AND_ARTIFACT_PATH}.",
)
@cli_args.SERVE_ARTIFACTS
@click.option(
    "--artifacts-only",
    envvar="MLFLOW_ARTIFACTS_ONLY",
    is_flag=True,
    default=False,
    help="If specified, configures the mlflow server to be used only for proxied artifact serving. "
    "With this mode enabled, functionality of the mlflow tracking service (e.g. run creation, "
    "metric logging, and parameter logging) is disabled. The server will only expose "
    "endpoints for uploading, downloading, and listing artifacts. "
    "Default: False",
)
@cli_args.ARTIFACTS_DESTINATION
@cli_args.HOST
@cli_args.PORT
@cli_args.WORKERS
@click.option(
    "--static-prefix",
    envvar="MLFLOW_STATIC_PREFIX",
    default=None,
    callback=_validate_static_prefix,
    help="A prefix which will be prepended to the path of all static paths.",
)
@click.option(
    "--gunicorn-opts",
    envvar="MLFLOW_GUNICORN_OPTS",
    default=None,
    help="Additional command line options forwarded to gunicorn processes.",
)
@click.option(
    "--waitress-opts", default=None, help="Additional command line options for waitress-serve."
)
@click.option(
    "--expose-prometheus",
    envvar="MLFLOW_EXPOSE_PROMETHEUS",
    default=None,
    help="Path to the directory where metrics will be stored. If the directory "
    "doesn't exist, it will be created. "
    "Activate prometheus exporter to expose metrics on /metrics endpoint.",
)
def server(
    backend_store_uri,
    registry_store_uri,
    default_artifact_root,
    serve_artifacts,
    artifacts_only,
    artifacts_destination,
    host,
    port,
    workers,
    static_prefix,
    gunicorn_opts,
    waitress_opts,
    expose_prometheus,
):
    """
    Run the MLflow tracking server.

    The server listens on http://localhost:5000 by default and only accepts connections
    from the local machine. To let the server accept connections from other machines, you will need
    to pass ``--host 0.0.0.0`` to listen on all network interfaces
    (or a specific interface address).
    """
    from mlflow.server import _run_server
    from mlflow.server.handlers import initialize_backend_stores

    _validate_server_args(gunicorn_opts=gunicorn_opts, workers=workers, waitress_opts=waitress_opts)

    # Ensure that both backend_store_uri and default_artifact_uri are set correctly.
    if not backend_store_uri:
        backend_store_uri = DEFAULT_LOCAL_FILE_AND_ARTIFACT_PATH

    # the default setting of registry_store_uri is same as backend_store_uri
    if not registry_store_uri:
        registry_store_uri = backend_store_uri

    default_artifact_root = resolve_default_artifact_root(
        serve_artifacts, default_artifact_root, backend_store_uri
    )
    artifacts_only_config_validation(artifacts_only, backend_store_uri)

    try:
        initialize_backend_stores(backend_store_uri, registry_store_uri, default_artifact_root)
    except Exception as e:
        _logger.error("Error initializing backend store")
        _logger.exception(e)
        sys.exit(1)

    try:
        _run_server(
            backend_store_uri,
            registry_store_uri,
            default_artifact_root,
            serve_artifacts,
            artifacts_only,
            artifacts_destination,
            host,
            port,
            static_prefix,
            workers,
            gunicorn_opts,
            waitress_opts,
            expose_prometheus,
        )
    except ShellCommandException:
        eprint("Running the mlflow server failed. Please see the logs above for details.")
        sys.exit(1)


@cli.command(short_help="Permanently delete runs in the `deleted` lifecycle stage.")
@click.option(
    "--older-than",
    default=None,
    help="Optional. Remove run(s) older than the specified time limit. "
    "Specify a string in #d#h#m#s format. Float values are also supported."
    "For example: --older-than 1d2h3m4s, --older-than 1.2d3h4m5s",
)
@click.option(
    "--backend-store-uri",
    metavar="PATH",
    default=DEFAULT_LOCAL_FILE_AND_ARTIFACT_PATH,
    help="URI of the backend store from which to delete runs. Acceptable URIs are "
    "SQLAlchemy-compatible database connection strings "
    "(e.g. 'sqlite:///path/to/file.db') or local filesystem URIs "
    "(e.g. 'file:///absolute/path/to/directory'). By default, data will be deleted "
    "from the ./mlruns directory.",
)
@click.option(
    "--run-ids",
    default=None,
    help="Optional comma separated list of runs to be permanently deleted. If run ids"
    " are not specified, data is removed for all runs in the `deleted`"
    " lifecycle stage.",
)
<<<<<<< HEAD
def gc(older_than, backend_store_uri, run_ids):
=======
@click.option(
    "--experiment-ids",
    default=None,
    help="Optional comma separated list of experiments to be permanently deleted including "
    "all of their associated runs. If experiment ids are not specified, data is removed for all "
    "experiments in the `deleted` lifecycle stage.",
)
def gc(older_than, backend_store_uri, run_ids, experiment_ids):
>>>>>>> ca98d871
    """
    Permanently delete runs in the `deleted` lifecycle stage from the specified backend store.
    This command deletes all artifacts and metadata associated with the specified runs.
    """
    import warnings
    from mlflow.utils.time_utils import get_current_time_millis

    backend_store = _get_store(backend_store_uri, None)
    skip_experiments = False
    if not hasattr(backend_store, "_hard_delete_run"):
        raise MlflowException(
            "This cli can only be used with a backend that allows hard-deleting runs"
        )

<<<<<<< HEAD
=======
    if not hasattr(backend_store, "_hard_delete_experiment"):
        warnings.warn(
            "The specified backend does not allow hard-deleting experiments. Experiments"
            " will be skipped.",
            FutureWarning,
            stacklevel=2,
        )
        skip_experiments = True

>>>>>>> ca98d871
    time_delta = 0

    if older_than is not None:
        regex = re.compile(
            r"^((?P<days>[\.\d]+?)d)?((?P<hours>[\.\d]+?)h)?((?P<minutes>[\.\d]+?)m)"
            r"?((?P<seconds>[\.\d]+?)s)?$"
        )
        parts = regex.match(older_than)
        if parts is None:
            raise MlflowException(
                "Could not parse any time information from '{}'. "
                "Examples of valid strings: '8h', '2d8h5m20s', '2m4s'".format(older_than),
                error_code=INVALID_PARAMETER_VALUE,
            )
        time_params = {name: float(param) for name, param in parts.groupdict().items() if param}
        time_delta = int(timedelta(**time_params).total_seconds() * 1000)

    deleted_run_ids_older_than = backend_store._get_deleted_runs(older_than=time_delta)
    if not run_ids:
        run_ids = deleted_run_ids_older_than
<<<<<<< HEAD

=======
>>>>>>> ca98d871
    else:
        run_ids = run_ids.split(",")

    time_threshold = get_current_time_millis() - time_delta
    if not skip_experiments:
        if experiment_ids:
            experiment_ids = experiment_ids.split(",")
            experiments = [backend_store.get_experiment(id) for id in experiment_ids]

            # Ensure that the specified experiments are soft-deleted
            active_experiment_ids = [
                e.experiment_id for e in experiments if e.lifecycle_stage != LifecycleStage.DELETED
            ]
            if active_experiment_ids:
                raise MlflowException(
                    f"Experiments {active_experiment_ids} are not in the deleted lifecycle stage. "
                    "Only experiments in the deleted lifecycle stage can be hard-deleted.",
                    error_code=INVALID_PARAMETER_VALUE,
                )

            # Ensure that the specified experiments are old enough
            if older_than:
                non_old_experiment_ids = [
                    e.experiment_id
                    for e in experiments
                    if e.last_update_time is None or e.last_update_time >= time_threshold
                ]
                if non_old_experiment_ids:
                    raise MlflowException(
                        f"Experiments {non_old_experiment_ids} are not older than the required"
                        f"age. Only experiments older than {older_than} can be deleted.",
                        error_code=INVALID_PARAMETER_VALUE,
                    )
        else:
            filter_string = f"last_update_time < {time_threshold}" if older_than else None

            def fetch_experiments(token=None):
                page = backend_store.search_experiments(
                    view_type=ViewType.DELETED_ONLY,
                    filter_string=filter_string,
                    page_token=token,
                )
                return (page + fetch_experiments(page.token)) if page.token else page

            experiment_ids = [exp.experiment_id for exp in fetch_experiments()]

        def fetch_runs(token=None):
            page = backend_store.search_runs(
                experiment_ids=experiment_ids,
                filter_string="",
                run_view_type=ViewType.DELETED_ONLY,
                page_token=token,
            )
            return (page + fetch_runs(page.token)) if page.token else page

        run_ids.extend([run.info.run_id for run in fetch_runs()])

    for run_id in set(run_ids):
        run = backend_store.get_run(run_id)
        if run.info.lifecycle_stage != LifecycleStage.DELETED:
            raise MlflowException(
                "Run % is not in `deleted` lifecycle stage. Only runs in"
                " `deleted` lifecycle stage can be deleted." % run_id
            )
        # raise MlflowException if run_id is newer than older_than parameter
        if older_than and run_id not in deleted_run_ids_older_than:
            raise MlflowException(
                f"Run {run_id} is not older than the required age. "
                f"Only runs older than {older_than} can be deleted.",
                error_code=INVALID_PARAMETER_VALUE,
            )
        # raise MlflowException if run_id is newer than older_than parameter
        if older_than and run_id not in deleted_run_ids_older_than:
            raise MlflowException(
                f"Run {run_id} is not older than the required age. "
                f"Only runs older than {older_than} can be deleted.",
                error_code=INVALID_PARAMETER_VALUE,
            )
        artifact_repo = get_artifact_repository(run.info.artifact_uri)
        artifact_repo.delete_artifacts()
        backend_store._hard_delete_run(run_id)
        click.echo("Run with ID %s has been permanently deleted." % str(run_id))

    if not skip_experiments:
        for experiment_id in experiment_ids:
            backend_store._hard_delete_experiment(experiment_id)
            click.echo("Experiment with ID %s has been permanently deleted." % str(experiment_id))


cli.add_command(mlflow.deployments.cli.commands)
cli.add_command(mlflow.experiments.commands)
cli.add_command(mlflow.store.artifact.cli.commands)
cli.add_command(mlflow.runs.commands)
cli.add_command(mlflow.db.commands)

# We are conditional loading these commands since the skinny client does
# not support them due to the pandas and numpy dependencies of MLflow Models
try:
    import mlflow.models.cli  # pylint: disable=unused-import

    cli.add_command(mlflow.models.cli.commands)
except ImportError as e:
    pass

try:
    import mlflow.pipelines.cli  # pylint: disable=unused-import

    cli.add_command(mlflow.pipelines.cli.commands)
except ImportError as e:
    pass


try:
    import mlflow.pipelines.cli  # pylint: disable=unused-import

    cli.add_command(mlflow.pipelines.cli.commands)
except ImportError as e:
    pass


try:
    import mlflow.sagemaker.cli  # pylint: disable=unused-import

    cli.add_command(mlflow.sagemaker.cli.commands)
except ImportError as e:
    pass


if __name__ == "__main__":
    cli()<|MERGE_RESOLUTION|>--- conflicted
+++ resolved
@@ -135,23 +135,14 @@
     "the MLflow Run name is left unset.",
 )
 @click.option(
-<<<<<<< HEAD
     "--build-image",
-=======
-    "--skip-image-build",
->>>>>>> ca98d871
     is_flag=True,
     default=False,
     show_default=True,
     help=(
-<<<<<<< HEAD
         "Only valid for Docker projects. If specified, build a new Docker image that's based on "
         "the image specified by the `image` field in the MLproject file, and contains files in the "
         "project directory."
-=======
-        "Only valid for Docker projects. If specified, skips building a new Docker image and "
-        "directly uses the image specified by the `image` field in the MLproject file."
->>>>>>> ca98d871
     ),
 )
 def run(
@@ -168,11 +159,7 @@
     storage_dir,
     run_id,
     run_name,
-<<<<<<< HEAD
     build_image,
-=======
-    skip_image_build,
->>>>>>> ca98d871
 ):
     """
     Run an MLflow project from the given URI.
@@ -219,11 +206,7 @@
             synchronous=backend in ("local", "kubernetes") or backend is None,
             run_id=run_id,
             run_name=run_name,
-<<<<<<< HEAD
             build_image=build_image,
-=======
-            skip_image_build=skip_image_build,
->>>>>>> ca98d871
         )
     except projects.ExecutionException as e:
         _logger.error("=== %s ===", e)
@@ -548,9 +531,6 @@
     " are not specified, data is removed for all runs in the `deleted`"
     " lifecycle stage.",
 )
-<<<<<<< HEAD
-def gc(older_than, backend_store_uri, run_ids):
-=======
 @click.option(
     "--experiment-ids",
     default=None,
@@ -559,7 +539,6 @@
     "experiments in the `deleted` lifecycle stage.",
 )
 def gc(older_than, backend_store_uri, run_ids, experiment_ids):
->>>>>>> ca98d871
     """
     Permanently delete runs in the `deleted` lifecycle stage from the specified backend store.
     This command deletes all artifacts and metadata associated with the specified runs.
@@ -574,8 +553,6 @@
             "This cli can only be used with a backend that allows hard-deleting runs"
         )
 
-<<<<<<< HEAD
-=======
     if not hasattr(backend_store, "_hard_delete_experiment"):
         warnings.warn(
             "The specified backend does not allow hard-deleting experiments. Experiments"
@@ -585,7 +562,6 @@
         )
         skip_experiments = True
 
->>>>>>> ca98d871
     time_delta = 0
 
     if older_than is not None:
@@ -606,10 +582,6 @@
     deleted_run_ids_older_than = backend_store._get_deleted_runs(older_than=time_delta)
     if not run_ids:
         run_ids = deleted_run_ids_older_than
-<<<<<<< HEAD
-
-=======
->>>>>>> ca98d871
     else:
         run_ids = run_ids.split(",")
 
