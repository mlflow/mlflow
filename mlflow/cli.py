--- conflicted
+++ resolved
@@ -129,16 +129,12 @@
     The UI will be visible at http://localhost:5000 by default.
     """
     # TODO: We eventually want to disable the write path in this version of the server.
-<<<<<<< HEAD
-    mlflow.server._run_server(file_store, file_store, host, port, 1, None)
-=======
     try:
-        mlflow.server._run_server(file_store, file_store, host, port, 1)
+        mlflow.server._run_server(file_store, file_store, host, port, 1, None)
     except ShellCommandException:
         print("Running the mlflow server failed. Please see the logs above for details.",
               file=sys.stderr)
         sys.exit(1)
->>>>>>> 5d2054f7
 
 
 @cli.command()
@@ -165,16 +161,12 @@
     the local machine. To let the server accept connections from other machines, you will need to
     pass --host 0.0.0.0 to listen on all network interfaces (or a specific interface address).
     """
-<<<<<<< HEAD
-    mlflow.server._run_server(file_store, artifact_root, host, port, workers, static_prefix)
-=======
     try:
-        mlflow.server._run_server(file_store, artifact_root, host, port, workers)
+        mlflow.server._run_server(file_store, artifact_root, host, port, workers, static_prefix)
     except ShellCommandException:
         print("Running the mlflow server failed. Please see the logs above for details.",
               file=sys.stderr)
         sys.exit(1)
->>>>>>> 5d2054f7
 
 
 cli.add_command(mlflow.sklearn.commands)
