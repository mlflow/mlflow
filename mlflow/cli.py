--- conflicted
+++ resolved
@@ -52,15 +52,12 @@
                    "Databricks. See "
                    "https://docs.databricks.com/api/latest/jobs.html#jobsclusterspecnewcluster for "
                    "more info. Note that MLflow runs are currently launched against a new cluster.")
-<<<<<<< HEAD
 @click.option("--db-profile",
               help="Databricks CLI profile to use when making API requests, etc.")
-=======
 @click.option("--git-username", metavar="USERNAME", envvar="MLFLOW_GIT_USERNAME",
               help="Username for HTTP(S) Git authentication.")
 @click.option("--git-password", metavar="PASSWORD", envvar="MLFLOW_GIT_PASSWORD",
               help="Password for HTTP(S) Git authentication.")
->>>>>>> 9c339c95
 @click.option("--no-conda", is_flag=True,
               help="If specified, will assume that MLflow is running within a Conda environment "
                    "with the necessary dependencies for the current project instead of attempting "
@@ -81,7 +78,7 @@
                    "mode, or raises an exception if running on Databricks."
                    "".format(tracking._TRACKING_URI_ENV_VAR))
 def run(uri, entry_point, version, param_list, experiment_id, mode, cluster_spec, db_profile,
-        no_conda, new_dir, storage_dir, tracking_uri):
+        git_username, git_password, no_conda, new_dir, storage_dir, tracking_uri):
     """
     Run an MLflow project from the given URI.
 
@@ -108,13 +105,6 @@
                      entry_point,
                      version,
                      experiment_id=experiment_id,
-<<<<<<< HEAD
-                     parameters=param_dict, mode=_encode(mode),
-                     cluster_spec=_encode(cluster_spec), db_profile=db_profile,
-                     use_conda=(not no_conda),
-                     use_temp_cwd=new_dir, storage_dir=_encode(storage_dir),
-                     tracking_uri=tracking_uri)
-=======
                      parameters=param_dict,
                      mode=mode,
                      cluster_spec=cluster_spec,
@@ -123,7 +113,6 @@
                      use_conda=(not no_conda),
                      use_temp_cwd=new_dir,
                      storage_dir=storage_dir)
->>>>>>> 9c339c95
     except projects.ExecutionException as e:
         print(e.message, file=sys.stderr)
         sys.exit(1)
