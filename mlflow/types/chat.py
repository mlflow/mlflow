--- conflicted
+++ resolved
@@ -129,15 +129,9 @@
     but we restrict to basic scalar types for practical use cases and API safety.
     """
 
-<<<<<<< HEAD
-    description: Optional[str] = None
-    enum: Optional[list[Union[str, int, float, bool]]] = None
-    items: Optional[ParamType] = None
-=======
     description: str | None = None
     enum: list[str | int | float | bool] | None = None
     items: ParamType | None = None
->>>>>>> 3e5f3478
 
 
 class FunctionParams(BaseModel):
