--- conflicted
+++ resolved
@@ -14,7 +14,15 @@
 #       is not supported, so the code here is a little ugly.
 
 
-JSON_SCHEMA_TYPES = ["string", "number", "integer", "object", "array", "boolean", "null"]
+JSON_SCHEMA_TYPES = [
+    "string",
+    "number",
+    "integer",
+    "object",
+    "array",
+    "boolean",
+    "null",
+]
 
 
 class _BaseDataclass:
@@ -40,8 +48,12 @@
             raise ValueError(f"`{key}` is required")
 
         if values is not None:
-            if isinstance(values, list) and not all(isinstance(v, val_type) for v in values):
-                raise ValueError(f"All items in `{key}` must be of type {val_type.__name__}")
+            if isinstance(values, list) and not all(
+                isinstance(v, val_type) for v in values
+            ):
+                raise ValueError(
+                    f"All items in `{key}` must be of type {val_type.__name__}"
+                )
             elif not isinstance(values, list):
                 raise ValueError(f"`{key}` must be a list, got {type(values).__name__}")
 
@@ -81,7 +93,9 @@
                 try:
                     setattr(self, key, [cls.from_dict(v) for v in values])
                 except TypeError as e:
-                    raise ValueError(f"Error when coercing {values} to {cls.__name__}: {e}")
+                    raise ValueError(
+                        f"Error when coercing {values} to {cls.__name__}: {e}"
+                    )
             elif any(not isinstance(v, cls) for v in values):
                 raise ValueError(
                     f"Items in `{key}` must all have the same type: {cls.__name__} or dict"
@@ -115,7 +129,9 @@
         setattr(self, key, new_mapping)
 
     def to_dict(self):
-        return asdict(self, dict_factory=lambda obj: {k: v for (k, v) in obj if v is not None})
+        return asdict(
+            self, dict_factory=lambda obj: {k: v for (k, v) in obj if v is not None}
+        )
 
     @classmethod
     def from_dict(cls, data):
@@ -684,7 +700,6 @@
         self._convert_dataclass("usage", TokenUsageStats, False)
 
 
-<<<<<<< HEAD
 # need to disable refusla if we choose not to include it in our final spec
 @dataclass
 class ChatAgentMessage(ChatMessage):
@@ -721,7 +736,9 @@
     def __post_init__(self):
         self._convert_dataclass_list("messages", ChatAgentMessage)
         self._validate_field("custom_outputs", dict, False)
-=======
+        self._convert_dataclass("usage", TokenUsageStats, False)
+
+
 @dataclass
 class ChatCompletionChunk(_BaseDataclass):
     """
@@ -756,7 +773,6 @@
         self._validate_field("created", int, True)
         self._validate_field("model", str, False)
         self._convert_dataclass_list("choices", ChatChunkChoice)
->>>>>>> 3eb016f1
         self._convert_dataclass("usage", TokenUsageStats, False)
 
 
