--- conflicted
+++ resolved
@@ -269,12 +269,10 @@
     "add_trace",
     "log_trace",
     "update_current_trace",
-<<<<<<< HEAD
     # Prompt Registry APIs
     "delete_prompt",
     "load_prompt",
     "register_prompt",
-=======
     # Assessment APIs
     "delete_expectation",
     "delete_feedback",
@@ -282,7 +280,6 @@
     "log_feedback",
     "update_expectation",
     "update_feedback",
->>>>>>> 8e8d9d61
 ]
 
 
