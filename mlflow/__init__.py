--- conflicted
+++ resolved
@@ -178,63 +178,10 @@
     trace,
     update_current_trace,
 )
-<<<<<<< HEAD
-from mlflow.tracking._model_registry.fluent import (
-    delete_prompt,
-    delete_prompt_alias,
-    load_prompt,
-    register_model,
-    register_prompt,
-    search_model_versions,
-    search_prompts,
-    search_registered_models,
-    set_prompt_alias,
-)
-from mlflow.tracking.fluent import (
-    ActiveRun,
-    active_run,
-    autolog,
-    create_experiment,
-    delete_experiment,
-    delete_run,
-    delete_tag,
-    end_run,
-    flush_artifact_async_logging,
-    flush_async_logging,
-    flush_trace_async_logging,
-    get_artifact_uri,
-    get_experiment,
-    get_experiment_by_name,
-    get_parent_run,
-    get_run,
-    last_active_run,
-    load_table,
-    log_artifact,
-    log_artifacts,
-    log_dict,
-    log_figure,
-    log_image,
-    log_input,
-    log_metric,
-    log_metrics,
-    log_param,
-    log_params,
-    log_table,
-    log_text,
-    search_experiments,
-    search_runs,
-    set_experiment,
-    set_experiment_tag,
-    set_experiment_tags,
-    set_tag,
-    set_tags,
-    start_run,
-=======
 from mlflow.tracking import (
     get_tracking_uri,
     is_tracking_uri_set,
     set_tracking_uri,
->>>>>>> 291f44c5
 )
 from mlflow.tracking.fluent import active_run, flush_trace_async_logging, set_experiment
 
@@ -271,16 +218,6 @@
     "log_feedback",
     "update_expectation",
     "update_feedback",
-<<<<<<< HEAD
-    # Prompt Registry APIs
-    "delete_prompt",
-    "load_prompt",
-    "search_prompts",
-    "register_prompt",
-    "set_prompt_alias",
-    "delete_prompt_alias",
-=======
->>>>>>> 291f44c5
 ]
 
 # Only import these modules when mlflow or mlflow-skinny is installed i.e. not importing them
