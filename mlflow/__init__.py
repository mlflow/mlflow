"""
The ``mlflow`` module provides an API for starting and managing MLflow runs.
For example:

.. code:: python

    import mlflow
    mlflow.start_run()
    mlflow.log_param("my", "param")
    mlflow.log_metric("score", 100)
    mlflow.end_run()

You can also use syntax like this:

.. code:: python

    with mlflow.start_run() as run:
        ...

which automatically terminates the run at the end of the block.

The tracking API is not currently threadsafe. Any concurrent callers to the tracking API must
implement mutual exclusion manually.

For a lower level API, see the :py:mod:`mlflow.tracking` module.
"""
from mlflow.version import VERSION as __version__
from mlflow.utils.logging_utils import _configure_mlflow_loggers
import mlflow.tracking.fluent

# Filter annoying Cython warnings that serve no good purpose, and so before
# importing other modules.
# See: https://github.com/numpy/numpy/pull/432/commits/170ed4e33d6196d7
import warnings
warnings.filterwarnings("ignore", message="numpy.dtype size changed")  # noqa: E402
warnings.filterwarnings("ignore", message="numpy.ufunc size changed")  # noqa: E402
# log a deprecated warning only once per function per module
warnings.filterwarnings("module", category=DeprecationWarning)

# pylint: disable=wrong-import-position
import mlflow.projects as projects  # noqa
import mlflow.tracking as tracking  # noqa

_configure_mlflow_loggers(root_module_name=__name__)

ActiveRun = mlflow.tracking.fluent.ActiveRun
log_param = mlflow.tracking.fluent.log_param
log_metric = mlflow.tracking.fluent.log_metric
set_tag = mlflow.tracking.fluent.set_tag
delete_tag = mlflow.tracking.fluent.delete_tag
log_artifacts = mlflow.tracking.fluent.log_artifacts
log_artifact = mlflow.tracking.fluent.log_artifact
active_run = mlflow.tracking.fluent.active_run
start_run = mlflow.tracking.fluent.start_run
end_run = mlflow.tracking.fluent.end_run
search_runs = mlflow.tracking.fluent.search_runs
get_artifact_uri = mlflow.tracking.fluent.get_artifact_uri
set_tracking_uri = tracking.set_tracking_uri
get_tracking_uri = tracking.get_tracking_uri
create_experiment = mlflow.tracking.fluent.create_experiment
set_experiment = mlflow.tracking.fluent.set_experiment
log_params = mlflow.tracking.fluent.log_params
log_metrics = mlflow.tracking.fluent.log_metrics
set_tags = mlflow.tracking.fluent.set_tags
delete_experiment = mlflow.tracking.fluent.delete_experiment
delete_run = mlflow.tracking.fluent.delete_run


run = projects.run


<<<<<<< HEAD
__all__ = ["ActiveRun", "log_param", "log_metric", "set_tag", "log_artifacts", "log_artifact",
           "active_run", "start_run", "end_run", "search_runs", "get_artifact_uri",
           "set_tracking_uri", "create_experiment", "set_experiment", "delete_experiment", "delete_run", "run"]
=======
__all__ = ["ActiveRun", "log_param", "log_params", "log_metric", "log_metrics", "set_tag",
           "set_tags", "log_artifacts", "log_artifact", "active_run", "start_run", "end_run",
           "search_runs", "get_artifact_uri", "set_tracking_uri", "create_experiment",
           "set_experiment", "run"]
>>>>>>> 9b5e69f8
<|MERGE_RESOLUTION|>--- conflicted
+++ resolved
@@ -69,13 +69,7 @@
 run = projects.run
 
 
-<<<<<<< HEAD
-__all__ = ["ActiveRun", "log_param", "log_metric", "set_tag", "log_artifacts", "log_artifact",
-           "active_run", "start_run", "end_run", "search_runs", "get_artifact_uri",
-           "set_tracking_uri", "create_experiment", "set_experiment", "delete_experiment", "delete_run", "run"]
-=======
 __all__ = ["ActiveRun", "log_param", "log_params", "log_metric", "log_metrics", "set_tag",
            "set_tags", "log_artifacts", "log_artifact", "active_run", "start_run", "end_run",
            "search_runs", "get_artifact_uri", "set_tracking_uri", "create_experiment",
-           "set_experiment", "run"]
->>>>>>> 9b5e69f8
+           "set_experiment", "delete_experiment", "delete_run", "run"]