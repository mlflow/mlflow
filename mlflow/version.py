--- conflicted
+++ resolved
@@ -2,11 +2,7 @@
 import importlib.metadata
 import re
 
-<<<<<<< HEAD
-VERSION = "3.3.1.dev0"
-=======
 VERSION = "3.3.2.dev0"
->>>>>>> 364cbe4d
 
 
 def is_release_version():
