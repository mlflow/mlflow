--- conflicted
+++ resolved
@@ -22,10 +22,8 @@
 # This is used to determine whether to import modules that require
 # dependencies that are not included in the tracing SDK.
 IS_TRACING_SDK_ONLY = not any(_is_package_installed(pkg) for pkg in ["mlflow", "mlflow-skinny"])
-<<<<<<< HEAD
 
 # A flag to indicate whether the environment only has the mlflow-skinny package
 IS_MLFLOW_SKINNY = _is_package_installed("mlflow-skinny") and not _is_package_installed("mlflow")
-=======
-IS_FULL_MLFLOW = _is_package_installed("mlflow")
->>>>>>> 05e1908e
+
+IS_FULL_MLFLOW = _is_package_installed("mlflow")