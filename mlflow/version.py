--- conflicted
+++ resolved
@@ -1,8 +1,5 @@
 # Copyright 2018 Databricks, Inc.
 
 
-<<<<<<< HEAD
-VERSION = '1.9.2.dev0'
-=======
-VERSION = '42.0'
->>>>>>> 20e11cca
+
+VERSION = '42.0'