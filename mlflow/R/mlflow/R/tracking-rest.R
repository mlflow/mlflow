mlflow_rest_path <- function(version) {
  switch(
    version,
    "2.0" = "api/2.0/preview/mlflow"
  )
}

#' @importFrom httr timeout
mlflow_rest_timeout <- function() {
  timeout(getOption("mlflow.rest.timeout", 60))
}

try_parse_response_as_text <- function(response) {
  raw_content <- content(response, type = "raw")
  tryCatch({
    rawToChar(raw_content)
  }, error = function(e) {
    do.call(paste, as.list(raw_content))
  })
}

#' @importFrom base64enc base64encode
get_rest_config <- function(host_creds) {
  headers <- list()
  auth_header <- if (!is.na(host_creds$username) && !is.na(host_creds$password)) {
    basic_auth_str <- paste(host_creds$username, host_creds$password, sep = ":")
    paste("Basic", base64encode(charToRaw(basic_auth_str)), sep = " ")
  } else if (!is.na(host_creds$token)) {
    paste("Bearer", host_creds$token, sep = " ")
  } else {
    NA
  }
  if (!is.na(auth_header)) {
    headers$Authorization <- auth_header
  }

  headers$`User-Agent` <- paste("mlflow-r-client", packageVersion("mlflow"), sep = "/")

  is_insecure <- list(true = TRUE, false = FALSE)[[tolower(host_creds$insecure)]]
  list(
    headers = headers,
    config = if (is_insecure) {
      httr::config(ssl_verifypeer = 0, ssl_verifyhost = 0)
    } else {
      list()
    }
  )
}

<<<<<<< HEAD
#' @import httr
=======
#' @importFrom httr GET POST add_headers config content
>>>>>>> ea53fa81
mlflow_rest <- function( ..., client, query = NULL, data = NULL, verb = "GET", version = "2.0") {
  host_creds <- client$get_host_creds()
  rest_config <- get_rest_config(host_creds)
  args <- list(...)
  api_url <- file.path(
    host_creds$host,
    mlflow_rest_path(version),
    paste(args, collapse = "/")
  )

  response <- switch(
    verb,
    GET = GET(
      api_url,
      query = query,
      mlflow_rest_timeout(),
      config = rest_config$config,
      do.call(add_headers, rest_config$headers)),
    POST = POST(
      api_url,
      body = if (is.null(data)) NULL else rapply(data, as.character, how = "replace"),
      encode = "json",
      mlflow_rest_timeout(),
      config = rest_config$config,
      do.call(add_headers, rest_config$headers)
    ),
    stop("Verb '", verb, "' is unsupported.", call. = FALSE)
  )
  if (response$status_code != 200) {
    message_body <- tryCatch(
      paste(content(response, "parsed", type = "application/json"), collapse = "; "),
      error = function(e) {
        try_parse_response_as_text(response)
      }
    )
    msg <- paste("API request to endpoint '",
                 paste(args, collapse = "/"),
                 "' failed with error code ",
                 response$status_code,
                 ". Reponse body: '",
                 message_body,
                 "'",
                 sep = "")
    stop(msg, call. = FALSE)
  }
  text <- content(response, "text", encoding = "UTF-8")
  jsonlite::fromJSON(text, simplifyVector = FALSE)
}<|MERGE_RESOLUTION|>--- conflicted
+++ resolved
@@ -47,11 +47,7 @@
   )
 }
 
-<<<<<<< HEAD
-#' @import httr
-=======
 #' @importFrom httr GET POST add_headers config content
->>>>>>> ea53fa81
 mlflow_rest <- function( ..., client, query = NULL, data = NULL, verb = "GET", version = "2.0") {
   host_creds <- client$get_host_creds()
   rest_config <- get_rest_config(host_creds)
