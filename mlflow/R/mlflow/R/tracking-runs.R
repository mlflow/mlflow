--- conflicted
+++ resolved
@@ -188,11 +188,7 @@
 
 #' Delete Tag
 #'
-<<<<<<< HEAD
-#' Delete a tag on the run ID with a specific key. This is irreversible. Tags are run metadata that can be updated during a run and
-=======
 #' Deletes a tag on a run. This is irreversible. Tags are run metadata that can be updated during a run and
->>>>>>> 66da1d29
 #'  after a run completes.
 #'
 #' @param key Name of the tag. Maximum size is 255 bytes. This field is required.
