--- conflicted
+++ resolved
@@ -48,13 +48,6 @@
 
 #' Set Experiment Tag
 #'
-<<<<<<< HEAD
-#' Sets a tag on an experiment. Tags are experiment metadata that can be updated.
-#'
-#' @param key Name of the tag. Maximum size is 255 bytes. This field is required.
-#' @param value String value of the tag being logged. Maximum size is 500 bytes. This field is required.
-#' @param experiment_id Identifer to get an experiment.
-=======
 #' Sets a tag on an experiment with the specified ID. Tags are experiment metadata that can be updated.
 #'
 #' @param key Name of the tag. All storage backends are guaranteed to support
@@ -62,7 +55,6 @@
 #' @param value String value of the tag being logged. All storage backends are
 #'   guaranteed to support key values up to 5000 bytes in size. This field is required.
 #' @param experiment_id ID of the experiment.
->>>>>>> 5a0377da
 #' @template roxlate-client
 #' @export
 mlflow_set_experiment_tag <- function(key, value, experiment_id = NULL, client = NULL) {
@@ -86,11 +78,7 @@
 #' Gets metadata for an experiment and a list of runs for the experiment. Attempts to obtain the
 #' active experiment if both `experiment_id` and `name` are unspecified.
 #'
-<<<<<<< HEAD
-#' @param experiment_id Identifer to get an experiment.
-=======
 #' @param experiment_id ID of the experiment.
->>>>>>> 5a0377da
 #' @param name The experiment name. Only one of `name` or `experiment_id` should be specified.
 #' @template roxlate-client
 #' @export
