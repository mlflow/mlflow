Type: Package
Package: mlflow
Title: Interface to 'MLflow'
<<<<<<< HEAD
Version: 3.1.2
=======
Version: 3.1.3
>>>>>>> a44e1771
Authors@R: 
    c(person(given = "Matei",
             family = "Zaharia",
             role = c("aut", "cre"),
             email = "matei@databricks.com"),
      person(given = "Javier",
             family = "Luraschi",
             role = "aut",
             email = "jluraschi@gmail.com"),
      person(given = "Kevin",
             family = "Kuo",
             role = "aut",
             email = "kevin.kuo@rstudio.com",
             comment = c(ORCID = "0000-0001-7803-7901")),
      person(family = "RStudio",
             role = "cph"))
Maintainer: Ben Wilson <benjamin.wilson@databricks.com>
Description: R interface to 'MLflow', open source platform for
    the complete machine learning life cycle, see <https://mlflow.org/>.
    This package supports installing 'MLflow', tracking experiments,
    creating and running projects, and saving and serving models.
License: Apache License 2.0
URL: https://github.com/mlflow/mlflow
BugReports: https://github.com/mlflow/mlflow/issues
Depends:
    R (>= 3.3.0)
Imports:
    base64enc,
    fs,
    git2r,
    glue,
    httpuv,
    httr,
    ini,
    jsonlite,
    openssl,
    processx,
    purrr,
    rlang (>= 0.2.0),
    swagger,
    tibble (>= 2.0.0),
    withr,
    yaml,
    zeallot
Suggests:
    carrier,
    covr,
    h2o,
    keras,
    lintr,
    sparklyr,
    stringi,
    testthat (>= 2.0.0),
    reticulate,
    xgboost
Encoding: UTF-8
RoxygenNote: 7.1.2
Collate:
    'cast-utils.R'
    'cli.R'
    'databricks-utils.R'
    'globals.R'
    'imports.R'
    'logging.R'
    'mlflow-package.R'
    'model-crate.R'
    'model-python.R'
    'model.R'
    'model-utils.R'
    'model-h2o.R'
    'model-keras.R'
    'model-registry.R'
    'model-serve.R'
    'model-swagger.R'
    'model-xgboost.R'
    'project-param.R'
    'project-run.R'
    'project-source.R'
    'python.R'
    'tracking-client.R'
    'tracking-experiments.R'
    'tracking-observer.R'
    'tracking-globals.R'
    'tracking-rest.R'
    'tracking-runs.R'
    'tracking-server.R'
    'tracking-ui.R'
    'tracking-utils.R'<|MERGE_RESOLUTION|>--- conflicted
+++ resolved
@@ -1,11 +1,7 @@
 Type: Package
 Package: mlflow
 Title: Interface to 'MLflow'
-<<<<<<< HEAD
-Version: 3.1.2
-=======
 Version: 3.1.3
->>>>>>> a44e1771
 Authors@R: 
     c(person(given = "Matei",
              family = "Zaharia",
