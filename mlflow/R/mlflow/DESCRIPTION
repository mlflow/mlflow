Type: Package
Package: mlflow
Title: Interface to 'MLflow'
<<<<<<< HEAD
Version: 3.3.1
=======
Version: 3.3.2
>>>>>>> 364cbe4d
Authors@R: 
    c(person(given = "Ben",
             family = "Wilson",
             role = c("aut", "cre"),
             email = "benjamin.wilson@databricks.com"),
      person(given = "Matei",
             family = "Zaharia",
             role = "aut",
             email = "matei@databricks.com"),
      person(given = "Javier",
             family = "Luraschi",
             role = "aut",
             email = "jluraschi@gmail.com"),
      person(given = "Kevin",
             family = "Kuo",
             role = "aut",
             email = "kevin.kuo@rstudio.com",
             comment = c(ORCID = "0000-0001-7803-7901")),
      person(family = "RStudio",
             role = "cph"))
Description: R interface to 'MLflow', open source platform for
    the complete machine learning life cycle, see <https://mlflow.org/>.
    This package supports installing 'MLflow', tracking experiments,
    creating and running projects, and saving and serving models.
License: Apache License 2.0
URL: https://github.com/mlflow/mlflow
BugReports: https://github.com/mlflow/mlflow/issues
Depends:
    R (>= 3.3.0)
Imports:
    base64enc,
    fs,
    git2r,
    glue,
    httpuv,
    httr,
    ini,
    jsonlite,
    openssl,
    processx,
    purrr,
    rlang (>= 0.2.0),
    swagger,
    tibble (>= 2.0.0),
    withr,
    yaml,
    zeallot
Suggests:
    carrier,
    covr,
    h2o,
    keras,
    lintr,
    sparklyr,
    stringi,
    testthat (>= 2.0.0),
    reticulate,
    xgboost
Encoding: UTF-8
RoxygenNote: 7.1.2
Collate:
    'cast-utils.R'
    'cli.R'
    'databricks-utils.R'
    'globals.R'
    'imports.R'
    'logging.R'
    'mlflow-package.R'
    'model-crate.R'
    'model-python.R'
    'model.R'
    'model-utils.R'
    'model-h2o.R'
    'model-keras.R'
    'model-registry.R'
    'model-serve.R'
    'model-swagger.R'
    'model-xgboost.R'
    'project-param.R'
    'project-run.R'
    'project-source.R'
    'python.R'
    'tracking-client.R'
    'tracking-experiments.R'
    'tracking-observer.R'
    'tracking-globals.R'
    'tracking-rest.R'
    'tracking-runs.R'
    'tracking-server.R'
    'tracking-ui.R'
    'tracking-utils.R'<|MERGE_RESOLUTION|>--- conflicted
+++ resolved
@@ -1,11 +1,7 @@
 Type: Package
 Package: mlflow
 Title: Interface to 'MLflow'
-<<<<<<< HEAD
-Version: 3.3.1
-=======
 Version: 3.3.2
->>>>>>> 364cbe4d
 Authors@R: 
     c(person(given = "Ben",
              family = "Wilson",
