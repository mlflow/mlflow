library(testthat)
library(mlflow)

if (identical(Sys.getenv("NOT_CRAN"), "true")) {
  message("Current working directory: ", getwd())
  mlflow_home <- Sys.getenv("MLFLOW_HOME", "../../../../.")
  message('MLFLOW_HOME: ', mlflow_home)
<<<<<<< HEAD
  conda_install(c(mlflow_home), envname = mlflow:::mlflow_conda_env_name(), pip = TRUE)
=======
>>>>>>> 1b124e7c
  test_check("mlflow")
}<|MERGE_RESOLUTION|>--- conflicted
+++ resolved
@@ -5,9 +5,5 @@
   message("Current working directory: ", getwd())
   mlflow_home <- Sys.getenv("MLFLOW_HOME", "../../../../.")
   message('MLFLOW_HOME: ', mlflow_home)
-<<<<<<< HEAD
-  conda_install(c(mlflow_home), envname = mlflow:::mlflow_conda_env_name(), pip = TRUE)
-=======
->>>>>>> 1b124e7c
   test_check("mlflow")
 }