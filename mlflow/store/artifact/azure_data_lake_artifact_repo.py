import os
import posixpath
import re
import urllib.parse
from typing import Optional

import requests

from mlflow.azure.client import patch_adls_file_upload, patch_adls_flush, put_adls_file_creation
from mlflow.entities import FileInfo
from mlflow.environment_variables import (
    MLFLOW_ARTIFACT_UPLOAD_DOWNLOAD_TIMEOUT,
    MLFLOW_ENABLE_MULTIPART_UPLOAD,
    MLFLOW_MULTIPART_UPLOAD_CHUNK_SIZE,
)
from mlflow.exceptions import MlflowException
from mlflow.protos.databricks_artifacts_pb2 import ArtifactCredentialInfo
from mlflow.store.artifact.artifact_repo import _retry_with_new_creds
from mlflow.store.artifact.cloud_artifact_repo import (
    CloudArtifactRepository,
    _complete_futures,
    _compute_num_chunks,
)


def _parse_abfss_uri(uri):
    """
    Parse an ABFSS URI in the format
    "abfss://<file_system>@<account_name>.<domain_suffix>/<path>",
    returning a tuple consisting of the filesystem, account name, domain suffix, and path

    See more details about ABFSS URIs at
    https://learn.microsoft.com/en-us/azure/storage/blobs/data-lake-storage-abfs-driver#uri-scheme-to-reference-data.
    Also, see different domain suffixes for:
    * Azure China: https://learn.microsoft.com/en-us/azure/china/resources-developer-guide
    * Azure Government: https://learn.microsoft.com/en-us/azure/azure-government/compare-azure-government-global-azure#guidance-for-developers
    * Azure Private Link: https://learn.microsoft.com/en-us/azure/private-link/private-endpoint-dns#government
    Args:
        uri: ABFSS URI to parse

    Returns:
        A tuple containing the name of the filesystem, account name, domain suffix,
        and path
    """
    parsed = urllib.parse.urlparse(uri)
    if parsed.scheme != "abfss":
        raise MlflowException(f"Not an ABFSS URI: {uri}")

    match = re.match(r"([^@]+)@([^.]+)\.(.*)", parsed.netloc)

    if match is None:
        raise MlflowException(
            "ABFSS URI must be of the form abfss://<filesystem>@<account>.<domain_suffix>"
        )
    filesystem = match.group(1)
    account_name = match.group(2)
    domain_suffix = match.group(3)
    path = parsed.path
    if path.startswith("/"):
        path = path[1:]
    return filesystem, account_name, domain_suffix, path


def _get_data_lake_client(account_url, credential):
    from azure.storage.filedatalake import DataLakeServiceClient

    return DataLakeServiceClient(account_url, credential)


class AzureDataLakeArtifactRepository(CloudArtifactRepository):
    """
    Stores artifacts on Azure Data Lake Storage Gen2.

    This repository is used with URIs of the form
    ``abfs[s]://file_system@account_name.dfs.core.windows.net/<path>/<path>``.

    Args
        credential: Azure credential (see options in https://learn.microsoft.com/en-us/python/api/azure-core/azure.core.credentials?view=azure-python)
            to use to authenticate to storage
    """

    def __init__(
        self,
        artifact_uri: str,
<<<<<<< HEAD
        tracking_uri: Optional[str] = None,
        credential=None,
        credential_refresh_def=None,
=======
        credential=None,
        credential_refresh_def=None,
        tracking_uri: Optional[str] = None,
>>>>>>> d393a0c2
    ) -> None:
        super().__init__(artifact_uri, tracking_uri)
        _DEFAULT_TIMEOUT = 600  # 10 minutes
        self.write_timeout = MLFLOW_ARTIFACT_UPLOAD_DOWNLOAD_TIMEOUT.get() or _DEFAULT_TIMEOUT
        self._parse_credentials(credential)
        self._credential_refresh_def = credential_refresh_def

    def _parse_credentials(self, credential):
        (filesystem, account_name, domain_suffix, path) = _parse_abfss_uri(self.artifact_uri)
        account_url = f"https://{account_name}.{domain_suffix}"
        self.sas_token = ""
        if credential is None:
            if sas_token := os.environ.get("AZURE_STORAGE_SAS_TOKEN"):
                self.sas_token = f"?{sas_token}"
                account_url += self.sas_token
            else:
                from azure.identity import DefaultAzureCredential

                credential = DefaultAzureCredential()
        self.credential = credential
        data_lake_client = _get_data_lake_client(
            account_url=account_url, credential=self.credential
        )
        self.fs_client = data_lake_client.get_file_system_client(filesystem)
        self.domain_suffix = domain_suffix
        self.base_data_lake_directory = path
        self.account_name = account_name
        self.container = filesystem

    def _refresh_credentials(self):
        if not self._credential_refresh_def:
            return self.fs_client
        new_creds = self._credential_refresh_def()
        self._parse_credentials(new_creds["credential"])
        return self.fs_client

    def log_artifact(self, local_file, artifact_path=None):
        dest_path = self.base_data_lake_directory
        if artifact_path:
            dest_path = posixpath.join(dest_path, artifact_path)
        local_file_path = os.path.abspath(local_file)
        file_name = os.path.basename(local_file_path)

        def try_func(creds):
            dir_client = creds.get_directory_client(dest_path)
            file_client = dir_client.get_file_client(file_name)
            if os.path.getsize(local_file_path) == 0:
                file_client.create_file()
            else:
                with open(local_file_path, "rb") as file:
                    file_client.upload_data(data=file, overwrite=True)

        _retry_with_new_creds(
            try_func=try_func, creds_func=self._refresh_credentials, orig_creds=self.fs_client
        )

    def list_artifacts(self, path=None):
        directory_to_list = self.base_data_lake_directory
        if path:
            directory_to_list = posixpath.join(directory_to_list, path)
        infos = []
        for result in self.fs_client.get_paths(path=directory_to_list, recursive=False):
            if (
                directory_to_list == result.name
            ):  # result isn't actually a child of the path we're interested in, so skip it
                continue
            if result.is_directory:
                subdir = posixpath.relpath(path=result.name, start=self.base_data_lake_directory)
                if subdir.endswith("/"):
                    subdir = subdir[:-1]
                infos.append(FileInfo(subdir, is_dir=True, file_size=None))
            else:
                file_name = posixpath.relpath(path=result.name, start=self.base_data_lake_directory)
                infos.append(FileInfo(file_name, is_dir=False, file_size=result.content_length))

        # The list_artifacts API expects us to return an empty list if the
        # the path references a single file.
        rel_path = directory_to_list[len(self.base_data_lake_directory) + 1 :]
        if (len(infos) == 1) and not infos[0].is_dir and (infos[0].path == rel_path):
            return []
        return sorted(infos, key=lambda f: f.path)

    def _download_from_cloud(self, remote_file_path, local_path):
        remote_full_path = posixpath.join(self.base_data_lake_directory, remote_file_path)
        base_dir = posixpath.dirname(remote_full_path)

        def try_func(creds):
            dir_client = creds.get_directory_client(base_dir)
            filename = posixpath.basename(remote_full_path)
            file_client = dir_client.get_file_client(filename)
            with open(local_path, "wb") as file:
                file_client.download_file().readinto(file)

        _retry_with_new_creds(
            try_func=try_func, creds_func=self._refresh_credentials, orig_creds=self.fs_client
        )

    def delete_artifacts(self, artifact_path=None):
        raise NotImplementedError("This artifact repository does not support deleting artifacts")

    def _upload_to_cloud(self, cloud_credential_info, src_file_path, artifact_file_path):
        if (
            MLFLOW_ENABLE_MULTIPART_UPLOAD.get()
            and os.path.getsize(src_file_path) > MLFLOW_MULTIPART_UPLOAD_CHUNK_SIZE.get()
        ):
            self._multipart_upload(cloud_credential_info, src_file_path, artifact_file_path)
        else:
            artifact_subdir = posixpath.dirname(artifact_file_path)
            self.log_artifact(src_file_path, artifact_subdir)

    def _retryable_adls_function(self, func, artifact_file_path, **kwargs):
        # Attempt to call the passed function.  Retry if the credentials have expired
        try:
            func(**kwargs)
        except requests.HTTPError as e:
            if e.response.status_code in [403]:
                new_credentials = self._get_write_credential_infos([artifact_file_path])[0]
                kwargs["sas_url"] = new_credentials.signed_uri
                func(**kwargs)
            else:
                raise e

    def _multipart_upload(self, credentials, src_file_path, artifact_file_path):
        """
        Uploads a file to a given Azure storage location using the ADLS gen2 API.
        """
        try:
            headers = self._extract_headers_from_credentials(credentials.headers)
            # try to create the file
            self._retryable_adls_function(
                func=put_adls_file_creation,
                artifact_file_path=artifact_file_path,
                sas_url=credentials.signed_uri,
                headers=headers,
            )
            # next try to append the file
            futures = {}
            file_size = os.path.getsize(src_file_path)
            num_chunks = _compute_num_chunks(
                src_file_path, MLFLOW_MULTIPART_UPLOAD_CHUNK_SIZE.get()
            )
            use_single_part_upload = num_chunks == 1
            for index in range(num_chunks):
                start_byte = index * MLFLOW_MULTIPART_UPLOAD_CHUNK_SIZE.get()
                future = self.chunk_thread_pool.submit(
                    self._retryable_adls_function,
                    func=patch_adls_file_upload,
                    artifact_file_path=artifact_file_path,
                    sas_url=credentials.signed_uri,
                    local_file=src_file_path,
                    start_byte=start_byte,
                    size=MLFLOW_MULTIPART_UPLOAD_CHUNK_SIZE.get(),
                    position=start_byte,
                    headers=headers,
                    is_single=use_single_part_upload,
                )
                futures[future] = index

            _, errors = _complete_futures(futures, src_file_path)
            if errors:
                raise MlflowException(
                    f"Failed to upload at least one part of {artifact_file_path}. Errors: {errors}"
                )

            # finally try to flush the file
            if not use_single_part_upload:
                self._retryable_adls_function(
                    func=patch_adls_flush,
                    artifact_file_path=artifact_file_path,
                    sas_url=credentials.signed_uri,
                    position=file_size,
                    headers=headers,
                )
        except Exception as err:
            raise MlflowException(err)

    def _get_presigned_uri(self, artifact_file_path):
        """
        Gets the presigned URL required to upload a file to or download a file from a given Azure
        storage location.

        Args:
            artifact_file_path: Path of the file relative to the artifact repository root.

        Returns:
            a string presigned URL.
        """
        sas_token = (
            f"?{self.credential.signature}"
            if hasattr(self.credential, "signature")
            else self.sas_token
        )
        return (
            f"https://{self.account_name}.{self.domain_suffix}/{self.container}/"
            f"{self.base_data_lake_directory}/{artifact_file_path}{sas_token}"
        )

    def _get_write_credential_infos(self, remote_file_paths) -> list[ArtifactCredentialInfo]:
        return [
            ArtifactCredentialInfo(signed_uri=self._get_presigned_uri(path))
            for path in remote_file_paths
        ]

    def _get_read_credential_infos(self, remote_file_paths) -> list[ArtifactCredentialInfo]:
        return [
            ArtifactCredentialInfo(signed_uri=self._get_presigned_uri(path))
            for path in remote_file_paths
        ]<|MERGE_RESOLUTION|>--- conflicted
+++ resolved
@@ -82,15 +82,9 @@
     def __init__(
         self,
         artifact_uri: str,
-<<<<<<< HEAD
-        tracking_uri: Optional[str] = None,
-        credential=None,
-        credential_refresh_def=None,
-=======
         credential=None,
         credential_refresh_def=None,
         tracking_uri: Optional[str] = None,
->>>>>>> d393a0c2
     ) -> None:
         super().__init__(artifact_uri, tracking_uri)
         _DEFAULT_TIMEOUT = 600  # 10 minutes
