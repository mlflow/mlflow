import logging
import math
import os
import posixpath
import time
from abc import abstractmethod
from concurrent.futures import as_completed
<<<<<<< HEAD
from typing import NamedTuple, Optional
=======
from typing import NamedTuple
>>>>>>> 3e5f3478

from mlflow.environment_variables import (
    _MLFLOW_MPD_NUM_RETRIES,
    _MLFLOW_MPD_RETRY_INTERVAL_SECONDS,
    MLFLOW_ENABLE_MULTIPART_DOWNLOAD,
    MLFLOW_MULTIPART_DOWNLOAD_CHUNK_SIZE,
    MLFLOW_MULTIPART_DOWNLOAD_MINIMUM_FILE_SIZE,
    MLFLOW_MULTIPART_UPLOAD_CHUNK_SIZE,
)
from mlflow.exceptions import MlflowException
from mlflow.store.artifact.artifact_repo import ArtifactRepository
from mlflow.utils import chunk_list
from mlflow.utils.file_utils import (
    ArtifactProgressBar,
    parallelized_download_file_using_http_uri,
    relative_path_to_artifact_path,
    remove_on_error,
)
from mlflow.utils.request_utils import download_chunk
from mlflow.utils.uri import is_fuse_or_uc_volumes_uri

_logger = logging.getLogger(__name__)
_ARTIFACT_UPLOAD_BATCH_SIZE = (
    50  # Max number of artifacts for which to fetch write credentials at once.
)
_AWS_MIN_CHUNK_SIZE = 5 * 1024**2  # 5 MB is the minimum chunk size for S3 multipart uploads
_AWS_MAX_CHUNK_SIZE = 5 * 1024**3  # 5 GB is the maximum chunk size for S3 multipart uploads


def _readable_size(size: int) -> str:
    return f"{size / 1024**2:.2f} MB"


def _validate_chunk_size_aws(chunk_size: int) -> None:
    """
    Validates the specified chunk size in bytes is in valid range for AWS multipart uploads.
    """
    if chunk_size < _AWS_MIN_CHUNK_SIZE or chunk_size > _AWS_MAX_CHUNK_SIZE:
        raise MlflowException(
            message=(
                f"Multipart chunk size {_readable_size(chunk_size)} must be in range: "
                f"{_readable_size(_AWS_MIN_CHUNK_SIZE)} to {_readable_size(_AWS_MAX_CHUNK_SIZE)}."
            )
        )


def _compute_num_chunks(local_file: os.PathLike, chunk_size: int) -> int:
    """
    Computes the number of chunks to use for a multipart upload of the specified file.
    """
    return math.ceil(os.path.getsize(local_file) / chunk_size)


def _complete_futures(futures_dict, file):
    """
    Waits for the completion of all the futures in the given dictionary and returns
    a tuple of two dictionaries. The first dictionary contains the results of the
    futures (unordered) and the second contains the errors (unordered) that occurred
    during the execution of the futures.
    """
    results = {}
    errors = {}

    with ArtifactProgressBar.chunks(
        os.path.getsize(file),
        f"Uploading {file}",
        MLFLOW_MULTIPART_UPLOAD_CHUNK_SIZE.get(),
    ) as pbar:
        for future in as_completed(futures_dict):
            key = futures_dict[future]
            try:
                results[key] = future.result()
                pbar.update()
            except Exception as e:
                errors[key] = repr(e)

    return results, errors


class StagedArtifactUpload(NamedTuple):
    # Local filesystem path of the source file to upload
    src_file_path: str
    # Base artifact URI-relative path specifying the upload destination
    artifact_file_path: str


class CloudArtifactRepository(ArtifactRepository):
    def __init__(self, artifact_uri: str, tracking_uri: str | None = None) -> None:
        super().__init__(artifact_uri, tracking_uri)
        # Use an isolated thread pool executor for chunk uploads/downloads to avoid a deadlock
        # caused by waiting for a chunk-upload/download task within a file-upload/download task.
        # See https://superfastpython.com/threadpoolexecutor-deadlock/#Deadlock_1_Submit_and_Wait_for_a_Task_Within_a_Task
        # for more details
        self.chunk_thread_pool = self._create_thread_pool()

    # Write APIs

    def log_artifacts(self, local_dir, artifact_path=None):
        """
        Parallelized implementation of `log_artifacts`.
        """

        artifact_path = artifact_path or ""

        staged_uploads = []
        for dirpath, _, filenames in os.walk(local_dir):
            artifact_subdir = artifact_path
            if dirpath != local_dir:
                rel_path = os.path.relpath(dirpath, local_dir)
                rel_path = relative_path_to_artifact_path(rel_path)
                artifact_subdir = posixpath.join(artifact_path, rel_path)
            for name in filenames:
                src_file_path = os.path.join(dirpath, name)
                src_file_name = os.path.basename(src_file_path)
                staged_uploads.append(
                    StagedArtifactUpload(
                        src_file_path=src_file_path,
                        artifact_file_path=posixpath.join(artifact_subdir, src_file_name),
                    )
                )

        # Join futures to ensure that all artifacts have been uploaded prior to returning
        failed_uploads = {}

        # For each batch of files, upload them in parallel and wait for completion
        # TODO: change to class method
        def upload_artifacts_iter():
            for staged_upload_chunk in chunk_list(staged_uploads, _ARTIFACT_UPLOAD_BATCH_SIZE):
                write_credential_infos = self._get_write_credential_infos(
                    remote_file_paths=[
                        staged_upload.artifact_file_path for staged_upload in staged_upload_chunk
                    ],
                )

                inflight_uploads = {}
                for staged_upload, write_credential_info in zip(
                    staged_upload_chunk, write_credential_infos
                ):
                    upload_future = self.thread_pool.submit(
                        self._upload_to_cloud,
                        cloud_credential_info=write_credential_info,
                        src_file_path=staged_upload.src_file_path,
                        artifact_file_path=staged_upload.artifact_file_path,
                    )
                    inflight_uploads[staged_upload.src_file_path] = upload_future

                yield from inflight_uploads.items()

        with ArtifactProgressBar.files(
            desc="Uploading artifacts", total=len(staged_uploads)
        ) as pbar:
            for src_file_path, upload_future in upload_artifacts_iter():
                try:
                    upload_future.result()
                    pbar.update()
                except Exception as e:
                    failed_uploads[src_file_path] = repr(e)

        if len(failed_uploads) > 0:
            raise MlflowException(
                message=(
                    "The following failures occurred while uploading one or more artifacts"
                    f" to {self.artifact_uri}: {failed_uploads}"
                )
            )

    @abstractmethod
    def _get_write_credential_infos(self, remote_file_paths):
        """
        Retrieve write credentials for a batch of remote file paths, including presigned URLs.

        Args:
            remote_file_paths: List of file paths in the remote artifact repository.

        Returns:
            List of ArtifactCredentialInfo objects corresponding to each file path.
        """

    @abstractmethod
    def _upload_to_cloud(self, cloud_credential_info, src_file_path, artifact_file_path):
        """
        Upload a single file to the cloud.

        Args:
            cloud_credential_info: ArtifactCredentialInfo object with presigned URL for the file.
            src_file_path: Local source file path for the upload.
            artifact_file_path: Path in the artifact repository where the artifact will be logged.

        """

    # Read APIs

    def _extract_headers_from_credentials(self, headers):
        """
        Returns:
            A python dictionary of http headers converted from the protobuf credentials.
        """
        return {header.name: header.value for header in headers}

    def _parallelized_download_from_cloud(self, file_size, remote_file_path, local_path):
        read_credentials = self._get_read_credential_infos([remote_file_path])
        # Read credentials for only one file were requested. So we expected only one value in
        # the response.
        assert len(read_credentials) == 1
        cloud_credential_info = read_credentials[0]

        with remove_on_error(local_path):
            parallel_download_subproc_env = os.environ.copy()
            failed_downloads = parallelized_download_file_using_http_uri(
                thread_pool_executor=self.chunk_thread_pool,
                http_uri=cloud_credential_info.signed_uri,
                download_path=local_path,
                remote_file_path=remote_file_path,
                file_size=file_size,
                uri_type=cloud_credential_info.type,
                chunk_size=MLFLOW_MULTIPART_DOWNLOAD_CHUNK_SIZE.get(),
                env=parallel_download_subproc_env,
                headers=self._extract_headers_from_credentials(cloud_credential_info.headers),
            )
            num_retries = _MLFLOW_MPD_NUM_RETRIES.get()
            interval = _MLFLOW_MPD_RETRY_INTERVAL_SECONDS.get()
            failed_downloads = list(failed_downloads)
            while failed_downloads and num_retries > 0:
                self._refresh_credentials()
                new_cloud_creds = self._get_read_credential_infos([remote_file_path])[0]
                new_signed_uri = new_cloud_creds.signed_uri
                new_headers = self._extract_headers_from_credentials(new_cloud_creds.headers)

                futures = {
                    self.chunk_thread_pool.submit(
                        download_chunk,
                        range_start=chunk.start,
                        range_end=chunk.end,
                        headers=new_headers,
                        download_path=local_path,
                        http_uri=new_signed_uri,
                    ): chunk
                    for chunk in failed_downloads
                }

                new_failed_downloads = []

                for future in as_completed(futures):
                    chunk = futures[future]
                    try:
                        future.result()
                    except Exception as e:
                        _logger.info(
                            f"Failed to download chunk {chunk.index} for {chunk.path}: {e}. "
                            f"The download of this chunk will be retried later."
                        )
                        new_failed_downloads.append(chunk)

                failed_downloads = new_failed_downloads
                num_retries -= 1
                time.sleep(interval)

            if failed_downloads:
                raise MlflowException(
                    message=("All retries have been exhausted. Download has failed.")
                )

    def _download_file(self, remote_file_path, local_path):
        # list_artifacts API only returns a list of FileInfos at the specified path
        # if it's a directory. To get file size, we need to iterate over FileInfos
        # contained by the parent directory. A bad path could result in there being
        # no matching FileInfos (by path), so fall back to None size to prevent
        # parallelized download.
        parent_dir = posixpath.dirname(remote_file_path)
        file_infos = self.list_artifacts(parent_dir)
        file_info = [info for info in file_infos if info.path == remote_file_path]
        file_size = file_info[0].file_size if len(file_info) == 1 else None

        # NB: FUSE mounts do not support file write from a non-0th index seek position.
        # Due to this limitation (writes must start at the beginning of a file),
        # offset writes are disabled if FUSE is the local_path destination.
        if (
            not MLFLOW_ENABLE_MULTIPART_DOWNLOAD.get()
            or not file_size
            or file_size < MLFLOW_MULTIPART_DOWNLOAD_MINIMUM_FILE_SIZE.get()
            or is_fuse_or_uc_volumes_uri(local_path)
            # DatabricksSDKModelsArtifactRepository can only download file via databricks sdk
            # rather than presigned uri used in _parallelized_download_from_cloud.
            or type(self).__name__ == "DatabricksSDKModelsArtifactRepository"
        ):
            self._download_from_cloud(remote_file_path, local_path)
        else:
            self._parallelized_download_from_cloud(file_size, remote_file_path, local_path)

    @abstractmethod
    def _get_read_credential_infos(self, remote_file_paths):
        """
        Retrieve read credentials for a batch of remote file paths, including presigned URLs.

        Args:
            remote_file_paths: List of file paths in the remote artifact repository.

        Returns:
            List of ArtifactCredentialInfo objects corresponding to each file path.
        """

    @abstractmethod
    def _download_from_cloud(self, remote_file_path, local_path):
        """
        Download a file from the input `remote_file_path` and save it to `local_path`.

        Args:
            remote_file_path: Path to file in the remote artifact repository.
            local_path: Local path to download file to.

        """

    def _refresh_credentials(self):
        """
        Refresh credentials for user in the case of credential expiration

        Args:
            None
        """<|MERGE_RESOLUTION|>--- conflicted
+++ resolved
@@ -5,11 +5,7 @@
 import time
 from abc import abstractmethod
 from concurrent.futures import as_completed
-<<<<<<< HEAD
-from typing import NamedTuple, Optional
-=======
 from typing import NamedTuple
->>>>>>> 3e5f3478
 
 from mlflow.environment_variables import (
     _MLFLOW_MPD_NUM_RETRIES,
