--- conflicted
+++ resolved
@@ -43,15 +43,9 @@
     def __init__(
         self,
         artifact_uri: str,
-<<<<<<< HEAD
-        tracking_uri: Optional[str] = None,
-        client=None,
-        credential_refresh_def=None,
-=======
         client=None,
         credential_refresh_def=None,
         tracking_uri: Optional[str] = None,
->>>>>>> d393a0c2
     ) -> None:
         super().__init__(artifact_uri, tracking_uri)
         from google.auth.exceptions import DefaultCredentialsError
