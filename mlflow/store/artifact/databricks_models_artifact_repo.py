--- conflicted
+++ resolved
@@ -1,5 +1,6 @@
 import logging
 import json
+import os
 
 import mlflow.tracking
 from mlflow.entities import FileInfo
@@ -7,7 +8,11 @@
 from mlflow.protos.databricks_pb2 import INVALID_PARAMETER_VALUE
 from mlflow.store.artifact.artifact_repo import ArtifactRepository
 from mlflow.utils.databricks_utils import get_databricks_host_creds
-from mlflow.utils.file_utils import download_file_using_http_uri
+from mlflow.utils.file_utils import (
+    download_chunk,
+    download_file_using_http_uri,
+    parallelized_download_file_using_http_uri,
+)
 from mlflow.utils.rest_utils import http_request
 from mlflow.utils.uri import get_databricks_profile_uri_from_artifact_uri
 from mlflow.store.artifact.utils.models import (
@@ -119,7 +124,6 @@
         filtered_headers = filter(lambda h: "name" in h and "value" in h, headers)
         return {header.get("name"): header.get("value") for header in filtered_headers}
 
-<<<<<<< HEAD
     def _parallelized_download_from_cloud(
         self, signed_uri, headers, file_size, dst_local_file_path, dst_run_relative_artifact_path
     ):
@@ -161,8 +165,6 @@
                 os.remove(dst_local_file_path)
             raise MlflowException(err)
 
-=======
->>>>>>> 959e8d90
     def _download_file(self, remote_file_path, local_path):
         try:
             signed_uri, raw_headers = self._get_signed_download_uri(remote_file_path)
