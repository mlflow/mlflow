--- conflicted
+++ resolved
@@ -18,20 +18,6 @@
         r"databricks/mlflow-tracking/(?P<experiment_id>[^/]+)/logged_models/(?P<model_id>[^/]+)(?P<relative_path>/.*)?$"
     )
 
-<<<<<<< HEAD
-    def __init__(self, artifact_uri: str, tracking_uri: str | None = None) -> None:
-        super().__init__(artifact_uri, tracking_uri)
-        m = self._URI_REGEX.search(artifact_uri)
-        if not m:
-            raise MlflowException.invalid_parameter_value(
-                f"Invalid artifact URI: {artifact_uri}. Expected URI of the form "
-                f"databricks/mlflow-tracking/<EXP_ID>/logged_models/<MODEL_ID>"
-            )
-        experiment_id = m.group("experiment_id")
-        model_id = m.group("model_id")
-        relative_path = m.group("relative_path") or ""
-        root_path = (
-=======
     def _get_uri_regex(self) -> re.Pattern[str]:
         return self._URI_REGEX
 
@@ -41,55 +27,10 @@
     def _build_root_path(self, experiment_id: str, match: re.Match, relative_path: str) -> str:
         model_id = match.group("model_id")
         return (
->>>>>>> d6ba6644
             f"/WorkspaceInternal/Mlflow/Artifacts/{experiment_id}/LoggedModels/{model_id}"
             f"{relative_path}"
         )
 
     @staticmethod
     def is_logged_model_uri(artifact_uri: str) -> bool:
-<<<<<<< HEAD
-        return bool(DatabricksLoggedModelArtifactRepository._URI_REGEX.search(artifact_uri))
-
-    def log_artifact(self, local_file: str, artifact_path: str | None = None) -> None:
-        try:
-            self.databricks_sdk_repo.log_artifact(local_file, artifact_path)
-        except Exception as e:
-            _logger.debug(
-                _FALLBACK_MESSAGE_TEMPLATE.format(operation="log_artifact") % str(e),
-                exc_info=True,
-            )
-            self.databricks_artifact_repo.log_artifact(local_file, artifact_path)
-
-    def log_artifacts(self, local_dir: str, artifact_path: str | None = None) -> None:
-        try:
-            self.databricks_sdk_repo.log_artifacts(local_dir, artifact_path)
-        except Exception as e:
-            _logger.debug(
-                _FALLBACK_MESSAGE_TEMPLATE.format(operation="log_artifacts") % str(e),
-                exc_info=True,
-            )
-            self.databricks_artifact_repo.log_artifacts(local_dir, artifact_path)
-
-    def list_artifacts(self, path: str | None = None) -> list[FileInfo]:
-        try:
-            return self.databricks_sdk_repo.list_artifacts(path)
-        except Exception as e:
-            _logger.debug(
-                _FALLBACK_MESSAGE_TEMPLATE.format(operation="list_artifacts") % str(e),
-                exc_info=True,
-            )
-            return self.databricks_artifact_repo.list_artifacts(path)
-
-    def _download_file(self, remote_file_path: str, local_path: str) -> None:
-        try:
-            self.databricks_sdk_repo._download_file(remote_file_path, local_path)
-        except Exception as e:
-            _logger.debug(
-                _FALLBACK_MESSAGE_TEMPLATE.format(operation="download_file") % str(e),
-                exc_info=True,
-            )
-            self.databricks_artifact_repo._download_file(remote_file_path, local_path)
-=======
-        return bool(DatabricksLoggedModelArtifactRepository._URI_REGEX.search(artifact_uri))
->>>>>>> d6ba6644
+        return bool(DatabricksLoggedModelArtifactRepository._URI_REGEX.search(artifact_uri))