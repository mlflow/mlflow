--- conflicted
+++ resolved
@@ -1,16 +1,10 @@
-<<<<<<< HEAD
 from concurrent.futures import as_completed
-from datetime import datetime
-from functools import lru_cache
 import logging
+import json
 import math
 import os
+import posixpath
 import requests
-=======
->>>>>>> 50a4b658
-import json
-import os
-import posixpath
 import urllib.parse
 from datetime import datetime
 from functools import lru_cache
@@ -18,6 +12,7 @@
 
 from mlflow.entities import FileInfo
 from mlflow.environment_variables import (
+    MLFLOW_ENABLE_MULTIPART_UPLOAD,
     MLFLOW_S3_ENDPOINT_URL,
     MLFLOW_S3_IGNORE_TLS,
     MLFLOW_S3_UPLOAD_EXTRA_ARGS,
@@ -178,6 +173,9 @@
         )
 
     def log_artifacts(self, local_dir, artifact_path=None):
+        if MLFLOW_ENABLE_MULTIPART_UPLOAD.get():
+            self.log_artifacts_parallel(local_dir, artifact_path)
+            return
         dest_path = self.bucket_path
         if artifact_path:
             dest_path = posixpath.join(dest_path, artifact_path)
@@ -350,7 +348,7 @@
                 )
                 futures[future] = part_number
 
-            results, errors = _complete_futures(futures)
+            results, errors = _complete_futures(futures, local_file)
             if errors:
                 raise MlflowException(
                     f"Failed to upload at least one part of {local_file}. Errors: {errors}"
