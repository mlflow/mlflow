import urllib.parse

import mlflow
from mlflow.exceptions import MlflowException
from mlflow.store.artifact.artifact_repo import ArtifactRepository
from mlflow.store.artifact.databricks_models_artifact_repo import DatabricksModelsArtifactRepository
<<<<<<< HEAD
from mlflow.store.artifact.utils.model_utils import (
=======
from mlflow.store.artifact.utils.models import (
>>>>>>> 3931102c
    get_model_name_and_version,
    is_using_databricks_registry,
)
from mlflow.utils.uri import (
    add_databricks_profile_info_to_artifact_uri,
    get_databricks_profile_uri_from_artifact_uri,
)


class ModelsArtifactRepository(ArtifactRepository):
    """
    Handles artifacts associated with a model version in the model registry via URIs of the form:
      - `models:/<model_name>/<model_version>`
      - `models:/<model_name>/<stage>`  (refers to the latest model version in the given stage)
    It is a light wrapper that resolves the artifact path to an absolute URI then instantiates
    and uses the artifact repository for that URI.
    """

    def __init__(self, artifact_uri):
        from mlflow.store.artifact.artifact_repository_registry import get_artifact_repository

        super().__init__(artifact_uri)
<<<<<<< HEAD
        # TODO: it may be nice to fall back to the source URI explicitly here if for some reason
        #  we don't get a download URI here, or fail during the download itself.
=======
>>>>>>> 3931102c
        if is_using_databricks_registry(artifact_uri):
            # Use the DatabricksModelsArtifactRepository if a databricks profile is being used.
            self.repo = DatabricksModelsArtifactRepository(artifact_uri)
        else:
            uri = ModelsArtifactRepository.get_underlying_uri(artifact_uri)
            self.repo = get_artifact_repository(uri)
<<<<<<< HEAD
=======
            # TODO: it may be nice to fall back to the source URI explicitly here if for some reason
            #  we don't get a download URI here, or fail during the download itself.
>>>>>>> 3931102c

    @staticmethod
    def is_models_uri(uri):
        return urllib.parse.urlparse(uri).scheme == "models"

    @staticmethod
    def get_underlying_uri(uri):
        # Note: to support a registry URI that is different from the tracking URI here,
        # we'll need to add setting of registry URIs via environment variables.
        from mlflow.tracking import MlflowClient

        databricks_profile_uri = (
            get_databricks_profile_uri_from_artifact_uri(uri) or mlflow.get_registry_uri()
        )
        client = MlflowClient(registry_uri=databricks_profile_uri)
        (name, version) = get_model_name_and_version(client, uri)
        download_uri = client.get_model_version_download_uri(name, version)
        return add_databricks_profile_info_to_artifact_uri(download_uri, databricks_profile_uri)

    def log_artifact(self, local_file, artifact_path=None):
        """
        Log a local file as an artifact, optionally taking an ``artifact_path`` to place it in
        within the run's artifacts. Run artifacts can be organized into directories, so you can
        place the artifact in a directory this way.

        :param local_file: Path to artifact to log
        :param artifact_path: Directory within the run's artifact directory in which to log the
                              artifact
        """
        raise ValueError(
            "log_artifact is not supported for models:/ URIs. Use register_model instead."
        )

    def log_artifacts(self, local_dir, artifact_path=None):
        """
        Log the files in the specified local directory as artifacts, optionally taking
        an ``artifact_path`` to place them in within the run's artifacts.

        :param local_dir: Directory of local artifacts to log
        :param artifact_path: Directory within the run's artifact directory in which to log the
                              artifacts
        """
        raise ValueError(
            "log_artifacts is not supported for models:/ URIs. Use register_model instead."
        )

    def list_artifacts(self, path):
        """
        Return all the artifacts for this run_id directly under path. If path is a file, returns
        an empty list. Will error if path is neither a file nor directory.

        :param path: Relative source path that contain desired artifacts

        :return: List of artifacts as FileInfo listed directly under path.
        """
        return self.repo.list_artifacts(path)

    def download_artifacts(self, artifact_path, dst_path=None):
        """
        Download an artifact file or directory to a local directory if applicable, and return a
        local path for it.
        The caller is responsible for managing the lifecycle of the downloaded artifacts.

        :param artifact_path: Relative source path to the desired artifacts.
        :param dst_path: Absolute path of the local filesystem destination directory to which to
                         download the specified artifacts. This directory must already exist.
                         If unspecified, the artifacts will either be downloaded to a new
                         uniquely-named directory on the local filesystem or will be returned
                         directly in the case of the LocalArtifactRepository.

        :return: Absolute path of the local filesystem location containing the desired artifacts.
        """
        return self.repo.download_artifacts(artifact_path, dst_path)

    def _download_file(self, remote_file_path, local_path):
        """
        Download the file at the specified relative remote path and saves
        it at the specified local path.

        :param remote_file_path: Source path to the remote file, relative to the root
                                 directory of the artifact repository.
        :param local_path: The path to which to save the downloaded file.
        """
        self.repo._download_file(remote_file_path, local_path)

    def delete_artifacts(self, artifact_path=None):
        raise MlflowException("Not implemented yet")<|MERGE_RESOLUTION|>--- conflicted
+++ resolved
@@ -4,11 +4,7 @@
 from mlflow.exceptions import MlflowException
 from mlflow.store.artifact.artifact_repo import ArtifactRepository
 from mlflow.store.artifact.databricks_models_artifact_repo import DatabricksModelsArtifactRepository
-<<<<<<< HEAD
-from mlflow.store.artifact.utils.model_utils import (
-=======
 from mlflow.store.artifact.utils.models import (
->>>>>>> 3931102c
     get_model_name_and_version,
     is_using_databricks_registry,
 )
@@ -31,22 +27,14 @@
         from mlflow.store.artifact.artifact_repository_registry import get_artifact_repository
 
         super().__init__(artifact_uri)
-<<<<<<< HEAD
-        # TODO: it may be nice to fall back to the source URI explicitly here if for some reason
-        #  we don't get a download URI here, or fail during the download itself.
-=======
->>>>>>> 3931102c
         if is_using_databricks_registry(artifact_uri):
             # Use the DatabricksModelsArtifactRepository if a databricks profile is being used.
             self.repo = DatabricksModelsArtifactRepository(artifact_uri)
         else:
             uri = ModelsArtifactRepository.get_underlying_uri(artifact_uri)
             self.repo = get_artifact_repository(uri)
-<<<<<<< HEAD
-=======
             # TODO: it may be nice to fall back to the source URI explicitly here if for some reason
             #  we don't get a download URI here, or fail during the download itself.
->>>>>>> 3931102c
 
     @staticmethod
     def is_models_uri(uri):
@@ -59,7 +47,7 @@
         from mlflow.tracking import MlflowClient
 
         databricks_profile_uri = (
-            get_databricks_profile_uri_from_artifact_uri(uri) or mlflow.get_registry_uri()
+                get_databricks_profile_uri_from_artifact_uri(uri) or mlflow.get_registry_uri()
         )
         client = MlflowClient(registry_uri=databricks_profile_uri)
         (name, version) = get_model_name_and_version(client, uri)
