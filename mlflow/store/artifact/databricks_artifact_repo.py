--- conflicted
+++ resolved
@@ -38,7 +38,9 @@
 from mlflow.utils import chunk_list
 from mlflow.utils.databricks_utils import get_databricks_host_creds
 from mlflow.utils.file_utils import (
+    download_chunk,
     download_file_using_http_uri,
+    parallelized_download_file_using_http_uri,
     relative_path_to_artifact_path,
 )
 from mlflow.utils.proto_json_utils import message_to_json
@@ -59,11 +61,7 @@
 )
 
 _logger = logging.getLogger(__name__)
-<<<<<<< HEAD
 _DOWNLOAD_CHUNK_SIZE = 100_000_000  # 100 MB
-=======
-_DOWNLOAD_CHUNK_SIZE = 100000000
->>>>>>> 959e8d90
 _MULTIPART_UPLOAD_CHUNK_SIZE = 10_000_000  # 10 MB
 _MAX_CREDENTIALS_REQUEST_SIZE = 2000  # Max number of artifact paths in a single credentials request
 _SERVICE_AND_METHOD_TO_INFO = {
@@ -428,7 +426,6 @@
                 message="Cloud provider not supported.", error_code=INTERNAL_ERROR
             )
 
-<<<<<<< HEAD
     def _parallelized_download_from_cloud(
         self, cloud_credential_info, file_size, dst_local_file_path, dst_run_relative_artifact_path
     ):
@@ -473,8 +470,6 @@
                 os.remove(dst_local_file_path)
             raise MlflowException(err)
 
-=======
->>>>>>> 959e8d90
     def _download_from_cloud(self, cloud_credential_info, dst_local_file_path):
         """
         Download a file from the input `cloud_credential_info` and save it to `dst_local_file_path`.
