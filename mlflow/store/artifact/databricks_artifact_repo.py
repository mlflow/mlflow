import base64
import logging
import os
import posixpath
import requests
import uuid

from azure.core.exceptions import ClientAuthenticationError
from azure.storage.blob import BlobClient

import mlflow.tracking
from mlflow.entities import FileInfo
from mlflow.exceptions import MlflowException
from mlflow.protos.databricks_pb2 import INVALID_PARAMETER_VALUE, INTERNAL_ERROR
from mlflow.protos.databricks_artifacts_pb2 import (
    DatabricksMlflowArtifactsService,
    GetCredentialsForWrite,
    GetCredentialsForRead,
    ArtifactCredentialType,
)
from mlflow.protos.service_pb2 import MlflowService, GetRun, ListArtifacts
from mlflow.store.artifact.artifact_repo import ArtifactRepository
from mlflow.utils.databricks_utils import get_databricks_host_creds
from mlflow.utils.file_utils import relative_path_to_artifact_path, yield_file_in_chunks
from mlflow.utils.proto_json_utils import message_to_json
from mlflow.utils.rest_utils import call_endpoint, extract_api_info_for_service
<<<<<<< HEAD
from mlflow.utils.uri import (
    extract_and_normalize_path,
    is_databricks_acled_artifacts_uri,
)
=======
from mlflow.utils.uri import extract_and_normalize_path, \
    get_databricks_profile_uri_from_artifact_uri, is_databricks_acled_artifacts_uri, \
    is_valid_dbfs_uri, remove_databricks_profile_info_from_artifact_uri
>>>>>>> c02b7888

_logger = logging.getLogger(__name__)
_PATH_PREFIX = "/api/2.0"
_AZURE_MAX_BLOCK_CHUNK_SIZE = 100000000  # Max. size of each block allowed is 100 MB in stage_block
_DOWNLOAD_CHUNK_SIZE = 100000000
_SERVICE_AND_METHOD_TO_INFO = {
    service: extract_api_info_for_service(service, _PATH_PREFIX)
    for service in [MlflowService, DatabricksMlflowArtifactsService]
}


class DatabricksArtifactRepository(ArtifactRepository):
    """
    Performs storage operations on artifacts in the access-controlled
    `dbfs:/databricks/mlflow-tracking` location.

    Signed access URIs for S3 / Azure Blob Storage are fetched from the MLflow service and used to
    read and write files from/to this location.

    The artifact_uri is expected to be of the form
    dbfs:/databricks/mlflow-tracking/<EXP_ID>/<RUN_ID>/
    """

    def __init__(self, artifact_uri):
<<<<<<< HEAD
        super(DatabricksArtifactRepository, self).__init__(artifact_uri)
        if not artifact_uri.startswith("dbfs:/"):
            raise MlflowException(
                message="DatabricksArtifactRepository URI must start with dbfs:/",
                error_code=INVALID_PARAMETER_VALUE,
            )
        if not is_databricks_acled_artifacts_uri(artifact_uri):
            raise MlflowException(
                message=(
                    "Artifact URI incorrect. Expected path prefix to be"
                    " databricks/mlflow-tracking/path/to/artifact/.."
                ),
                error_code=INVALID_PARAMETER_VALUE,
            )
        self.run_id = self._extract_run_id(self.artifact_uri)
=======
        if not is_valid_dbfs_uri(artifact_uri):
            raise MlflowException(message="DBFS URI must be of the form dbfs:/<path> or " +
                                  "dbfs://profile@databricks/<path>",
                                  error_code=INVALID_PARAMETER_VALUE)
        if not is_databricks_acled_artifacts_uri(artifact_uri):
            raise MlflowException(message=('Artifact URI incorrect. Expected path prefix to be'
                                           ' databricks/mlflow-tracking/path/to/artifact/..'),
                                  error_code=INVALID_PARAMETER_VALUE)
        # The dbfs:/ path ultimately used for artifact operations should not contain the
        # Databricks profile info, so strip it before setting ``artifact_uri``.
        super(DatabricksArtifactRepository, self).__init__(
            remove_databricks_profile_info_from_artifact_uri(artifact_uri))
>>>>>>> c02b7888

        self.databricks_profile_uri = get_databricks_profile_uri_from_artifact_uri(artifact_uri) \
            or mlflow.tracking.get_tracking_uri()
        self.run_id = self._extract_run_id(self.artifact_uri)
        # Fetch the artifact root for the MLflow Run associated with `artifact_uri` and compute
        # the path of `artifact_uri` relative to the MLflow Run's artifact root
        # (the `run_relative_artifact_repo_root_path`). All operations performed on this artifact
        # repository will be performed relative to this computed location
        artifact_repo_root_path = extract_and_normalize_path(artifact_uri)
        run_artifact_root_uri = self._get_run_artifact_root(self.run_id)
        run_artifact_root_path = extract_and_normalize_path(run_artifact_root_uri)
        run_relative_root_path = posixpath.relpath(
            path=artifact_repo_root_path, start=run_artifact_root_path
        )
        # If the paths are equal, then use empty string over "./" for ListArtifact compatibility.
        self.run_relative_artifact_repo_root_path = (
            "" if run_artifact_root_path == artifact_repo_root_path else run_relative_root_path
        )

    @staticmethod
    def _extract_run_id(artifact_uri):
        """
        The artifact_uri is expected to be
        dbfs:/databricks/mlflow-tracking/<EXP_ID>/<RUN_ID>/artifacts/<path>
        Once the path from the input uri is extracted and normalized, it is
        expected to be of the form
        databricks/mlflow-tracking/<EXP_ID>/<RUN_ID>/artifacts/<path>

        Hence the run_id is the 4th element of the normalized path.

        :return: run_id extracted from the artifact_uri
        """
        artifact_path = extract_and_normalize_path(artifact_uri)
        return artifact_path.split("/")[3]

    def _call_endpoint(self, service, api, json_body):
        db_creds = get_databricks_host_creds(self.databricks_profile_uri)
        endpoint, method = _SERVICE_AND_METHOD_TO_INFO[service][api]
        response_proto = api.Response()
        return call_endpoint(db_creds, endpoint, method, json_body, response_proto)

    def _get_run_artifact_root(self, run_id):
        json_body = message_to_json(GetRun(run_id=run_id))
        run_response = self._call_endpoint(MlflowService, GetRun, json_body)
        return run_response.run.info.artifact_uri

    def _get_write_credentials(self, run_id, path=None):
        json_body = message_to_json(GetCredentialsForWrite(run_id=run_id, path=path))
        return self._call_endpoint(
            DatabricksMlflowArtifactsService, GetCredentialsForWrite, json_body
        )

    def _get_read_credentials(self, run_id, path=None):
        json_body = message_to_json(GetCredentialsForRead(run_id=run_id, path=path))
        return self._call_endpoint(
            DatabricksMlflowArtifactsService, GetCredentialsForRead, json_body
        )

    def _extract_headers_from_credentials(self, headers):
        return {header.name: header.value for header in headers}

    def _azure_upload_file(self, credentials, local_file, artifact_path):
        """
        Uploads a file to a given Azure storage location.

        The function uses a file chunking generator with 100 MB being the size limit for each chunk.
        This limit is imposed by the stage_block API in azure-storage-blob.
        In the case the file size is large and the upload takes longer than the validity of the
        given credentials, a new set of credentials are generated and the operation continues. This
        is the reason for the first nested try-except block

        Finally, since the prevailing credentials could expire in the time between the last
        stage_block and the commit, a second try-except block refreshes credentials if needed.
        """
        try:
            headers = self._extract_headers_from_credentials(credentials.headers)
            service = BlobClient.from_blob_url(
                blob_url=credentials.signed_uri, credential=None, headers=headers
            )
            uploading_block_list = list()
            for chunk in yield_file_in_chunks(local_file, _AZURE_MAX_BLOCK_CHUNK_SIZE):
                block_id = base64.b64encode(uuid.uuid4().hex.encode())
                try:
                    service.stage_block(block_id, chunk, headers=headers)
                except ClientAuthenticationError:
                    _logger.warning(
                        "Failed to authorize request, possibly due to credential expiration."
                        "Refreshing credentials and trying again.."
                    )
                    credentials = self._get_write_credentials(
                        self.run_id, artifact_path
                    ).credentials.signed_uri
                    service = BlobClient.from_blob_url(blob_url=credentials, credential=None)
                    service.stage_block(block_id, chunk, headers=headers)
                uploading_block_list.append(block_id)
            try:
                service.commit_block_list(uploading_block_list, headers=headers)
            except ClientAuthenticationError:
                _logger.warning(
                    "Failed to authorize request, possibly due to credential expiration."
                    "Refreshing credentials and trying again.."
                )
                credentials = self._get_write_credentials(
                    self.run_id, artifact_path
                ).credentials.signed_uri
                service = BlobClient.from_blob_url(blob_url=credentials, credential=None)
                service.commit_block_list(uploading_block_list, headers=headers)
        except Exception as err:
            raise MlflowException(err)

    def _aws_upload_file(self, credentials, local_file):
        try:
            headers = self._extract_headers_from_credentials(credentials.headers)
            signed_write_uri = credentials.signed_uri
            # Putting an empty file in a request by reading file bytes gives 501 error.
            if os.stat(local_file).st_size == 0:
                put_request = requests.put(signed_write_uri, "", headers=headers)
            else:
                with open(local_file, "rb") as file:
                    put_request = requests.put(signed_write_uri, file, headers=headers)
            put_request.raise_for_status()
        except Exception as err:
            raise MlflowException(err)

    def _upload_to_cloud(self, cloud_credentials, local_file, artifact_path):
        if cloud_credentials.credentials.type == ArtifactCredentialType.AZURE_SAS_URI:
            self._azure_upload_file(cloud_credentials.credentials, local_file, artifact_path)
        elif cloud_credentials.credentials.type == ArtifactCredentialType.AWS_PRESIGNED_URL:
            self._aws_upload_file(cloud_credentials.credentials, local_file)
        else:
            raise MlflowException(
                message="Cloud provider not supported.", error_code=INTERNAL_ERROR
            )

    def _download_from_cloud(self, cloud_credential, local_file_path):
        """
        Downloads a file from the input `cloud_credential` and save it to `local_path`.

        Since the download mechanism for both cloud services, i.e., Azure and AWS is the same,
        a single download method is sufficient.

        The default working of `requests.get` is to download the entire response body immediately.
        However, this could be inefficient for large files. Hence the parameter `stream` is set to
        true. This only downloads the response headers at first and keeps the connection open,
        allowing content retrieval to be made via `iter_content`.
        In addition, since the connection is kept open, refreshing credentials is not required.
        """
        if cloud_credential.type not in [
            ArtifactCredentialType.AZURE_SAS_URI,
            ArtifactCredentialType.AWS_PRESIGNED_URL,
        ]:
            raise MlflowException(
                message="Cloud provider not supported.", error_code=INTERNAL_ERROR
            )
        try:
            signed_read_uri = cloud_credential.signed_uri
            with requests.get(signed_read_uri, stream=True) as response:
                response.raise_for_status()
                with open(local_file_path, "wb") as output_file:
                    for chunk in response.iter_content(chunk_size=_DOWNLOAD_CHUNK_SIZE):
                        if not chunk:
                            break
                        output_file.write(chunk)
        except Exception as err:
            raise MlflowException(err)

    def log_artifact(self, local_file, artifact_path=None):
        basename = os.path.basename(local_file)
        artifact_path = artifact_path or ""
        artifact_path = posixpath.join(artifact_path, basename)
        if len(artifact_path) > 0:
            run_relative_artifact_path = posixpath.join(
                self.run_relative_artifact_repo_root_path, artifact_path
            )
        else:
            run_relative_artifact_path = self.run_relative_artifact_repo_root_path
        write_credentials = self._get_write_credentials(self.run_id, run_relative_artifact_path)
        self._upload_to_cloud(write_credentials, local_file, run_relative_artifact_path)

    def log_artifacts(self, local_dir, artifact_path=None):
        artifact_path = artifact_path or ""
        for (dirpath, _, filenames) in os.walk(local_dir):
            artifact_subdir = artifact_path
            if dirpath != local_dir:
                rel_path = os.path.relpath(dirpath, local_dir)
                rel_path = relative_path_to_artifact_path(rel_path)
                artifact_subdir = posixpath.join(artifact_path, rel_path)
            for name in filenames:
                file_path = os.path.join(dirpath, name)
                self.log_artifact(file_path, artifact_subdir)

    def list_artifacts(self, path=None):
        if path:
            run_relative_path = posixpath.join(self.run_relative_artifact_repo_root_path, path)
        else:
            run_relative_path = self.run_relative_artifact_repo_root_path
        infos = []
        page_token = None
        while True:
            if page_token:
                json_body = message_to_json(
                    ListArtifacts(
                        run_id=self.run_id, path=run_relative_path, page_token=page_token,
                    )
                )
            else:
                json_body = message_to_json(
                    ListArtifacts(run_id=self.run_id, path=run_relative_path)
                )
            response = self._call_endpoint(MlflowService, ListArtifacts, json_body)
            artifact_list = response.files
            # If `path` is a file, ListArtifacts returns a single list element with the
            # same name as `path`. The list_artifacts API expects us to return an empty list in this
            # case, so we do so here.
            if (
                len(artifact_list) == 1
                and artifact_list[0].path == run_relative_path
                and not artifact_list[0].is_dir
            ):
                return []
            for output_file in artifact_list:
                file_rel_path = posixpath.relpath(
                    path=output_file.path, start=self.run_relative_artifact_repo_root_path,
                )
                artifact_size = None if output_file.is_dir else output_file.file_size
                infos.append(FileInfo(file_rel_path, output_file.is_dir, artifact_size))
            if len(artifact_list) == 0 or not response.next_page_token:
                break
            page_token = response.next_page_token
        return infos

    def _download_file(self, remote_file_path, local_path):
        run_relative_remote_file_path = posixpath.join(
            self.run_relative_artifact_repo_root_path, remote_file_path
        )
        read_credentials = self._get_read_credentials(self.run_id, run_relative_remote_file_path)
        self._download_from_cloud(read_credentials.credentials, local_path)

    def delete_artifacts(self, artifact_path=None):
        raise MlflowException("Not implemented yet")<|MERGE_RESOLUTION|>--- conflicted
+++ resolved
@@ -12,28 +12,17 @@
 from mlflow.entities import FileInfo
 from mlflow.exceptions import MlflowException
 from mlflow.protos.databricks_pb2 import INVALID_PARAMETER_VALUE, INTERNAL_ERROR
-from mlflow.protos.databricks_artifacts_pb2 import (
-    DatabricksMlflowArtifactsService,
-    GetCredentialsForWrite,
-    GetCredentialsForRead,
-    ArtifactCredentialType,
-)
+from mlflow.protos.databricks_artifacts_pb2 import DatabricksMlflowArtifactsService, \
+    GetCredentialsForWrite, GetCredentialsForRead, ArtifactCredentialType
 from mlflow.protos.service_pb2 import MlflowService, GetRun, ListArtifacts
 from mlflow.store.artifact.artifact_repo import ArtifactRepository
 from mlflow.utils.databricks_utils import get_databricks_host_creds
 from mlflow.utils.file_utils import relative_path_to_artifact_path, yield_file_in_chunks
 from mlflow.utils.proto_json_utils import message_to_json
 from mlflow.utils.rest_utils import call_endpoint, extract_api_info_for_service
-<<<<<<< HEAD
-from mlflow.utils.uri import (
-    extract_and_normalize_path,
-    is_databricks_acled_artifacts_uri,
-)
-=======
 from mlflow.utils.uri import extract_and_normalize_path, \
     get_databricks_profile_uri_from_artifact_uri, is_databricks_acled_artifacts_uri, \
     is_valid_dbfs_uri, remove_databricks_profile_info_from_artifact_uri
->>>>>>> c02b7888
 
 _logger = logging.getLogger(__name__)
 _PATH_PREFIX = "/api/2.0"
@@ -58,23 +47,6 @@
     """
 
     def __init__(self, artifact_uri):
-<<<<<<< HEAD
-        super(DatabricksArtifactRepository, self).__init__(artifact_uri)
-        if not artifact_uri.startswith("dbfs:/"):
-            raise MlflowException(
-                message="DatabricksArtifactRepository URI must start with dbfs:/",
-                error_code=INVALID_PARAMETER_VALUE,
-            )
-        if not is_databricks_acled_artifacts_uri(artifact_uri):
-            raise MlflowException(
-                message=(
-                    "Artifact URI incorrect. Expected path prefix to be"
-                    " databricks/mlflow-tracking/path/to/artifact/.."
-                ),
-                error_code=INVALID_PARAMETER_VALUE,
-            )
-        self.run_id = self._extract_run_id(self.artifact_uri)
-=======
         if not is_valid_dbfs_uri(artifact_uri):
             raise MlflowException(message="DBFS URI must be of the form dbfs:/<path> or " +
                                   "dbfs://profile@databricks/<path>",
@@ -87,7 +59,6 @@
         # Databricks profile info, so strip it before setting ``artifact_uri``.
         super(DatabricksArtifactRepository, self).__init__(
             remove_databricks_profile_info_from_artifact_uri(artifact_uri))
->>>>>>> c02b7888
 
         self.databricks_profile_uri = get_databricks_profile_uri_from_artifact_uri(artifact_uri) \
             or mlflow.tracking.get_tracking_uri()
@@ -103,9 +74,8 @@
             path=artifact_repo_root_path, start=run_artifact_root_path
         )
         # If the paths are equal, then use empty string over "./" for ListArtifact compatibility.
-        self.run_relative_artifact_repo_root_path = (
+        self.run_relative_artifact_repo_root_path = \
             "" if run_artifact_root_path == artifact_repo_root_path else run_relative_root_path
-        )
 
     @staticmethod
     def _extract_run_id(artifact_uri):
@@ -121,7 +91,7 @@
         :return: run_id extracted from the artifact_uri
         """
         artifact_path = extract_and_normalize_path(artifact_uri)
-        return artifact_path.split("/")[3]
+        return artifact_path.split('/')[3]
 
     def _call_endpoint(self, service, api, json_body):
         db_creds = get_databricks_host_creds(self.databricks_profile_uri)
@@ -131,23 +101,24 @@
 
     def _get_run_artifact_root(self, run_id):
         json_body = message_to_json(GetRun(run_id=run_id))
-        run_response = self._call_endpoint(MlflowService, GetRun, json_body)
+        run_response = self._call_endpoint(MlflowService,
+                                           GetRun, json_body)
         return run_response.run.info.artifact_uri
 
     def _get_write_credentials(self, run_id, path=None):
         json_body = message_to_json(GetCredentialsForWrite(run_id=run_id, path=path))
-        return self._call_endpoint(
-            DatabricksMlflowArtifactsService, GetCredentialsForWrite, json_body
-        )
+        return self._call_endpoint(DatabricksMlflowArtifactsService,
+                                   GetCredentialsForWrite, json_body)
 
     def _get_read_credentials(self, run_id, path=None):
         json_body = message_to_json(GetCredentialsForRead(run_id=run_id, path=path))
-        return self._call_endpoint(
-            DatabricksMlflowArtifactsService, GetCredentialsForRead, json_body
-        )
+        return self._call_endpoint(DatabricksMlflowArtifactsService,
+                                   GetCredentialsForRead, json_body)
 
     def _extract_headers_from_credentials(self, headers):
-        return {header.name: header.value for header in headers}
+        return {
+            header.name: header.value for header in headers
+        }
 
     def _azure_upload_file(self, credentials, local_file, artifact_path):
         """
@@ -164,9 +135,8 @@
         """
         try:
             headers = self._extract_headers_from_credentials(credentials.headers)
-            service = BlobClient.from_blob_url(
-                blob_url=credentials.signed_uri, credential=None, headers=headers
-            )
+            service = BlobClient.from_blob_url(blob_url=credentials.signed_uri, credential=None,
+                                               headers=headers)
             uploading_block_list = list()
             for chunk in yield_file_in_chunks(local_file, _AZURE_MAX_BLOCK_CHUNK_SIZE):
                 block_id = base64.b64encode(uuid.uuid4().hex.encode())
@@ -175,11 +145,9 @@
                 except ClientAuthenticationError:
                     _logger.warning(
                         "Failed to authorize request, possibly due to credential expiration."
-                        "Refreshing credentials and trying again.."
-                    )
-                    credentials = self._get_write_credentials(
-                        self.run_id, artifact_path
-                    ).credentials.signed_uri
+                        "Refreshing credentials and trying again..")
+                    credentials = self._get_write_credentials(self.run_id,
+                                                              artifact_path).credentials.signed_uri
                     service = BlobClient.from_blob_url(blob_url=credentials, credential=None)
                     service.stage_block(block_id, chunk, headers=headers)
                 uploading_block_list.append(block_id)
@@ -188,11 +156,9 @@
             except ClientAuthenticationError:
                 _logger.warning(
                     "Failed to authorize request, possibly due to credential expiration."
-                    "Refreshing credentials and trying again.."
-                )
-                credentials = self._get_write_credentials(
-                    self.run_id, artifact_path
-                ).credentials.signed_uri
+                    "Refreshing credentials and trying again..")
+                credentials = self._get_write_credentials(self.run_id,
+                                                          artifact_path).credentials.signed_uri
                 service = BlobClient.from_blob_url(blob_url=credentials, credential=None)
                 service.commit_block_list(uploading_block_list, headers=headers)
         except Exception as err:
@@ -206,7 +172,7 @@
             if os.stat(local_file).st_size == 0:
                 put_request = requests.put(signed_write_uri, "", headers=headers)
             else:
-                with open(local_file, "rb") as file:
+                with open(local_file, 'rb') as file:
                     put_request = requests.put(signed_write_uri, file, headers=headers)
             put_request.raise_for_status()
         except Exception as err:
@@ -218,9 +184,8 @@
         elif cloud_credentials.credentials.type == ArtifactCredentialType.AWS_PRESIGNED_URL:
             self._aws_upload_file(cloud_credentials.credentials, local_file)
         else:
-            raise MlflowException(
-                message="Cloud provider not supported.", error_code=INTERNAL_ERROR
-            )
+            raise MlflowException(message='Cloud provider not supported.',
+                                  error_code=INTERNAL_ERROR)
 
     def _download_from_cloud(self, cloud_credential, local_file_path):
         """
@@ -235,13 +200,10 @@
         allowing content retrieval to be made via `iter_content`.
         In addition, since the connection is kept open, refreshing credentials is not required.
         """
-        if cloud_credential.type not in [
-            ArtifactCredentialType.AZURE_SAS_URI,
-            ArtifactCredentialType.AWS_PRESIGNED_URL,
-        ]:
-            raise MlflowException(
-                message="Cloud provider not supported.", error_code=INTERNAL_ERROR
-            )
+        if cloud_credential.type not in [ArtifactCredentialType.AZURE_SAS_URI,
+                                         ArtifactCredentialType.AWS_PRESIGNED_URL]:
+            raise MlflowException(message='Cloud provider not supported.',
+                                  error_code=INTERNAL_ERROR)
         try:
             signed_read_uri = cloud_credential.signed_uri
             with requests.get(signed_read_uri, stream=True) as response:
@@ -260,8 +222,7 @@
         artifact_path = posixpath.join(artifact_path, basename)
         if len(artifact_path) > 0:
             run_relative_artifact_path = posixpath.join(
-                self.run_relative_artifact_repo_root_path, artifact_path
-            )
+                self.run_relative_artifact_repo_root_path, artifact_path)
         else:
             run_relative_artifact_path = self.run_relative_artifact_repo_root_path
         write_credentials = self._get_write_credentials(self.run_id, run_relative_artifact_path)
@@ -281,7 +242,8 @@
 
     def list_artifacts(self, path=None):
         if path:
-            run_relative_path = posixpath.join(self.run_relative_artifact_repo_root_path, path)
+            run_relative_path = posixpath.join(
+                self.run_relative_artifact_repo_root_path, path)
         else:
             run_relative_path = self.run_relative_artifact_repo_root_path
         infos = []
@@ -289,29 +251,22 @@
         while True:
             if page_token:
                 json_body = message_to_json(
-                    ListArtifacts(
-                        run_id=self.run_id, path=run_relative_path, page_token=page_token,
-                    )
-                )
+                    ListArtifacts(run_id=self.run_id, path=run_relative_path,
+                                  page_token=page_token))
             else:
                 json_body = message_to_json(
-                    ListArtifacts(run_id=self.run_id, path=run_relative_path)
-                )
+                    ListArtifacts(run_id=self.run_id, path=run_relative_path))
             response = self._call_endpoint(MlflowService, ListArtifacts, json_body)
             artifact_list = response.files
             # If `path` is a file, ListArtifacts returns a single list element with the
             # same name as `path`. The list_artifacts API expects us to return an empty list in this
             # case, so we do so here.
-            if (
-                len(artifact_list) == 1
-                and artifact_list[0].path == run_relative_path
-                and not artifact_list[0].is_dir
-            ):
+            if len(artifact_list) == 1 and artifact_list[0].path == run_relative_path \
+                    and not artifact_list[0].is_dir:
                 return []
             for output_file in artifact_list:
                 file_rel_path = posixpath.relpath(
-                    path=output_file.path, start=self.run_relative_artifact_repo_root_path,
-                )
+                    path=output_file.path, start=self.run_relative_artifact_repo_root_path)
                 artifact_size = None if output_file.is_dir else output_file.file_size
                 infos.append(FileInfo(file_rel_path, output_file.is_dir, artifact_size))
             if len(artifact_list) == 0 or not response.next_page_token:
@@ -321,10 +276,9 @@
 
     def _download_file(self, remote_file_path, local_path):
         run_relative_remote_file_path = posixpath.join(
-            self.run_relative_artifact_repo_root_path, remote_file_path
-        )
+            self.run_relative_artifact_repo_root_path, remote_file_path)
         read_credentials = self._get_read_credentials(self.run_id, run_relative_remote_file_path)
         self._download_from_cloud(read_credentials.credentials, local_path)
 
     def delete_artifacts(self, artifact_path=None):
-        raise MlflowException("Not implemented yet")+        raise MlflowException('Not implemented yet')