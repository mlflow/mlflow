import logging
import os
import sys

import click

from mlflow.store.artifact.artifact_repository_registry import get_artifact_repository
from mlflow.tracking import _get_store
from mlflow.tracking.artifact_utils import _download_artifact_from_uri
from mlflow.utils.proto_json_utils import message_to_json
from mlflow.store.artifact.hdfs_artifact_repo import HdfsArtifactRepository, archive_artifacts, \
    remove_folder

_logger = logging.getLogger(__name__)

ARTIFACT_NAME = "artifacts.har"


@click.group("artifacts")
def commands():
    """
    Upload, list, and download artifacts from an MLflow artifact repository.

    To manage artifacts for a run associated with a tracking server, set the MLFLOW_TRACKING_URI
    environment variable to the URL of the desired server.
    """
    pass


@commands.command("log-artifact")
@click.option("--local-file", "-l", required=True, help="Local path to artifact to log")
@click.option("--run-id", "-r", required=True, help="Run ID into which we should log the artifact.")
@click.option(
    "--artifact-path",
    "-a",
    help="If specified, we will log the artifact into this subdirectory of the "
    + "run's artifact directory.",
)
def log_artifact(local_file, run_id, artifact_path):
    """
    Log a local file as an artifact of a run, optionally within a run-specific
    artifact path. Run artifacts can be organized into directories, so you can
    place the artifact in a directory this way.
    """
    store = _get_store()
    artifact_uri = store.get_run(run_id).info.artifact_uri
    artifact_repo = get_artifact_repository(artifact_uri)
    artifact_repo.log_artifact(local_file, artifact_path)
    _logger.info(
        "Logged artifact from local file %s to artifact_path=%s", local_file, artifact_path
    )


@commands.command("log-artifacts")
@click.option("--local-dir", "-l", required=True, help="Directory of local artifacts to log")
@click.option("--run-id", "-r", required=True, help="Run ID into which we should log the artifact.")
@click.option(
    "--artifact-path",
    "-a",
    help="If specified, we will log the artifact into this subdirectory of the "
    + "run's artifact directory.",
)
def log_artifacts(local_dir, run_id, artifact_path):
    """
    Log the files within a local directory as an artifact of a run, optionally
    within a run-specific artifact path. Run artifacts can be organized into
    directories, so you can place the artifact in a directory this way.
    """
    store = _get_store()
    artifact_uri = store.get_run(run_id).info.artifact_uri
    artifact_repo = get_artifact_repository(artifact_uri)
    artifact_repo.log_artifacts(local_dir, artifact_path)
    _logger.info("Logged artifact from local dir %s to artifact_path=%s", local_dir, artifact_path)


@commands.command("list")
@click.option("--run-id", "-r", required=True, help="Run ID to be listed")
@click.option(
    "--artifact-path",
    "-a",
    help="If specified, a path relative to the run's root directory to list.",
)
def list_artifacts(run_id, artifact_path):
    """
    Return all the artifacts directly under run's root artifact directory,
    or a sub-directory. The output is a JSON-formatted list.
    """
    artifact_path = artifact_path if artifact_path is not None else ""
    store = _get_store()
    artifact_uri = store.get_run(run_id).info.artifact_uri
    artifact_repo = get_artifact_repository(artifact_uri)
    file_infos = artifact_repo.list_artifacts(artifact_path)
    print(_file_infos_to_json(file_infos))


def _file_infos_to_json(file_infos):
    json_list = [message_to_json(file_info.to_proto()) for file_info in file_infos]
    return "[" + ", ".join(json_list) + "]"


@commands.command("download")
@click.option("--run-id", "-r", help="Run ID from which to download")
@click.option(
    "--artifact-path",
    "-a",
    help="For use with Run ID: if specified, a path relative to the run's root "
    "directory to download",
)
@click.option(
    "--artifact-uri",
    "-u",
    help="URI pointing to the artifact file or artifacts directory; use as an "
    "alternative to specifying --run_id and --artifact-path",
)
def download_artifacts(run_id, artifact_path, artifact_uri):
    """
    Download an artifact file or directory to a local directory.
    The output is the name of the file or directory on the local disk.

    Either ``--run-id`` or ``--artifact-uri`` must be provided.
    """
    if run_id is None and artifact_uri is None:
        _logger.error("Either ``--run-id`` or ``--artifact-uri`` must be provided.")
        sys.exit(1)

    if artifact_uri is not None:
        print(_download_artifact_from_uri(artifact_uri))
        return

    artifact_path = artifact_path if artifact_path is not None else ""
    store = _get_store()
    artifact_uri = store.get_run(run_id).info.artifact_uri
    artifact_repo = get_artifact_repository(artifact_uri)
    artifact_location = artifact_repo.download_artifacts(artifact_path)
    print(artifact_location)


<<<<<<< HEAD
if __name__ == "__main__":
=======
@commands.command("archive-hdfs-artifacts")
@click.option("--run-ids", "-r", required=True, help="Comma separated list of Run IDs for which "
                                                     "we will archive the artifacts")
def archive_hdfs_artifacts(run_ids):
    """
    Pack into an hadoop archive a folder on HDFS. Only HdfsArtifactStore supported
    """
    store = _get_store()
    run_ids = run_ids.split(',')
    for run_id in run_ids:
        artifact_uri = store.get_run(run_id).info.artifact_uri
        artifact_repo = get_artifact_repository(artifact_uri)
        if not isinstance(artifact_repo, HdfsArtifactRepository):
            _logger.error("Artifacts store must be Hdfs")
            sys.exit(1)
        parent_dir = os.path.dirname(artifact_uri)
        new_artifact_path = archive_artifacts(artifact_repo, parent_dir, ARTIFACT_NAME)
        _logger.debug("Update database: artifact_uri for run (run_id = %s) to %s",
                      run_id, new_artifact_path)
        store.update_artifacts_location(run_id, new_artifact_path)
        remove_folder(artifact_uri)


if __name__ == '__main__':
>>>>>>> 974b164a
    commands()<|MERGE_RESOLUTION|>--- conflicted
+++ resolved
@@ -135,9 +135,6 @@
     print(artifact_location)
 
 
-<<<<<<< HEAD
-if __name__ == "__main__":
-=======
 @commands.command("archive-hdfs-artifacts")
 @click.option("--run-ids", "-r", required=True, help="Comma separated list of Run IDs for which "
                                                      "we will archive the artifacts")
@@ -162,5 +159,4 @@
 
 
 if __name__ == '__main__':
->>>>>>> 974b164a
     commands()