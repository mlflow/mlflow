--- conflicted
+++ resolved
@@ -130,25 +130,13 @@
     # `mlflow.artifacts.download_artifacts()`) and instead used `artifact_uri` while ignoring
     # `run_id` and `artifact_path`
     if artifact_uri is not None:
-<<<<<<< HEAD
         run_id = None
         artifact_path = None
 
     downloaded_local_artifact_location = _download_artifacts(
         artifact_uri=artifact_uri, run_id=run_id, artifact_path=artifact_path, dst_path=dst_path
     )
-    print(downloaded_local_artifact_location)
-=======
-        click.echo(_download_artifact_from_uri(artifact_uri))
-        return
-
-    artifact_path = artifact_path if artifact_path is not None else ""
-    store = _get_store()
-    artifact_uri = store.get_run(run_id).info.artifact_uri
-    artifact_repo = get_artifact_repository(artifact_uri)
-    artifact_location = artifact_repo.download_artifacts(artifact_path)
-    click.echo(artifact_location)
->>>>>>> a27c3e62
+    click.echo(downloaded_local_artifact_location)
 
 
 if __name__ == "__main__":
