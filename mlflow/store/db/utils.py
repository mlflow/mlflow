import os

import logging

from alembic.migration import MigrationContext  # pylint: disable=import-error
import sqlalchemy

_logger = logging.getLogger(__name__)


def _get_splicemachine_impl():
    """
    Return an Alembic Impl so
    Splice Machine migrations work
    """
    from alembic.ddl import impl
    return type('SpliceMachineImpl', (impl.DefaultImpl, object),
                {'__dialect__': 'splicemachinesa', 'transactional_ddl': False})


SpliceMachineImpl = _get_splicemachine_impl()


def _get_package_dir():
    """Returns directory containing MLflow python package."""
    current_dir = os.path.dirname(os.path.abspath(__file__))
    return os.path.normpath(os.path.join(current_dir, os.pardir, os.pardir))


def _get_alembic_config(db_url, alembic_dir=None):
    """
    Constructs an alembic Config object referencing the specified database and migration script
    directory.

    :param db_url Database URL, like sqlite:///<absolute-path-to-local-db-file>. See
    https://docs.sqlalchemy.org/en/13/core/engines.html#database-urls for a full list of valid
    database URLs.
    :param alembic_dir Path to migration script directory. Uses canonical migration script
    directory under mlflow/alembic if unspecified. TODO: remove this argument in MLflow 1.1, as
    it's only used to run special migrations for pre-1.0 users to remove duplicate constraint
    names.
    """
    from alembic.config import Config
<<<<<<< HEAD
    final_alembic_dir = os.path.join(_get_package_dir(), 'store', 'db_migrations') \
=======
    final_alembic_dir = os.path.join(_get_package_dir(), 'store', 'db_migrations')\
>>>>>>> 849161e0
        if alembic_dir is None else alembic_dir
    config = Config(os.path.join(final_alembic_dir, 'alembic.ini'))
    config.set_main_option('script_location', final_alembic_dir)
    config.set_main_option('sqlalchemy.url', db_url)
    return config


def _upgrade_db(url):
    """
    Upgrade the schema of an MLflow tracking database to the latest supported version.
    version. Note that schema migrations can be slow and are not guaranteed to be transactional -
    we recommend taking a backup of your database before running migrations.

    :param url Database URL, like sqlite:///<absolute-path-to-local-db-file>. See
    https://docs.sqlalchemy.org/en/13/core/engines.html#database-urls for a full list of valid
    database URLs.
    """
    # alembic adds significant import time, so we import it lazily
    from alembic import command
    _logger.info("Updating database tables at %s", url)
    config = _get_alembic_config(url)
    command.upgrade(config, 'heads')


def _get_schema_version(engine):
    with engine.connect() as connection:
        mc = MigrationContext.configure(connection)
        return mc.get_current_revision()


def _is_initialized_before_mlflow_1(url):
    """
    Returns true if the database at the specified URL was initialized before MLflow 1.0, False
    otherwise.
    A database is initialized before MLflow 1.0 if and only if its revision ID is set to None.
    """
    engine = sqlalchemy.create_engine(url)
    return _get_schema_version(engine) is None


def _upgrade_db_initialized_before_mlflow_1(url):
    """
    Upgrades the schema of an MLflow tracking database created prior to MLflow 1.0, removing
    duplicate constraint names. This method performs a one-time update for pre-1.0 users that we
    plan to make available in MLflow 1.0 but remove in successive versions (e.g. MLflow 1.1),
    after which we will assume that effectively all databases have been initialized using the schema
    in mlflow.store.dbmodels.initial_models (with a small number of special-case databases
    initialized pre-1.0 and migrated to have the same schema as mlflow.store.dbmodels.initial_models
    via this method).
    TODO: remove this method in MLflow 1.1.
    """
    # alembic adds significant import time, so we import it lazily
    from alembic import command
    _logger.info("Updating database tables at %s in preparation for MLflow 1.0 schema migrations",
                 url)
    alembic_dir = os.path.join(_get_package_dir(), 'temporary_db_migrations_for_pre_1_users')
    config = _get_alembic_config(url, alembic_dir)
    command.upgrade(config, 'heads')
    # Reset the alembic version to "base" (the 'first' version) so that a) the versioning system
    # is unaware that this migration occurred and b) subsequent migrations, like the migration to
    # add metric steps, do not need to depend on this one. This allows us to eventually remove this
    # method and the associated migration e.g. in MLflow 1.1.
    command.stamp(config, "base")<|MERGE_RESOLUTION|>--- conflicted
+++ resolved
@@ -41,11 +41,7 @@
     names.
     """
     from alembic.config import Config
-<<<<<<< HEAD
-    final_alembic_dir = os.path.join(_get_package_dir(), 'store', 'db_migrations') \
-=======
     final_alembic_dir = os.path.join(_get_package_dir(), 'store', 'db_migrations')\
->>>>>>> 849161e0
         if alembic_dir is None else alembic_dir
     config = Config(os.path.join(final_alembic_dir, 'alembic.ini'))
     config.set_main_option('script_location', final_alembic_dir)
