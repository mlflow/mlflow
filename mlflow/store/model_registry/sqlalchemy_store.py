import time

import logging
import sqlalchemy

from mlflow.entities.model_registry.model_version_stages import get_canonical_stage, \
    DEFAULT_STAGES_FOR_GET_LATEST_VERSIONS, STAGE_DELETED_INTERNAL
from mlflow.exceptions import MlflowException
from mlflow.protos.databricks_pb2 import INVALID_PARAMETER_VALUE, RESOURCE_ALREADY_EXISTS, \
    INVALID_STATE, RESOURCE_DOES_NOT_EXIST
import mlflow.store.db.utils
from mlflow.store.model_registry import SEARCH_REGISTERED_MODEL_MAX_RESULTS_DEFAULT, \
    SEARCH_REGISTERED_MODEL_MAX_RESULTS_THRESHOLD
from mlflow.store.db.db_types import SQLITE
from mlflow.store.db.base_sql_model import Base
from mlflow.store.entities.paged_list import PagedList
from mlflow.store.model_registry.abstract_store import AbstractStore
from mlflow.store.model_registry.dbmodels.models import SqlRegisteredModel, SqlModelVersion
from mlflow.utils.search_utils import SearchUtils
from mlflow.utils.uri import extract_db_type_from_uri

_logger = logging.getLogger(__name__)

# For each database table, fetch its columns and define an appropriate attribute for each column
# on the table's associated object representation (Mapper). This is necessary to ensure that
# columns defined via backreference are available as Mapper instance attributes (e.g.,
# ``SqlRegisteredModel.model_versions``). For more information, see
# https://docs.sqlalchemy.org/en/latest/orm/mapping_api.html#sqlalchemy.orm.configure_mappers
# and https://docs.sqlalchemy.org/en/latest/orm/mapping_api.html#sqlalchemy.orm.mapper.Mapper
sqlalchemy.orm.configure_mappers()


def now():
    return int(time.time() * 1000)


class SqlAlchemyStore(AbstractStore):
    """
    Note:: Experimental: This entity may change or be removed in a future release without warning.
    SQLAlchemy compliant backend store for tracking meta data for MLflow entities. MLflow
    supports the database dialects ``mysql``, ``mssql``, ``sqlite``, and ``postgresql``.
    As specified in the
    `SQLAlchemy docs <https://docs.sqlalchemy.org/en/latest/core/engines.html#database-urls>`_ ,
    the database URI is expected in the format
    ``<dialect>+<driver>://<username>:<password>@<host>:<port>/<database>``. If you do not
    specify a driver, SQLAlchemy uses a dialect's default driver.

    This store interacts with SQL store using SQLAlchemy abstractions defined for MLflow entities.
    :py:class:`mlflow.store.model_registry.models.RegisteredModel` and
    :py:class:`mlflow.store.model_registry.models.ModelVersion`
    """

    CREATE_MODEL_VERSION_RETRIES = 3

    def __init__(self, db_uri):
        """
        Create a database backed store.

        :param db_uri: The SQLAlchemy database URI string to connect to the database. See
                       the `SQLAlchemy docs
                       <https://docs.sqlalchemy.org/en/latest/core/engines.html#database-urls>`_
                       for format specifications. Mlflow supports the dialects ``mysql``,
                       ``mssql``, ``sqlite``, and ``postgresql``.
        :param default_artifact_root: Path/URI to location suitable for large data (such as a blob
                                      store object, DBFS path, or shared NFS file system).
        """
        super(SqlAlchemyStore, self).__init__()
        self.db_uri = db_uri
        self.db_type = extract_db_type_from_uri(db_uri)
        self.engine = mlflow.store.db.utils.create_sqlalchemy_engine(db_uri)
        Base.metadata.create_all(self.engine)
        # Verify that all model registry tables exist.
        SqlAlchemyStore._verify_registry_tables_exist(self.engine)
        Base.metadata.bind = self.engine
        SessionMaker = sqlalchemy.orm.sessionmaker(bind=self.engine)
        self.ManagedSessionMaker = mlflow.store.db.utils._get_managed_session_maker(SessionMaker)
        # TODO: verify schema here once we add logic to initialize the registry tables if they
        # don't exist (schema verification will fail in tests otherwise)
        # mlflow.store.db.utils._verify_schema(self.engine)

    @staticmethod
    def _verify_registry_tables_exist(engine):
        # Verify that all tables have been created.
        inspected_tables = set(sqlalchemy.inspect(engine).get_table_names())
        expected_tables = [
            SqlRegisteredModel.__tablename__,
            SqlModelVersion.__tablename__,
        ]
        if any([table not in inspected_tables for table in expected_tables]):
            # TODO: Replace the MlflowException with the following line once it's possible to run
            # the registry against a different DB than the tracking server:
            # mlflow.store.db.utils._initialize_tables(self.engine)
            raise MlflowException("Database migration in unexpected state. Run manual upgrade.")

    def _save_to_db(self, session, objs):
        """
        Store in db
        """
        if type(objs) is list:
            session.add_all(objs)
        else:
            # single object
            session.add(objs)

    def create_registered_model(self, name):
        """
        Create a new registered model in backend store.

        :param name: Name of the new model. This is expected to be unique in the backend store.

        :return: A single object of :py:class:`mlflow.entities.model_registry.RegisteredModel`
        created in the backend.
        """
        if name is None or name == "":
            raise MlflowException('Registered model name cannot be empty.', INVALID_PARAMETER_VALUE)

        with self.ManagedSessionMaker() as session:
            try:
                creation_time = now()
                registered_model = SqlRegisteredModel(name=name, creation_time=creation_time,
                                                      last_updated_time=creation_time)
                self._save_to_db(session, registered_model)
                session.flush()
                return registered_model.to_mlflow_entity()
            except sqlalchemy.exc.IntegrityError as e:
                raise MlflowException('Registered Model (name={}) already exists. '
                                      'Error: {}'.format(name, str(e)), RESOURCE_ALREADY_EXISTS)

    @classmethod
    def _get_registered_model(cls, session, name):
        rms = session.query(SqlRegisteredModel).filter(SqlRegisteredModel.name == name).all()

        if len(rms) == 0:
            raise MlflowException('Registered Model with name={} not found'.format(name),
                                  RESOURCE_DOES_NOT_EXIST)
        if len(rms) > 1:
            raise MlflowException('Expected only 1 registered model with name={}. '
                                  'Found {}.'.format(name, len(rms)), INVALID_STATE)
        return rms[0]

    def update_registered_model(self, name, description):
        """
        Updates description for Registered Model entity.

        :param name: Name of the registered model.

        :param description: New description.

        :return: A single updated :py:class:`mlflow.entities.model_registry.RegisteredModel` object.
        """
        with self.ManagedSessionMaker() as session:
            sql_registered_model = self._get_registered_model(session, name)
            updated_time = now()
            sql_registered_model.description = description
            sql_registered_model.last_updated_time = updated_time
            self._save_to_db(session,
                             [sql_registered_model])
            session.flush()
            return sql_registered_model.to_mlflow_entity()

    def rename_registered_model(self, name, new_name):
        """
        Updates name for RegisteredModel entity.

        :param name: Name of the registered model.

        :param new_name: New proposed name.

        :return: A single updated :py:class:`mlflow.entities.model_registry.RegisteredModel` object.
        """
        with self.ManagedSessionMaker() as session:
            sql_registered_model = self._get_registered_model(session, name)
            try:
                updated_time = now()
                sql_registered_model.name = new_name
                for sql_model_version in sql_registered_model.model_versions:
                    sql_model_version.name = new_name
                    sql_model_version.last_updated_time = updated_time
                sql_registered_model.last_updated_time = updated_time
                self._save_to_db(session,
                                 [sql_registered_model] + sql_registered_model.model_versions)
                session.flush()
                return sql_registered_model.to_mlflow_entity()
            except sqlalchemy.exc.IntegrityError as e:
                raise MlflowException('Registered Model (name={}) already exists. '
                                      'Error: {}'.format(new_name, str(e)), RESOURCE_ALREADY_EXISTS)

    def delete_registered_model(self, name):
        """
        Delete registered model.
        Backend raises exception if a registered model with given name does not exist.

        :param name: Registered model name.

        :return: None
        """
        with self.ManagedSessionMaker() as session:
            sql_registered_model = self._get_registered_model(session, name)
            session.delete(sql_registered_model)

    def list_registered_models(self, max_results, page_token):
        """
        List of all registered models.
        :param max_results: Maximum number of registered models desired.
        :param page_token: Token specifying the next page of results. It should be obtained from
                            a ``list_registered_models`` call.

        :return: A PagedList of :py:class:`mlflow.entities.model_registry.RegisteredModel` objects
                that satisfy the search expressions. The pagination token for the next page can be
                obtained via the ``token`` attribute of the object.
        """
        return self.search_registered_models(max_results=max_results,
                                             page_token=page_token)

    def search_registered_models(self,
                                 filter_string=None,
                                 max_results=SEARCH_REGISTERED_MODEL_MAX_RESULTS_DEFAULT,
                                 order_by=None,
                                 page_token=None):
        """
        Search for registered models in backend that satisfy the filter criteria.

        :param filter_string: A filter string expression. Currently supports a single filter
                              condition either name of model like ``name = 'model_name'``
        :param max_results: Maximum number of registered models desired.
        :param order_by: List of column names with ASC|DESC annotation, to be used for ordering
                         matching search results.
                         Note:: This field is currently not supported.
        :param page_token: Token specifying the next page of results. It should be obtained from
                            a ``search_registered_models`` call.
        :return: A PagedList of :py:class:`mlflow.entities.model_registry.RegisteredModel` objects
                that satisfy the search expressions. The pagination token for the next page can be
                obtained via the ``token`` attribute of the object.
        """
        if max_results > SEARCH_REGISTERED_MODEL_MAX_RESULTS_THRESHOLD:
            raise MlflowException("Invalid value for request parameter max_results."
                                  "It must be at most {}, but got value {}"
                                  .format(SEARCH_REGISTERED_MODEL_MAX_RESULTS_THRESHOLD,
                                          max_results),
                                  INVALID_PARAMETER_VALUE)

        parsed_filter = SearchUtils.parse_filter_for_model_registry(filter_string)
        parsed_orderby = self._parse_search_registered_models_order_by(order_by)
        offset = SearchUtils.parse_start_offset_from_page_token(page_token)
        # we query for max_results + 1 items to check whether there is another page to return.
        # this remediates having to make another query which returns no items.
        max_results_for_query = max_results + 1

        def compute_next_token(current_size):
            next_token = None
            if max_results_for_query == current_size:
                final_offset = offset + max_results
                next_token = SearchUtils.create_page_token(final_offset)
            return next_token

        if len(parsed_filter) == 0:
            conditions = []
        elif len(parsed_filter) == 1:
            filter_dict = parsed_filter[0]
            if filter_dict["comparator"] not in \
                    SearchUtils.VALID_REGISTERED_MODEL_SEARCH_COMPARATORS:
                raise MlflowException('Search registered models filter expression only '
                                      'supports the equality(=) comparator, case-sensitive'
                                      'partial match (LIKE), and case-insensitive partial '
                                      'match (ILIKE). Input filter string: %s' % filter_string,
                                      error_code=INVALID_PARAMETER_VALUE)
            if filter_dict["key"] == "name":
                if filter_dict["comparator"] == "LIKE":
                    conditions = [SqlRegisteredModel.name.like(filter_dict["value"])]
                elif filter_dict["comparator"] == "ILIKE":
                    conditions = [SqlRegisteredModel.name.ilike(filter_dict["value"])]
                else:
                    conditions = [SqlRegisteredModel.name == filter_dict["value"]]
            else:
                raise MlflowException('Invalid filter string: %s' % filter_string,
                                      error_code=INVALID_PARAMETER_VALUE)
        else:
            supported_ops = ''.join(['(' + op + ')' for op in
                                     SearchUtils.VALID_REGISTERED_MODEL_SEARCH_COMPARATORS])
            sample_query = f'name {supported_ops} "<model_name>"'
            raise MlflowException(f'Invalid filter string: {filter_string}'
                                  'Search registered models supports filter expressions like:' +
                                  sample_query, error_code=INVALID_PARAMETER_VALUE)
        with self.ManagedSessionMaker() as session:
            if self.db_type == SQLITE:
                session.execute("PRAGMA case_sensitive_like = true;")
            query = session\
                .query(SqlRegisteredModel)\
                .filter(*conditions)\
<<<<<<< HEAD
                .order_by(*parsed_orderby)\
                .limit(max_results)
=======
                .order_by(SqlRegisteredModel.name.asc())\
                .limit(max_results_for_query)
>>>>>>> 4f576bbc
            if page_token:
                query = query.offset(offset)
            sql_registered_models = query.all()
            next_page_token = compute_next_token(len(sql_registered_models))
            rm_entities = [rm.to_mlflow_entity() for rm in sql_registered_models][:max_results]
            return PagedList(rm_entities, next_page_token)

    @classmethod
    def _parse_search_registered_models_order_by(cls, order_by_list):
        """Sorts a set of registered models based on their natural ordering and an overriding set
        of order_bys. Registered models are naturally ordered first by name ascending.
        """
        clauses = []
        if order_by_list:
            for order_by_clause in order_by_list:
                (attribute_token, ascending) = SearchUtils.parse_order_by_registered_models(
                    order_by_clause)
                if attribute_token == 'name':
                    field = SqlRegisteredModel.name
                elif attribute_token == 'last_updated_timestamp':
                    field = SqlRegisteredModel.last_updated_time
                else:
                    raise MlflowException(f"Invalid order by key '{attribute_token}' specified."
                                          f"Valid keys are "
                                          f"'{SearchUtils.VALID_ORDER_BY_KEYS_REGISTERED_MODELS}'")
                if ascending:
                    clauses.append(field.asc())
                else:
                    clauses.append(field.desc())

        clauses.append(SqlRegisteredModel.name.asc())
        return clauses

    def get_registered_model(self, name):
        """
        :param name: Registered model name.

        :return: A single :py:class:`mlflow.entities.model_registry.RegisteredModel` object.
        """
        with self.ManagedSessionMaker() as session:
            return self._get_registered_model(session, name).to_mlflow_entity()

    def get_latest_versions(self, name, stages=None):
        """
        Latest version models for each requested stage. If no ``stages`` argument is provided,
        returns the latest version for each stage.

        :param name: Registered model name.
        :param stages: List of desired stages. If input list is None, return latest versions for
                       for 'Staging' and 'Production' stages.

        :return: List of :py:class:`mlflow.entities.model_registry.ModelVersion` objects.
        """
        with self.ManagedSessionMaker() as session:
            sql_registered_model = self._get_registered_model(session, name)
            # Convert to RegisteredModel entity first and then extract latest_versions
            latest_versions = sql_registered_model.to_mlflow_entity().latest_versions
            if stages is None or len(stages) == 0:
                expected_stages = set([get_canonical_stage(stage) for stage
                                       in DEFAULT_STAGES_FOR_GET_LATEST_VERSIONS])
            else:
                expected_stages = set([get_canonical_stage(stage) for stage in stages])
            return [mv for mv in latest_versions if mv.current_stage in expected_stages]

    # CRUD API for ModelVersion objects

    def create_model_version(self, name, source, run_id):
        """
        Create a new model version from given source and run ID.

        :param name: Name ID for containing registered model.
        :param source: Source path where the MLflow model is stored.
        :param run_id: Run ID from MLflow tracking server that generated the model

        :return: A single object of :py:class:`mlflow.entities.model_registry.ModelVersion`
        created in the backend.
        """

        def next_version(sql_registered_model):
            if sql_registered_model.model_versions:
                return max([mv.version for mv in sql_registered_model.model_versions]) + 1
            else:
                return 1

        with self.ManagedSessionMaker() as session:
            creation_time = now()
            for attempt in range(self.CREATE_MODEL_VERSION_RETRIES):
                try:
                    sql_registered_model = self._get_registered_model(session, name)
                    sql_registered_model.last_updated_time = creation_time
                    model_version = SqlModelVersion(name=name,
                                                    version=next_version(sql_registered_model),
                                                    creation_time=creation_time,
                                                    last_updated_time=creation_time,
                                                    source=source, run_id=run_id)
                    self._save_to_db(session, [sql_registered_model, model_version])
                    session.flush()
                    return model_version.to_mlflow_entity()
                except sqlalchemy.exc.IntegrityError:
                    more_retries = self.CREATE_MODEL_VERSION_RETRIES - attempt - 1
                    _logger.info('Model Version creation error (name=%s) Retrying %s more time%s.',
                                 name, str(more_retries), 's' if more_retries > 1 else '')
        raise MlflowException('Model Version creation error (name={}). Giving up after '
                              '{} attempts.'.format(name, self.CREATE_MODEL_VERSION_RETRIES))

    @classmethod
    def _get_sql_model_version(cls, session, name, version):
        try:
            version = int(version)
        except ValueError:
            raise MlflowException("Model version must be an integer, got '{}'"
                                  .format(version), error_code=INVALID_PARAMETER_VALUE)
        conditions = [
            SqlModelVersion.name == name,
            SqlModelVersion.version == version,
            SqlModelVersion.current_stage != STAGE_DELETED_INTERNAL
        ]
        versions = session.query(SqlModelVersion).filter(*conditions).all()

        if len(versions) == 0:
            raise MlflowException('Model Version (name={}, version={}) '
                                  'not found'.format(name, version), RESOURCE_DOES_NOT_EXIST)
        if len(versions) > 1:
            raise MlflowException('Expected only 1 model version with (name={}, version={}). '
                                  'Found {}.'.format(name, version, len(versions)),
                                  INVALID_STATE)
        return versions[0]

    def update_model_version(self, name, version, description=None):
        """
        Update metadata associated with a model version in backend.

        :param name: Registered model name.
        :param version: Registered model version.
        :param description: New description.

        :return: A single :py:class:`mlflow.entities.model_registry.ModelVersion` object.
        """
        with self.ManagedSessionMaker() as session:
            updated_time = now()
            sql_model_version = self._get_sql_model_version(session, name=name, version=version)
            sql_model_version.description = description
            sql_model_version.last_updated_time = updated_time
            self._save_to_db(session, [sql_model_version])
            return sql_model_version.to_mlflow_entity()

    def transition_model_version_stage(self, name, version, stage,
                                       archive_existing_versions):
        """
        Update model version stage.

        :param name: :py:string: Registered model name.
        :param version: :py:string: Registered model version.
        :param new_stage: New desired stage for this model version.
        :param archive_existing_versions: :py:boolean: If this flag is set, all existing model
        versions in the stage will be atomically moved to the "archived" stage.

        :return: A single :py:class:`mlflow.entities.model_registry.ModelVersion` object.
        """
        if archive_existing_versions:
            raise MlflowException("'archive_existing_versions' flag is not supported in "
                                  "SqlAlchemyStore. Set it to 'False'")
        with self.ManagedSessionMaker() as session:
            sql_model_version = self._get_sql_model_version(session=session,
                                                            name=name,
                                                            version=version)
            last_updated_time = now()
            sql_model_version.current_stage = get_canonical_stage(stage)
            sql_model_version.last_updated_time = last_updated_time
            sql_registered_model = sql_model_version.registered_model
            sql_registered_model.last_updated_time = last_updated_time
            self._save_to_db(session, [sql_model_version, sql_registered_model])
            return sql_model_version.to_mlflow_entity()

    def delete_model_version(self, name, version):
        """
        Delete model version in backend.

        :param name: Registered model name.
        :param version: Registered model version.

        :return: None
        """
        with self.ManagedSessionMaker() as session:
            updated_time = now()
            sql_model_version = self._get_sql_model_version(session, name, version)
            sql_registered_model = sql_model_version.registered_model
            sql_registered_model.last_updated_time = updated_time
            sql_model_version.current_stage = STAGE_DELETED_INTERNAL
            sql_model_version.last_updated_time = updated_time
            sql_model_version.description = None
            sql_model_version.user_id = None
            sql_model_version.source = "REDACTED-SOURCE-PATH"
            sql_model_version.run_id = "REDACTED-RUN-ID"
            sql_model_version.status_message = None
            self._save_to_db(session, [sql_registered_model, sql_model_version])

    def get_model_version(self, name, version):
        """
        :param name: Registered model name.
        :param version: Registered model version.

        :return: A single :py:class:`mlflow.entities.model_registry.ModelVersion` object.
        """
        with self.ManagedSessionMaker() as session:
            sql_model_version = self._get_sql_model_version(session, name, version)
            return sql_model_version.to_mlflow_entity()

    def get_model_version_download_uri(self, name, version):
        """
        Get the download location in Model Registry for this model version.
        NOTE: For first version of Model Registry, since the models are not copied over to another
              location, download URI points to input source path.

        :param name: Registered model name.
        :param version: Registered model version.

        :return: A single URI location that allows reads for downloading.
        """
        with self.ManagedSessionMaker() as session:
            sql_model_version = self._get_sql_model_version(session, name, version)
            return sql_model_version.source

    def search_model_versions(self, filter_string):
        """
        Search for model versions in backend that satisfy the filter criteria.

        :param filter_string: A filter string expression. Currently supports a single filter
                              condition either name of model like ``name = 'model_name'`` or
                              ``run_id = '...'``.

        :return: PagedList of :py:class:`mlflow.entities.model_registry.ModelVersion`
                 objects.
        """
        parsed_filter = SearchUtils.parse_filter_for_model_registry(filter_string)
        if len(parsed_filter) == 0:
            conditions = []
        elif len(parsed_filter) == 1:
            filter_dict = parsed_filter[0]
            if filter_dict["comparator"] != "=":
                raise MlflowException('Model Registry search filter only supports equality(=) '
                                      'comparator. Input filter string: %s' % filter_string,
                                      error_code=INVALID_PARAMETER_VALUE)
            if filter_dict["key"] == "name":
                conditions = [SqlModelVersion.name == filter_dict["value"]]
            elif filter_dict["key"] == "source_path":
                conditions = [SqlModelVersion.source == filter_dict["value"]]
            elif filter_dict["key"] == "run_id":
                conditions = [SqlModelVersion.run_id == filter_dict["value"]]
            else:
                raise MlflowException('Invalid filter string: %s' % filter_string,
                                      error_code=INVALID_PARAMETER_VALUE)
        else:
            raise MlflowException('Model Registry expects filter to be one of '
                                  '"name = \'<model_name>\'" or '
                                  '"source_path = \'<source_path>\'" or "run_id = \'<run_id>\'.'
                                  'Input filter string: %s. ' % filter_string,
                                  error_code=INVALID_PARAMETER_VALUE)

        with self.ManagedSessionMaker() as session:
            conditions.append(SqlModelVersion.current_stage != STAGE_DELETED_INTERNAL)
            sql_model_version = session.query(SqlModelVersion).filter(*conditions).all()
            model_versions = [mv.to_mlflow_entity() for mv in sql_model_version]
            return PagedList(model_versions, None)<|MERGE_RESOLUTION|>--- conflicted
+++ resolved
@@ -287,13 +287,8 @@
             query = session\
                 .query(SqlRegisteredModel)\
                 .filter(*conditions)\
-<<<<<<< HEAD
                 .order_by(*parsed_orderby)\
-                .limit(max_results)
-=======
-                .order_by(SqlRegisteredModel.name.asc())\
                 .limit(max_results_for_query)
->>>>>>> 4f576bbc
             if page_token:
                 query = query.offset(offset)
             sql_registered_models = query.all()
