--- conflicted
+++ resolved
@@ -392,23 +392,16 @@
                     field = SqlRegisteredModel.last_updated_time
                 else:
                     raise MlflowException(
-<<<<<<< HEAD
-                        "Invalid order by key '{}' specified.".format(attribute_token) +
-                        "Valid keys are " +
-                        "'{}'".format(SearchUtils.RECOMMENDED_ORDER_BY_KEYS_REGISTERED_MODELS),
-                        error_code=INVALID_PARAMETER_VALUE)
-                if field.key in observed_order_by_clauses:
-                    raise MlflowException(
-                        'order_by contains duplicate fields: {}'.format(order_by_list)
-                    )
-                observed_order_by_clauses.add(field.key)
-=======
                         "Invalid order by key '{}' specified.".format(attribute_token)
                         + "Valid keys are "
                         + "'{}'".format(SearchUtils.RECOMMENDED_ORDER_BY_KEYS_REGISTERED_MODELS),
                         error_code=INVALID_PARAMETER_VALUE,
                     )
->>>>>>> 91dca77a
+                if field.key in observed_order_by_clauses:
+                    raise MlflowException(
+                        "order_by contains duplicate fields: {}".format(order_by_list)
+                    )
+                observed_order_by_clauses.add(field.key)
                 if ascending:
                     clauses.append(field.asc())
                 else:
