import logging
import urllib
<<<<<<< HEAD
import uuid
from typing import Any, Optional, Union
=======
from typing import Any
>>>>>>> 9cb7444c

import sqlalchemy
from sqlalchemy.future import select
from sqlalchemy.orm import Session

import mlflow.store.db.utils
from mlflow.entities.model_registry.model_version_stages import (
    ALL_STAGES,
    DEFAULT_STAGES_FOR_GET_LATEST_VERSIONS,
    STAGE_ARCHIVED,
    STAGE_DELETED_INTERNAL,
    get_canonical_stage,
)
from mlflow.entities.model_registry.prompt_version import IS_PROMPT_TAG_KEY
from mlflow.entities.webhook import Webhook, WebhookEvent, WebhookStatus
from mlflow.exceptions import MlflowException
from mlflow.prompt.registry_utils import handle_resource_already_exist_error, has_prompt_tag
from mlflow.protos.databricks_pb2 import (
    INVALID_PARAMETER_VALUE,
    INVALID_STATE,
    RESOURCE_ALREADY_EXISTS,
    RESOURCE_DOES_NOT_EXIST,
)
from mlflow.store.artifact.utils.models import _parse_model_uri
from mlflow.store.entities.paged_list import PagedList
from mlflow.store.model_registry import (
    SEARCH_MODEL_VERSION_MAX_RESULTS_DEFAULT,
    SEARCH_MODEL_VERSION_MAX_RESULTS_THRESHOLD,
    SEARCH_REGISTERED_MODEL_MAX_RESULTS_DEFAULT,
    SEARCH_REGISTERED_MODEL_MAX_RESULTS_THRESHOLD,
)
from mlflow.store.model_registry.abstract_store import AbstractStore
from mlflow.store.model_registry.dbmodels.models import (
    SqlModelVersion,
    SqlModelVersionTag,
    SqlRegisteredModel,
    SqlRegisteredModelAlias,
    SqlRegisteredModelTag,
    SqlWebhook,
    SqlWebhookEvent,
)
from mlflow.tracking.client import MlflowClient
from mlflow.utils.search_utils import SearchModelUtils, SearchModelVersionUtils, SearchUtils
from mlflow.utils.time import get_current_time_millis
from mlflow.utils.uri import extract_db_type_from_uri
from mlflow.utils.validation import (
    _validate_model_alias_name,
    _validate_model_name,
    _validate_model_renaming,
    _validate_model_version,
    _validate_model_version_tag,
    _validate_registered_model_tag,
    _validate_tag_name,
    _validate_webhook_events,
    _validate_webhook_name,
    _validate_webhook_url,
)

_logger = logging.getLogger(__name__)

# For each database table, fetch its columns and define an appropriate attribute for each column
# on the table's associated object representation (Mapper). This is necessary to ensure that
# columns defined via backreference are available as Mapper instance attributes (e.g.,
# ``SqlRegisteredModel.model_versions``). For more information, see
# https://docs.sqlalchemy.org/en/latest/orm/mapping_api.html#sqlalchemy.orm.configure_mappers
# and https://docs.sqlalchemy.org/en/latest/orm/mapping_api.html#sqlalchemy.orm.mapper.Mapper
sqlalchemy.orm.configure_mappers()


class SqlAlchemyStore(AbstractStore):
    """
    This entity may change or be removed in a future release without warning.
    SQLAlchemy compliant backend store for tracking meta data for MLflow entities. MLflow
    supports the database dialects ``mysql``, ``mssql``, ``sqlite``, and ``postgresql``.
    As specified in the
    `SQLAlchemy docs <https://docs.sqlalchemy.org/en/latest/core/engines.html#database-urls>`_ ,
    the database URI is expected in the format
    ``<dialect>+<driver>://<username>:<password>@<host>:<port>/<database>``. If you do not
    specify a driver, SQLAlchemy uses a dialect's default driver.

    This store interacts with SQL store using SQLAlchemy abstractions defined for MLflow entities.
    :py:class:`mlflow.store.model_registry.models.RegisteredModel` and
    :py:class:`mlflow.store.model_registry.models.ModelVersion`
    """

    CREATE_MODEL_VERSION_RETRIES = 3

    def __init__(self, db_uri):
        """
        Create a database backed store.

        Args:
            db_uri: The SQLAlchemy database URI string to connect to the database. See
                the `SQLAlchemy docs
                <https://docs.sqlalchemy.org/en/latest/core/engines.html#database-urls>`_
                for format specifications. MLflow supports the dialects ``mysql``,
                ``mssql``, ``sqlite``, and ``postgresql``.
            default_artifact_root: Path/URI to location suitable for large data (such as a blob
                store object, DBFS path, or shared NFS file system).
        """
        super().__init__()
        self.db_uri = db_uri
        self.db_type = extract_db_type_from_uri(db_uri)
        self.engine = mlflow.store.db.utils.create_sqlalchemy_engine_with_retry(db_uri)
        if not mlflow.store.db.utils._all_tables_exist(self.engine):
            mlflow.store.db.utils._initialize_tables(self.engine)
        # Verify that all model registry tables exist.
        SqlAlchemyStore._verify_registry_tables_exist(self.engine)
        SessionMaker = sqlalchemy.orm.sessionmaker(bind=self.engine)
        self.ManagedSessionMaker = mlflow.store.db.utils._get_managed_session_maker(
            SessionMaker, self.db_type
        )
        # TODO: verify schema here once we add logic to initialize the registry tables if they
        # don't exist (schema verification will fail in tests otherwise)
        # mlflow.store.db.utils._verify_schema(self.engine)

    def _get_dialect(self):
        return self.engine.dialect.name

    def _dispose_engine(self):
        self.engine.dispose()

    @staticmethod
    def _verify_registry_tables_exist(engine):
        # Verify that all tables have been created.
        inspected_tables = set(sqlalchemy.inspect(engine).get_table_names())
        expected_tables = [
            SqlRegisteredModel.__tablename__,
            SqlModelVersion.__tablename__,
            SqlWebhook.__tablename__,
            SqlWebhookEvent.__tablename__,
        ]
        if any(table not in inspected_tables for table in expected_tables):
            # TODO: Replace the MlflowException with the following line once it's possible to run
            # the registry against a different DB than the tracking server:
            # mlflow.store.db.utils._initialize_tables(self.engine)
            raise MlflowException("Database migration in unexpected state. Run manual upgrade.")

    @staticmethod
    def _get_eager_registered_model_query_options():
        """
        A list of SQLAlchemy query options that can be used to eagerly
        load the following registered model attributes
        when fetching a registered model: ``registered_model_tags``.
        """
        # Use a subquery load rather than a joined load in order to minimize the memory overhead
        # of the eager loading procedure. For more information about relationship loading
        # techniques, see https://docs.sqlalchemy.org/en/13/orm/
        # loading_relationships.html#relationship-loading-techniques
        return [sqlalchemy.orm.subqueryload(SqlRegisteredModel.registered_model_tags)]

    @staticmethod
    def _get_eager_model_version_query_options():
        """
        A list of SQLAlchemy query options that can be used to eagerly
        load the following model version attributes
        when fetching a model version: ``model_version_tags``.
        """
        # Use a subquery load rather than a joined load in order to minimize the memory overhead
        # of the eager loading procedure. For more information about relationship loading
        # techniques, see https://docs.sqlalchemy.org/en/13/orm/
        # loading_relationships.html#relationship-loading-techniques
        return [sqlalchemy.orm.subqueryload(SqlModelVersion.model_version_tags)]

    def create_registered_model(self, name, tags=None, description=None, deployment_job_id=None):
        """
        Create a new registered model in backend store.

        Args:
            name: Name of the new model. This is expected to be unique in the backend store.
            tags: A list of :py:class:`mlflow.entities.model_registry.RegisteredModelTag`
                instances associated with this registered model.
            description: Description of the version.
            deployment_job_id: Optional deployment job ID.

        Returns:
            A single object of :py:class:`mlflow.entities.model_registry.RegisteredModel`
            created in the backend.
        """
        _validate_model_name(name)
        for tag in tags or []:
            _validate_registered_model_tag(tag.key, tag.value)
        with self.ManagedSessionMaker() as session:
            try:
                creation_time = get_current_time_millis()
                registered_model = SqlRegisteredModel(
                    name=name,
                    creation_time=creation_time,
                    last_updated_time=creation_time,
                    description=description,
                )
                tags_dict = {}
                for tag in tags or []:
                    tags_dict[tag.key] = tag.value
                registered_model.registered_model_tags = [
                    SqlRegisteredModelTag(key=key, value=value) for key, value in tags_dict.items()
                ]
                session.add(registered_model)
                session.flush()
                return registered_model.to_mlflow_entity()
            except sqlalchemy.exc.IntegrityError:
                existing_model = self.get_registered_model(name)
                handle_resource_already_exist_error(
                    name, has_prompt_tag(existing_model._tags), has_prompt_tag(tags)
                )

    @classmethod
    def _get_registered_model(cls, session, name, eager=False):
        """
        Args:
            eager: If ``True``, eagerly loads the registered model's tags. If ``False``, these
                attributes are not eagerly loaded and will be loaded when their corresponding object
                properties are accessed from the resulting ``SqlRegisteredModel`` object.
        """
        _validate_model_name(name)
        query_options = cls._get_eager_registered_model_query_options() if eager else []
        rms = (
            session.query(SqlRegisteredModel)
            .options(*query_options)
            .filter(SqlRegisteredModel.name == name)
            .all()
        )

        if len(rms) == 0:
            raise MlflowException(
                f"Registered Model with name={name} not found", RESOURCE_DOES_NOT_EXIST
            )
        if len(rms) > 1:
            raise MlflowException(
                f"Expected only 1 registered model with name={name}. Found {len(rms)}.",
                INVALID_STATE,
            )
        return rms[0]

    def update_registered_model(self, name, description, deployment_job_id=None):
        """
        Update description of the registered model.

        Args:
            name: Registered model name.
            description: New description.
            deployment_job_id: Optional deployment job ID.

        Returns:
            A single updated :py:class:`mlflow.entities.model_registry.RegisteredModel` object.

        """
        with self.ManagedSessionMaker() as session:
            sql_registered_model = self._get_registered_model(session, name)
            updated_time = get_current_time_millis()
            sql_registered_model.description = description
            sql_registered_model.last_updated_time = updated_time
            session.add(sql_registered_model)
            session.flush()
            return sql_registered_model.to_mlflow_entity()

    def rename_registered_model(self, name, new_name):
        """
        Rename the registered model.

        Args:
            name: Registered model name.
            new_name: New proposed name.

        Returns:
            A single updated :py:class:`mlflow.entities.model_registry.RegisteredModel` object.

        """
        _validate_model_renaming(new_name)
        with self.ManagedSessionMaker() as session:
            sql_registered_model = self._get_registered_model(session, name)
            try:
                updated_time = get_current_time_millis()
                sql_registered_model.name = new_name
                for sql_model_version in sql_registered_model.model_versions:
                    sql_model_version.name = new_name
                    sql_model_version.last_updated_time = updated_time
                sql_registered_model.last_updated_time = updated_time
                session.add_all([sql_registered_model] + sql_registered_model.model_versions)
                session.flush()
                return sql_registered_model.to_mlflow_entity()
            except sqlalchemy.exc.IntegrityError as e:
                raise MlflowException(
                    f"Registered Model (name={new_name}) already exists. Error: {e}",
                    RESOURCE_ALREADY_EXISTS,
                )

    def delete_registered_model(self, name):
        """
        Delete the registered model.
        Backend raises exception if a registered model with given name does not exist.

        Args:
            name: Registered model name.

        Returns:
            None
        """
        with self.ManagedSessionMaker() as session:
            sql_registered_model = self._get_registered_model(session, name)
            session.delete(sql_registered_model)

    def _compute_next_token(self, max_results_for_query, current_size, offset, max_results):
        next_token = None
        if max_results_for_query == current_size:
            final_offset = offset + max_results
            next_token = SearchUtils.create_page_token(final_offset)
        return next_token

    def search_registered_models(
        self,
        filter_string=None,
        max_results=SEARCH_REGISTERED_MODEL_MAX_RESULTS_DEFAULT,
        order_by=None,
        page_token=None,
    ):
        """
        Search for registered models in backend that satisfy the filter criteria.

        Args:
            filter_string: Filter query string, defaults to searching all registered models.
            max_results: Maximum number of registered models desired.
            order_by: List of column names with ASC|DESC annotation, to be used for ordering
                matching search results.
            page_token: Token specifying the next page of results. It should be obtained from
                a ``search_registered_models`` call.

        Returns:
            A PagedList of :py:class:`mlflow.entities.model_registry.RegisteredModel` objects
            that satisfy the search expressions. The pagination token for the next page can be
            obtained via the ``token`` attribute of the object.
        """
        if max_results > SEARCH_REGISTERED_MODEL_MAX_RESULTS_THRESHOLD:
            raise MlflowException(
                "Invalid value for request parameter max_results. It must be at most "
                f"{SEARCH_REGISTERED_MODEL_MAX_RESULTS_THRESHOLD}, but got value {max_results}",
                INVALID_PARAMETER_VALUE,
            )

        parsed_filters = SearchModelUtils.parse_search_filter(filter_string)

        filter_query = self._get_search_registered_model_filter_query(
            parsed_filters, self.engine.dialect.name
        )

        parsed_orderby = self._parse_search_registered_models_order_by(order_by)
        offset = SearchUtils.parse_start_offset_from_page_token(page_token)
        # we query for max_results + 1 items to check whether there is another page to return.
        # this remediates having to make another query which returns no items.
        max_results_for_query = max_results + 1

        with self.ManagedSessionMaker() as session:
            query = (
                filter_query.options(*self._get_eager_registered_model_query_options())
                .order_by(*parsed_orderby)
                .limit(max_results_for_query)
            )
            if page_token:
                query = query.offset(offset)
            sql_registered_models = session.execute(query).scalars(SqlRegisteredModel).all()
            next_page_token = self._compute_next_token(
                max_results_for_query, len(sql_registered_models), offset, max_results
            )
            rm_entities = [rm.to_mlflow_entity() for rm in sql_registered_models][:max_results]
            return PagedList(rm_entities, next_page_token)

    @classmethod
    def _get_search_registered_model_filter_query(cls, parsed_filters, dialect):
        attribute_filters = []
        tag_filters = {}
        for f in parsed_filters:
            type_ = f["type"]
            key = f["key"]
            comparator = f["comparator"]
            value = f["value"]
            if type_ == "attribute":
                if key != "name":
                    raise MlflowException(
                        f"Invalid attribute name: {key}", error_code=INVALID_PARAMETER_VALUE
                    )
                if comparator not in ("=", "!=", "LIKE", "ILIKE"):
                    raise MlflowException(
                        f"Invalid comparator for attribute: {comparator}",
                        error_code=INVALID_PARAMETER_VALUE,
                    )
                attr = getattr(SqlRegisteredModel, key)
                attr_filter = SearchUtils.get_sql_comparison_func(comparator, dialect)(attr, value)
                attribute_filters.append(attr_filter)
            elif type_ == "tag":
                if comparator not in ("=", "!=", "LIKE", "ILIKE"):
                    raise MlflowException.invalid_parameter_value(
                        f"Invalid comparator for tag: {comparator}"
                    )
                if key not in tag_filters:
                    key_filter = SearchUtils.get_sql_comparison_func("=", dialect)(
                        SqlRegisteredModelTag.key, key
                    )
                    tag_filters[key] = [key_filter]

                val_filter = SearchUtils.get_sql_comparison_func(comparator, dialect)(
                    SqlRegisteredModelTag.value, value
                )
                tag_filters[key].append(val_filter)
            else:
                raise MlflowException(
                    f"Invalid token type: {type_}", error_code=INVALID_PARAMETER_VALUE
                )

        rm_query = select(SqlRegisteredModel).filter(*attribute_filters)

        if not cls._is_querying_prompt(parsed_filters):
            rm_query = cls._update_query_to_exclude_prompts(
                rm_query, tag_filters, dialect, SqlRegisteredModel, SqlRegisteredModelTag
            )

        if tag_filters:
            sql_tag_filters = (sqlalchemy.and_(*x) for x in tag_filters.values())
            tag_filter_query = (
                select(SqlRegisteredModelTag.name)
                .filter(sqlalchemy.or_(*sql_tag_filters))
                .group_by(SqlRegisteredModelTag.name)
                .having(sqlalchemy.func.count(sqlalchemy.literal(1)) == len(tag_filters))
                .subquery()
            )

            return rm_query.join(
                tag_filter_query, SqlRegisteredModel.name == tag_filter_query.c.name
            )
        else:
            return rm_query

    @classmethod
    def _get_search_model_versions_filter_clauses(cls, parsed_filters, dialect):
        attribute_filters = []
        tag_filters = {}
        for f in parsed_filters:
            type_ = f["type"]
            key = f["key"]
            comparator = f["comparator"]
            value = f["value"]
            if type_ == "attribute":
                if key not in SearchModelVersionUtils.VALID_SEARCH_ATTRIBUTE_KEYS:
                    raise MlflowException(
                        f"Invalid attribute name: {key}", error_code=INVALID_PARAMETER_VALUE
                    )
                if key in SearchModelVersionUtils.NUMERIC_ATTRIBUTES:
                    if (
                        comparator
                        not in SearchModelVersionUtils.VALID_NUMERIC_ATTRIBUTE_COMPARATORS
                    ):
                        raise MlflowException(
                            f"Invalid comparator for attribute {key}: {comparator}",
                            error_code=INVALID_PARAMETER_VALUE,
                        )
                elif (
                    comparator not in SearchModelVersionUtils.VALID_STRING_ATTRIBUTE_COMPARATORS
                    or (comparator == "IN" and key != "run_id")
                ):
                    raise MlflowException(
                        f"Invalid comparator for attribute: {comparator}",
                        error_code=INVALID_PARAMETER_VALUE,
                    )
                if key == "source_path":
                    key_name = "source"
                elif key == "version_number":
                    key_name = "version"
                else:
                    key_name = key
                attr = getattr(SqlModelVersion, key_name)
                if comparator == "IN":
                    # Note: Here the run_id values in databases contain only lower case letters,
                    # so we already filter out comparison values containing upper case letters
                    # in `SearchModelUtils._get_value`. This addresses MySQL IN clause case
                    # in-sensitive issue.
                    val_filter = attr.in_(value)
                else:
                    val_filter = SearchUtils.get_sql_comparison_func(comparator, dialect)(
                        attr, value
                    )
                attribute_filters.append(val_filter)
            elif type_ == "tag":
                if comparator not in ("=", "!=", "LIKE", "ILIKE"):
                    raise MlflowException.invalid_parameter_value(
                        f"Invalid comparator for tag: {comparator}",
                    )
                if key not in tag_filters:
                    key_filter = SearchUtils.get_sql_comparison_func("=", dialect)(
                        SqlModelVersionTag.key, key
                    )
                    tag_filters[key] = [key_filter]

                val_filter = SearchUtils.get_sql_comparison_func(comparator, dialect)(
                    SqlModelVersionTag.value, value
                )
                tag_filters[key].append(val_filter)
            else:
                raise MlflowException(
                    f"Invalid token type: {type_}", error_code=INVALID_PARAMETER_VALUE
                )

        mv_query = select(SqlModelVersion).filter(*attribute_filters)

        if not cls._is_querying_prompt(parsed_filters):
            mv_query = cls._update_query_to_exclude_prompts(
                mv_query, tag_filters, dialect, SqlModelVersion, SqlModelVersionTag
            )

        if tag_filters:
            sql_tag_filters = (sqlalchemy.and_(*x) for x in tag_filters.values())
            tag_filter_query = (
                select(SqlModelVersionTag.name, SqlModelVersionTag.version)
                .filter(sqlalchemy.or_(*sql_tag_filters))
                .group_by(SqlModelVersionTag.name, SqlModelVersionTag.version)
                .having(sqlalchemy.func.count(sqlalchemy.literal(1)) == len(tag_filters))
                .subquery()
            )
            return mv_query.join(
                tag_filter_query,
                sqlalchemy.and_(
                    SqlModelVersion.name == tag_filter_query.c.name,
                    SqlModelVersion.version == tag_filter_query.c.version,
                ),
            )
        else:
            return mv_query

    @classmethod
    def _update_query_to_exclude_prompts(
        cls,
        query: Any,
        tag_filters: dict[str, list[Any]],
        dialect: str,
        main_db_model: SqlModelVersion | SqlRegisteredModel,
        tag_db_model: SqlModelVersionTag | SqlRegisteredModelTag,
    ):
        """
        Update query to exclude all prompt rows and return only normal model or model versions.

        Prompts and normal models are distinguished by the `mlflow.prompt.is_prompt` tag.
        The search API should only return normal models by default. However, simply filtering
        rows using the tag like this does not work because models do not have the prompt tag.

            tags.`mlflow.prompt.is_prompt` != 'true'
            tags.`mlflow.prompt.is_prompt` = 'false'

        To workaround this, we need to use a subquery to get all prompt rows and then use an
        anti-join for excluding prompts.
        """
        # If the tag filter contains the prompt tag, remove it
        tag_filters.pop(IS_PROMPT_TAG_KEY, [])

        # Filter to get all prompt rows
        equal = SearchUtils.get_sql_comparison_func("=", dialect)
        prompts_subquery = (
            select(tag_db_model.name)
            .filter(
                equal(tag_db_model.key, IS_PROMPT_TAG_KEY),
                equal(tag_db_model.value, "true"),
            )
            .group_by(tag_db_model.name)
            .subquery()
        )
        return query.join(
            prompts_subquery, main_db_model.name == prompts_subquery.c.name, isouter=True
        ).filter(prompts_subquery.c.name.is_(None))

    @classmethod
    def _is_querying_prompt(cls, parsed_filters: list[dict[str, Any]]) -> bool:
        for f in parsed_filters:
            if f["type"] != "tag" or f["key"] != IS_PROMPT_TAG_KEY:
                continue

            return (f["comparator"] == "=" and f["value"].lower() == "true") or (
                f["comparator"] == "!=" and f["value"].lower() == "false"
            )

        # Query should return only normal models by default
        return False

    @classmethod
    def _parse_search_registered_models_order_by(cls, order_by_list):
        """Sorts a set of registered models based on their natural ordering and an overriding set
        of order_bys. Registered models are naturally ordered first by name ascending.
        """
        clauses = []
        observed_order_by_clauses = set()
        if order_by_list:
            for order_by_clause in order_by_list:
                (
                    attribute_token,
                    ascending,
                ) = SearchUtils.parse_order_by_for_search_registered_models(order_by_clause)
                if attribute_token == SqlRegisteredModel.name.key:
                    field = SqlRegisteredModel.name
                elif attribute_token in SearchUtils.VALID_TIMESTAMP_ORDER_BY_KEYS:
                    field = SqlRegisteredModel.last_updated_time
                else:
                    raise MlflowException(
                        f"Invalid order by key '{attribute_token}' specified."
                        + "Valid keys are "
                        + f"'{SearchUtils.RECOMMENDED_ORDER_BY_KEYS_REGISTERED_MODELS}'",
                        error_code=INVALID_PARAMETER_VALUE,
                    )
                if field.key in observed_order_by_clauses:
                    raise MlflowException(f"`order_by` contains duplicate fields: {order_by_list}")
                observed_order_by_clauses.add(field.key)
                if ascending:
                    clauses.append(field.asc())
                else:
                    clauses.append(field.desc())

        if SqlRegisteredModel.name.key not in observed_order_by_clauses:
            clauses.append(SqlRegisteredModel.name.asc())
        return clauses

    def get_registered_model(self, name):
        """
        Get registered model instance by name.

        Args:
            name: Registered model name.

        Returns:
            A single :py:class:`mlflow.entities.model_registry.RegisteredModel` object.
        """
        with self.ManagedSessionMaker() as session:
            return self._get_registered_model(session, name, eager=True).to_mlflow_entity()

    def get_latest_versions(self, name, stages=None):
        """
        Latest version models for each requested stage. If no ``stages`` argument is provided,
        returns the latest version for each stage.

        Args:
            name: Registered model name.
            stages: List of desired stages. If input list is None, return latest versions for
                each stage.

        Returns:
            List of :py:class:`mlflow.entities.model_registry.ModelVersion` objects.

        """
        with self.ManagedSessionMaker() as session:
            sql_registered_model = self._get_registered_model(session, name)
            # Convert to RegisteredModel entity first and then extract latest_versions
            latest_versions = sql_registered_model.to_mlflow_entity().latest_versions
            if stages is None or len(stages) == 0:
                expected_stages = {get_canonical_stage(stage) for stage in ALL_STAGES}
            else:
                expected_stages = {get_canonical_stage(stage) for stage in stages}
            mvs = [mv for mv in latest_versions if mv.current_stage in expected_stages]

            # Populate aliases for each model version
            for mv in mvs:
                model_aliases = sql_registered_model.registered_model_aliases
                mv.aliases = [alias.alias for alias in model_aliases if alias.version == mv.version]

            return mvs

    @classmethod
    def _get_registered_model_tag(cls, session, name, key):
        tags = (
            session.query(SqlRegisteredModelTag)
            .filter(SqlRegisteredModelTag.name == name, SqlRegisteredModelTag.key == key)
            .all()
        )
        if len(tags) == 0:
            return None
        if len(tags) > 1:
            raise MlflowException(
                f"Expected only 1 registered model tag with name={name}, key={key}. "
                f"Found {len(tags)}.",
                INVALID_STATE,
            )
        return tags[0]

    def set_registered_model_tag(self, name, tag):
        """
        Set a tag for the registered model.

        Args:
            name: Registered model name.
            tag: :py:class:`mlflow.entities.model_registry.RegisteredModelTag` instance to log.

        Returns:
            None
        """
        _validate_model_name(name)
        _validate_registered_model_tag(tag.key, tag.value)
        with self.ManagedSessionMaker() as session:
            # check if registered model exists
            self._get_registered_model(session, name)
            session.merge(SqlRegisteredModelTag(name=name, key=tag.key, value=tag.value))

    def delete_registered_model_tag(self, name, key):
        """
        Delete a tag associated with the registered model.

        Args:
            name: Registered model name.
            key: Registered model tag key.

        Returns:
            None
        """
        _validate_model_name(name)
        _validate_tag_name(key)
        with self.ManagedSessionMaker() as session:
            # check if registered model exists
            self._get_registered_model(session, name)
            existing_tag = self._get_registered_model_tag(session, name, key)
            if existing_tag is not None:
                session.delete(existing_tag)

    # CRUD API for ModelVersion objects

    def create_model_version(
        self,
        name,
        source,
        run_id=None,
        tags=None,
        run_link=None,
        description=None,
        local_model_path=None,
        model_id: str | None = None,
    ):
        """
        Create a new model version from given source and run ID.

        Args:
            name: Registered model name.
            source: URI indicating the location of the model artifacts.
            run_id: Run ID from MLflow tracking server that generated the model.
            tags: A list of :py:class:`mlflow.entities.model_registry.ModelVersionTag`
                instances associated with this model version.
            run_link: Link to the run from an MLflow tracking server that generated this model.
            description: Description of the version.
            local_model_path: Unused.
            model_id: The ID of the model (from an Experiment) that is being promoted to a
                registered model version, if applicable.

        Returns:
            A single object of :py:class:`mlflow.entities.model_registry.ModelVersion`
            created in the backend.

        """

        def next_version(sql_registered_model):
            if sql_registered_model.model_versions:
                return max([mv.version for mv in sql_registered_model.model_versions]) + 1
            else:
                return 1

        _validate_model_name(name)
        for tag in tags or []:
            _validate_model_version_tag(tag.key, tag.value)
        storage_location = source
        if urllib.parse.urlparse(source).scheme == "models":
            parsed_model_uri = _parse_model_uri(source)
            try:
                if parsed_model_uri.model_id is not None:
                    # TODO: Propagate tracking URI to file sqlalchemy directly, rather than relying
                    # on global URI (individual MlflowClient instances may have different tracking
                    # URIs)
                    model = MlflowClient().get_logged_model(parsed_model_uri.model_id)
                    storage_location = model.artifact_location
                    run_id = run_id or model.source_run_id
                else:
                    storage_location = self.get_model_version_download_uri(
                        parsed_model_uri.name, parsed_model_uri.version
                    )
            except Exception as e:
                raise MlflowException(
                    f"Unable to fetch model from model URI source artifact location '{source}'."
                    f"Error: {e}"
                ) from e
        with self.ManagedSessionMaker() as session:
            creation_time = get_current_time_millis()
            for attempt in range(self.CREATE_MODEL_VERSION_RETRIES):
                try:
                    sql_registered_model = self._get_registered_model(session, name)
                    sql_registered_model.last_updated_time = creation_time
                    version = next_version(sql_registered_model)
                    model_version = SqlModelVersion(
                        name=name,
                        version=version,
                        creation_time=creation_time,
                        last_updated_time=creation_time,
                        source=source,
                        storage_location=storage_location,
                        run_id=run_id,
                        run_link=run_link,
                        description=description,
                    )
                    tags_dict = {}
                    for tag in tags or []:
                        tags_dict[tag.key] = tag.value
                    model_version.model_version_tags = [
                        SqlModelVersionTag(key=key, value=value) for key, value in tags_dict.items()
                    ]
                    session.add_all([sql_registered_model, model_version])
                    session.flush()
                    return self._populate_model_version_aliases(
                        session, name, model_version.to_mlflow_entity()
                    )
                except sqlalchemy.exc.IntegrityError:
                    more_retries = self.CREATE_MODEL_VERSION_RETRIES - attempt - 1
                    _logger.info(
                        "Model Version creation error (name=%s) Retrying %s more time%s.",
                        name,
                        str(more_retries),
                        "s" if more_retries > 1 else "",
                    )
        raise MlflowException(
            f"Model Version creation error (name={name}). Giving up after "
            f"{self.CREATE_MODEL_VERSION_RETRIES} attempts."
        )

    @classmethod
    def _populate_model_version_aliases(cls, session, name, version):
        model_aliases = cls._get_registered_model(session, name).registered_model_aliases
        version.aliases = [
            alias.alias for alias in model_aliases if alias.version == version.version
        ]
        return version

    @classmethod
    def _get_model_version_from_db(cls, session, name, version, conditions, query_options=None):
        if query_options is None:
            query_options = []
        versions = session.query(SqlModelVersion).options(*query_options).filter(*conditions).all()

        if len(versions) == 0:
            raise MlflowException(
                f"Model Version (name={name}, version={version}) not found",
                RESOURCE_DOES_NOT_EXIST,
            )
        if len(versions) > 1:
            raise MlflowException(
                f"Expected only 1 model version with (name={name}, version={version}). "
                f"Found {len(versions)}.",
                INVALID_STATE,
            )
        return versions[0]

    @classmethod
    def _get_sql_model_version(cls, session, name, version, eager=False):
        """
        Args:
            eager: If ``True``, eagerly loads the model version's tags.
                If ``False``, these attributes are not eagerly loaded and
                will be loaded when their corresponding object properties
                are accessed from the resulting ``SqlModelVersion`` object.
        """
        _validate_model_name(name)
        _validate_model_version(version)
        query_options = cls._get_eager_model_version_query_options() if eager else []
        conditions = [
            SqlModelVersion.name == name,
            SqlModelVersion.version == version,
            SqlModelVersion.current_stage != STAGE_DELETED_INTERNAL,
        ]
        return cls._get_model_version_from_db(session, name, version, conditions, query_options)

    def _get_sql_model_version_including_deleted(self, name, version):
        """
        Private method to retrieve model versions including those that are internally deleted.
        Used in tests to verify redaction behavior on deletion.

        Args:
            name: Registered model name.
            version: Registered model version.

        Returns:
            A single :py:class:`mlflow.entities.model_registry.ModelVersion` object.
        """
        with self.ManagedSessionMaker() as session:
            conditions = [
                SqlModelVersion.name == name,
                SqlModelVersion.version == version,
            ]
            sql_model_version = self._get_model_version_from_db(session, name, version, conditions)
            return self._populate_model_version_aliases(
                session, name, sql_model_version.to_mlflow_entity()
            )

    def update_model_version(self, name, version, description=None):
        """
        Update metadata associated with a model version in backend.

        Args:
            name: Registered model name.
            version: Registered model version.
            description: New model description.

        Returns:
            A single :py:class:`mlflow.entities.model_registry.ModelVersion` object.

        """
        with self.ManagedSessionMaker() as session:
            updated_time = get_current_time_millis()
            sql_model_version = self._get_sql_model_version(session, name=name, version=version)
            sql_model_version.description = description
            sql_model_version.last_updated_time = updated_time
            session.add(sql_model_version)
            return self._populate_model_version_aliases(
                session, name, sql_model_version.to_mlflow_entity()
            )

    def transition_model_version_stage(self, name, version, stage, archive_existing_versions):
        """
        Update model version stage.

        Args:
            name: Registered model name.
            version: Registered model version.
            stage: New desired stage for this model version.
            archive_existing_versions: If this flag is set to ``True``, all existing model
                versions in the stage will be automatically moved to the "archived" stage. Only
                valid when ``stage`` is ``"staging"`` or ``"production"`` otherwise an error will
                be raised.

        Returns:
            A single :py:class:`mlflow.entities.model_registry.ModelVersion` object.

        """
        is_active_stage = get_canonical_stage(stage) in DEFAULT_STAGES_FOR_GET_LATEST_VERSIONS
        if archive_existing_versions and not is_active_stage:
            msg_tpl = (
                "Model version transition cannot archive existing model versions "
                "because '{}' is not an Active stage. Valid stages are {}"
            )
            raise MlflowException(msg_tpl.format(stage, DEFAULT_STAGES_FOR_GET_LATEST_VERSIONS))

        with self.ManagedSessionMaker() as session:
            last_updated_time = get_current_time_millis()

            model_versions = []
            if archive_existing_versions:
                conditions = [
                    SqlModelVersion.name == name,
                    SqlModelVersion.version != version,
                    SqlModelVersion.current_stage == get_canonical_stage(stage),
                ]
                model_versions = session.query(SqlModelVersion).filter(*conditions).all()
                for mv in model_versions:
                    mv.current_stage = STAGE_ARCHIVED
                    mv.last_updated_time = last_updated_time

            sql_model_version = self._get_sql_model_version(
                session=session, name=name, version=version
            )
            sql_model_version.current_stage = get_canonical_stage(stage)
            sql_model_version.last_updated_time = last_updated_time
            sql_registered_model = sql_model_version.registered_model
            sql_registered_model.last_updated_time = last_updated_time
            session.add_all([*model_versions, sql_model_version, sql_registered_model])
            return self._populate_model_version_aliases(
                session, name, sql_model_version.to_mlflow_entity()
            )

    def delete_model_version(self, name, version):
        """
        Delete model version in backend.

        Args:
            name: Registered model name.
            version: Registered model version.

        Returns:
            None
        """
        # currently delete model version still keeps the tags associated with the version
        with self.ManagedSessionMaker() as session:
            updated_time = get_current_time_millis()
            sql_model_version = self._get_sql_model_version(session, name, version)
            sql_registered_model = sql_model_version.registered_model
            sql_registered_model.last_updated_time = updated_time
            aliases = sql_registered_model.registered_model_aliases
            for alias in aliases:
                if alias.version == version:
                    session.delete(alias)
            sql_model_version.current_stage = STAGE_DELETED_INTERNAL
            sql_model_version.last_updated_time = updated_time
            sql_model_version.description = None
            sql_model_version.user_id = None
            sql_model_version.source = "REDACTED-SOURCE-PATH"
            sql_model_version.run_id = "REDACTED-RUN-ID"
            sql_model_version.run_link = "REDACTED-RUN-LINK"
            sql_model_version.status_message = None
            session.add_all([sql_registered_model, sql_model_version])

    def get_model_version(self, name, version):
        """
        Get the model version instance by name and version.

        Args:
            name: Registered model name.
            version: Registered model version.

        Returns:
            A single :py:class:`mlflow.entities.model_registry.ModelVersion` object.
        """
        with self.ManagedSessionMaker() as session:
            sql_model_version = self._get_sql_model_version(session, name, version, eager=True)
            return self._populate_model_version_aliases(
                session, name, sql_model_version.to_mlflow_entity()
            )

    def get_model_version_download_uri(self, name, version):
        """
        Get the download location in Model Registry for this model version.
        NOTE: For first version of Model Registry, since the models are not copied over to another
              location, download URI points to input source path.

        Args:
            name: Registered model name.
            version: Registered model version.

        Returns:
            A single URI location that allows reads for downloading.
        """
        with self.ManagedSessionMaker() as session:
            sql_model_version = self._get_sql_model_version(session, name, version)
            return sql_model_version.storage_location or sql_model_version.source

    def search_model_versions(
        self,
        filter_string=None,
        max_results=SEARCH_MODEL_VERSION_MAX_RESULTS_DEFAULT,
        order_by=None,
        page_token=None,
    ):
        """
        Search for model versions in backend that satisfy the filter criteria.

        Args:
            filter_string: A filter string expression. Currently supports a single filter
                condition either name of model like ``name = 'model_name'`` or
                ``run_id = '...'``.
            max_results: Maximum number of model versions desired.
            order_by: List of column names with ASC|DESC annotation, to be used for ordering
                matching search results.
            page_token: Token specifying the next page of results. It should be obtained from
                a ``search_model_versions`` call.

        Returns:
            A PagedList of :py:class:`mlflow.entities.model_registry.ModelVersion`
            objects that satisfy the search expressions. The pagination token for the next
            page can be obtained via the ``token`` attribute of the object.

        """
        if not isinstance(max_results, int) or max_results < 1:
            raise MlflowException(
                "Invalid value for max_results. It must be a positive integer,"
                f" but got {max_results}",
                INVALID_PARAMETER_VALUE,
            )

        if max_results > SEARCH_MODEL_VERSION_MAX_RESULTS_THRESHOLD:
            raise MlflowException(
                "Invalid value for request parameter max_results. It must be at most "
                f"{SEARCH_MODEL_VERSION_MAX_RESULTS_THRESHOLD}, but got value {max_results}",
                INVALID_PARAMETER_VALUE,
            )

        parsed_filters = SearchModelVersionUtils.parse_search_filter(filter_string)

        filter_query = self._get_search_model_versions_filter_clauses(
            parsed_filters, self.engine.dialect.name
        )

        parsed_orderby = self._parse_search_model_versions_order_by(
            order_by or ["last_updated_timestamp DESC", "name ASC", "version_number DESC"]
        )
        offset = SearchUtils.parse_start_offset_from_page_token(page_token)
        # we query for max_results + 1 items to check whether there is another page to return.
        # this remediates having to make another query which returns no items.
        max_results_for_query = max_results + 1

        with self.ManagedSessionMaker() as session:
            query = (
                filter_query.options(*self._get_eager_model_version_query_options())
                .filter(SqlModelVersion.current_stage != STAGE_DELETED_INTERNAL)
                .order_by(*parsed_orderby)
                .limit(max_results_for_query)
            )
            if page_token:
                query = query.offset(offset)
            sql_model_versions = session.execute(query).scalars(SqlModelVersion).all()
            next_page_token = self._compute_next_token(
                max_results_for_query, len(sql_model_versions), offset, max_results
            )
            model_versions = [mv.to_mlflow_entity() for mv in sql_model_versions][:max_results]
            return PagedList(model_versions, next_page_token)

    @classmethod
    def _parse_search_model_versions_order_by(cls, order_by_list):
        """Sorts a set of model versions based on their natural ordering and an overriding set
        of order_bys. Model versions are naturally ordered first by name ascending, then by
        version ascending.
        """
        clauses = []
        observed_order_by_clauses = set()
        if order_by_list:
            for order_by_clause in order_by_list:
                (
                    _,
                    key,
                    ascending,
                ) = SearchModelVersionUtils.parse_order_by_for_search_model_versions(
                    order_by_clause
                )
                if key not in SearchModelVersionUtils.VALID_ORDER_BY_ATTRIBUTE_KEYS:
                    raise MlflowException(
                        f"Invalid order by key '{key}' specified. "
                        "Valid keys are "
                        f"{SearchModelVersionUtils.VALID_ORDER_BY_ATTRIBUTE_KEYS}",
                        error_code=INVALID_PARAMETER_VALUE,
                    )
                else:
                    if key == "version_number":
                        field = SqlModelVersion.version
                    elif key == "creation_timestamp":
                        field = SqlModelVersion.creation_time
                    elif key == "last_updated_timestamp":
                        field = SqlModelVersion.last_updated_time
                    else:
                        field = getattr(SqlModelVersion, key)
                if field.key in observed_order_by_clauses:
                    raise MlflowException(f"`order_by` contains duplicate fields: {order_by_list}")
                observed_order_by_clauses.add(field.key)
                if ascending:
                    clauses.append(field.asc())
                else:
                    clauses.append(field.desc())

        if SqlModelVersion.name.key not in observed_order_by_clauses:
            clauses.append(SqlModelVersion.name.asc())
        if SqlModelVersion.version.key not in observed_order_by_clauses:
            clauses.append(SqlModelVersion.version.desc())
        return clauses

    @classmethod
    def _get_model_version_tag(cls, session, name, version, key):
        tags = (
            session.query(SqlModelVersionTag)
            .filter(
                SqlModelVersionTag.name == name,
                SqlModelVersionTag.version == version,
                SqlModelVersionTag.key == key,
            )
            .all()
        )
        if len(tags) == 0:
            return None
        if len(tags) > 1:
            raise MlflowException(
                f"Expected only 1 model version tag with name={name}, version={version}, "
                f"key={key}. Found {len(tags)}.",
                INVALID_STATE,
            )
        return tags[0]

    def set_model_version_tag(self, name, version, tag):
        """
        Set a tag for the model version.

        Args:
            name: Registered model name.
            version: Registered model version.
            tag: :py:class:`mlflow.entities.model_registry.ModelVersionTag` instance to log.

        Returns:
            None
        """
        _validate_model_name(name)
        _validate_model_version(version)
        _validate_model_version_tag(tag.key, tag.value)
        with self.ManagedSessionMaker() as session:
            # check if model version exists
            self._get_sql_model_version(session, name, version)
            session.merge(
                SqlModelVersionTag(name=name, version=version, key=tag.key, value=tag.value)
            )

    def delete_model_version_tag(self, name, version, key):
        """
        Delete a tag associated with the model version.

        Args:
            name: Registered model name.
            version: Registered model version.
            key: Tag key.

        Returns:
            None
        """
        _validate_model_name(name)
        _validate_model_version(version)
        _validate_tag_name(key)
        with self.ManagedSessionMaker() as session:
            # check if model version exists
            self._get_sql_model_version(session, name, version)
            existing_tag = self._get_model_version_tag(session, name, version, key)
            if existing_tag is not None:
                session.delete(existing_tag)

    @classmethod
    def _get_registered_model_alias(cls, session, name, alias):
        return (
            session.query(SqlRegisteredModelAlias)
            .filter(
                SqlRegisteredModelAlias.name == name,
                SqlRegisteredModelAlias.alias == alias,
            )
            .first()
        )

    def set_registered_model_alias(self, name, alias, version):
        """
        Set a registered model alias pointing to a model version.

        Args:
            name: Registered model name.
            alias: Name of the alias.
            version: Registered model version number.

        Returns:
            None
        """
        _validate_model_name(name)
        _validate_model_alias_name(alias)
        _validate_model_version(version)
        with self.ManagedSessionMaker() as session:
            # check if model version exists
            self._get_sql_model_version(session, name, version)
            session.merge(SqlRegisteredModelAlias(name=name, alias=alias, version=version))

    def delete_registered_model_alias(self, name, alias):
        """
        Delete an alias associated with a registered model.

        Args:
            name: Registered model name.
            alias: Name of the alias.

        Returns:
            None
        """
        _validate_model_name(name)
        _validate_model_alias_name(alias)
        with self.ManagedSessionMaker() as session:
            # check if registered model exists
            self._get_registered_model(session, name)
            existing_alias = self._get_registered_model_alias(session, name, alias)
            if existing_alias is not None:
                session.delete(existing_alias)

    def get_model_version_by_alias(self, name, alias):
        """
        Get the model version instance by name and alias.

        Args:
            name: Registered model name.
            alias: Name of the alias.

        Returns:
            A single :py:class:`mlflow.entities.model_registry.ModelVersion` object.
        """
        _validate_model_name(name)
        _validate_model_alias_name(alias)
        with self.ManagedSessionMaker() as session:
            existing_alias = self._get_registered_model_alias(session, name, alias)
            if existing_alias is not None:
                sql_model_version = self._get_sql_model_version(
                    session, existing_alias.name, existing_alias.version
                )
                return self._populate_model_version_aliases(
                    session, name, sql_model_version.to_mlflow_entity()
                )
            else:
                raise MlflowException(
                    f"Registered model alias {alias} not found.", INVALID_PARAMETER_VALUE
                )

    def _await_model_version_creation(self, mv, await_creation_for):
        """
        Does not wait for the model version to become READY as a successful creation will
        immediately place the model version in a READY state.
        """

    # Webhook CRUD operations
    def create_webhook(
        self,
        name: str,
        url: str,
        events: list[WebhookEvent],
        description: Optional[str] = None,
        secret: Optional[str] = None,
        status: Optional[WebhookStatus] = None,
    ) -> Webhook:
        _validate_webhook_name(name)
        _validate_webhook_url(url)
        _validate_webhook_events(events)

        with self.ManagedSessionMaker() as session:
            webhook_id = str(uuid.uuid4())
            creation_time = get_current_time_millis()
            webhook = SqlWebhook(
                webhook_id=webhook_id,
                name=name,
                url=url,
                description=description,
                secret=secret,
                status=(status or WebhookStatus.ACTIVE).value,
                creation_timestamp=creation_time,
                last_updated_timestamp=creation_time,
            )
            session.add(webhook)
            session.add_all(
                SqlWebhookEvent(webhook_id=webhook_id, entity=e.entity.value, action=e.action.value)
                for e in events
            )
            session.flush()
            return webhook.to_mlflow_entity()

    def get_webhook(self, webhook_id: str) -> Webhook:
        with self.ManagedSessionMaker() as session:
            webhook = self._get_webhook_by_id(session, webhook_id)
            return webhook.to_mlflow_entity()

    def list_webhooks(
        self,
        max_results: Optional[int] = None,
        page_token: Optional[str] = None,
    ) -> PagedList[Webhook]:
        max_results = max_results or 100
        if max_results < 1 or max_results > 1000:
            raise MlflowException(
                "max_results must be between 1 and 1000.", INVALID_PARAMETER_VALUE
            )

        offset = SearchUtils.parse_start_offset_from_page_token(page_token)
        with self.ManagedSessionMaker() as session:
            query = (
                session.query(SqlWebhook)
                .filter(SqlWebhook.deleted_timestamp.is_(None))
                .order_by(SqlWebhook.creation_timestamp.desc())
                .limit(max_results + 1)
            )

            if page_token:
                query = query.offset(offset)

            webhooks = query.all()

            # Check if there's a next page
            has_next_page = len(webhooks) > max_results
            next_page_token = None
            if has_next_page:
                webhooks = webhooks[:max_results]
                next_page_token = SearchUtils.create_page_token(offset + max_results)

            return PagedList([w.to_mlflow_entity() for w in webhooks], next_page_token)

    def update_webhook(
        self,
        webhook_id: str,
        name: Optional[str] = None,
        description: Optional[str] = None,
        url: Optional[str] = None,
        events: Optional[list[WebhookEvent]] = None,
        secret: Optional[str] = None,
        status: Optional[WebhookStatus] = None,
    ) -> Webhook:
        with self.ManagedSessionMaker() as session:
            webhook = self._get_webhook_by_id(session, webhook_id)

            # Update fields if provided
            if name is not None:
                _validate_webhook_name(name)
                webhook.name = name
            if url is not None:
                _validate_webhook_url(url)
                webhook.url = url
            if events is not None:
                _validate_webhook_events(events)
                # Delete existing webhook events
                session.query(SqlWebhookEvent).filter(
                    SqlWebhookEvent.webhook_id == webhook_id
                ).delete()
                # Create new webhook events
                session.add_all(
                    SqlWebhookEvent(
                        webhook_id=webhook_id, entity=e.entity.value, action=e.action.value
                    )
                    for e in events
                )
            if description is not None:
                webhook.description = description
            if secret is not None:
                webhook.secret = secret
            if status is not None:
                webhook.status = status.value

            webhook.last_updated_timestamp = get_current_time_millis()

            session.add(webhook)
            session.flush()

            return webhook.to_mlflow_entity()

    def delete_webhook(self, webhook_id: str) -> None:
        with self.ManagedSessionMaker() as session:
            webhook = self._get_webhook_by_id(session, webhook_id)

            # Soft delete by setting deleted_timestamp
            webhook.deleted_timestamp = get_current_time_millis()
            webhook.last_updated_timestamp = webhook.deleted_timestamp

            session.add(webhook)
            session.flush()

    # Helper methods for webhooks
    def _get_webhook_by_id(self, session: Session, webhook_id: str) -> SqlWebhook:
        if webhook := (
            session.query(SqlWebhook)
            .filter(
                SqlWebhook.webhook_id == webhook_id,
                SqlWebhook.deleted_timestamp.is_(None),
            )
            .first()
        ):
            return webhook

        raise MlflowException(f"Webhook with ID {webhook_id} not found.", RESOURCE_DOES_NOT_EXIST)<|MERGE_RESOLUTION|>--- conflicted
+++ resolved
@@ -1,11 +1,7 @@
 import logging
 import urllib
-<<<<<<< HEAD
 import uuid
-from typing import Any, Optional, Union
-=======
 from typing import Any
->>>>>>> 9cb7444c
 
 import sqlalchemy
 from sqlalchemy.future import select
@@ -1305,9 +1301,9 @@
         name: str,
         url: str,
         events: list[WebhookEvent],
-        description: Optional[str] = None,
-        secret: Optional[str] = None,
-        status: Optional[WebhookStatus] = None,
+        description: str | None = None,
+        secret: str | None = None,
+        status: WebhookStatus | None = None,
     ) -> Webhook:
         _validate_webhook_name(name)
         _validate_webhook_url(url)
@@ -1341,8 +1337,8 @@
 
     def list_webhooks(
         self,
-        max_results: Optional[int] = None,
-        page_token: Optional[str] = None,
+        max_results: int | None = None,
+        page_token: str | None = None,
     ) -> PagedList[Webhook]:
         max_results = max_results or 100
         if max_results < 1 or max_results > 1000:
@@ -1376,12 +1372,12 @@
     def update_webhook(
         self,
         webhook_id: str,
-        name: Optional[str] = None,
-        description: Optional[str] = None,
-        url: Optional[str] = None,
-        events: Optional[list[WebhookEvent]] = None,
-        secret: Optional[str] = None,
-        status: Optional[WebhookStatus] = None,
+        name: str | None = None,
+        description: str | None = None,
+        url: str | None = None,
+        events: list[WebhookEvent] | None = None,
+        secret: str | None = None,
+        status: WebhookStatus | None = None,
     ) -> Webhook:
         with self.ManagedSessionMaker() as session:
             webhook = self._get_webhook_by_id(session, webhook_id)
