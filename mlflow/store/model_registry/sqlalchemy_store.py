import time

import logging
import sqlalchemy
from functools import reduce

from sqlalchemy.future import select

from mlflow.entities.model_registry.model_version_stages import (
    get_canonical_stage,
    ALL_STAGES,
    DEFAULT_STAGES_FOR_GET_LATEST_VERSIONS,
    STAGE_DELETED_INTERNAL,
    STAGE_ARCHIVED,
)
from mlflow.exceptions import MlflowException
from mlflow.protos.databricks_pb2 import (
    INVALID_PARAMETER_VALUE,
    RESOURCE_ALREADY_EXISTS,
    INVALID_STATE,
    RESOURCE_DOES_NOT_EXIST,
)
import mlflow.store.db.utils
from mlflow.store.model_registry import (
    SEARCH_REGISTERED_MODEL_MAX_RESULTS_DEFAULT,
    SEARCH_REGISTERED_MODEL_MAX_RESULTS_THRESHOLD,
)
from mlflow.store.db.base_sql_model import Base
from mlflow.store.entities.paged_list import PagedList
from mlflow.store.model_registry.abstract_store import AbstractStore
from mlflow.store.model_registry.dbmodels.models import (
    SqlRegisteredModel,
    SqlModelVersion,
    SqlRegisteredModelTag,
    SqlModelVersionTag,
)
from mlflow.utils.search_utils import SearchUtils, SearchModelUtils
from mlflow.utils.uri import extract_db_type_from_uri
from mlflow.utils.validation import (
    _validate_registered_model_tag,
    _validate_model_version_tag,
    _validate_model_name,
    _validate_model_version,
    _validate_tag_name,
)

_logger = logging.getLogger(__name__)

# For each database table, fetch its columns and define an appropriate attribute for each column
# on the table's associated object representation (Mapper). This is necessary to ensure that
# columns defined via backreference are available as Mapper instance attributes (e.g.,
# ``SqlRegisteredModel.model_versions``). For more information, see
# https://docs.sqlalchemy.org/en/latest/orm/mapping_api.html#sqlalchemy.orm.configure_mappers
# and https://docs.sqlalchemy.org/en/latest/orm/mapping_api.html#sqlalchemy.orm.mapper.Mapper
sqlalchemy.orm.configure_mappers()


def now():
    return int(time.time() * 1000)


class SqlAlchemyStore(AbstractStore):
    """
    This entity may change or be removed in a future release without warning.
    SQLAlchemy compliant backend store for tracking meta data for MLflow entities. MLflow
    supports the database dialects ``mysql``, ``mssql``, ``sqlite``, and ``postgresql``.
    As specified in the
    `SQLAlchemy docs <https://docs.sqlalchemy.org/en/latest/core/engines.html#database-urls>`_ ,
    the database URI is expected in the format
    ``<dialect>+<driver>://<username>:<password>@<host>:<port>/<database>``. If you do not
    specify a driver, SQLAlchemy uses a dialect's default driver.

    This store interacts with SQL store using SQLAlchemy abstractions defined for MLflow entities.
    :py:class:`mlflow.store.model_registry.models.RegisteredModel` and
    :py:class:`mlflow.store.model_registry.models.ModelVersion`
    """

    CREATE_MODEL_VERSION_RETRIES = 3

    def __init__(self, db_uri):
        """
        Create a database backed store.

        :param db_uri: The SQLAlchemy database URI string to connect to the database. See
                       the `SQLAlchemy docs
                       <https://docs.sqlalchemy.org/en/latest/core/engines.html#database-urls>`_
                       for format specifications. Mlflow supports the dialects ``mysql``,
                       ``mssql``, ``sqlite``, and ``postgresql``.
        :param default_artifact_root: Path/URI to location suitable for large data (such as a blob
                                      store object, DBFS path, or shared NFS file system).
        """
        super().__init__()
        self.db_uri = db_uri
        self.db_type = extract_db_type_from_uri(db_uri)
        self.engine = mlflow.store.db.utils.create_sqlalchemy_engine_with_retry(db_uri)
        Base.metadata.create_all(self.engine)
        # Verify that all model registry tables exist.
        SqlAlchemyStore._verify_registry_tables_exist(self.engine)
        Base.metadata.bind = self.engine
        SessionMaker = sqlalchemy.orm.sessionmaker(bind=self.engine)
        self.ManagedSessionMaker = mlflow.store.db.utils._get_managed_session_maker(
            SessionMaker, self.db_type
        )
        # TODO: verify schema here once we add logic to initialize the registry tables if they
        # don't exist (schema verification will fail in tests otherwise)
        # mlflow.store.db.utils._verify_schema(self.engine)

    def _get_dialect(self):
        return self.engine.dialect.name

    @staticmethod
    def _verify_registry_tables_exist(engine):
        # Verify that all tables have been created.
        inspected_tables = set(sqlalchemy.inspect(engine).get_table_names())
        expected_tables = [
            SqlRegisteredModel.__tablename__,
            SqlModelVersion.__tablename__,
        ]
        if any(table not in inspected_tables for table in expected_tables):
            # TODO: Replace the MlflowException with the following line once it's possible to run
            # the registry against a different DB than the tracking server:
            # mlflow.store.db.utils._initialize_tables(self.engine)
            raise MlflowException("Database migration in unexpected state. Run manual upgrade.")

    @staticmethod
    def _get_eager_registered_model_query_options():
        """
        :return: A list of SQLAlchemy query options that can be used to eagerly
                load the following registered model attributes
                when fetching a registered model: ``registered_model_tags``.
        """
        # Use a subquery load rather than a joined load in order to minimize the memory overhead
        # of the eager loading procedure. For more information about relationship loading
        # techniques, see https://docs.sqlalchemy.org/en/13/orm/
        # loading_relationships.html#relationship-loading-techniques
        return [sqlalchemy.orm.subqueryload(SqlRegisteredModel.registered_model_tags)]

    @staticmethod
    def _get_eager_model_version_query_options():
        """
        :return: A list of SQLAlchemy query options that can be used to eagerly
                load the following model version attributes
                when fetching a model version: ``model_version_tags``.
        """
        # Use a subquery load rather than a joined load in order to minimize the memory overhead
        # of the eager loading procedure. For more information about relationship loading
        # techniques, see https://docs.sqlalchemy.org/en/13/orm/
        # loading_relationships.html#relationship-loading-techniques
        return [sqlalchemy.orm.subqueryload(SqlModelVersion.model_version_tags)]

    def _save_to_db(self, session, objs):
        """
        Store in db
        """
        if type(objs) is list:
            session.add_all(objs)
        else:
            # single object
            session.add(objs)

    def create_registered_model(self, name, tags=None, description=None):
        """
        Create a new registered model in backend store.

        :param name: Name of the new model. This is expected to be unique in the backend store.
        :param tags: A list of :py:class:`mlflow.entities.model_registry.RegisteredModelTag`
                     instances associated with this registered model.
        :param description: Description of the version.
        :return: A single object of :py:class:`mlflow.entities.model_registry.RegisteredModel`
                 created in the backend.
        """
        _validate_model_name(name)
        for tag in tags or []:
            _validate_registered_model_tag(tag.key, tag.value)
        with self.ManagedSessionMaker() as session:
            try:
                creation_time = now()
                registered_model = SqlRegisteredModel(
                    name=name,
                    creation_time=creation_time,
                    last_updated_time=creation_time,
                    description=description,
                )
                tags_dict = {}
                for tag in tags or []:
                    tags_dict[tag.key] = tag.value
                registered_model.registered_model_tags = [
                    SqlRegisteredModelTag(key=key, value=value) for key, value in tags_dict.items()
                ]
                self._save_to_db(session, registered_model)
                session.flush()
                return registered_model.to_mlflow_entity()
            except sqlalchemy.exc.IntegrityError as e:
                raise MlflowException(
                    "Registered Model (name={}) already exists. Error: {}".format(name, str(e)),
                    RESOURCE_ALREADY_EXISTS,
                )

    @classmethod
    def _get_registered_model(cls, session, name, eager=False):
        """
        :param eager: If ``True``, eagerly loads the registered model's tags.
                      If ``False``, these attributes are not eagerly loaded and
                      will be loaded when their corresponding object properties
                      are accessed from the resulting ``SqlRegisteredModel`` object.
        """
        _validate_model_name(name)
        query_options = cls._get_eager_registered_model_query_options() if eager else []
        rms = (
            session.query(SqlRegisteredModel)
            .options(*query_options)
            .filter(SqlRegisteredModel.name == name)
            .all()
        )

        if len(rms) == 0:
            raise MlflowException(
                "Registered Model with name={} not found".format(name), RESOURCE_DOES_NOT_EXIST
            )
        if len(rms) > 1:
            raise MlflowException(
                "Expected only 1 registered model with name={}. "
                "Found {}.".format(name, len(rms)),
                INVALID_STATE,
            )
        return rms[0]

    def update_registered_model(self, name, description):
        """
        Update description of the registered model.

        :param name: Registered model name.
        :param description: New description.
        :return: A single updated :py:class:`mlflow.entities.model_registry.RegisteredModel` object.
        """
        with self.ManagedSessionMaker() as session:
            sql_registered_model = self._get_registered_model(session, name)
            updated_time = now()
            sql_registered_model.description = description
            sql_registered_model.last_updated_time = updated_time
            self._save_to_db(session, [sql_registered_model])
            session.flush()
            return sql_registered_model.to_mlflow_entity()

    def rename_registered_model(self, name, new_name):
        """
        Rename the registered model.

        :param name: Registered model name.
        :param new_name: New proposed name.
        :return: A single updated :py:class:`mlflow.entities.model_registry.RegisteredModel` object.
        """
        _validate_model_name(new_name)
        with self.ManagedSessionMaker() as session:
            sql_registered_model = self._get_registered_model(session, name)
            try:
                updated_time = now()
                sql_registered_model.name = new_name
                for sql_model_version in sql_registered_model.model_versions:
                    sql_model_version.name = new_name
                    sql_model_version.last_updated_time = updated_time
                sql_registered_model.last_updated_time = updated_time
                self._save_to_db(
                    session, [sql_registered_model] + sql_registered_model.model_versions
                )
                session.flush()
                return sql_registered_model.to_mlflow_entity()
            except sqlalchemy.exc.IntegrityError as e:
                raise MlflowException(
                    "Registered Model (name={}) already exists. "
                    "Error: {}".format(new_name, str(e)),
                    RESOURCE_ALREADY_EXISTS,
                )

    def delete_registered_model(self, name):
        """
        Delete the registered model.
        Backend raises exception if a registered model with given name does not exist.

        :param name: Registered model name.
        :return: None
        """
        with self.ManagedSessionMaker() as session:
            sql_registered_model = self._get_registered_model(session, name)
            session.delete(sql_registered_model)

    def list_registered_models(self, max_results, page_token):
        """
        List of all registered models.

        :param max_results: Maximum number of registered models desired.
        :param page_token: Token specifying the next page of results. It should be obtained from
                            a ``list_registered_models`` call.
        :return: A PagedList of :py:class:`mlflow.entities.model_registry.RegisteredModel` objects
                that satisfy the search expressions. The pagination token for the next page can be
                obtained via the ``token`` attribute of the object.
        """
        return self.search_registered_models(max_results=max_results, page_token=page_token)

    def search_registered_models(
        self,
        filter_string=None,
        max_results=SEARCH_REGISTERED_MODEL_MAX_RESULTS_DEFAULT,
        order_by=None,
        page_token=None,
    ):
        """
        Search for registered models in backend that satisfy the filter criteria.

        :param filter_string: Filter query string, defaults to searching all registered models.
        :param max_results: Maximum number of registered models desired.
        :param order_by: List of column names with ASC|DESC annotation, to be used for ordering
                         matching search results.
        :param page_token: Token specifying the next page of results. It should be obtained from
                            a ``search_registered_models`` call.
        :return: A PagedList of :py:class:`mlflow.entities.model_registry.RegisteredModel` objects
                that satisfy the search expressions. The pagination token for the next page can be
                obtained via the ``token`` attribute of the object.
        """
        if max_results > SEARCH_REGISTERED_MODEL_MAX_RESULTS_THRESHOLD:
            raise MlflowException(
                "Invalid value for request parameter max_results. "
                "It must be at most {}, but got value {}".format(
                    SEARCH_REGISTERED_MODEL_MAX_RESULTS_THRESHOLD, max_results
                ),
                INVALID_PARAMETER_VALUE,
            )

        parsed_filters = SearchModelUtils.parse_search_filter(filter_string)

        attribute_filters, non_attribute_filters = self._get_search_registered_model_filter_clauses(
            parsed_filters, self.engine.dialect.name
        )

        parsed_orderby = self._parse_search_registered_models_order_by(order_by)
        offset = SearchUtils.parse_start_offset_from_page_token(page_token)
        # we query for max_results + 1 items to check whether there is another page to return.
        # this remediates having to make another query which returns no items.
        max_results_for_query = max_results + 1

        def compute_next_token(current_size):
            next_token = None
            if max_results_for_query == current_size:
                final_offset = offset + max_results
                next_token = SearchUtils.create_page_token(final_offset)
            return next_token

<<<<<<< HEAD
=======
        if len(parsed_filter) == 0:
            conditions = []
        elif len(parsed_filter) == 1:
            filter_dict = parsed_filter[0]
            comparator = filter_dict["comparator"].upper()
            if comparator not in SearchUtils.VALID_REGISTERED_MODEL_SEARCH_COMPARATORS:
                raise MlflowException(
                    "Search registered models filter expression only "
                    "supports the equality(=) comparator, case-sensitive"
                    "partial match (LIKE), and case-insensitive partial "
                    "match (ILIKE). Input filter string: %s" % filter_string,
                    error_code=INVALID_PARAMETER_VALUE,
                )
            if comparator == SearchUtils.LIKE_OPERATOR:
                conditions = [
                    SearchUtils.get_sql_filter_ops(
                        SqlRegisteredModel.name, "LIKE", self._get_dialect()
                    )(filter_dict["value"])
                ]
            elif comparator == SearchUtils.ILIKE_OPERATOR:
                conditions = [
                    SearchUtils.get_sql_filter_ops(
                        SqlRegisteredModel.name, "ILIKE", self._get_dialect()
                    )(filter_dict["value"])
                ]
            else:
                conditions = [
                    SearchUtils.get_sql_filter_ops(
                        SqlRegisteredModel.name, "=", self._get_dialect()
                    )(filter_dict["value"])
                ]
        else:
            supported_ops = "".join(
                ["(" + op + ")" for op in SearchUtils.VALID_REGISTERED_MODEL_SEARCH_COMPARATORS]
            )
            sample_query = 'name {} "<model_name>"'.format(supported_ops)
            raise MlflowException(
                "Invalid filter string: {}".format(filter_string)
                + "Search registered models supports filter expressions like:"
                + sample_query,
                error_code=INVALID_PARAMETER_VALUE,
            )
>>>>>>> 7fa47d0b
        with self.ManagedSessionMaker() as session:
            query = (
                reduce(lambda s, f: s.join(f), non_attribute_filters, select(SqlRegisteredModel))
                .options(*self._get_eager_registered_model_query_options())
                .filter(*attribute_filters)
                .order_by(*parsed_orderby)
                .limit(max_results_for_query)
            )
            if page_token:
                query = query.offset(offset)
            sql_registered_models = session.execute(query).scalars(SqlRegisteredModel).all()
            next_page_token = compute_next_token(len(sql_registered_models))
            rm_entities = [rm.to_mlflow_entity() for rm in sql_registered_models][:max_results]
            return PagedList(rm_entities, next_page_token)

    @classmethod
    def _get_search_registered_model_filter_clauses(cls, parsed_filters, dialect):
        attribute_filters = []
        non_attribute_filters = []
        for f in parsed_filters:
            type_ = f["type"]
            key = f["key"]
            comparator = f["comparator"]
            value = f["value"]
            if type_ == "attribute":
                if key not in ("name",):
                    raise MlflowException(
                        f"Invalid attribute name: {key}",
                        error_code=INVALID_PARAMETER_VALUE
                    )
                if comparator not in ("=", "!=", "LIKE", "ILIKE"):
                    raise MlflowException(
                        f"Invalid comparator for attribute: {comparator}",
                        error_code=INVALID_PARAMETER_VALUE,
                    )
                attr = getattr(SqlRegisteredModel, key)
                f = SearchUtils.get_sql_filter_ops(attr, comparator, dialect)(value)
                attribute_filters.append(f)
            elif type_ == "tag":
                if comparator not in ("=", "!=", "LIKE", "ILIKE"):
                    raise MlflowException.invalid_parameter_value(
                        f"Invalid comparator for tag: {comparator}"
                    )
                val_filter = SearchUtils.get_sql_filter_ops(
                    SqlRegisteredModelTag.value, comparator, dialect
                )(value)
                key_filter = SearchUtils.get_sql_filter_ops(
                    SqlRegisteredModelTag.key, '=', dialect
                )(key)
                non_attribute_filters.append(
                    select(SqlRegisteredModelTag).filter(key_filter, val_filter).subquery()
                )
            else:
                raise MlflowException(
                    f"Invalid token type: {type_}",
                    error_code=INVALID_PARAMETER_VALUE
                )

        return attribute_filters, non_attribute_filters

    @classmethod
    def _get_search_model_versions_filter_clauses(cls, parsed_filters, dialect):
        attribute_filters = []
        non_attribute_filters = []
        for f in parsed_filters:
            type_ = f["type"]
            key = f["key"]
            comparator = f["comparator"]
            value = f["value"]
            if type_ == "attribute":
                if key not in ("name", "source_path", "run_id"):
                    raise MlflowException(
                        f"Invalid attribute name: {key}",
                        error_code=INVALID_PARAMETER_VALUE
                    )
                if comparator not in ("=", "!=", "LIKE", "ILIKE", "IN") \
                        or (comparator == "IN" and key != "run_id"):
                    raise MlflowException(
                        f"Invalid comparator for attribute: {comparator}",
                        error_code=INVALID_PARAMETER_VALUE,
                    )
                attr = getattr(SqlModelVersion, "source" if key == "source_path" else key)
                if comparator == "IN":
                    # Note: Here the run_id values in databases contains only lower case letters,
                    # so we already filter out comparison values containing upper case letters
                    # in `SearchModelUtils._get_values`. This addresses MySQL IN clause case
                    # in-sensitive issue.
                    f = attr.in_(value)
                else:
                    f = SearchUtils.get_sql_filter_ops(attr, comparator, dialect)(value)
                attribute_filters.append(f)
            elif type_ == "tag":
                if comparator not in ("=", "!=", "LIKE", "ILIKE"):
                    raise MlflowException.invalid_parameter_value(
                        f"Invalid comparator for tag: {comparator}",
                    )
                val_filter = SearchUtils.get_sql_filter_ops(
                    SqlModelVersionTag.value, comparator, dialect
                )(value)
                key_filter = SearchUtils.get_sql_filter_ops(
                    SqlModelVersionTag.key, '=', dialect
                )(key)
                non_attribute_filters.append(
                    select(SqlModelVersionTag).filter(key_filter, val_filter).subquery()
                )
            else:
                raise MlflowException(
                    f"Invalid token type: {type_}",
                    error_code=INVALID_PARAMETER_VALUE
                )

        return attribute_filters, non_attribute_filters

    @classmethod
    def _parse_search_registered_models_order_by(cls, order_by_list):
        """Sorts a set of registered models based on their natural ordering and an overriding set
        of order_bys. Registered models are naturally ordered first by name ascending.
        """
        clauses = []
        observed_order_by_clauses = set()
        if order_by_list:
            for order_by_clause in order_by_list:
                (
                    attribute_token,
                    ascending,
                ) = SearchUtils.parse_order_by_for_search_registered_models(order_by_clause)
                if attribute_token == SqlRegisteredModel.name.key:
                    field = SqlRegisteredModel.name
                elif attribute_token in SearchUtils.VALID_TIMESTAMP_ORDER_BY_KEYS:
                    field = SqlRegisteredModel.last_updated_time
                else:
                    raise MlflowException(
                        "Invalid order by key '{}' specified.".format(attribute_token)
                        + "Valid keys are "
                        + "'{}'".format(SearchUtils.RECOMMENDED_ORDER_BY_KEYS_REGISTERED_MODELS),
                        error_code=INVALID_PARAMETER_VALUE,
                    )
                if field.key in observed_order_by_clauses:
                    raise MlflowException(
                        "`order_by` contains duplicate fields: {}".format(order_by_list)
                    )
                observed_order_by_clauses.add(field.key)
                if ascending:
                    clauses.append(field.asc())
                else:
                    clauses.append(field.desc())

        if SqlRegisteredModel.name.key not in observed_order_by_clauses:
            clauses.append(SqlRegisteredModel.name.asc())
        return clauses

    def get_registered_model(self, name):
        """
        Get registered model instance by name.

        :param name: Registered model name.
        :return: A single :py:class:`mlflow.entities.model_registry.RegisteredModel` object.
        """
        with self.ManagedSessionMaker() as session:
            return self._get_registered_model(session, name, eager=True).to_mlflow_entity()

    def get_latest_versions(self, name, stages=None):
        """
        Latest version models for each requested stage. If no ``stages`` argument is provided,
        returns the latest version for each stage.

        :param name: Registered model name.
        :param stages: List of desired stages. If input list is None, return latest versions for
                       each stage.
        :return: List of :py:class:`mlflow.entities.model_registry.ModelVersion` objects.
        """
        with self.ManagedSessionMaker() as session:
            sql_registered_model = self._get_registered_model(session, name)
            # Convert to RegisteredModel entity first and then extract latest_versions
            latest_versions = sql_registered_model.to_mlflow_entity().latest_versions
            if stages is None or len(stages) == 0:
                expected_stages = set([get_canonical_stage(stage) for stage in ALL_STAGES])
            else:
                expected_stages = set([get_canonical_stage(stage) for stage in stages])
            return [mv for mv in latest_versions if mv.current_stage in expected_stages]

    @classmethod
    def _get_registered_model_tag(cls, session, name, key):
        tags = (
            session.query(SqlRegisteredModelTag)
            .filter(SqlRegisteredModelTag.name == name, SqlRegisteredModelTag.key == key)
            .all()
        )
        if len(tags) == 0:
            return None
        if len(tags) > 1:
            raise MlflowException(
                "Expected only 1 registered model tag with name={}, key={}. "
                "Found {}.".format(name, key, len(tags)),
                INVALID_STATE,
            )
        return tags[0]

    def set_registered_model_tag(self, name, tag):
        """
        Set a tag for the registered model.

        :param name: Registered model name.
        :param tag: :py:class:`mlflow.entities.model_registry.RegisteredModelTag` instance to log.
        :return: None
        """
        _validate_model_name(name)
        _validate_registered_model_tag(tag.key, tag.value)
        with self.ManagedSessionMaker() as session:
            # check if registered model exists
            self._get_registered_model(session, name)
            session.merge(SqlRegisteredModelTag(name=name, key=tag.key, value=tag.value))

    def delete_registered_model_tag(self, name, key):
        """
        Delete a tag associated with the registered model.

        :param name: Registered model name.
        :param key: Registered model tag key.
        :return: None
        """
        _validate_model_name(name)
        _validate_tag_name(key)
        with self.ManagedSessionMaker() as session:
            # check if registered model exists
            self._get_registered_model(session, name)
            existing_tag = self._get_registered_model_tag(session, name, key)
            if existing_tag is not None:
                session.delete(existing_tag)

    # CRUD API for ModelVersion objects

    def create_model_version(
        self, name, source, run_id=None, tags=None, run_link=None, description=None
    ):
        """
        Create a new model version from given source and run ID.

        :param name: Registered model name.
        :param source: Source path where the MLflow model is stored.
        :param run_id: Run ID from MLflow tracking server that generated the model.
        :param tags: A list of :py:class:`mlflow.entities.model_registry.ModelVersionTag`
                     instances associated with this model version.
        :param run_link: Link to the run from an MLflow tracking server that generated this model.
        :param description: Description of the version.
        :return: A single object of :py:class:`mlflow.entities.model_registry.ModelVersion`
                 created in the backend.
        """

        def next_version(sql_registered_model):
            if sql_registered_model.model_versions:
                return max([mv.version for mv in sql_registered_model.model_versions]) + 1
            else:
                return 1

        _validate_model_name(name)
        for tag in tags or []:
            _validate_model_version_tag(tag.key, tag.value)
        with self.ManagedSessionMaker() as session:
            creation_time = now()
            for attempt in range(self.CREATE_MODEL_VERSION_RETRIES):
                try:
                    sql_registered_model = self._get_registered_model(session, name)
                    sql_registered_model.last_updated_time = creation_time
                    version = next_version(sql_registered_model)
                    model_version = SqlModelVersion(
                        name=name,
                        version=version,
                        creation_time=creation_time,
                        last_updated_time=creation_time,
                        source=source,
                        run_id=run_id,
                        run_link=run_link,
                        description=description,
                    )
                    tags_dict = {}
                    for tag in tags or []:
                        tags_dict[tag.key] = tag.value
                    model_version.model_version_tags = [
                        SqlModelVersionTag(key=key, value=value) for key, value in tags_dict.items()
                    ]
                    self._save_to_db(session, [sql_registered_model, model_version])
                    session.flush()
                    return model_version.to_mlflow_entity()
                except sqlalchemy.exc.IntegrityError:
                    more_retries = self.CREATE_MODEL_VERSION_RETRIES - attempt - 1
                    _logger.info(
                        "Model Version creation error (name=%s) Retrying %s more time%s.",
                        name,
                        str(more_retries),
                        "s" if more_retries > 1 else "",
                    )
        raise MlflowException(
            "Model Version creation error (name={}). Giving up after "
            "{} attempts.".format(name, self.CREATE_MODEL_VERSION_RETRIES)
        )

    @classmethod
    def _get_model_version_from_db(cls, session, name, version, conditions, query_options=None):
        if query_options is None:
            query_options = []
        versions = session.query(SqlModelVersion).options(*query_options).filter(*conditions).all()

        if len(versions) == 0:
            raise MlflowException(
                "Model Version (name={}, version={}) not found".format(name, version),
                RESOURCE_DOES_NOT_EXIST,
            )
        if len(versions) > 1:
            raise MlflowException(
                "Expected only 1 model version with (name={}, version={}). "
                "Found {}.".format(name, version, len(versions)),
                INVALID_STATE,
            )
        return versions[0]

    @classmethod
    def _get_sql_model_version(cls, session, name, version, eager=False):
        """
        :param eager: If ``True``, eagerly loads the model version's tags.
                      If ``False``, these attributes are not eagerly loaded and
                      will be loaded when their corresponding object properties
                      are accessed from the resulting ``SqlModelVersion`` object.
        """
        _validate_model_name(name)
        _validate_model_version(version)
        query_options = cls._get_eager_model_version_query_options() if eager else []
        conditions = [
            SqlModelVersion.name == name,
            SqlModelVersion.version == version,
            SqlModelVersion.current_stage != STAGE_DELETED_INTERNAL,
        ]
        return cls._get_model_version_from_db(session, name, version, conditions, query_options)

    def _get_sql_model_version_including_deleted(self, name, version):
        """
        Private method to retrieve model versions including those that are internally deleted.
        Used in tests to verify redaction behavior on deletion.
        :param name: Registered model name.
        :param version: Registered model version.
        :return: A single :py:class:`mlflow.entities.model_registry.ModelVersion` object.
        """
        with self.ManagedSessionMaker() as session:
            conditions = [
                SqlModelVersion.name == name,
                SqlModelVersion.version == version,
            ]
            sql_model_version = self._get_model_version_from_db(session, name, version, conditions)
            return sql_model_version.to_mlflow_entity()

    def update_model_version(self, name, version, description=None):
        """
        Update metadata associated with a model version in backend.

        :param name: Registered model name.
        :param version: Registered model version.
        :param description: New model description.
        :return: A single :py:class:`mlflow.entities.model_registry.ModelVersion` object.
        """
        with self.ManagedSessionMaker() as session:
            updated_time = now()
            sql_model_version = self._get_sql_model_version(session, name=name, version=version)
            sql_model_version.description = description
            sql_model_version.last_updated_time = updated_time
            self._save_to_db(session, [sql_model_version])
            return sql_model_version.to_mlflow_entity()

    def transition_model_version_stage(self, name, version, stage, archive_existing_versions):
        """
        Update model version stage.

        :param name: Registered model name.
        :param version: Registered model version.
        :param new_stage: New desired stage for this model version.
        :param archive_existing_versions: If this flag is set to ``True``, all existing model
            versions in the stage will be automatically moved to the "archived" stage. Only valid
            when ``stage`` is ``"staging"`` or ``"production"`` otherwise an error will be raised.

        :return: A single :py:class:`mlflow.entities.model_registry.ModelVersion` object.
        """
        is_active_stage = get_canonical_stage(stage) in DEFAULT_STAGES_FOR_GET_LATEST_VERSIONS
        if archive_existing_versions and not is_active_stage:
            msg_tpl = (
                "Model version transition cannot archive existing model versions "
                "because '{}' is not an Active stage. Valid stages are {}"
            )
            raise MlflowException(msg_tpl.format(stage, DEFAULT_STAGES_FOR_GET_LATEST_VERSIONS))

        with self.ManagedSessionMaker() as session:
            last_updated_time = now()

            model_versions = []
            if archive_existing_versions:
                conditions = [
                    SqlModelVersion.name == name,
                    SqlModelVersion.version != version,
                    SqlModelVersion.current_stage == get_canonical_stage(stage),
                ]
                model_versions = session.query(SqlModelVersion).filter(*conditions).all()
                for mv in model_versions:
                    mv.current_stage = STAGE_ARCHIVED
                    mv.last_updated_time = last_updated_time

            sql_model_version = self._get_sql_model_version(
                session=session, name=name, version=version
            )
            sql_model_version.current_stage = get_canonical_stage(stage)
            sql_model_version.last_updated_time = last_updated_time
            sql_registered_model = sql_model_version.registered_model
            sql_registered_model.last_updated_time = last_updated_time
            self._save_to_db(session, [*model_versions, sql_model_version, sql_registered_model])
            return sql_model_version.to_mlflow_entity()

    def delete_model_version(self, name, version):
        """
        Delete model version in backend.

        :param name: Registered model name.
        :param version: Registered model version.
        :return: None
        """
        # currently delete model version still keeps the tags associated with the version
        with self.ManagedSessionMaker() as session:
            updated_time = now()
            sql_model_version = self._get_sql_model_version(session, name, version)
            sql_registered_model = sql_model_version.registered_model
            sql_registered_model.last_updated_time = updated_time
            sql_model_version.current_stage = STAGE_DELETED_INTERNAL
            sql_model_version.last_updated_time = updated_time
            sql_model_version.description = None
            sql_model_version.user_id = None
            sql_model_version.source = "REDACTED-SOURCE-PATH"
            sql_model_version.run_id = "REDACTED-RUN-ID"
            sql_model_version.run_link = "REDACTED-RUN-LINK"
            sql_model_version.status_message = None
            self._save_to_db(session, [sql_registered_model, sql_model_version])

    def get_model_version(self, name, version):
        """
        Get the model version instance by name and version.

        :param name: Registered model name.
        :param version: Registered model version.
        :return: A single :py:class:`mlflow.entities.model_registry.ModelVersion` object.
        """
        with self.ManagedSessionMaker() as session:
            sql_model_version = self._get_sql_model_version(session, name, version, eager=True)
            return sql_model_version.to_mlflow_entity()

    def get_model_version_download_uri(self, name, version):
        """
        Get the download location in Model Registry for this model version.
        NOTE: For first version of Model Registry, since the models are not copied over to another
              location, download URI points to input source path.

        :param name: Registered model name.
        :param version: Registered model version.
        :return: A single URI location that allows reads for downloading.
        """
        with self.ManagedSessionMaker() as session:
            sql_model_version = self._get_sql_model_version(session, name, version)
            return sql_model_version.source

    def search_model_versions(self, filter_string):
        """
        Search for model versions in backend that satisfy the filter criteria.

        :param filter_string: A filter string expression. Currently supports a single filter
                              condition either name of model like ``name = 'model_name'`` or
                              ``run_id = '...'``.
        :return: PagedList of :py:class:`mlflow.entities.model_registry.ModelVersion`
                 objects.
        """
        parsed_filters = SearchModelUtils.parse_search_filter(filter_string)

        attribute_filters, non_attribute_filters = self._get_search_model_versions_filter_clauses(
            parsed_filters, self.engine.dialect.name
        )

        with self.ManagedSessionMaker() as session:
            stmt = (
                reduce(lambda s, f: s.join(f), non_attribute_filters, select(SqlModelVersion))
                .options(*self._get_eager_model_version_query_options())
                .filter(*attribute_filters, SqlModelVersion.current_stage != STAGE_DELETED_INTERNAL)
            )
            sql_model_versions = session.execute(stmt).scalars(SqlModelVersion).all()
            model_versions = [mv.to_mlflow_entity() for mv in sql_model_versions]
            return PagedList(model_versions, None)


    @classmethod
    def _get_model_version_tag(cls, session, name, version, key):
        tags = (
            session.query(SqlModelVersionTag)
            .filter(
                SqlModelVersionTag.name == name,
                SqlModelVersionTag.version == version,
                SqlModelVersionTag.key == key,
            )
            .all()
        )
        if len(tags) == 0:
            return None
        if len(tags) > 1:
            raise MlflowException(
                "Expected only 1 model version tag with name={}, version={}, "
                "key={}. Found {}.".format(name, version, key, len(tags)),
                INVALID_STATE,
            )
        return tags[0]

    def set_model_version_tag(self, name, version, tag):
        """
        Set a tag for the model version.

        :param name: Registered model name.
        :param version: Registered model version.
        :param tag: :py:class:`mlflow.entities.model_registry.ModelVersionTag` instance to log.
        :return: None
        """
        _validate_model_name(name)
        _validate_model_version(version)
        _validate_model_version_tag(tag.key, tag.value)
        with self.ManagedSessionMaker() as session:
            # check if model version exists
            self._get_sql_model_version(session, name, version)
            session.merge(
                SqlModelVersionTag(name=name, version=version, key=tag.key, value=tag.value)
            )

    def delete_model_version_tag(self, name, version, key):
        """
        Delete a tag associated with the model version.

        :param name: Registered model name.
        :param version: Registered model version.
        :param key: Tag key.
        :return: None
        """
        _validate_model_name(name)
        _validate_model_version(version)
        _validate_tag_name(key)
        with self.ManagedSessionMaker() as session:
            # check if model version exists
            self._get_sql_model_version(session, name, version)
            existing_tag = self._get_model_version_tag(session, name, version, key)
            if existing_tag is not None:
                session.delete(existing_tag)<|MERGE_RESOLUTION|>--- conflicted
+++ resolved
@@ -345,51 +345,6 @@
                 next_token = SearchUtils.create_page_token(final_offset)
             return next_token
 
-<<<<<<< HEAD
-=======
-        if len(parsed_filter) == 0:
-            conditions = []
-        elif len(parsed_filter) == 1:
-            filter_dict = parsed_filter[0]
-            comparator = filter_dict["comparator"].upper()
-            if comparator not in SearchUtils.VALID_REGISTERED_MODEL_SEARCH_COMPARATORS:
-                raise MlflowException(
-                    "Search registered models filter expression only "
-                    "supports the equality(=) comparator, case-sensitive"
-                    "partial match (LIKE), and case-insensitive partial "
-                    "match (ILIKE). Input filter string: %s" % filter_string,
-                    error_code=INVALID_PARAMETER_VALUE,
-                )
-            if comparator == SearchUtils.LIKE_OPERATOR:
-                conditions = [
-                    SearchUtils.get_sql_filter_ops(
-                        SqlRegisteredModel.name, "LIKE", self._get_dialect()
-                    )(filter_dict["value"])
-                ]
-            elif comparator == SearchUtils.ILIKE_OPERATOR:
-                conditions = [
-                    SearchUtils.get_sql_filter_ops(
-                        SqlRegisteredModel.name, "ILIKE", self._get_dialect()
-                    )(filter_dict["value"])
-                ]
-            else:
-                conditions = [
-                    SearchUtils.get_sql_filter_ops(
-                        SqlRegisteredModel.name, "=", self._get_dialect()
-                    )(filter_dict["value"])
-                ]
-        else:
-            supported_ops = "".join(
-                ["(" + op + ")" for op in SearchUtils.VALID_REGISTERED_MODEL_SEARCH_COMPARATORS]
-            )
-            sample_query = 'name {} "<model_name>"'.format(supported_ops)
-            raise MlflowException(
-                "Invalid filter string: {}".format(filter_string)
-                + "Search registered models supports filter expressions like:"
-                + sample_query,
-                error_code=INVALID_PARAMETER_VALUE,
-            )
->>>>>>> 7fa47d0b
         with self.ManagedSessionMaker() as session:
             query = (
                 reduce(lambda s, f: s.join(f), non_attribute_filters, select(SqlRegisteredModel))
