--- conflicted
+++ resolved
@@ -443,11 +443,7 @@
 
     # CRUD API for ModelVersion objects
 
-<<<<<<< HEAD
-    def create_model_version(self, name, source, run_id, tags=None, user_id=None):
-=======
-    def create_model_version(self, name, source, run_id, tags=None, run_link=None):
->>>>>>> 48885999
+    def create_model_version(self, name, source, run_id, tags=None, run_link=None, user_id=None):
         """
         Create a new model version from given source and run ID.
 
@@ -456,11 +452,8 @@
         :param run_id: Run ID from MLflow tracking server that generated the model.
         :param tags: A list of :py:class:`mlflow.entities.model_registry.ModelVersionTag`
                      instances associated with this model version.
-<<<<<<< HEAD
-        :param user_id: User ID from basic authentication that initiated version creation
-=======
         :param run_link: Link to the run from an MLflow tracking server that generated this model.
->>>>>>> 48885999
+        :param user_id: User ID from basic authentication that initiated version creation.
         :return: A single object of :py:class:`mlflow.entities.model_registry.ModelVersion`
                  created in the backend.
         """
@@ -483,12 +476,8 @@
                                                     version=version,
                                                     creation_time=creation_time,
                                                     last_updated_time=creation_time,
-<<<<<<< HEAD
                                                     user_id=user_id,
-                                                    source=source, run_id=run_id)
-=======
                                                     source=source, run_id=run_id, run_link=run_link)
->>>>>>> 48885999
                     tags_dict = {}
                     for tag in tags or []:
                         tags_dict[tag.key] = tag.value
