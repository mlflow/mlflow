--- conflicted
+++ resolved
@@ -6,16 +6,11 @@
 from mlflow.entities.model_registry import ModelVersionTag, RegisteredModelTag
 from mlflow.entities.model_registry.model_version_status import ModelVersionStatus
 from mlflow.entities.model_registry.prompt import Prompt
-from mlflow.entities.model_registry.prompt_version import PromptVersion
 from mlflow.exceptions import MlflowException
 from mlflow.prompt.constants import IS_PROMPT_TAG_KEY, PROMPT_TEXT_TAG_KEY
 from mlflow.prompt.registry_utils import has_prompt_tag
-<<<<<<< HEAD
-from mlflow.protos.databricks_pb2 import INVALID_PARAMETER_VALUE, RESOURCE_ALREADY_EXISTS, ErrorCode
+from mlflow.protos.databricks_pb2 import RESOURCE_ALREADY_EXISTS, ErrorCode
 from mlflow.store._unity_catalog.registry.prompt_info import PromptInfo
-=======
-from mlflow.protos.databricks_pb2 import RESOURCE_ALREADY_EXISTS, ErrorCode
->>>>>>> e7dc0574
 from mlflow.store.entities.paged_list import PagedList
 from mlflow.utils.annotations import developer_stable
 from mlflow.utils.logging_utils import eprint
@@ -610,32 +605,18 @@
         # Default implementation: delete tag from registered model
         return self.delete_registered_model_tag(name, key)
 
-<<<<<<< HEAD
     def get_prompt(self, name: str) -> Optional[PromptInfo]:
-=======
-    def get_prompt(
-        self, name: str, version: Optional[Union[str, int]] = None
-    ) -> Optional[PromptVersion]:
->>>>>>> e7dc0574
         """
         Get prompt metadata by name.
 
-<<<<<<< HEAD
         Default implementation: gets RegisteredModel with prompt tags and converts to PromptInfo.
-=======
-        Default implementation: gets ModelVersion with prompt tags and converts to PromptVersion.
->>>>>>> e7dc0574
         Other store implementations may override this method.
 
         Args:
             name: Registered prompt name.
 
         Returns:
-<<<<<<< HEAD
             A single PromptInfo object with prompt metadata, or None if not found.
-=======
-            A single PromptVersion object, or None if not found.
->>>>>>> e7dc0574
         """
         try:
             rm = self.get_registered_model(name)
@@ -662,12 +643,8 @@
                 tags=user_tags,
             )
 
-<<<<<<< HEAD
         except Exception:
             return None
-=======
-        return PromptVersion.from_model_version(mv, prompt_tags=prompt_tags)
->>>>>>> e7dc0574
 
     def create_prompt_version(
         self,
