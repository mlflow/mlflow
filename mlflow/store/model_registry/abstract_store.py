--- conflicted
+++ resolved
@@ -857,53 +857,6 @@
             INVALID_PARAMETER_VALUE,
         )
 
-<<<<<<< HEAD
-    def set_prompt_version_tag(
-        self, name: str, version: Union[str, int], key: str, value: str
-    ) -> None:
-        """
-        Set a tag on a prompt version.
-
-        Default implementation: uses set_model_version_tag on the underlying ModelVersion.
-        Unity Catalog store implementations may override this method.
-
-        Args:
-            name: Name of the prompt.
-            version: Version number of the prompt.
-            key: Tag key.
-            value: Tag value.
-        """
-        # Convert version to int if needed
-        try:
-            version_int = int(version)
-        except (ValueError, TypeError):
-            raise MlflowException(f"Invalid version number: {version}")
-
-        # Create a ModelVersionTag and delegate to the underlying model version method
-        tag = ModelVersionTag(key=key, value=value)
-        return self.set_model_version_tag(name, version_int, tag)
-
-    def delete_prompt_version_tag(self, name: str, version: Union[str, int], key: str) -> None:
-        """
-        Delete a tag from a prompt version.
-
-        Default implementation: uses delete_model_version_tag on the underlying ModelVersion.
-        Unity Catalog store implementations may override this method.
-
-        Args:
-            name: Name of the prompt.
-            version: Version number of the prompt.
-            key: Tag key to delete.
-        """
-        # Convert version to int if needed
-        try:
-            version_int = int(version)
-        except (ValueError, TypeError):
-            raise MlflowException(f"Invalid version number: {version}")
-
-        # Delegate to the underlying model version method
-        return self.delete_model_version_tag(name, version_int, key)
-=======
     def link_prompts_to_trace(self, prompt_versions: list[PromptVersion], trace_id: str) -> None:
         """
         Link multiple prompt versions to a trace.
@@ -948,7 +901,97 @@
                     LINKED_PROMPTS_TAG_KEY,
                     updated_tag_value,
                 )
->>>>>>> 332e670b
+
+    def link_prompts_to_trace(self, prompt_versions: list[PromptVersion], trace_id: str) -> None:
+        """
+        Link multiple prompt versions to a trace.
+
+        Default implementation sets a tag on the trace. Stores can override with custom behavior.
+
+        Args:
+            prompt_versions: List of PromptVersion objects to link.
+            trace_id: Trace ID to link to each prompt version.
+        """
+        from mlflow.tracking import _get_store as _get_tracking_store
+
+        tracking_store = _get_tracking_store()
+
+        with self._prompt_link_lock:
+            trace_info = tracking_store.get_trace_info(trace_id)
+            if not trace_info:
+                raise MlflowException(
+                    f"Could not find trace with ID '{trace_id}' to which to link prompts.",
+                    error_code=ErrorCode.Name(RESOURCE_DOES_NOT_EXIST),
+                )
+
+            # Prepare new prompt entries to add
+            new_prompt_entries = [
+                {
+                    "name": prompt_version.name,
+                    "version": str(prompt_version.version),
+                }
+                for prompt_version in prompt_versions
+            ]
+
+            # Use utility function to update linked prompts tag
+            current_tag_value = trace_info.tags.get(LINKED_PROMPTS_TAG_KEY)
+            updated_tag_value = self._update_linked_prompts_tag(
+                current_tag_value, new_prompt_entries
+            )
+
+            # Only update if the tag value actually changed (avoiding redundant updates)
+            if current_tag_value != updated_tag_value:
+                tracking_store.set_trace_tag(
+                    trace_id,
+                    LINKED_PROMPTS_TAG_KEY,
+                    updated_tag_value,
+                )
+
+    def set_prompt_version_tag(
+        self, name: str, version: Union[str, int], key: str, value: str
+    ) -> None:
+        """
+        Set a tag on a prompt version.
+
+        Default implementation: uses set_model_version_tag on the underlying ModelVersion.
+        Unity Catalog store implementations may override this method.
+
+        Args:
+            name: Name of the prompt.
+            version: Version number of the prompt.
+            key: Tag key.
+            value: Tag value.
+        """
+        # Convert version to int if needed
+        try:
+            version_int = int(version)
+        except (ValueError, TypeError):
+            raise MlflowException(f"Invalid version number: {version}")
+
+        # Create a ModelVersionTag and delegate to the underlying model version method
+        tag = ModelVersionTag(key=key, value=value)
+        return self.set_model_version_tag(name, version_int, tag)
+
+    def delete_prompt_version_tag(self, name: str, version: Union[str, int], key: str) -> None:
+        """
+        Delete a tag from a prompt version.
+
+        Default implementation: uses delete_model_version_tag on the underlying ModelVersion.
+        Unity Catalog store implementations may override this method.
+
+        Args:
+            name: Name of the prompt.
+            version: Version number of the prompt.
+            key: Tag key to delete.
+        """
+        # Convert version to int if needed
+        try:
+            version_int = int(version)
+        except (ValueError, TypeError):
+            raise MlflowException(f"Invalid version number: {version}")
+
+        # Delegate to the underlying model version method
+        return self.delete_model_version_tag(name, version_int, key)
 
     def link_prompt_version_to_model(self, name: str, version: str, model_id: str) -> None:
         """
