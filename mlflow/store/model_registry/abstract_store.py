--- conflicted
+++ resolved
@@ -820,7 +820,29 @@
         """
         self.delete_registered_model_alias(name, alias)
 
-<<<<<<< HEAD
+    def search_prompt_versions(
+        self, name: str, max_results: Optional[int] = None, page_token: Optional[str] = None
+    ):
+        """
+        Search prompt versions for a given prompt name.
+
+        This method is only supported in Unity Catalog registries.
+        For OSS registries, this functionality is not available.
+
+        Args:
+            name: Name of the prompt to search versions for
+            max_results: Maximum number of versions to return
+            page_token: Token for pagination
+
+        Raises:
+            MlflowException: Always, as this is not supported in OSS registries
+        """
+        raise MlflowException(
+            "search_prompt_versions() is not supported in this registry. "
+            "This method is only available in Unity Catalog registries.",
+            INVALID_PARAMETER_VALUE,
+        )
+
     def link_prompt_version_to_model(self, name: str, version: str, model_id: str) -> None:
         """
         Link a prompt version to a model.
@@ -845,44 +867,28 @@
                     error_code=ErrorCode.Name(RESOURCE_DOES_NOT_EXIST),
                 )
 
-            prompts_tag_value = logged_model.tags.get(LINKED_PROMPTS_TAG_KEY)
-            if prompts_tag_value is not None:
-                try:
-                    parsed_prompts_tag_value = json.loads(prompts_tag_value)
-                    if not isinstance(parsed_prompts_tag_value, list):
-                        raise MlflowException(
-                            f"Invalid format for '{LINKED_PROMPTS_TAG_KEY}' tag:"
-                            f" {prompts_tag_value}"
-                        )
-                except json.JSONDecodeError:
-                    raise MlflowException(
-                        f"Invalid JSON format for '{LINKED_PROMPTS_TAG_KEY}' tag:"
-                        f" {prompts_tag_value}"
-                    )
-            else:
-                parsed_prompts_tag_value = []
-
             new_prompt_entry = {
                 "name": prompt_version.name,
                 "version": prompt_version.version,
             }
 
-            # Check if this exact prompt version is already linked
-            if new_prompt_entry in parsed_prompts_tag_value:
-                return
-
-            # Else, add the new prompt entry
-            parsed_prompts_tag_value.append(new_prompt_entry)
-            # Update the tag
-            tracking_store.set_logged_model_tags(
-                model_id,
-                [
-                    LoggedModelTag(
-                        key=LINKED_PROMPTS_TAG_KEY,
-                        value=json.dumps(parsed_prompts_tag_value),
-                    )
-                ],
+            # Use utility function to update linked prompts tag
+            current_tag_value = logged_model.tags.get(LINKED_PROMPTS_TAG_KEY)
+            updated_tag_value = self._get_updated_linked_prompts_tag(
+                current_tag_value, [new_prompt_entry]
             )
+
+            # Only update if the tag value actually changed (avoiding redundant updates)
+            if current_tag_value != updated_tag_value:
+                tracking_store.set_logged_model_tags(
+                    model_id,
+                    [
+                        LoggedModelTag(
+                            key=LINKED_PROMPTS_TAG_KEY,
+                            value=updated_tag_value,
+                        )
+                    ],
+                )
 
     def link_prompts_to_trace(self, prompt_versions: list[PromptVersion], trace_id: str) -> None:
         """
@@ -907,67 +913,67 @@
                         error_code=ErrorCode.Name(RESOURCE_DOES_NOT_EXIST),
                     )
 
-                # Get existing linked prompts tag value
-                prompts_tag_value = trace_info.tags.get(LINKED_PROMPTS_TAG_KEY)
-                if prompts_tag_value is not None:
-                    try:
-                        parsed_prompts_tag_value = json.loads(prompts_tag_value)
-                        if not isinstance(parsed_prompts_tag_value, list):
-                            raise MlflowException(
-                                f"Invalid format for '{LINKED_PROMPTS_TAG_KEY}' tag:"
-                                f" {prompts_tag_value}"
-                            )
-                    except json.JSONDecodeError:
-                        raise MlflowException(
-                            f"Invalid JSON format for '{LINKED_PROMPTS_TAG_KEY}' tag:"
-                            f" {prompts_tag_value}"
-                        )
-                else:
-                    parsed_prompts_tag_value = []
-
-                # Add new prompt entries that aren't already linked
-                for prompt_version in prompt_versions:
-                    new_prompt_entry = {
+                # Prepare new prompt entries to add
+                new_prompt_entries = [
+                    {
                         "name": prompt_version.name,
                         "version": str(prompt_version.version),
                     }
-
-                    # Check if this exact prompt version is already linked
-                    if new_prompt_entry not in parsed_prompts_tag_value:
-                        parsed_prompts_tag_value.append(new_prompt_entry)
-
-                # Update the tag on the trace
-                tracking_store.set_trace_tag(
-                    trace_id,
-                    LINKED_PROMPTS_TAG_KEY,
-                    json.dumps(parsed_prompts_tag_value),
+                    for prompt_version in prompt_versions
+                ]
+
+                # Use utility function to update linked prompts tag
+                current_tag_value = trace_info.tags.get(LINKED_PROMPTS_TAG_KEY)
+                updated_tag_value = self._get_updated_linked_prompts_tag(
+                    current_tag_value, new_prompt_entries
                 )
+
+                # Only update if the tag value actually changed (avoiding redundant updates)
+                if current_tag_value != updated_tag_value:
+                    tracking_store.set_trace_tag(
+                        trace_id,
+                        LINKED_PROMPTS_TAG_KEY,
+                        updated_tag_value,
+                    )
             except Exception as e:
                 _logger.warning(
                     f"Failed to link prompts to trace '{trace_id}': {e}",
                     exc_info=True,
                 )
-=======
-    def search_prompt_versions(
-        self, name: str, max_results: Optional[int] = None, page_token: Optional[str] = None
-    ):
-        """
-        Search prompt versions for a given prompt name.
-
-        This method is only supported in Unity Catalog registries.
-        For OSS registries, this functionality is not available.
-
-        Args:
-            name: Name of the prompt to search versions for
-            max_results: Maximum number of versions to return
-            page_token: Token for pagination
+
+    def _get_updated_linked_prompts_tag(
+        self, current_tag_value: str, new_prompt_entries: list[dict]
+    ) -> str:
+        """
+        Utility method to update linked prompts tag value with new entries.
+
+        Args:
+            current_tag_value: Current JSON string value of the linked prompts tag
+            new_prompt_entries: List of prompt entry dicts to add
+
+        Returns:
+            Updated JSON string with new entries added (avoiding duplicates)
 
         Raises:
-            MlflowException: Always, as this is not supported in OSS registries
-        """
-        raise MlflowException(
-            "search_prompt_versions() is not supported in this registry. "
-            "This method is only available in Unity Catalog registries.",
-            INVALID_PARAMETER_VALUE,
-        )
->>>>>>> 6e13a0dc
+            MlflowException: If current tag value has invalid JSON or format
+        """
+        if current_tag_value is not None:
+            try:
+                parsed_prompts_tag_value = json.loads(current_tag_value)
+                if not isinstance(parsed_prompts_tag_value, list):
+                    raise MlflowException(
+                        f"Invalid format for '{LINKED_PROMPTS_TAG_KEY}' tag: {current_tag_value}"
+                    )
+            except json.JSONDecodeError:
+                raise MlflowException(
+                    f"Invalid JSON format for '{LINKED_PROMPTS_TAG_KEY}' tag: {current_tag_value}"
+                )
+        else:
+            parsed_prompts_tag_value = []
+
+        # Add new prompt entries that aren't already linked
+        for new_prompt_entry in new_prompt_entries:
+            if new_prompt_entry not in parsed_prompts_tag_value:
+                parsed_prompts_tag_value.append(new_prompt_entry)
+
+        return json.dumps(parsed_prompts_tag_value)