from abc import abstractmethod, ABCMeta

from mlflow.exceptions import MlflowException
from mlflow.store.rest_store import DatabricksStore


class ArtifactRepository:
    """
    Defines how to upload (log) and download potentially large artifacts from different
    storage backends.
    """

    __metaclass__ = ABCMeta

    def __init__(self, artifact_uri):
        self.artifact_uri = artifact_uri

    @abstractmethod
    def log_artifact(self, local_file, artifact_path=None):
        """
        Logs a local file as an artifact, optionally taking an ``artifact_path`` to place it in
        within the run's artifacts. Run artifacts can be organized into directories, so you can
        place the artifact in a directory this way.
        :param local_file: Path to artifact to log
        :param artifact_path: Directory within the run's artifact directory in which to log the
                              artifact
        """
        pass

    @abstractmethod
    def log_artifacts(self, local_dir, artifact_path=None):
        """
        Logs the files in the specified local directory as artifacts, optionally taking
        an ``artifact_path`` to place them in within the run's artifacts.
        :param local_dir: Directory of local artifacts to log
        :param artifact_path: Directory within the run's artifact directory in which to log the
                              artifacts
        """
        pass

    @abstractmethod
    def list_artifacts(self, path):
        """
        Return all the artifacts for this run_uuid directly under path.
        :param path: Relative source path that contain desired artifacts
        :return: List of artifacts as FileInfo listed directly under path.
        """
        pass

    @abstractmethod
    def download_artifacts(self, artifact_path):
        """
        Download an artifact file or directory to a local directory if applicable, and return a
        local path for it.
        :param path: Relative source path to the desired artifact
        :return: Full path desired artifact.
        """
        # TODO: Probably need to add a more efficient method to stream just a single artifact
        # without downloading it, or to get a pre-signed URL for cloud storage.
        pass

    @staticmethod
    def from_artifact_uri(artifact_uri, store):
        """
        Given an artifact URI for an Experiment Run (e.g., /local/file/path or s3://my/bucket),
        returns an ArtifactReposistory instance capable of logging and downloading artifacts
        on behalf of this URI.
        :param store: An instance of AbstractStore which the artifacts are registered in.
        """
        if artifact_uri.startswith("s3:/"):
            # Import these locally to avoid creating a circular import loop
            from mlflow.store.s3_artifact_repo import S3ArtifactRepository
            return S3ArtifactRepository(artifact_uri)
        elif artifact_uri.startswith("gs:/"):
            from mlflow.store.gcs_artifact_repo import GCSArtifactRepository
            return GCSArtifactRepository(artifact_uri)
        elif artifact_uri.startswith("wasbs:/"):
            from mlflow.store.azure_blob_artifact_repo import AzureBlobArtifactRepository
            return AzureBlobArtifactRepository(artifact_uri)
<<<<<<< HEAD
        elif artifact_uri.startswith("ftp:/"):
            from mlflow.store.ftp_artifact_repo import FtpArtifactRepository
            return FtpArtifactRepository(artifact_uri)
=======
        elif artifact_uri.startswith("sftp:/"):
            from mlflow.store.sftp_artifact_repo import SFTPArtifactRepository
            return SFTPArtifactRepository(artifact_uri)
>>>>>>> d6f0e467
        elif artifact_uri.startswith("dbfs:/"):
            from mlflow.store.dbfs_artifact_repo import DbfsArtifactRepository
            if not isinstance(store, DatabricksStore):
                raise MlflowException('`store` must be an instance of DatabricksStore.')
            return DbfsArtifactRepository(artifact_uri, store.http_request_kwargs)
        else:
            from mlflow.store.local_artifact_repo import LocalArtifactRepository
            return LocalArtifactRepository(artifact_uri)<|MERGE_RESOLUTION|>--- conflicted
+++ resolved
@@ -77,15 +77,12 @@
         elif artifact_uri.startswith("wasbs:/"):
             from mlflow.store.azure_blob_artifact_repo import AzureBlobArtifactRepository
             return AzureBlobArtifactRepository(artifact_uri)
-<<<<<<< HEAD
         elif artifact_uri.startswith("ftp:/"):
             from mlflow.store.ftp_artifact_repo import FtpArtifactRepository
             return FtpArtifactRepository(artifact_uri)
-=======
         elif artifact_uri.startswith("sftp:/"):
             from mlflow.store.sftp_artifact_repo import SFTPArtifactRepository
             return SFTPArtifactRepository(artifact_uri)
->>>>>>> d6f0e467
         elif artifact_uri.startswith("dbfs:/"):
             from mlflow.store.dbfs_artifact_repo import DbfsArtifactRepository
             if not isinstance(store, DatabricksStore):
