from abc import abstractmethod, ABCMeta

from mlflow.exceptions import MlflowException
from mlflow.store.rest_store import DatabricksStore


class ArtifactRepository:
    """
    Defines how to upload (log) and download potentially large artifacts from different
    storage backends.
    """

    __metaclass__ = ABCMeta

    def __init__(self, artifact_uri):
        self.artifact_uri = artifact_uri

    @abstractmethod
    def log_artifact(self, local_file, artifact_path=None):
        """
        Logs a local file as an artifact, optionally taking an ``artifact_path`` to place it in
        within the run's artifacts. Run artifacts can be organized into directories, so you can
        place the artifact in a directory this way.
        :param local_file: Path to artifact to log
        :param artifact_path: Directory within the run's artifact directory in which to log the
                              artifact
        """
        pass

    @abstractmethod
    def log_artifacts(self, local_dir, artifact_path=None):
        """
        Logs the files in the specified local directory as artifacts, optionally taking
        an ``artifact_path`` to place them in within the run's artifacts.
        :param local_dir: Directory of local artifacts to log
        :param artifact_path: Directory within the run's artifact directory in which to log the
                              artifacts
        """
        pass

    @abstractmethod
    def list_artifacts(self, path):
        """
        Return all the artifacts for this run_uuid directly under path.
        :param path: Relative source path that contain desired artifacts
        :return: List of artifacts as FileInfo listed directly under path.
        """
        pass

    @abstractmethod
    def download_artifacts(self, artifact_path):
        """
        Download an artifact file or directory to a local directory if applicable, and return a
        local path for it.
        :param path: Relative source path to the desired artifact
        :return: Full path desired artifact.
        """
        # TODO: Probably need to add a more efficient method to stream just a single artifact
        # without downloading it, or to get a pre-signed URL for cloud storage.
        pass

    @staticmethod
    def from_artifact_uri(artifact_uri, store):
        """
        Given an artifact URI for an Experiment Run (e.g., /local/file/path or s3://my/bucket),
        returns an ArtifactReposistory instance capable of logging and downloading artifacts
        on behalf of this URI.
        :param store: An instance of AbstractStore which the artifacts are registered in.
        """
        if artifact_uri.startswith("s3:/"):
            # Import these locally to avoid creating a circular import loop
            from mlflow.store.s3_artifact_repo import S3ArtifactRepository
            return S3ArtifactRepository(artifact_uri)
        elif artifact_uri.startswith("gs:/"):
            from mlflow.store.gcs_artifact_repo import GCSArtifactRepository
            return GCSArtifactRepository(artifact_uri)
        elif artifact_uri.startswith("wasbs:/"):
            from mlflow.store.azure_blob_artifact_repo import AzureBlobArtifactRepository
            return AzureBlobArtifactRepository(artifact_uri)
<<<<<<< HEAD
        elif artifact_uri.startswith("sftp:/"):
            from mlflow.store.sftp_artifact_repo import SFTPArtifactRepository
            return SFTPArtifactRepository(artifact_uri)
=======
        elif artifact_uri.startswith("dbfs:/"):
            from mlflow.store.dbfs_artifact_repo import DbfsArtifactRepository
            if not isinstance(store, DatabricksStore):
                raise MlflowException('`store` must be an instance of DatabricksStore.')
            return DbfsArtifactRepository(artifact_uri, store.http_request_kwargs)
>>>>>>> b732658b
        else:
            from mlflow.store.local_artifact_repo import LocalArtifactRepository
            return LocalArtifactRepository(artifact_uri)<|MERGE_RESOLUTION|>--- conflicted
+++ resolved
@@ -77,17 +77,14 @@
         elif artifact_uri.startswith("wasbs:/"):
             from mlflow.store.azure_blob_artifact_repo import AzureBlobArtifactRepository
             return AzureBlobArtifactRepository(artifact_uri)
-<<<<<<< HEAD
         elif artifact_uri.startswith("sftp:/"):
             from mlflow.store.sftp_artifact_repo import SFTPArtifactRepository
             return SFTPArtifactRepository(artifact_uri)
-=======
         elif artifact_uri.startswith("dbfs:/"):
             from mlflow.store.dbfs_artifact_repo import DbfsArtifactRepository
             if not isinstance(store, DatabricksStore):
                 raise MlflowException('`store` must be an instance of DatabricksStore.')
             return DbfsArtifactRepository(artifact_uri, store.http_request_kwargs)
->>>>>>> b732658b
         else:
             from mlflow.store.local_artifact_repo import LocalArtifactRepository
             return LocalArtifactRepository(artifact_uri)