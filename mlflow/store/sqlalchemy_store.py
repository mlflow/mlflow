--- conflicted
+++ resolved
@@ -15,12 +15,8 @@
 from mlflow.tracking.utils import _is_local_uri
 from mlflow.utils.file_utils import build_path, mkdir
 from mlflow.utils.mlflow_tags import MLFLOW_PARENT_RUN_ID, MLFLOW_RUN_NAME
-<<<<<<< HEAD
 from mlflow.utils.validation import _validate_batch_log_limits, _validate_batch_log_data,\
     _validate_run_id
-from mlflow.protos.databricks_pb2 import INTERNAL_ERROR
-=======
->>>>>>> a7272b73
 
 
 class SqlAlchemyStore(AbstractStore):
@@ -445,17 +441,12 @@
         return [run for run in exp.runs if run.lifecycle_stage in stages]
 
     def log_batch(self, run_id, metrics, params, tags):
-<<<<<<< HEAD
         _validate_run_id(run_id)
         _validate_batch_log_data(metrics, params, tags)
         _validate_batch_log_limits(metrics, params, tags)
-        run = self._get_run(run_id)
-        self._check_run_is_active(run)
-=======
         with self.ManagedSessionMaker() as session:
             run = self._get_run(run_uuid=run_id, session=session)
             self._check_run_is_active(run)
->>>>>>> a7272b73
         try:
             for param in params:
                 self.log_param(run_id, param)
