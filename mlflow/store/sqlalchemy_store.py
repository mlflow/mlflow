import sqlalchemy
import uuid

from six.moves import urllib

from mlflow.entities.lifecycle_stage import LifecycleStage
from mlflow.store.dbmodels.db_types import MYSQL
from mlflow.store.dbmodels.models import Base, SqlExperiment, SqlRun, SqlMetric, SqlParam, SqlTag
from mlflow.entities import RunStatus, SourceType, Experiment
from mlflow.store.abstract_store import AbstractStore
from mlflow.entities import ViewType
from mlflow.exceptions import MlflowException
from mlflow.protos.databricks_pb2 import INVALID_PARAMETER_VALUE, RESOURCE_ALREADY_EXISTS, \
    INVALID_STATE, RESOURCE_DOES_NOT_EXIST
from mlflow.tracking.utils import _is_local_uri
from mlflow.utils.file_utils import build_path, mkdir
from mlflow.utils.mlflow_tags import MLFLOW_PARENT_RUN_ID, MLFLOW_RUN_NAME
<<<<<<< HEAD
from mlflow.utils.search_utils import does_run_match_clause
from mlflow.utils.validation import _validate_batch_log_limits
from mlflow.protos.service_pb2 import BatchLogFailure
=======
>>>>>>> a35768c3
from mlflow.protos.databricks_pb2 import INTERNAL_ERROR


class SqlAlchemyStore(AbstractStore):
    ARTIFACTS_FOLDER_NAME = "artifacts"

    def __init__(self, db_uri, default_artifact_root):
        super(SqlAlchemyStore, self).__init__()
        self.db_uri = db_uri
        self.db_type = urllib.parse.urlparse(db_uri).scheme
        self.artifact_root_uri = default_artifact_root
        self.engine = sqlalchemy.create_engine(db_uri)
        Base.metadata.create_all(self.engine)
        Base.metadata.bind = self.engine
        self.SessionMaker = sqlalchemy.orm.sessionmaker(bind=self.engine)
        self.session = self.SessionMaker()

        if _is_local_uri(default_artifact_root):
            mkdir(default_artifact_root)

        if len(self.list_experiments()) == 0:
            self._create_default_experiment()

    def _set_no_auto_for_zero_values(self):
        if self.db_type == MYSQL:
            self.session.execute("SET @@SESSION.sql_mode='NO_AUTO_VALUE_ON_ZERO';")

    # DB helper methods to allow zero values for columns with auto increments
    def _unset_no_auto_for_zero_values(self):
        if self.db_type == MYSQL:
            self.session.execute("SET @@SESSION.sql_mode='';")

    def _create_default_experiment(self):
        """
        MLflow UI and client code expects a default experiment with ID 0.
        This method uses SQL insert statement to create the default experiment as a hack, since
        experiment table uses 'experiment_id' column is a PK and is also set to auto increment.
        MySQL and other implementation do not allow value '0' for such cases.

        ToDo: Identify a less hack mechanism to create default experiment 0
        """
        table = SqlExperiment.__tablename__
        default_experiment = {
            SqlExperiment.experiment_id.name: Experiment.DEFAULT_EXPERIMENT_ID,
            SqlExperiment.name.name: Experiment.DEFAULT_EXPERIMENT_NAME,
            SqlExperiment.artifact_location.name: self._get_artifact_location(0),
            SqlExperiment.lifecycle_stage.name: LifecycleStage.ACTIVE
        }

        def decorate(s):
            if isinstance(s, str):
                return "'{}'".format(s)
            else:
                return "{}".format(s)

        # Get a list of keys to ensure we have a deterministic ordering
        columns = list(default_experiment.keys())
        values = ", ".join([decorate(default_experiment.get(c)) for c in columns])

        try:
            self._set_no_auto_for_zero_values()
            self.session.execute("INSERT INTO {} ({}) VALUES ({});".format(table,
                                                                           ", ".join(columns),
                                                                           values))
        finally:
            self._unset_no_auto_for_zero_values()
        self.session.commit()

    def _save_to_db(self, objs):
        """
        Store in db
        """
<<<<<<< HEAD
        # Wrap internal errors during the save step (e.g. DB connection exceptions) as
        # MlflowExceptions as needed. We wrap internal DB errors with error code INTERNAL_ERROR to
        # signify that the log_batch operation can be retried, and raise other error types as
        # MlflowExceptions with the appropriate error code to indicate user error.
        # See all SQLAlchemy exceptions at
        # https://docs.sqlalchemy.org/en/latest/core/exceptions.html#sqlalchemy.exc.ResourceClosedError
        # and DB-API exceptions at https://www.python.org/dev/peps/pep-0249/
        try:
            if type(objs) is list:
                self.session.add_all(objs)
            else:
                # single object
                self.session.add(objs)

            self.session.commit()
        # See https://www.python.org/dev/peps/pep-0249/#integrityerror
        except (sqlalchemy.exc.IntegrityError, sqlalchemy.exc.DataError) as e:
            raise MlflowException(message=e.message, error_code=INVALID_PARAMETER_VALUE)
        except Exception as e:
            raise MlflowException(message=e.message, error_code=INTERNAL_ERROR)
=======
        if type(objs) is list:
            self.session.add_all(objs)
        else:
            # single object
            self.session.add(objs)

        self.session.commit()
>>>>>>> a35768c3

    def _get_or_create(self, model, **kwargs):
        instance = self.session.query(model).filter_by(**kwargs).first()
        created = False

        if instance:
            return instance, created
        else:
            instance = model(**kwargs)
            self._save_to_db(instance)
            created = True

        return instance, created

    def _get_artifact_location(self, experiment_id):
        return build_path(self.artifact_root_uri, str(experiment_id))

    def create_experiment(self, name, artifact_location=None):
        if name is None or name == '':
            raise MlflowException('Invalid experiment name', INVALID_PARAMETER_VALUE)

        new_session = self.SessionMaker()
        try:
            experiment = SqlExperiment(
                name=name, lifecycle_stage=LifecycleStage.ACTIVE,
                artifact_location=artifact_location
            )
            new_session.add(experiment)
            if not artifact_location:
                # this requires a double write. The first one to generate an autoincrement-ed ID
                eid = new_session.query(SqlExperiment).filter_by(name=name).first().experiment_id
                experiment.artifact_location = self._get_artifact_location(eid)
            new_session.commit()
        except sqlalchemy.exc.IntegrityError as e:
            new_session.rollback()
            raise MlflowException('Experiment(name={}) already exists. '
                                  'Error: {}'.format(name, str(e)), RESOURCE_ALREADY_EXISTS)

        return experiment.experiment_id

    def _list_experiments(self, ids=None, names=None, view_type=ViewType.ACTIVE_ONLY):
        stages = LifecycleStage.view_type_to_stages(view_type)
        conditions = [SqlExperiment.lifecycle_stage.in_(stages)]

        if ids and len(ids) > 0:
            conditions.append(SqlExperiment.experiment_id.in_(ids))

        if names and len(names) > 0:
            conditions.append(SqlExperiment.name.in_(names))

        return self.session.query(SqlExperiment).filter(*conditions)

    def list_experiments(self, view_type=ViewType.ACTIVE_ONLY):
        return [exp.to_mlflow_entity() for exp in self._list_experiments(view_type=view_type)]

    def _get_experiment(self, experiment_id, view_type):
        experiments = self._list_experiments(ids=[experiment_id], view_type=view_type).all()
        if len(experiments) == 0:
            raise MlflowException('No Experiment with id={} exists'.format(experiment_id),
                                  RESOURCE_DOES_NOT_EXIST)
        if len(experiments) > 1:
            raise MlflowException('Expected only 1 experiment with id={}. Found {}.'.format(
                experiment_id, len(experiments)), INVALID_STATE)

        return experiments[0]

    def get_experiment(self, experiment_id):
        return self._get_experiment(experiment_id, ViewType.ALL).to_mlflow_entity()

    def get_experiment_by_name(self, experiment_name):
        """
        Specialized implementation for SQL backed store.
        """
        experiments = self._list_experiments(names=[experiment_name], view_type=ViewType.ALL).all()
        if len(experiments) == 0:
            return None

        if len(experiments) > 1:
            raise MlflowException('Expected only 1 experiment with name={}. Found {}.'.format(
                experiment_name, len(experiments)), INVALID_STATE)

        return experiments[0]

    def delete_experiment(self, experiment_id):
        experiment = self._get_experiment(experiment_id, ViewType.ACTIVE_ONLY)
        experiment.lifecycle_stage = LifecycleStage.DELETED
        self._save_to_db(experiment)

    def restore_experiment(self, experiment_id):
        experiment = self._get_experiment(experiment_id, ViewType.DELETED_ONLY)
        experiment.lifecycle_stage = LifecycleStage.ACTIVE
        self._save_to_db(experiment)

    def rename_experiment(self, experiment_id, new_name):
        experiment = self._get_experiment(experiment_id, ViewType.ALL)
        if experiment.lifecycle_stage != LifecycleStage.ACTIVE:
            raise MlflowException('Cannot rename a non-active experiment.', INVALID_STATE)

        experiment.name = new_name
        self._save_to_db(experiment)

    def create_run(self, experiment_id, user_id, run_name, source_type, source_name,
                   entry_point_name, start_time, source_version, tags, parent_run_id):
        experiment = self.get_experiment(experiment_id)

        if experiment.lifecycle_stage != LifecycleStage.ACTIVE:
            raise MlflowException('Experiment id={} must be active'.format(experiment_id),
                                  INVALID_STATE)

        run_uuid = uuid.uuid4().hex
        artifact_location = build_path(experiment.artifact_location, run_uuid,
                                       SqlAlchemyStore.ARTIFACTS_FOLDER_NAME)
        run = SqlRun(name=run_name or "", artifact_uri=artifact_location, run_uuid=run_uuid,
                     experiment_id=experiment_id, source_type=SourceType.to_string(source_type),
                     source_name=source_name, entry_point_name=entry_point_name,
                     user_id=user_id, status=RunStatus.to_string(RunStatus.RUNNING),
                     start_time=start_time, end_time=None,
                     source_version=source_version, lifecycle_stage=LifecycleStage.ACTIVE)

        for tag in tags:
            run.tags.append(SqlTag(key=tag.key, value=tag.value))
        if parent_run_id:
            run.tags.append(SqlTag(key=MLFLOW_PARENT_RUN_ID, value=parent_run_id))
        if run_name:
            run.tags.append(SqlTag(key=MLFLOW_RUN_NAME, value=run_name))

        self._save_to_db([run])

        return run.to_mlflow_entity()

    def _get_run(self, run_uuid):
        runs = self.session.query(SqlRun).filter(SqlRun.run_uuid == run_uuid).all()

        if len(runs) == 0:
            raise MlflowException('Run with id={} not found'.format(run_uuid),
                                  RESOURCE_DOES_NOT_EXIST)
        if len(runs) > 1:
            raise MlflowException('Expected only 1 run with id={}. Found {}.'.format(run_uuid,
                                                                                     len(runs)),
                                  INVALID_STATE)

        return runs[0]

    def _check_run_is_active(self, run):
        if run.lifecycle_stage != LifecycleStage.ACTIVE:
            raise MlflowException("The run {} must be in 'active' state. Current state is {}."
                                  .format(run.run_uuid, run.lifecycle_stage),
                                  INVALID_PARAMETER_VALUE)

    def _check_run_is_deleted(self, run):
        if run.lifecycle_stage != LifecycleStage.DELETED:
            raise MlflowException("The run {} must be in 'deleted' state. Current state is {}."
                                  .format(run.run_uuid, run.lifecycle_stage),
                                  INVALID_PARAMETER_VALUE)

    def update_run_info(self, run_uuid, run_status, end_time):
        run = self._get_run(run_uuid)
        self._check_run_is_active(run)
        run.status = RunStatus.to_string(run_status)
        run.end_time = end_time

        self._save_to_db(run)
        run = run.to_mlflow_entity()

        return run.info

    def get_run(self, run_uuid):
        run = self._get_run(run_uuid)
        return run.to_mlflow_entity()

    def restore_run(self, run_id):
        run = self._get_run(run_id)
        self._check_run_is_deleted(run)
        run.lifecycle_stage = LifecycleStage.ACTIVE
        self._save_to_db(run)

    def delete_run(self, run_id):
        run = self._get_run(run_id)
        self._check_run_is_active(run)
        run.lifecycle_stage = LifecycleStage.DELETED
        self._save_to_db(run)

    def log_metric(self, run_uuid, metric):
        run = self._get_run(run_uuid)
        self._check_run_is_active(run)
        try:
            # This will check for various integrity checks for metrics table.
            # ToDo: Consider prior checks for null, type, metric name validations, ... etc.
            self._get_or_create(SqlMetric, run_uuid=run_uuid, key=metric.key,
                                value=metric.value, timestamp=metric.timestamp)
        except sqlalchemy.exc.IntegrityError as ie:
            # Querying metrics from run entails pushing the query down to DB layer.
            # Hence the rollback.
            self.session.rollback()
            existing_metric = [m for m in run.metrics
                               if m.key == metric.key and m.timestamp == metric.timestamp]
            if len(existing_metric) == 0:
                raise MlflowException("Log metric request failed for run ID={}. Attempted to log"
                                      " metric={}. Error={}".format(run_uuid,
                                                                    (metric.key, metric.value),
                                                                    str(ie)))
            else:
                m = existing_metric[0]
                raise MlflowException('Metric={} must be unique. Metric already logged value {} '
                                      'at {}'.format(metric, m.value, m.timestamp),
                                      INVALID_PARAMETER_VALUE)

    def get_metric_history(self, run_uuid, metric_key):
        metrics = self.session.query(SqlMetric).filter_by(run_uuid=run_uuid, key=metric_key).all()
        return [metric.to_mlflow_entity() for metric in metrics]

    def log_param(self, run_uuid, param):
        run = self._get_run(run_uuid)
        self._check_run_is_active(run)
        # if we try to update the value of an existing param this will fail
        # because it will try to create it with same run_uuid, param key
        try:
            # This will check for various integrity checks for params table.
            # ToDo: Consider prior checks for null, type, param name validations, ... etc.
            self._get_or_create(SqlParam, run_uuid=run_uuid, key=param.key,
                                value=param.value)
        except sqlalchemy.exc.IntegrityError as ie:
            # Querying metrics from run entails pushing the query down to DB layer.
            # Hence the rollback.
            self.session.rollback()
            existing_params = [p.value for p in run.params if p.key == param.key]
            if len(existing_params) == 0:
                raise MlflowException("Log param request failed for run ID={}. Attempted to log"
                                      " param={}. Error={}".format(run_uuid,
                                                                   (param.key, param.value),
                                                                   str(ie)))
            else:
                old_value = existing_params[0]
                raise MlflowException("Changing param value is not allowed. Param with key='{}' was"
                                      " already logged with value='{}' for run ID='{}. Attempted "
                                      " logging new value '{}'.".format(param.key, old_value,
                                                                        run_uuid, param.value),
                                      INVALID_PARAMETER_VALUE)

    def set_tag(self, run_uuid, tag):
        run = self._get_run(run_uuid)
        self._check_run_is_active(run)
        self.session.merge(SqlTag(run_uuid=run_uuid, key=tag.key, value=tag.value))
        self.session.commit()

    def search_runs(self, experiment_ids, search_filter, run_view_type):
        runs = [run.to_mlflow_entity()
                for exp in experiment_ids
                for run in self._list_runs(exp, run_view_type)]
        return [run for run in runs if not search_filter or search_filter.filter(run)]

    def _list_runs(self, experiment_id, run_view_type):
        exp = self._list_experiments(ids=[experiment_id], view_type=ViewType.ALL).first()
        stages = set(LifecycleStage.view_type_to_stages(run_view_type))
        return [run for run in exp.runs if run.lifecycle_stage in stages]

<<<<<<< HEAD

    def log_batch(self, run_uuid, metrics, params, tags):
        _validate_batch_log_limits(metrics, params, tags)
        run = self._get_run(run_uuid)
        self._check_run_is_active(run)
        entities = [SqlMetric(key=metric.key, value=metric.value, timestamp=metric.timestamp,
                              run_uuid=run_uuid) for metric in metrics]
        entities.extend([SqlParam(key=param.key, value=param.value, run_uuid=run_uuid)
                         for param in params])
        entities.extend([SqlTag(key=tag.key, value=tag.value, run_uuid=run_uuid) for tag in tags])
        # Note that the SQLAlchemy log_batch implementation is all-or-nothing (we either log the
        # whole batch or none of it, in a transaction) - thus we attempt to save the entities here
        # and return empty failure lists
        self._save_to_db(entities)
        return [], [], []
=======
    def log_batch(self, run_uuid, metrics, params, tags):
        run = self._get_run(run_uuid)
        self._check_run_is_active(run)
        try:
            for param in params:
                self.log_param(run_uuid, param)
            for metric in metrics:
                self.log_metric(run_uuid, metric)
            for tag in tags:
                self.set_tag(run_uuid, tag)
        except Exception as e:
            raise MlflowException(e, INTERNAL_ERROR)
>>>>>>> a35768c3
<|MERGE_RESOLUTION|>--- conflicted
+++ resolved
@@ -15,12 +15,6 @@
 from mlflow.tracking.utils import _is_local_uri
 from mlflow.utils.file_utils import build_path, mkdir
 from mlflow.utils.mlflow_tags import MLFLOW_PARENT_RUN_ID, MLFLOW_RUN_NAME
-<<<<<<< HEAD
-from mlflow.utils.search_utils import does_run_match_clause
-from mlflow.utils.validation import _validate_batch_log_limits
-from mlflow.protos.service_pb2 import BatchLogFailure
-=======
->>>>>>> a35768c3
 from mlflow.protos.databricks_pb2 import INTERNAL_ERROR
 
 
@@ -93,28 +87,6 @@
         """
         Store in db
         """
-<<<<<<< HEAD
-        # Wrap internal errors during the save step (e.g. DB connection exceptions) as
-        # MlflowExceptions as needed. We wrap internal DB errors with error code INTERNAL_ERROR to
-        # signify that the log_batch operation can be retried, and raise other error types as
-        # MlflowExceptions with the appropriate error code to indicate user error.
-        # See all SQLAlchemy exceptions at
-        # https://docs.sqlalchemy.org/en/latest/core/exceptions.html#sqlalchemy.exc.ResourceClosedError
-        # and DB-API exceptions at https://www.python.org/dev/peps/pep-0249/
-        try:
-            if type(objs) is list:
-                self.session.add_all(objs)
-            else:
-                # single object
-                self.session.add(objs)
-
-            self.session.commit()
-        # See https://www.python.org/dev/peps/pep-0249/#integrityerror
-        except (sqlalchemy.exc.IntegrityError, sqlalchemy.exc.DataError) as e:
-            raise MlflowException(message=e.message, error_code=INVALID_PARAMETER_VALUE)
-        except Exception as e:
-            raise MlflowException(message=e.message, error_code=INTERNAL_ERROR)
-=======
         if type(objs) is list:
             self.session.add_all(objs)
         else:
@@ -122,7 +94,6 @@
             self.session.add(objs)
 
         self.session.commit()
->>>>>>> a35768c3
 
     def _get_or_create(self, model, **kwargs):
         instance = self.session.query(model).filter_by(**kwargs).first()
@@ -379,23 +350,6 @@
         stages = set(LifecycleStage.view_type_to_stages(run_view_type))
         return [run for run in exp.runs if run.lifecycle_stage in stages]
 
-<<<<<<< HEAD
-
-    def log_batch(self, run_uuid, metrics, params, tags):
-        _validate_batch_log_limits(metrics, params, tags)
-        run = self._get_run(run_uuid)
-        self._check_run_is_active(run)
-        entities = [SqlMetric(key=metric.key, value=metric.value, timestamp=metric.timestamp,
-                              run_uuid=run_uuid) for metric in metrics]
-        entities.extend([SqlParam(key=param.key, value=param.value, run_uuid=run_uuid)
-                         for param in params])
-        entities.extend([SqlTag(key=tag.key, value=tag.value, run_uuid=run_uuid) for tag in tags])
-        # Note that the SQLAlchemy log_batch implementation is all-or-nothing (we either log the
-        # whole batch or none of it, in a transaction) - thus we attempt to save the entities here
-        # and return empty failure lists
-        self._save_to_db(entities)
-        return [], [], []
-=======
     def log_batch(self, run_uuid, metrics, params, tags):
         run = self._get_run(run_uuid)
         self._check_run_is_active(run)
@@ -407,5 +361,4 @@
             for tag in tags:
                 self.set_tag(run_uuid, tag)
         except Exception as e:
-            raise MlflowException(e, INTERNAL_ERROR)
->>>>>>> a35768c3
+            raise MlflowException(e, INTERNAL_ERROR)