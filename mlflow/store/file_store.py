--- conflicted
+++ resolved
@@ -546,10 +546,5 @@
                 self.log_metric(run_id, metric)
             for tag in tags:
                 self.set_tag(run_id, tag)
-<<<<<<< HEAD
-        # TODO: disallow overwriting params & handle that case here similarly to in the SQLAlchemy
-        # store
-=======
->>>>>>> 70d518b4
         except Exception as e:
             raise MlflowException(e, INTERNAL_ERROR)