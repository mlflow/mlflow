--- conflicted
+++ resolved
@@ -540,11 +540,6 @@
         _validate_run_id(run_id)
         run = self.get_run(run_id)
         check_run_is_active(run.info)
-<<<<<<< HEAD
-        _validate_batch_log_limits(metrics, params, tags)
-        _validate_batch_log_data(metrics, params, tags)
-=======
->>>>>>> 70d518b4
         try:
             for param in params:
                 self.log_param(run_id, param)
@@ -552,10 +547,5 @@
                 self.log_metric(run_id, metric)
             for tag in tags:
                 self.set_tag(run_id, tag)
-<<<<<<< HEAD
-        # TODO: disallow overwriting params & handle that case here similarly to in the SQLAlchemy
-        # store
-=======
->>>>>>> 70d518b4
         except Exception as e:
             raise MlflowException(e, INTERNAL_ERROR)