--- conflicted
+++ resolved
@@ -12,12 +12,8 @@
 from mlflow.utils.env import get_env
 from mlflow.utils.file_utils import (is_directory, list_subdirs, mkdir, exists, write_yaml,
                                      read_yaml, find, read_file, build_path, write_to, append_to,
-<<<<<<< HEAD
                                      make_containing_dirs, mv, get_parent_dir, list_all)
-=======
-                                     make_containing_dirs, mv)
 from mlflow.utils.mlflow_tags import MLFLOW_RUN_NAME
->>>>>>> b7d5c7e8
 
 from mlflow.utils.search_utils import does_run_match_clause
 
