import json

from mlflow.store.abstract_store import AbstractStore

from mlflow.entities import Experiment, Run, RunInfo, RunTag, Metric, ViewType
from mlflow.exceptions import MlflowException

from mlflow.utils.mlflow_tags import MLFLOW_RUN_NAME
from mlflow.utils.proto_json_utils import message_to_json, parse_dict
from mlflow.utils.rest_utils import http_request_safe

from mlflow.protos.service_pb2 import CreateExperiment, MlflowService, GetExperiment, \
    GetRun, SearchRuns, ListExperiments, GetMetricHistory, LogMetric, LogParam, SetTag, \
    UpdateRun, CreateRun, DeleteRun, RestoreRun, DeleteExperiment, RestoreExperiment, \
    UpdateExperiment, LogBatch

from mlflow.protos import databricks_pb2


def _get_path(endpoint_path):
    return "/api/2.0{}".format(endpoint_path)


def _api_method_to_info():
    """ Returns a dictionary mapping each API method to a tuple (path, HTTP method)"""
    service_methods = MlflowService.DESCRIPTOR.methods
    res = {}
    for service_method in service_methods:
        endpoints = service_method.GetOptions().Extensions[databricks_pb2.rpc].endpoints
        endpoint = endpoints[0]
        endpoint_path = _get_path(endpoint.path)
        res[MlflowService().GetRequestClass(service_method)] = (endpoint_path, endpoint.method)
    return res


_METHOD_TO_INFO = _api_method_to_info()


class RestStore(AbstractStore):
    """
    Client for a remote tracking server accessed via REST API calls
    :param get_host_creds: Method to be invoked prior to every REST request to get the
      :py:class:`mlflow.rest_utils.MlflowHostCreds` for the request. Note that this
      is a function so that we can obtain fresh credentials in the case of expiry.
    """

    def __init__(self, get_host_creds):
        super(RestStore, self).__init__()
        self.get_host_creds = get_host_creds

    def _call_endpoint(self, api, json_body):
        endpoint, method = _METHOD_TO_INFO[api]
        response_proto = api.Response()
        # Convert json string to json dictionary, to pass to requests
        if json_body:
            json_body = json.loads(json_body)
        host_creds = self.get_host_creds()

        if method == 'GET':
            response = http_request_safe(
                host_creds=host_creds, endpoint=endpoint, method=method, params=json_body)
        else:
            response = http_request_safe(
                host_creds=host_creds, endpoint=endpoint, method=method, json=json_body)

        js_dict = json.loads(response.text)
        parse_dict(js_dict=js_dict, message=response_proto)
        return response_proto

    def list_experiments(self, view_type=ViewType.ACTIVE_ONLY):
        """
        :return: a list of all known Experiment objects
        """
        req_body = message_to_json(ListExperiments(view_type=view_type))
        response_proto = self._call_endpoint(ListExperiments, req_body)
        return [Experiment.from_proto(experiment_proto)
                for experiment_proto in response_proto.experiments]

    def create_experiment(self, name, artifact_location=None):
        """
        Creates a new experiment.
        If an experiment with the given name already exists, throws exception.

        :param name: Desired name for an experiment
        :return: experiment_id (integer) for the newly created experiment if successful, else None
        """
        req_body = message_to_json(CreateExperiment(
            name=name, artifact_location=artifact_location))
        response_proto = self._call_endpoint(CreateExperiment, req_body)
        return response_proto.experiment_id

    def get_experiment(self, experiment_id):
        """
        Fetches the experiment from the backend store.

        :param experiment_id: Integer id for the experiment
        :return: A single :py:class:`mlflow.entities.Experiment` object if it exists,
        otherwise raises an Exception.
        """
        req_body = message_to_json(GetExperiment(experiment_id=experiment_id))
        response_proto = self._call_endpoint(GetExperiment, req_body)
        return Experiment.from_proto(response_proto.experiment)

    def delete_experiment(self, experiment_id):
        req_body = message_to_json(DeleteExperiment(experiment_id=experiment_id))
        self._call_endpoint(DeleteExperiment, req_body)

    def restore_experiment(self, experiment_id):
        req_body = message_to_json(RestoreExperiment(experiment_id=experiment_id))
        self._call_endpoint(RestoreExperiment, req_body)

    def rename_experiment(self, experiment_id, new_name):
        req_body = message_to_json(UpdateExperiment(
            experiment_id=experiment_id, new_name=new_name))
        self._call_endpoint(UpdateExperiment, req_body)

    def get_run(self, run_uuid):
        """
        Fetches the run from backend store

        :param run_uuid: Unique identifier for the run
        :return: A single Run object if it exists, otherwise raises an Exception
        """
        req_body = message_to_json(GetRun(run_uuid=run_uuid))
        response_proto = self._call_endpoint(GetRun, req_body)
        return Run.from_proto(response_proto.run)

    def update_run_info(self, run_uuid, run_status, end_time):
        """ Updates the metadata of the specified run. """
        req_body = message_to_json(UpdateRun(run_uuid=run_uuid, status=run_status,
                                             end_time=end_time))
        response_proto = self._call_endpoint(UpdateRun, req_body)
        return RunInfo.from_proto(response_proto.run_info)

    def create_run(self, experiment_id, user_id, run_name, source_type, source_name,
                   entry_point_name, start_time, source_version, tags, parent_run_id):
        """
        Creates a run under the specified experiment ID, setting the run's status to "RUNNING"
        and the start time to the current time.

        :param experiment_id: ID of the experiment for this run
        :param user_id: ID of the user launching this run
        :param source_type: Enum (integer) describing the source of the run
        :return: The created Run object
        """
        tag_protos = [tag.to_proto() for tag in tags]
        req_body = message_to_json(CreateRun(
            experiment_id=experiment_id, user_id=user_id, run_name="",
            source_type=source_type, source_name=source_name, entry_point_name=entry_point_name,
            start_time=start_time, source_version=source_version, tags=tag_protos,
            parent_run_id=parent_run_id))
        response_proto = self._call_endpoint(CreateRun, req_body)
        run = Run.from_proto(response_proto.run)
        if run_name:
            self.set_tag(run.info.run_uuid, RunTag(key=MLFLOW_RUN_NAME, value=run_name))
        return run

    def log_metric(self, run_uuid, metric):
        """
        Logs a metric for the specified run
        :param run_uuid: String id for the run
        :param metric: Metric instance to log
        """
        req_body = message_to_json(LogMetric(
            run_uuid=run_uuid, key=metric.key, value=metric.value, timestamp=metric.timestamp))
        self._call_endpoint(LogMetric, req_body)

    def log_param(self, run_uuid, param):
        """
        Logs a param for the specified run
        :param run_uuid: String id for the run
        :param param: Param instance to log
        """
        req_body = message_to_json(LogParam(run_uuid=run_uuid, key=param.key, value=param.value))
        self._call_endpoint(LogParam, req_body)

    def set_tag(self, run_uuid, tag):
        """
        Sets a tag for the specified run
        :param run_uuid: String id for the run
        :param tag: RunTag instance to log
        """
        req_body = message_to_json(SetTag(run_uuid=run_uuid, key=tag.key, value=tag.value))
        self._call_endpoint(SetTag, req_body)

    def get_metric_history(self, run_uuid, metric_key):
        """
        Returns all logged value for a given metric.

        :param run_uuid: Unique identifier for run
        :param metric_key: Metric name within the run

        :return: A list of float values logged for the give metric if logged, else empty list
        """
        req_body = message_to_json(GetMetricHistory(run_uuid=run_uuid, metric_key=metric_key))
        response_proto = self._call_endpoint(GetMetricHistory, req_body)
        return [Metric.from_proto(metric).value for metric in response_proto.metrics]

    def search_runs(self, experiment_ids, search_filter, run_view_type):
        """
        Returns runs that match the given list of search expressions within the experiments.
        Given multiple search expressions, all these expressions are ANDed together for search.

        :param experiment_ids: List of experiment ids to scope the search
        :param search_filter: :py:class`mlflow.utils.search_utils.SearchFilter` object to encode
            search expression or filter string.
        :param run_view_type: ACTIVE, DELETED, or ALL runs.

        :return: A list of Run objects that satisfy the search expressions
        """
        sr = SearchRuns(experiment_ids=experiment_ids,
                        anded_expressions=search_filter.search_expressions if search_filter else [],
                        filter=search_filter.filter_string if search_filter else None,
                        run_view_type=ViewType.to_proto(run_view_type))
        req_body = message_to_json(sr)
        response_proto = self._call_endpoint(SearchRuns, req_body)
        return [Run.from_proto(proto_run) for proto_run in response_proto.runs]

    def list_run_infos(self, experiment_id, run_view_type):
        """
        Returns run information for runs which belong to the experiment_id

        :param experiment_id: The experiment id which to search.

        :return: A list of RunInfo objects that satisfy the search expressions
        """
        runs = self.search_runs([experiment_id], None, run_view_type)
        return [run.info for run in runs]

    def delete_run(self, run_id):
        req_body = message_to_json(DeleteRun(run_id=run_id))
        self._call_endpoint(DeleteRun, req_body)

    def restore_run(self, run_id):
        req_body = message_to_json(RestoreRun(run_id=run_id))
        self._call_endpoint(RestoreRun, req_body)

    def log_batch(self, run_id, metrics, params, tags):
<<<<<<< HEAD
        metric_protos = [metric.to_proto() for metric in metrics]
        param_protos = [param.to_proto() for param in params]
        tag_protos = [tag.to_proto() for tag in tags]
        req_body = message_to_json(
            LogBatch(metrics=metric_protos, params=param_protos, tags=tag_protos, run_id=run_id))
        self._call_endpoint(LogBatch, req_body)
=======
        raise MlflowException("The LogBatch REST API is not yet implemented")
>>>>>>> 70d518b4
<|MERGE_RESOLUTION|>--- conflicted
+++ resolved
@@ -236,13 +236,4 @@
         self._call_endpoint(RestoreRun, req_body)
 
     def log_batch(self, run_id, metrics, params, tags):
-<<<<<<< HEAD
-        metric_protos = [metric.to_proto() for metric in metrics]
-        param_protos = [param.to_proto() for param in params]
-        tag_protos = [tag.to_proto() for tag in tags]
-        req_body = message_to_json(
-            LogBatch(metrics=metric_protos, params=param_protos, tags=tag_protos, run_id=run_id))
-        self._call_endpoint(LogBatch, req_body)
-=======
-        raise MlflowException("The LogBatch REST API is not yet implemented")
->>>>>>> 70d518b4
+        raise MlflowException("The LogBatch REST API is not yet implemented")