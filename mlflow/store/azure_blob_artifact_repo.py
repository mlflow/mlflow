--- conflicted
+++ resolved
@@ -91,7 +91,6 @@
         prefix = dest_path + "/"
         marker = None  # Used to make next list request if this one exceeded the result limit
         while True:
-            print("CLIENT PREFIX", prefix)
             results = self.client.list_blobs(container, prefix=prefix, delimiter='/', marker=marker)
             for r in results:
                 if isinstance(r, BlobPrefix):   # This is a prefix for items in a subdirectory
@@ -100,16 +99,8 @@
                         subdir = subdir[:-1]
                     infos.append(FileInfo(subdir, True, None))
                 else:  # Just a plain old blob
-<<<<<<< HEAD
-                    file_path = os.path.relpath(path=r.name, start=artifact_path)
-                    # file_name = r.name[len(artifact_path)+1:]
-                    # print("FILE NAME", file_name, r.name)
-                    # infos.append(FileInfo(file_name, False, r.properties.content_length))
-                    infos.append(FileInfo(file_path, False, r.properties.content_length))
-=======
                     file_name = os.path.relpath(path=r.name, start=artifact_path)
                     infos.append(FileInfo(file_name, False, r.properties.content_length))
->>>>>>> e0469a24
             # Check whether a new marker is returned, meaning we have to make another request
             if results.next_marker:
                 marker = results.next_marker
