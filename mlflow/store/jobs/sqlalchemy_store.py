--- conflicted
+++ resolved
@@ -323,7 +323,6 @@
                 )
             return job.to_mlflow_entity()
 
-<<<<<<< HEAD
     def _delete_jobs(self, older_than: int = 0, job_ids: list[str] | None = None) -> list[str]:
         """
         Delete jobs based on the provided filters. Used by ``mlflow gc``.
@@ -364,7 +363,7 @@
                 )
 
             return ids_to_delete
-=======
+
     def cancel_job(self, job_id: str) -> Job:
         """
         Cancel a job by its ID.
@@ -378,5 +377,4 @@
         Raises:
             MlflowException: If job with the given ID is not found
         """
-        return self._update_job(job_id, JobStatus.CANCELED)
->>>>>>> 8b527c49
+        return self._update_job(job_id, JobStatus.CANCELED)