--- conflicted
+++ resolved
@@ -7,11 +7,7 @@
 import shutil
 from contextlib import contextmanager
 from dataclasses import dataclass
-<<<<<<< HEAD
-from typing import Any, Optional, Union
-=======
 from typing import Any
->>>>>>> 3e5f3478
 
 import google.protobuf.empty_pb2
 from pydantic import BaseModel
@@ -1425,17 +1421,10 @@
     def create_prompt_version(
         self,
         name: str,
-<<<<<<< HEAD
-        template: Union[str, list[dict[str, Any]]],
-        description: Optional[str] = None,
-        tags: Optional[dict[str, str]] = None,
-        response_format: Optional[Union[BaseModel, dict[str, Any]]] = None,
-=======
         template: str | list[dict[str, Any]],
         description: str | None = None,
         tags: dict[str, str] | None = None,
         response_format: BaseModel | dict[str, Any] | None = None,
->>>>>>> 3e5f3478
     ) -> PromptVersion:
         """
         Create a new prompt version in Unity Catalog.
