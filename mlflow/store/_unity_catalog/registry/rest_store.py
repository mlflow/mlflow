import base64
import functools
import logging
import os
import shutil
from contextlib import contextmanager

import mlflow
from mlflow.data.delta_dataset_source import DeltaDatasetSource
from mlflow.entities import Run
from mlflow.exceptions import MlflowException
from mlflow.protos.databricks_uc_registry_messages_pb2 import (
    MODEL_VERSION_OPERATION_READ_WRITE,
    CreateModelVersionRequest,
    CreateModelVersionResponse,
    CreateRegisteredModelRequest,
    CreateRegisteredModelResponse,
    DeleteModelVersionRequest,
    DeleteModelVersionResponse,
    DeleteModelVersionTagRequest,
    DeleteModelVersionTagResponse,
    DeleteRegisteredModelAliasRequest,
    DeleteRegisteredModelAliasResponse,
    DeleteRegisteredModelRequest,
    DeleteRegisteredModelResponse,
    DeleteRegisteredModelTagRequest,
    DeleteRegisteredModelTagResponse,
    Entity,
    FinalizeModelVersionRequest,
    FinalizeModelVersionResponse,
    GenerateTemporaryModelVersionCredentialsRequest,
    GenerateTemporaryModelVersionCredentialsResponse,
    GetModelVersionByAliasRequest,
    GetModelVersionByAliasResponse,
    GetModelVersionDownloadUriRequest,
    GetModelVersionDownloadUriResponse,
    GetModelVersionRequest,
    GetModelVersionResponse,
    GetRegisteredModelRequest,
    GetRegisteredModelResponse,
    Job,
    Lineage,
    LineageHeaderInfo,
    Notebook,
    SearchModelVersionsRequest,
    SearchModelVersionsResponse,
    SearchRegisteredModelsRequest,
    SearchRegisteredModelsResponse,
    Securable,
    SetModelVersionTagRequest,
    SetModelVersionTagResponse,
    SetRegisteredModelAliasRequest,
    SetRegisteredModelAliasResponse,
    SetRegisteredModelTagRequest,
    SetRegisteredModelTagResponse,
    Table,
    TemporaryCredentials,
    UpdateModelVersionRequest,
    UpdateModelVersionResponse,
    UpdateRegisteredModelRequest,
    UpdateRegisteredModelResponse,
)
from mlflow.protos.databricks_uc_registry_service_pb2 import UcModelRegistryService
from mlflow.protos.service_pb2 import GetRun, MlflowService
from mlflow.store.entities.paged_list import PagedList
from mlflow.store.model_registry.rest_store import BaseRestStore
from mlflow.utils._spark_utils import _get_active_spark_session
from mlflow.utils._unity_catalog_utils import (
    get_artifact_repo_from_storage_info,
    get_full_name_from_sc,
    model_version_from_uc_proto,
    registered_model_from_uc_proto,
    uc_model_version_tag_from_mlflow_tags,
    uc_registered_model_tag_from_mlflow_tags,
)
from mlflow.utils.annotations import experimental
from mlflow.utils.databricks_utils import get_databricks_host_creds, is_databricks_uri
from mlflow.utils.mlflow_tags import (
    MLFLOW_DATABRICKS_JOB_ID,
    MLFLOW_DATABRICKS_JOB_RUN_ID,
    MLFLOW_DATABRICKS_NOTEBOOK_ID,
)
from mlflow.utils.proto_json_utils import message_to_json, parse_dict
from mlflow.utils.rest_utils import (
    _REST_API_PATH_PREFIX,
    extract_all_api_info_for_service,
    extract_api_info_for_service,
    http_request,
    verify_rest_response,
)

_DATABRICKS_ORG_ID_HEADER = "x-databricks-org-id"
_DATABRICKS_LINEAGE_ID_HEADER = "X-Databricks-Lineage-Identifier"
_TRACKING_METHOD_TO_INFO = extract_api_info_for_service(MlflowService, _REST_API_PATH_PREFIX)
_METHOD_TO_INFO = extract_api_info_for_service(UcModelRegistryService, _REST_API_PATH_PREFIX)
_METHOD_TO_ALL_INFO = extract_all_api_info_for_service(
    UcModelRegistryService, _REST_API_PATH_PREFIX
)

_logger = logging.getLogger(__name__)
_DELTA_TABLE = "delta_table"
_MAX_LINEAGE_DATA_SOURCES = 10


def _require_arg_unspecified(arg_name, arg_value, default_values=None, message=None):
    default_values = [None] if default_values is None else default_values
    if arg_value not in default_values:
        _raise_unsupported_arg(arg_name, message)


def _raise_unsupported_arg(arg_name, message=None):
    messages = [
        f"Argument '{arg_name}' is unsupported for models in the Unity Catalog.",
    ]
    if message is not None:
        messages.append(message)
    raise MlflowException(" ".join(messages))


def _raise_unsupported_method(method, message=None):
    messages = [
        f"Method '{method}' is unsupported for models in the Unity Catalog.",
    ]
    if message is not None:
        messages.append(message)
    raise MlflowException(" ".join(messages))


def _load_model(local_model_dir):
    # Import Model here instead of in the top level, to avoid circular import; the
    # mlflow.models.model module imports from MLflow tracking, which triggers an import of
    # this file during store registry initialization
    from mlflow.models.model import Model

    try:
        return Model.load(local_model_dir)
    except Exception as e:
        raise MlflowException(
            "Unable to load model metadata. Ensure the source path of the model "
            "being registered points to a valid MLflow model directory "
            "(see https://mlflow.org/docs/latest/models.html#storage-format) containing a "
            "model signature (https://mlflow.org/docs/latest/models.html#model-signature) "
            "specifying both input and output type specifications."
        ) from e


def get_feature_dependencies(model_dir):
    """
    Gets the features which a model depends on. This functionality is only implemented on
    Databricks. In OSS mlflow, the dependencies are always empty ("").
    """
    model = _load_model(model_dir)
    model_info = model.get_model_info()
    if (
        model_info.flavors.get("python_function", {}).get("loader_module")
        == mlflow.models.model._DATABRICKS_FS_LOADER_MODULE
    ):
        raise MlflowException(
            "This model was packaged by Databricks Feature Store and can only be registered on a "
            "Databricks cluster."
        )
    return ""


@experimental
class UcModelRegistryStore(BaseRestStore):
    """
    Client for a remote model registry server accessed via REST API calls

    :param store_uri: URI with scheme 'databricks-uc'
    :param tracking_uri: URI of the Databricks MLflow tracking server from which to fetch
                         run info and download run artifacts, when creating new model
                         versions from source artifacts logged to an MLflow run.
    """

    def __init__(self, store_uri, tracking_uri):
        super().__init__(get_host_creds=functools.partial(get_databricks_host_creds, store_uri))
        self.tracking_uri = tracking_uri
        self.get_tracking_host_creds = functools.partial(get_databricks_host_creds, tracking_uri)
        try:
            self.spark = _get_active_spark_session()
        except Exception:
            pass

    def _get_response_from_method(self, method):
        method_to_response = {
            CreateRegisteredModelRequest: CreateRegisteredModelResponse,
            UpdateRegisteredModelRequest: UpdateRegisteredModelResponse,
            DeleteRegisteredModelRequest: DeleteRegisteredModelResponse,
            CreateModelVersionRequest: CreateModelVersionResponse,
            FinalizeModelVersionRequest: FinalizeModelVersionResponse,
            UpdateModelVersionRequest: UpdateModelVersionResponse,
            DeleteModelVersionRequest: DeleteModelVersionResponse,
            GetModelVersionDownloadUriRequest: GetModelVersionDownloadUriResponse,
            SearchModelVersionsRequest: SearchModelVersionsResponse,
            GetRegisteredModelRequest: GetRegisteredModelResponse,
            GetModelVersionRequest: GetModelVersionResponse,
            SearchRegisteredModelsRequest: SearchRegisteredModelsResponse,
            # pylint: disable=line-too-long
            GenerateTemporaryModelVersionCredentialsRequest: GenerateTemporaryModelVersionCredentialsResponse,
            GetRun: GetRun.Response,
            SetRegisteredModelAliasRequest: SetRegisteredModelAliasResponse,
            DeleteRegisteredModelAliasRequest: DeleteRegisteredModelAliasResponse,
            SetRegisteredModelTagRequest: SetRegisteredModelTagResponse,
            DeleteRegisteredModelTagRequest: DeleteRegisteredModelTagResponse,
            SetModelVersionTagRequest: SetModelVersionTagResponse,
            DeleteModelVersionTagRequest: DeleteModelVersionTagResponse,
            GetModelVersionByAliasRequest: GetModelVersionByAliasResponse,
        }
        return method_to_response[method]()

    def _get_endpoint_from_method(self, method):
        return _METHOD_TO_INFO[method]

    def _get_all_endpoints_from_method(self, method):
        return _METHOD_TO_ALL_INFO[method]

    # CRUD API for RegisteredModel objects

    def create_registered_model(self, name, tags=None, description=None):
        """
        Create a new registered model in backend store.

        :param name: Name of the new model. This is expected to be unique in the backend store.
        :param tags: A list of :py:class:`mlflow.entities.model_registry.RegisteredModelTag`
                     instances associated with this registered model.
        :param description: Description of the model.
        :return: A single object of :py:class:`mlflow.entities.model_registry.RegisteredModel`
                 created in the backend.
        """
        full_name = get_full_name_from_sc(name, self.spark)
        req_body = message_to_json(
            CreateRegisteredModelRequest(
                name=full_name,
                description=description,
                tags=uc_registered_model_tag_from_mlflow_tags(tags),
            )
        )
        response_proto = self._call_endpoint(CreateRegisteredModelRequest, req_body)
        return registered_model_from_uc_proto(response_proto.registered_model)

    def update_registered_model(self, name, description):
        """
        Update description of the registered model.

        :param name: Registered model name.
        :param description: New description.
        :return: A single updated :py:class:`mlflow.entities.model_registry.RegisteredModel` object.
        """
        full_name = get_full_name_from_sc(name, self.spark)
        req_body = message_to_json(
            UpdateRegisteredModelRequest(name=full_name, description=description)
        )
        response_proto = self._call_endpoint(UpdateRegisteredModelRequest, req_body)
        return registered_model_from_uc_proto(response_proto.registered_model)

    def rename_registered_model(self, name, new_name):
        """
        Rename the registered model.

        :param name: Registered model name.
        :param new_name: New proposed name.
        :return: A single updated :py:class:`mlflow.entities.model_registry.RegisteredModel` object.
        """
        _raise_unsupported_method(
            method="rename_registered_model",
            message="Use the Unity Catalog REST API to rename registered models",
        )

    def delete_registered_model(self, name):
        """
        Delete the registered model.
        Backend raises exception if a registered model with given name does not exist.

        :param name: Registered model name.
        :return: None
        """
        full_name = get_full_name_from_sc(name, self.spark)
        req_body = message_to_json(DeleteRegisteredModelRequest(name=full_name))
        self._call_endpoint(DeleteRegisteredModelRequest, req_body)

    def search_registered_models(
        self, filter_string=None, max_results=None, order_by=None, page_token=None
    ):
        """
        Search for registered models in backend that satisfy the filter criteria.

        :param filter_string: Filter query string, defaults to searching all registered models.
        :param max_results: Maximum number of registered models desired.
        :param order_by: List of column names with ASC|DESC annotation, to be used for ordering
                         matching search results.
        :param page_token: Token specifying the next page of results. It should be obtained from
                            a ``search_registered_models`` call.
        :return: A PagedList of :py:class:`mlflow.entities.model_registry.RegisteredModel` objects
                that satisfy the search expressions. The pagination token for the next page can be
                obtained via the ``token`` attribute of the object.
        """
        _require_arg_unspecified("filter_string", filter_string)
        _require_arg_unspecified("order_by", order_by)
        req_body = message_to_json(
            SearchRegisteredModelsRequest(
                max_results=max_results,
                page_token=page_token,
            )
        )
        response_proto = self._call_endpoint(SearchRegisteredModelsRequest, req_body)
        registered_models = [
            registered_model_from_uc_proto(registered_model)
            for registered_model in response_proto.registered_models
        ]
        return PagedList(registered_models, response_proto.next_page_token)

    def get_registered_model(self, name):
        """
        Get registered model instance by name.

        :param name: Registered model name.
        :return: A single :py:class:`mlflow.entities.model_registry.RegisteredModel` object.
        """
        full_name = get_full_name_from_sc(name, self.spark)
        req_body = message_to_json(GetRegisteredModelRequest(name=full_name))
        response_proto = self._call_endpoint(GetRegisteredModelRequest, req_body)
        return registered_model_from_uc_proto(response_proto.registered_model)

    def get_latest_versions(self, name, stages=None):
        """
        Latest version models for each requested stage. If no ``stages`` argument is provided,
        returns the latest version for each stage.

        :param name: Registered model name.
        :param stages: List of desired stages. If input list is None, return latest versions for
                       each stage.
        :return: List of :py:class:`mlflow.entities.model_registry.ModelVersion` objects.
        """
        _raise_unsupported_method(
            method="get_latest_versions",
            message="If seeing this error while attempting to "
            "load a model version by stage, note that setting stages and loading model versions "
            "by stage is unsupported in Unity Catalog. Instead, we recommend using aliases for "
            "flexible model deployment. If trying to load a model version by alias, use the "
            "syntax 'models:/your_model_name@your_alias_name'. "
            "To set aliases, you can use the "
            "`MlflowClient().set_registered_model_alias(name, alias, version)` API.",
        )

    def set_registered_model_tag(self, name, tag):
        """
        Set a tag for the registered model.

        :param name: Registered model name.
        :param tag: :py:class:`mlflow.entities.model_registry.RegisteredModelTag` instance to log.
        :return: None
        """
        full_name = get_full_name_from_sc(name, self.spark)
        req_body = message_to_json(
            SetRegisteredModelTagRequest(name=full_name, key=tag.key, value=tag.value)
        )
        self._call_endpoint(SetRegisteredModelTagRequest, req_body)

    def delete_registered_model_tag(self, name, key):
        """
        Delete a tag associated with the registered model.

        :param name: Registered model name.
        :param key: Registered model tag key.
        :return: None
        """
        full_name = get_full_name_from_sc(name, self.spark)
        req_body = message_to_json(DeleteRegisteredModelTagRequest(name=full_name, key=key))
        self._call_endpoint(DeleteRegisteredModelTagRequest, req_body)

    # CRUD API for ModelVersion objects
    def _finalize_model_version(self, name, version):
        """
        Finalize a UC model version after its files have been written to managed storage,
        updating its status from PENDING_REGISTRATION to READY
        :param name: Registered model name
        :param version: Model version number
        :return Protobuf ModelVersion describing the finalized model version
        """
        req_body = message_to_json(FinalizeModelVersionRequest(name=name, version=version))
        return self._call_endpoint(FinalizeModelVersionRequest, req_body).model_version

    def _get_temporary_model_version_write_credentials(self, name, version) -> TemporaryCredentials:
        """
        Get temporary credentials for uploading model version files
        :param name: Registered model name
        :param version: Model version number
        :return: mlflow.protos.databricks_uc_registry_messages_pb2.TemporaryCredentials
                 containing temporary model version credentials
        """
        req_body = message_to_json(
            GenerateTemporaryModelVersionCredentialsRequest(
                name=name, version=version, operation=MODEL_VERSION_OPERATION_READ_WRITE
            )
        )
        return self._call_endpoint(
            GenerateTemporaryModelVersionCredentialsRequest, req_body
        ).credentials

    def _get_run_and_headers(self, run_id):
        if run_id is None or not is_databricks_uri(self.tracking_uri):
            return None, None
        host_creds = self.get_tracking_host_creds()
        endpoint, method = _TRACKING_METHOD_TO_INFO[GetRun]
        response = http_request(
            host_creds=host_creds, endpoint=endpoint, method=method, params={"run_id": run_id}
        )
        try:
            verify_rest_response(response, endpoint)
        except MlflowException:
            _logger.warning(
                f"Unable to fetch model version's source run (with ID {run_id}) "
                "from tracking server. The source run may be deleted or inaccessible to the "
                "current user. No run link will be recorded for the model version."
            )
            return None, None
        headers = response.headers
        js_dict = response.json()
        parsed_response = GetRun.Response()
        parse_dict(js_dict=js_dict, message=parsed_response)
        run = Run.from_proto(parsed_response.run)
        return headers, run

    def _get_workspace_id(self, headers):
        if headers is None or _DATABRICKS_ORG_ID_HEADER not in headers:
            _logger.warning(
                "Unable to get model version source run's workspace ID from request headers. "
                "No run link will be recorded for the model version"
            )
            return None
        return headers[_DATABRICKS_ORG_ID_HEADER]

    def _get_notebook_id(self, run):
        if run is None:
            return None
        return run.data.tags.get(MLFLOW_DATABRICKS_NOTEBOOK_ID, None)

    def _get_job_id(self, run):
        if run is None:
            return None
        return run.data.tags.get(MLFLOW_DATABRICKS_JOB_ID, None)

    def _get_job_run_id(self, run):
        if run is None:
            return None
        return run.data.tags.get(MLFLOW_DATABRICKS_JOB_RUN_ID, None)

    def _truncate_input_sources(self, run):
        num_input_sources = len(run.inputs.dataset_inputs)
        if num_input_sources > _MAX_LINEAGE_DATA_SOURCES:
            _logger.warning(
                f"Truncating the number of lineage input sources from "
                f"{str(num_input_sources)} to 10."
            )
        return run.inputs.dataset_inputs[0:_MAX_LINEAGE_DATA_SOURCES]

    def _get_lineage_input_sources(self, run):
        if run is None:
            return None
        securable_list = []
        if run.inputs is not None:
<<<<<<< HEAD
            for dataset in run.inputs.dataset_inputs:
=======
            num_input_sources = len(run.inputs.dataset_inputs)
            if num_input_sources > _MAX_LINEAGE_DATA_SOURCES:
                _logger.warning(
                    f"Truncating the number of lineage input sources from "
                    f"{num_input_sources!s} to 10."
                )
            inputs_to_traverse = run.inputs.dataset_inputs[0:_MAX_LINEAGE_DATA_SOURCES]
            for dataset in inputs_to_traverse:
>>>>>>> a07796df
                dataset_source = mlflow.data.get_source(dataset)
                if (
                    isinstance(dataset_source, DeltaDatasetSource)
                    and dataset_source._get_source_type() == _DELTA_TABLE
                ):
                    # check if dataset is a uc table and then append
                    if dataset_source.delta_table_name and dataset_source.delta_table_id:
                        table_entity = Table(
                            name=dataset_source.delta_table_name,
                            table_id=dataset_source.delta_table_id,
                        )
                        securable_list.append(Securable(table=table_entity))
            if len(securable_list) > _MAX_LINEAGE_DATA_SOURCES:
                _logger.warning(
                    f"Truncating the number of lineage input sources from "
                    f"{str(len(securable_list))} to 10."
                )
            return securable_list[0:_MAX_LINEAGE_DATA_SOURCES]
        else:
            return None

    def _validate_model_signature(self, local_model_path):
        # Import Model here instead of in the top level, to avoid circular import; the
        # mlflow.models.model module imports from MLflow tracking, which triggers an import of
        # this file during store registry initialization
        from mlflow.models.model import Model

        try:
            model = Model.load(local_model_path)
        except Exception as e:
            raise MlflowException(
                "Unable to load model metadata. Ensure the source path of the model "
                "being registered points to a valid MLflow model directory "
                "(see https://mlflow.org/docs/latest/models.html#storage-format) containing a "
                "model signature (https://mlflow.org/docs/latest/models.html#model-signature) "
                "specifying both input and output type specifications."
            ) from e
        signature_required_explanation = (
            "All models in the Unity Catalog must be logged with a "
            "model signature containing both input and output "
            "type specifications. See "
            "https://mlflow.org/docs/latest/models.html#model-signature "
            "for details on how to log a model with a signature"
        )
        if model.signature is None:
            raise MlflowException(
                "Model passed for registration did not contain any signature metadata. "
                f"{signature_required_explanation}"
            )
        if model.signature.outputs is None:
            raise MlflowException(
                "Model passed for registration contained a signature that includes only inputs. "
                f"{signature_required_explanation}"
            )

    @contextmanager
    def _local_model_dir(self, source, local_model_path):
        if local_model_path is not None:
            yield local_model_path
        else:
            try:
                local_model_dir = mlflow.artifacts.download_artifacts(
                    artifact_uri=source, tracking_uri=self.tracking_uri
                )
            except Exception as e:
                raise MlflowException(
                    f"Unable to download model artifacts from source artifact location "
                    f"'{source}' in order to upload them to Unity Catalog. Please ensure "
                    f"the source artifact location exists and that you can download from "
                    f"it via mlflow.artifacts.download_artifacts()"
                ) from e
            # Clean up temporary model directory at end of block. We assume a temporary
            # model directory was created if the `source` is not a local path (must be downloaded
            # from remote to a temporary directory)
            yield local_model_dir
            if not os.path.exists(source):
                shutil.rmtree(local_model_dir)

    def create_model_version(
        self,
        name,
        source,
        run_id=None,
        tags=None,
        run_link=None,
        description=None,
        local_model_path=None,
    ):
        """
        Create a new model version from given source and run ID.

        :param name: Registered model name.
        :param source: URI indicating the location of the model artifacts.
        :param run_id: Run ID from MLflow tracking server that generated the model.
        :param tags: A list of :py:class:`mlflow.entities.model_registry.ModelVersionTag`
                     instances associated with this model version.
        :param run_link: Link to the run from an MLflow tracking server that generated this model.
        :param description: Description of the version.
        :return: A single object of :py:class:`mlflow.entities.model_registry.ModelVersion`
                 created in the backend.
        """
        _require_arg_unspecified(arg_name="run_link", arg_value=run_link)
        headers, run = self._get_run_and_headers(run_id)
        source_workspace_id = self._get_workspace_id(headers)
        notebook_id = self._get_notebook_id(run)
        lineage_securable_list = self._get_lineage_input_sources(run)
        job_id = self._get_job_id(run)
        job_run_id = self._get_job_run_id(run)
        extra_headers = None
        if notebook_id is not None or job_id is not None:
            entity_list = []
            lineage_list = None
            if notebook_id is not None:
                notebook_entity = Notebook(id=str(notebook_id))
                entity_list.append(Entity(notebook=notebook_entity))
            if job_id is not None:
                job_entity = Job(id=job_id, job_run_id=job_run_id)
                entity_list.append(Entity(job=job_entity))
            if lineage_securable_list is not None:
                lineage_list = [Lineage(source_securables=lineage_securable_list)]
            lineage_header_info = LineageHeaderInfo(entities=entity_list, lineages=lineage_list)
            # Base64-encode the header value to ensure it's valid ASCII,
            # similar to JWT (see https://stackoverflow.com/a/40347926)
            header_json = message_to_json(lineage_header_info)
            header_base64 = base64.b64encode(header_json.encode())
            extra_headers = {_DATABRICKS_LINEAGE_ID_HEADER: header_base64}
        full_name = get_full_name_from_sc(name, self.spark)
        with self._local_model_dir(source, local_model_path) as local_model_dir:
            self._validate_model_signature(local_model_dir)
            feature_deps = get_feature_dependencies(local_model_dir)
            req_body = message_to_json(
                CreateModelVersionRequest(
                    name=full_name,
                    source=source,
                    run_id=run_id,
                    description=description,
                    tags=uc_model_version_tag_from_mlflow_tags(tags),
                    run_tracking_server_id=source_workspace_id,
                    feature_deps=feature_deps,
                )
            )
            model_version = self._call_endpoint(
                CreateModelVersionRequest, req_body, extra_headers=extra_headers
            ).model_version
            version_number = model_version.version
            scoped_token = self._get_temporary_model_version_write_credentials(
                name=full_name, version=version_number
            )
            store = get_artifact_repo_from_storage_info(
                storage_location=model_version.storage_location, scoped_token=scoped_token
            )
            store.log_artifacts(local_dir=local_model_dir, artifact_path="")
            finalized_mv = self._finalize_model_version(name=full_name, version=version_number)
            return model_version_from_uc_proto(finalized_mv)

    def transition_model_version_stage(self, name, version, stage, archive_existing_versions):
        """
        Update model version stage.

        :param name: Registered model name.
        :param version: Registered model version.
        :param stage: New desired stage for this model version.
        :param archive_existing_versions: If this flag is set to ``True``, all existing model
            versions in the stage will be automatically moved to the "archived" stage. Only valid
            when ``stage`` is ``"staging"`` or ``"production"`` otherwise an error will be raised.

        """
        _raise_unsupported_method(
            method="transition_model_version_stage",
            message="We recommend using aliases instead of stages for more flexible model "
            "deployment management. You can set an alias on a registered model using "
            "`MlflowClient().set_registered_model_alias(name, alias, version)` and load a model "
            "version by alias using the URI 'models:/your_model_name@your_alias', e.g. "
            "`mlflow.pyfunc.load_model('models:/your_model_name@your_alias')`.",
        )

    def update_model_version(self, name, version, description):
        """
        Update metadata associated with a model version in backend.

        :param name: Registered model name.
        :param version: Registered model version.
        :param description: New model description.
        :return: A single :py:class:`mlflow.entities.model_registry.ModelVersion` object.
        """
        full_name = get_full_name_from_sc(name, self.spark)
        req_body = message_to_json(
            UpdateModelVersionRequest(name=full_name, version=str(version), description=description)
        )
        response_proto = self._call_endpoint(UpdateModelVersionRequest, req_body)
        return model_version_from_uc_proto(response_proto.model_version)

    def delete_model_version(self, name, version):
        """
        Delete model version in backend.

        :param name: Registered model name.
        :param version: Registered model version.
        :return: None
        """
        full_name = get_full_name_from_sc(name, self.spark)
        req_body = message_to_json(DeleteModelVersionRequest(name=full_name, version=str(version)))
        self._call_endpoint(DeleteModelVersionRequest, req_body)

    def get_model_version(self, name, version):
        """
        Get the model version instance by name and version.

        :param name: Registered model name.
        :param version: Registered model version.
        :return: A single :py:class:`mlflow.entities.model_registry.ModelVersion` object.
        """
        full_name = get_full_name_from_sc(name, self.spark)
        req_body = message_to_json(GetModelVersionRequest(name=full_name, version=str(version)))
        response_proto = self._call_endpoint(GetModelVersionRequest, req_body)
        return model_version_from_uc_proto(response_proto.model_version)

    def get_model_version_download_uri(self, name, version):
        """
        Get the download location in Model Registry for this model version.
        NOTE: For first version of Model Registry, since the models are not copied over to another
              location, download URI points to input source path.

        :param name: Registered model name.
        :param version: Registered model version.
        :return: A single URI location that allows reads for downloading.
        """
        full_name = get_full_name_from_sc(name, self.spark)
        req_body = message_to_json(
            GetModelVersionDownloadUriRequest(name=full_name, version=str(version))
        )
        response_proto = self._call_endpoint(GetModelVersionDownloadUriRequest, req_body)
        return response_proto.artifact_uri

    def search_model_versions(
        self, filter_string=None, max_results=None, order_by=None, page_token=None
    ):
        """
        Search for model versions in backend that satisfy the filter criteria.

        :param filter_string: A filter string expression. Currently supports a single filter
                              condition either name of model like ``name = 'model_name'`` or
                              ``run_id = '...'``.
        :param max_results: Maximum number of model versions desired.
        :param order_by: List of column names with ASC|DESC annotation, to be used for ordering
                         matching search results.
        :param page_token: Token specifying the next page of results. It should be obtained from
                            a ``search_model_versions`` call.
        :return: A PagedList of :py:class:`mlflow.entities.model_registry.ModelVersion`
                 objects that satisfy the search expressions. The pagination token for the next
                 page can be obtained via the ``token`` attribute of the object.
        """
        _require_arg_unspecified(arg_name="order_by", arg_value=order_by)
        req_body = message_to_json(
            SearchModelVersionsRequest(
                filter=filter_string, page_token=page_token, max_results=max_results
            )
        )
        response_proto = self._call_endpoint(SearchModelVersionsRequest, req_body)
        model_versions = [model_version_from_uc_proto(mvd) for mvd in response_proto.model_versions]
        return PagedList(model_versions, response_proto.next_page_token)

    def set_model_version_tag(self, name, version, tag):
        """
        Set a tag for the model version.

        :param name: Registered model name.
        :param version: Registered model version.
        :param tag: :py:class:`mlflow.entities.model_registry.ModelVersionTag` instance to log.
        """
        full_name = get_full_name_from_sc(name, self.spark)
        req_body = message_to_json(
            SetModelVersionTagRequest(name=full_name, version=version, key=tag.key, value=tag.value)
        )
        self._call_endpoint(SetModelVersionTagRequest, req_body)

    def delete_model_version_tag(self, name, version, key):
        """
        Delete a tag associated with the model version.

        :param name: Registered model name.
        :param version: Registered model version.
        :param key: Tag key.
        """
        full_name = get_full_name_from_sc(name, self.spark)
        req_body = message_to_json(
            DeleteModelVersionTagRequest(name=full_name, version=version, key=key)
        )
        self._call_endpoint(DeleteModelVersionTagRequest, req_body)

    def set_registered_model_alias(self, name, alias, version):
        """
        Set a registered model alias pointing to a model version.

        :param name: Registered model name.
        :param alias: Name of the alias.
        :param version: Registered model version number.
        :return: None
        """
        full_name = get_full_name_from_sc(name, self.spark)
        req_body = message_to_json(
            SetRegisteredModelAliasRequest(name=full_name, alias=alias, version=str(version))
        )
        self._call_endpoint(SetRegisteredModelAliasRequest, req_body)

    def delete_registered_model_alias(self, name, alias):
        """
        Delete an alias associated with a registered model.

        :param name: Registered model name.
        :param alias: Name of the alias.
        :return: None
        """
        full_name = get_full_name_from_sc(name, self.spark)
        req_body = message_to_json(DeleteRegisteredModelAliasRequest(name=full_name, alias=alias))
        self._call_endpoint(DeleteRegisteredModelAliasRequest, req_body)

    def get_model_version_by_alias(self, name, alias):
        """
        Get the model version instance by name and alias.

        :param name: Registered model name.
        :param alias: Name of the alias.
        :return: A single :py:class:`mlflow.entities.model_registry.ModelVersion` object.
        """
        full_name = get_full_name_from_sc(name, self.spark)
        req_body = message_to_json(GetModelVersionByAliasRequest(name=full_name, alias=alias))
        response_proto = self._call_endpoint(GetModelVersionByAliasRequest, req_body)
        return model_version_from_uc_proto(response_proto.model_version)

    def _await_model_version_creation(self, mv, await_creation_for):
        """
        Does not wait for the model version to become READY as a successful creation will
        immediately place the model version in a READY state.
        """
        pass<|MERGE_RESOLUTION|>--- conflicted
+++ resolved
@@ -460,18 +460,7 @@
             return None
         securable_list = []
         if run.inputs is not None:
-<<<<<<< HEAD
             for dataset in run.inputs.dataset_inputs:
-=======
-            num_input_sources = len(run.inputs.dataset_inputs)
-            if num_input_sources > _MAX_LINEAGE_DATA_SOURCES:
-                _logger.warning(
-                    f"Truncating the number of lineage input sources from "
-                    f"{num_input_sources!s} to 10."
-                )
-            inputs_to_traverse = run.inputs.dataset_inputs[0:_MAX_LINEAGE_DATA_SOURCES]
-            for dataset in inputs_to_traverse:
->>>>>>> a07796df
                 dataset_source = mlflow.data.get_source(dataset)
                 if (
                     isinstance(dataset_source, DeltaDatasetSource)
