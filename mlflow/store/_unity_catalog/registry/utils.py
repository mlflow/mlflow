"""
Utility functions for converting between Unity Catalog proto and MLflow entities.
"""

from typing import Optional

from mlflow.entities.model_registry.prompt import Prompt
from mlflow.protos.unity_catalog_prompt_messages_pb2 import (
    PromptAlias as ProtoPromptAlias,
)
from mlflow.protos.unity_catalog_prompt_messages_pb2 import (
    Prompt as ProtoPrompt,
)
from mlflow.protos.unity_catalog_prompt_messages_pb2 import (
    PromptTag as ProtoPromptTag,
)
from mlflow.protos.unity_catalog_prompt_messages_pb2 import (
    PromptVersion as ProtoPromptVersion,
)
from mlflow.protos.unity_catalog_prompt_messages_pb2 import (
    PromptVersionTag as ProtoPromptVersionTag,
)
from mlflow.store._unity_catalog.registry.prompt_info import PromptInfo


def proto_to_mlflow_tags(proto_tags: list[ProtoPromptTag]) -> dict[str, str]:
    """Convert proto prompt tags to MLflow tags dictionary."""
    return {tag.key: tag.value for tag in proto_tags} if proto_tags else {}


def mlflow_tags_to_proto(tags: dict[str, str]) -> list[ProtoPromptTag]:
    """Convert MLflow tags dictionary to proto prompt tags."""
    return [ProtoPromptTag(key=k, value=v) for k, v in tags.items()] if tags else []


<<<<<<< HEAD
def mlflow_tags_to_proto_version_tags(tags: dict[str, str]) -> list[ProtoPromptVersionTag]:
    """Convert MLflow tags dictionary to proto version tags."""
=======
def proto_version_tags_to_mlflow_tags(
    proto_tags: list[ProtoPromptVersionTag],
) -> dict[str, str]:
    """Convert proto prompt version tags to MLflow tags dictionary."""
    return {tag.key: tag.value for tag in proto_tags} if proto_tags else {}


def mlflow_tags_to_proto_version_tags(tags: dict[str, str]) -> list[ProtoPromptVersionTag]:
    """Convert MLflow tags dictionary to proto prompt version tags."""
>>>>>>> 3f9c5e0c
    return [ProtoPromptVersionTag(key=k, value=v) for k, v in tags.items()] if tags else []


def proto_info_to_mlflow_prompt_info(
    proto_info,  # Prompt type from protobuf
    prompt_tags: Optional[dict[str, str]] = None,
) -> PromptInfo:
    """Convert proto Prompt to MLflow PromptInfo entity.

    Prompt doesn't have template or version fields.
    This is used for create_prompt and search_prompts responses.
    """
    tags = proto_to_mlflow_tags(proto_info.tags) if proto_info.tags else {}
    if prompt_tags:
        tags.update(prompt_tags)

    return PromptInfo(
        name=proto_info.name,
        description=proto_info.description,
        tags=tags,
    )


def proto_to_mlflow_prompt(
    proto_version,  # PromptVersion type from protobuf
    prompt_tags: Optional[dict[str, str]] = None,
) -> Prompt:
    """Convert proto PromptVersion to MLflow prompt entity.

    PromptVersion has template and version fields.
    This is used for get_prompt_version responses.
    """
    # Extract version tags
    version_tags = (
        proto_version_tags_to_mlflow_tags(proto_version.tags) if proto_version.tags else {}
    )

    # Extract aliases
    aliases = []
    if hasattr(proto_version, "aliases") and proto_version.aliases:
        aliases = [alias.alias for alias in proto_version.aliases]

    return Prompt(
        name=proto_version.name,
        version=int(proto_version.version),
        template=proto_version.template,
        commit_message=proto_version.description,
        creation_timestamp=proto_version.creation_timestamp,
        version_metadata=version_tags,
        prompt_tags=prompt_tags,
        aliases=aliases,
    )


def mlflow_prompt_to_proto(prompt: Prompt) -> ProtoPromptVersion:
    """Convert MLflow prompt entity to proto prompt version."""
    proto_version = ProtoPromptVersion()
    proto_version.name = prompt.name
    proto_version.version = str(prompt.version)
    proto_version.template = prompt.template
    if prompt.commit_message:
        proto_version.description = prompt.commit_message
    if prompt.creation_timestamp:
        proto_version.creation_timestamp = prompt.creation_timestamp

    # Add version tags
    if prompt.version_metadata:
        proto_version.tags.extend(mlflow_tags_to_proto_version_tags(prompt.version_metadata))

    # Add aliases
    if prompt.aliases:
        for alias in prompt.aliases:
            alias_proto = ProtoPromptAlias()
            alias_proto.alias = alias
            alias_proto.version = str(prompt.version)
            proto_version.aliases.append(alias_proto)

    return proto_version<|MERGE_RESOLUTION|>--- conflicted
+++ resolved
@@ -33,10 +33,6 @@
     return [ProtoPromptTag(key=k, value=v) for k, v in tags.items()] if tags else []
 
 
-<<<<<<< HEAD
-def mlflow_tags_to_proto_version_tags(tags: dict[str, str]) -> list[ProtoPromptVersionTag]:
-    """Convert MLflow tags dictionary to proto version tags."""
-=======
 def proto_version_tags_to_mlflow_tags(
     proto_tags: list[ProtoPromptVersionTag],
 ) -> dict[str, str]:
@@ -46,7 +42,6 @@
 
 def mlflow_tags_to_proto_version_tags(tags: dict[str, str]) -> list[ProtoPromptVersionTag]:
     """Convert MLflow tags dictionary to proto prompt version tags."""
->>>>>>> 3f9c5e0c
     return [ProtoPromptVersionTag(key=k, value=v) for k, v in tags.items()] if tags else []
 
 
