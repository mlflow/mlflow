import hashlib
import json
import logging
import os
import shutil
import sys
import time
import uuid
from collections import defaultdict
from dataclasses import dataclass
from typing import Any, NamedTuple, TypedDict

from mlflow.entities import (
    Assessment,
    Dataset,
    DatasetInput,
    Expectation,
    Experiment,
    ExperimentTag,
    Feedback,
    InputTag,
    LoggedModel,
    LoggedModelInput,
    LoggedModelOutput,
    LoggedModelParameter,
    LoggedModelStatus,
    LoggedModelTag,
    Metric,
    Param,
    Run,
    RunData,
    RunInfo,
    RunInputs,
    RunOutputs,
    RunStatus,
    RunTag,
    SourceType,
    TraceInfo,
    ViewType,
    _DatasetSummary,
)
from mlflow.entities.lifecycle_stage import LifecycleStage
from mlflow.entities.run_info import check_run_is_active
from mlflow.entities.trace_info_v2 import TraceInfoV2
from mlflow.entities.trace_status import TraceStatus
from mlflow.environment_variables import MLFLOW_TRACKING_DIR
from mlflow.exceptions import MissingConfigException, MlflowException
from mlflow.protos import databricks_pb2
from mlflow.protos.databricks_pb2 import (
    INTERNAL_ERROR,
    INVALID_PARAMETER_VALUE,
    RESOURCE_DOES_NOT_EXIST,
)
from mlflow.protos.internal_pb2 import InputVertexType, OutputVertexType
from mlflow.store.entities.paged_list import PagedList
from mlflow.store.model_registry.file_store import FileStore as ModelRegistryFileStore
from mlflow.store.tracking import (
    DEFAULT_LOCAL_FILE_AND_ARTIFACT_PATH,
    SEARCH_LOGGED_MODEL_MAX_RESULTS_DEFAULT,
    SEARCH_MAX_RESULTS_DEFAULT,
    SEARCH_MAX_RESULTS_THRESHOLD,
    SEARCH_TRACES_DEFAULT_MAX_RESULTS,
)
from mlflow.store.tracking._sql_backend_utils import filestore_not_supported
from mlflow.store.tracking.abstract_store import AbstractStore
from mlflow.tracing.utils import (
    generate_assessment_id,
    generate_request_id_v2,
)
from mlflow.utils import get_results_from_paginated_fn
from mlflow.utils.file_utils import (
    append_to,
    exists,
    find,
    get_parent_dir,
    is_directory,
    list_all,
    list_subdirs,
    local_file_uri_to_path,
    make_containing_dirs,
    mkdir,
    mv,
    path_to_local_file_uri,
    read_file,
    read_file_lines,
    write_to,
)
from mlflow.utils.mlflow_tags import (
    MLFLOW_ARTIFACT_LOCATION,
    MLFLOW_DATASET_CONTEXT,
    MLFLOW_LOGGED_MODELS,
    MLFLOW_RUN_NAME,
    _get_run_name_from_tags,
)
from mlflow.utils.name_utils import _generate_random_name, _generate_unique_integer_id
from mlflow.utils.search_utils import (
    SearchExperimentsUtils,
    SearchLoggedModelsUtils,
    SearchTraceUtils,
    SearchUtils,
)
from mlflow.utils.string_utils import is_string_type
from mlflow.utils.time import get_current_time_millis
from mlflow.utils.uri import (
    append_to_uri_path,
    resolve_uri_if_local,
)
from mlflow.utils.validation import (
    _validate_batch_log_data,
    _validate_batch_log_limits,
    _validate_experiment_artifact_location_length,
    _validate_experiment_id,
    _validate_experiment_name,
    _validate_logged_model_name,
    _validate_metric,
    _validate_metric_name,
    _validate_param,
    _validate_param_keys_unique,
    _validate_param_name,
    _validate_run_id,
    _validate_tag_name,
)
from mlflow.utils.yaml_utils import overwrite_yaml, read_yaml, write_yaml

_logger = logging.getLogger(__name__)


def _default_root_dir():
    return MLFLOW_TRACKING_DIR.get() or os.path.abspath(DEFAULT_LOCAL_FILE_AND_ARTIFACT_PATH)


def _read_persisted_experiment_dict(experiment_dict):
    dict_copy = experiment_dict.copy()

    # 'experiment_id' was changed from int to string, so we must cast to string
    # when reading legacy experiments
    if isinstance(dict_copy["experiment_id"], int):
        dict_copy["experiment_id"] = str(dict_copy["experiment_id"])
    return Experiment.from_dictionary(dict_copy)


def _make_persisted_run_info_dict(run_info):
    # 'tags' was moved from RunInfo to RunData, so we must keep storing it in the meta.yaml for
    # old mlflow versions to read
    run_info_dict = dict(run_info)
    run_info_dict["tags"] = []
    if "status" in run_info_dict:
        # 'status' is stored as an integer enum in meta file, but RunInfo.status field is a string.
        # Convert from string to enum/int before storing.
        run_info_dict["status"] = RunStatus.from_string(run_info.status)
    else:
        run_info_dict["status"] = RunStatus.RUNNING
    run_info_dict["source_type"] = SourceType.LOCAL
    run_info_dict["source_name"] = ""
    run_info_dict["entry_point_name"] = ""
    run_info_dict["source_version"] = ""
    return run_info_dict


def _read_persisted_run_info_dict(run_info_dict):
    dict_copy = run_info_dict.copy()
    if "lifecycle_stage" not in dict_copy:
        dict_copy["lifecycle_stage"] = LifecycleStage.ACTIVE
    # 'status' is stored as an integer enum in meta file, but RunInfo.status field is a string.
    # converting to string before hydrating RunInfo.
    # If 'status' value not recorded in files, mark it as 'RUNNING' (default)
    dict_copy["status"] = RunStatus.to_string(run_info_dict.get("status", RunStatus.RUNNING))

    # 'experiment_id' was changed from int to string, so we must cast to string
    # when reading legacy run_infos
    if isinstance(dict_copy["experiment_id"], int):
        dict_copy["experiment_id"] = str(dict_copy["experiment_id"])
    return RunInfo.from_dictionary(dict_copy)


class DatasetFilter(TypedDict, total=False):
    """
    Dataset filter used for search_logged_models.
    """

    dataset_name: str
    dataset_digest: str


class FileStore(AbstractStore):
    TRASH_FOLDER_NAME = ".trash"
    ARTIFACTS_FOLDER_NAME = "artifacts"
    METRICS_FOLDER_NAME = "metrics"
    PARAMS_FOLDER_NAME = "params"
    TAGS_FOLDER_NAME = "tags"
    EXPERIMENT_TAGS_FOLDER_NAME = "tags"
    DATASETS_FOLDER_NAME = "datasets"
    INPUTS_FOLDER_NAME = "inputs"
    OUTPUTS_FOLDER_NAME = "outputs"
    META_DATA_FILE_NAME = "meta.yaml"
    DEFAULT_EXPERIMENT_ID = "0"
    TRACE_INFO_FILE_NAME = "trace_info.yaml"
    TRACES_FOLDER_NAME = "traces"
    TRACE_TAGS_FOLDER_NAME = "tags"
    ASSESSMENTS_FOLDER_NAME = "assessments"
    # "request_metadata" field is renamed to "trace_metadata" in V3,
    # but we keep the old name for backward compatibility
    TRACE_TRACE_METADATA_FOLDER_NAME = "request_metadata"
    MODELS_FOLDER_NAME = "models"
    RESERVED_EXPERIMENT_FOLDERS = [
        EXPERIMENT_TAGS_FOLDER_NAME,
        DATASETS_FOLDER_NAME,
        TRACES_FOLDER_NAME,
        MODELS_FOLDER_NAME,
    ]

    def __init__(self, root_directory=None, artifact_root_uri=None):
        """
        Create a new FileStore with the given root directory and a given default artifact root URI.
        """
        super().__init__()
        self.root_directory = local_file_uri_to_path(root_directory or _default_root_dir())
        if not artifact_root_uri:
            self.artifact_root_uri = path_to_local_file_uri(self.root_directory)
        else:
            self.artifact_root_uri = resolve_uri_if_local(artifact_root_uri)
        self.trash_folder = os.path.join(self.root_directory, FileStore.TRASH_FOLDER_NAME)
        # Create root directory if needed
        if not exists(self.root_directory):
            self._create_default_experiment()
        # Create trash folder if needed
        if not exists(self.trash_folder):
            mkdir(self.trash_folder)

    def _create_default_experiment(self):
        mkdir(self.root_directory)
        self._create_experiment_with_id(
            name=Experiment.DEFAULT_EXPERIMENT_NAME,
            experiment_id=FileStore.DEFAULT_EXPERIMENT_ID,
            artifact_uri=None,
            tags=None,
        )

    def _check_root_dir(self):
        """
        Run checks before running directory operations.
        """
        if not exists(self.root_directory):
            raise Exception(f"'{self.root_directory}' does not exist.")
        if not is_directory(self.root_directory):
            raise Exception(f"'{self.root_directory}' is not a directory.")

    def _get_experiment_path(self, experiment_id, view_type=ViewType.ALL, assert_exists=False):
        parents = []
        if view_type == ViewType.ACTIVE_ONLY or view_type == ViewType.ALL:
            parents.append(self.root_directory)
        if view_type == ViewType.DELETED_ONLY or view_type == ViewType.ALL:
            parents.append(self.trash_folder)
        for parent in parents:
            exp_list = find(parent, experiment_id, full_path=True)
            if len(exp_list) > 0:
                return exp_list[0]
        if assert_exists:
            raise MlflowException(
                f"Experiment {experiment_id} does not exist.",
                databricks_pb2.RESOURCE_DOES_NOT_EXIST,
            )
        return None

    def _get_run_dir(self, experiment_id, run_uuid):
        _validate_run_id(run_uuid)
        if not self._has_experiment(experiment_id):
            return None
        return os.path.join(self._get_experiment_path(experiment_id, assert_exists=True), run_uuid)

    def _get_metric_path(self, experiment_id, run_uuid, metric_key):
        _validate_run_id(run_uuid)
        _validate_metric_name(metric_key, "name")
        return os.path.join(
            self._get_run_dir(experiment_id, run_uuid),
            FileStore.METRICS_FOLDER_NAME,
            metric_key,
        )

    def _get_model_metric_path(self, experiment_id: str, model_id: str, metric_key: str) -> str:
        _validate_metric_name(metric_key)
        return os.path.join(
            self._get_model_dir(experiment_id, model_id), FileStore.METRICS_FOLDER_NAME, metric_key
        )

    def _get_param_path(self, experiment_id, run_uuid, param_name):
        _validate_run_id(run_uuid)
        _validate_param_name(param_name)
        return os.path.join(
            self._get_run_dir(experiment_id, run_uuid),
            FileStore.PARAMS_FOLDER_NAME,
            param_name,
        )

    def _get_experiment_tag_path(self, experiment_id, tag_name):
        _validate_experiment_id(experiment_id)
        _validate_tag_name(tag_name)
        if not self._has_experiment(experiment_id):
            return None
        return os.path.join(
            self._get_experiment_path(experiment_id, assert_exists=True),
            FileStore.TAGS_FOLDER_NAME,
            tag_name,
        )

    def _get_tag_path(self, experiment_id, run_uuid, tag_name):
        _validate_run_id(run_uuid)
        _validate_tag_name(tag_name)
        return os.path.join(
            self._get_run_dir(experiment_id, run_uuid),
            FileStore.TAGS_FOLDER_NAME,
            tag_name,
        )

    def _get_artifact_dir(self, experiment_id, run_uuid):
        _validate_run_id(run_uuid)
        return append_to_uri_path(
            self.get_experiment(experiment_id).artifact_location,
            run_uuid,
            FileStore.ARTIFACTS_FOLDER_NAME,
        )

    def _get_active_experiments(self, full_path=False):
        exp_list = list_subdirs(self.root_directory, full_path)
        return [
            exp
            for exp in exp_list
            if not exp.endswith(FileStore.TRASH_FOLDER_NAME)
            and exp != ModelRegistryFileStore.MODELS_FOLDER_NAME
        ]

    def _get_deleted_experiments(self, full_path=False):
        return list_subdirs(self.trash_folder, full_path)

    def search_experiments(
        self,
        view_type=ViewType.ACTIVE_ONLY,
        max_results=SEARCH_MAX_RESULTS_DEFAULT,
        filter_string=None,
        order_by=None,
        page_token=None,
    ):
        if not isinstance(max_results, int) or max_results < 1:
            raise MlflowException(
                f"Invalid value {max_results} for parameter 'max_results' supplied. It must be "
                f"a positive integer",
                INVALID_PARAMETER_VALUE,
            )
        if max_results > SEARCH_MAX_RESULTS_THRESHOLD:
            raise MlflowException(
                f"Invalid value {max_results} for parameter 'max_results' supplied. It must be at "
                f"most {SEARCH_MAX_RESULTS_THRESHOLD}",
                INVALID_PARAMETER_VALUE,
            )

        self._check_root_dir()
        experiment_ids = []
        if view_type == ViewType.ACTIVE_ONLY or view_type == ViewType.ALL:
            experiment_ids += self._get_active_experiments(full_path=False)
        if view_type == ViewType.DELETED_ONLY or view_type == ViewType.ALL:
            experiment_ids += self._get_deleted_experiments(full_path=False)

        experiments = []
        for exp_id in experiment_ids:
            try:
                # trap and warn known issues, will raise unexpected exceptions to caller
                exp = self._get_experiment(exp_id, view_type)
                if exp is not None:
                    experiments.append(exp)
            except MissingConfigException as e:
                logging.warning(
                    f"Malformed experiment '{exp_id}'. Detailed error {e}",
                    exc_info=True,
                )
        filtered = SearchExperimentsUtils.filter(experiments, filter_string)
        sorted_experiments = SearchExperimentsUtils.sort(
            filtered, order_by or ["creation_time DESC", "experiment_id ASC"]
        )
        experiments, next_page_token = SearchUtils.paginate(
            sorted_experiments, page_token, max_results
        )
        return PagedList(experiments, next_page_token)

    def get_experiment_by_name(self, experiment_name):
        def pagination_wrapper_func(number_to_get, next_page_token):
            return self.search_experiments(
                view_type=ViewType.ALL,
                max_results=number_to_get,
                filter_string=f"name = '{experiment_name}'",
                page_token=next_page_token,
            )

        experiments = get_results_from_paginated_fn(
            paginated_fn=pagination_wrapper_func,
            max_results_per_page=SEARCH_MAX_RESULTS_THRESHOLD,
            max_results=None,
        )
        return experiments[0] if len(experiments) > 0 else None

    def _create_experiment_with_id(self, name, experiment_id, artifact_uri, tags):
        if not artifact_uri:
            resolved_artifact_uri = append_to_uri_path(self.artifact_root_uri, str(experiment_id))
        else:
            resolved_artifact_uri = resolve_uri_if_local(artifact_uri)
        meta_dir = mkdir(self.root_directory, str(experiment_id))
        creation_time = get_current_time_millis()
        experiment = Experiment(
            experiment_id,
            name,
            resolved_artifact_uri,
            LifecycleStage.ACTIVE,
            creation_time=creation_time,
            last_update_time=creation_time,
        )
        experiment_dict = dict(experiment)
        # tags are added to the file system and are not written to this dict on write
        # As such, we should not include them in the meta file.
        del experiment_dict["tags"]
        write_yaml(meta_dir, FileStore.META_DATA_FILE_NAME, experiment_dict)
        if tags is not None:
            for tag in tags:
                self.set_experiment_tag(experiment_id, tag)
        return experiment_id

    def _validate_experiment_does_not_exist(self, name):
        experiment = self.get_experiment_by_name(name)
        if experiment is not None:
            if experiment.lifecycle_stage == LifecycleStage.DELETED:
                raise MlflowException(
                    f"Experiment {experiment.name!r} already exists in deleted state. "
                    "You can restore the experiment, or permanently delete the experiment "
                    "from the .trash folder (under tracking server's root folder) in order to "
                    "use this experiment name again.",
                    databricks_pb2.RESOURCE_ALREADY_EXISTS,
                )
            else:
                raise MlflowException(
                    f"Experiment '{experiment.name}' already exists.",
                    databricks_pb2.RESOURCE_ALREADY_EXISTS,
                )

    def create_experiment(self, name, artifact_location=None, tags=None):
        self._check_root_dir()
        _validate_experiment_name(name)

        if artifact_location:
            _validate_experiment_artifact_location_length(artifact_location)

        self._validate_experiment_does_not_exist(name)
        experiment_id = _generate_unique_integer_id()
        return self._create_experiment_with_id(name, str(experiment_id), artifact_location, tags)

    def _has_experiment(self, experiment_id):
        return self._get_experiment_path(experiment_id) is not None

    def _get_experiment(self, experiment_id, view_type=ViewType.ALL):
        self._check_root_dir()
        _validate_experiment_id(experiment_id)
        experiment_dir = self._get_experiment_path(experiment_id, view_type)
        if experiment_dir is None:
            raise MlflowException(
                f"Could not find experiment with ID {experiment_id}",
                databricks_pb2.RESOURCE_DOES_NOT_EXIST,
            )
        meta = FileStore._read_yaml(experiment_dir, FileStore.META_DATA_FILE_NAME)
        if meta is None:
            raise MissingConfigException(
                f"Experiment {experiment_id} is invalid with empty "
                f"{FileStore.META_DATA_FILE_NAME} in directory '{experiment_dir}'."
            )

        meta["tags"] = self.get_all_experiment_tags(experiment_id)
        experiment = _read_persisted_experiment_dict(meta)
        if experiment_id != experiment.experiment_id:
            logging.warning(
                "Experiment ID mismatch for exp %s. ID recorded as '%s' in meta data. "
                "Experiment will be ignored.",
                experiment_id,
                experiment.experiment_id,
                exc_info=True,
            )
            return None
        return experiment

    def get_experiment(self, experiment_id):
        """
        Fetch the experiment.
        Note: This API will search for active as well as deleted experiments.

        Args:
            experiment_id: Integer id for the experiment

        Returns:
            A single Experiment object if it exists, otherwise raises an Exception.
        """
        experiment_id = FileStore.DEFAULT_EXPERIMENT_ID if experiment_id is None else experiment_id
        experiment = self._get_experiment(experiment_id)
        if experiment is None:
            raise MlflowException(
                f"Experiment '{experiment_id}' does not exist.",
                databricks_pb2.RESOURCE_DOES_NOT_EXIST,
            )
        return experiment

    def delete_experiment(self, experiment_id):
        if str(experiment_id) == str(FileStore.DEFAULT_EXPERIMENT_ID):
            raise MlflowException(
                "Cannot delete the default experiment "
                f"'{FileStore.DEFAULT_EXPERIMENT_ID}'. This is an internally "
                f"reserved experiment."
            )
        experiment_dir = self._get_experiment_path(experiment_id, ViewType.ACTIVE_ONLY)
        if experiment_dir is None:
            raise MlflowException(
                f"Could not find experiment with ID {experiment_id}",
                databricks_pb2.RESOURCE_DOES_NOT_EXIST,
            )
        experiment = self._get_experiment(experiment_id)
        experiment._lifecycle_stage = LifecycleStage.DELETED
        deletion_time = get_current_time_millis()
        experiment._set_last_update_time(deletion_time)
        runs = self._list_run_infos(experiment_id, view_type=ViewType.ACTIVE_ONLY)
        for run_info in runs:
            if run_info is not None:
                new_info = run_info._copy_with_overrides(lifecycle_stage=LifecycleStage.DELETED)
                self._overwrite_run_info(new_info, deleted_time=deletion_time)
            else:
                logging.warning("Run metadata is in invalid state.")
        meta_dir = os.path.join(self.root_directory, experiment_id)
        overwrite_yaml(
            root=meta_dir,
            file_name=FileStore.META_DATA_FILE_NAME,
            data=dict(experiment),
        )
        mv(experiment_dir, self.trash_folder)

    def _hard_delete_experiment(self, experiment_id):
        """
        Permanently delete an experiment.
        This is used by the ``mlflow gc`` command line and is not intended to be used elsewhere.
        """
        experiment_dir = self._get_experiment_path(experiment_id, ViewType.DELETED_ONLY)
        shutil.rmtree(experiment_dir)

    def restore_experiment(self, experiment_id):
        experiment_dir = self._get_experiment_path(experiment_id, ViewType.DELETED_ONLY)
        if experiment_dir is None:
            raise MlflowException(
                f"Could not find deleted experiment with ID {experiment_id}",
                databricks_pb2.RESOURCE_DOES_NOT_EXIST,
            )
        conflict_experiment = self._get_experiment_path(experiment_id, ViewType.ACTIVE_ONLY)
        if conflict_experiment is not None:
            raise MlflowException(
                f"Cannot restore experiment with ID {experiment_id}. "
                "An experiment with same ID already exists.",
                databricks_pb2.RESOURCE_ALREADY_EXISTS,
            )
        mv(experiment_dir, self.root_directory)
        experiment = self._get_experiment(experiment_id)
        meta_dir = os.path.join(self.root_directory, experiment_id)
        experiment._lifecycle_stage = LifecycleStage.ACTIVE
        experiment._set_last_update_time(get_current_time_millis())
        runs = self._list_run_infos(experiment_id, view_type=ViewType.DELETED_ONLY)
        for run_info in runs:
            if run_info is not None:
                new_info = run_info._copy_with_overrides(lifecycle_stage=LifecycleStage.ACTIVE)
                self._overwrite_run_info(new_info, deleted_time=None)
            else:
                logging.warning("Run metadata is in invalid state.")
        overwrite_yaml(
            root=meta_dir,
            file_name=FileStore.META_DATA_FILE_NAME,
            data=dict(experiment),
        )

    def rename_experiment(self, experiment_id, new_name):
        _validate_experiment_name(new_name)
        meta_dir = os.path.join(self.root_directory, experiment_id)
        # if experiment is malformed, will raise error
        experiment = self._get_experiment(experiment_id)
        if experiment is None:
            raise MlflowException(
                f"Experiment '{experiment_id}' does not exist.",
                databricks_pb2.RESOURCE_DOES_NOT_EXIST,
            )
        self._validate_experiment_does_not_exist(new_name)
        experiment._set_name(new_name)
        experiment._set_last_update_time(get_current_time_millis())
        if experiment.lifecycle_stage != LifecycleStage.ACTIVE:
            raise Exception(
                "Cannot rename experiment in non-active lifecycle stage."
                f" Current stage: {experiment.lifecycle_stage}"
            )
        overwrite_yaml(
            root=meta_dir,
            file_name=FileStore.META_DATA_FILE_NAME,
            data=dict(experiment),
        )

    def delete_run(self, run_id):
        run_info = self._get_run_info(run_id)
        if run_info is None:
            raise MlflowException(
                f"Run '{run_id}' metadata is in invalid state.",
                databricks_pb2.INVALID_STATE,
            )
        new_info = run_info._copy_with_overrides(lifecycle_stage=LifecycleStage.DELETED)
        self._overwrite_run_info(new_info, deleted_time=get_current_time_millis())

    def _hard_delete_run(self, run_id):
        """
        Permanently delete a run (metadata and metrics, tags, parameters).
        This is used by the ``mlflow gc`` command line and is not intended to be used elsewhere.
        """
        _, run_dir = self._find_run_root(run_id)
        shutil.rmtree(run_dir)

    def _get_deleted_runs(self, older_than=0):
        """
        Get all deleted run ids.

        Args:
            older_than: get runs that is older than this variable in number of milliseconds.
                        defaults to 0 ms to get all deleted runs.
        """
        current_time = get_current_time_millis()
        experiment_ids = self._get_active_experiments() + self._get_deleted_experiments()
        deleted_runs = self.search_runs(
            experiment_ids=experiment_ids,
            filter_string="",
            run_view_type=ViewType.DELETED_ONLY,
        )
        deleted_run_ids = []
        for deleted_run in deleted_runs:
            _, run_dir = self._find_run_root(deleted_run.info.run_id)
            meta = read_yaml(run_dir, FileStore.META_DATA_FILE_NAME)
            if "deleted_time" not in meta or current_time - int(meta["deleted_time"]) >= older_than:
                deleted_run_ids.append(deleted_run.info.run_id)

        return deleted_run_ids

    def restore_run(self, run_id):
        run_info = self._get_run_info(run_id)
        if run_info is None:
            raise MlflowException(
                f"Run '{run_id}' metadata is in invalid state.",
                databricks_pb2.INVALID_STATE,
            )
        new_info = run_info._copy_with_overrides(lifecycle_stage=LifecycleStage.ACTIVE)
        self._overwrite_run_info(new_info, deleted_time=None)

    def _find_experiment_folder(self, run_path):
        """
        Given a run path, return the parent directory for its experiment.
        """
        parent = get_parent_dir(run_path)
        if os.path.basename(parent) == FileStore.TRASH_FOLDER_NAME:
            return get_parent_dir(parent)
        return parent

    def _find_run_root(self, run_uuid):
        _validate_run_id(run_uuid)
        self._check_root_dir()
        all_experiments = self._get_active_experiments(True) + self._get_deleted_experiments(True)
        for experiment_dir in all_experiments:
            runs = find(experiment_dir, run_uuid, full_path=True)
            if len(runs) == 0:
                continue
            return os.path.basename(os.path.abspath(experiment_dir)), runs[0]
        return None, None

    def update_run_info(self, run_id, run_status, end_time, run_name):
        _validate_run_id(run_id)
        run_info = self._get_run_info(run_id)
        check_run_is_active(run_info)
        new_info = run_info._copy_with_overrides(run_status, end_time, run_name=run_name)
        if run_name:
            self._set_run_tag(run_info, RunTag(MLFLOW_RUN_NAME, run_name))
        self._overwrite_run_info(new_info)
        return new_info

    def create_run(self, experiment_id, user_id, start_time, tags, run_name):
        """
        Creates a run with the specified attributes.
        """
        experiment_id = FileStore.DEFAULT_EXPERIMENT_ID if experiment_id is None else experiment_id
        experiment = self.get_experiment(experiment_id)
        if experiment is None:
            raise MlflowException(
                f"Could not create run under experiment with ID {experiment_id} - no such "
                "experiment exists.",
                databricks_pb2.RESOURCE_DOES_NOT_EXIST,
            )
        if experiment.lifecycle_stage != LifecycleStage.ACTIVE:
            raise MlflowException(
                f"Could not create run under non-active experiment with ID {experiment_id}.",
                databricks_pb2.INVALID_STATE,
            )
        tags = tags or []
        run_name_tag = _get_run_name_from_tags(tags)
        if run_name and run_name_tag and run_name != run_name_tag:
            raise MlflowException(
                "Both 'run_name' argument and 'mlflow.runName' tag are specified, but with "
                f"different values (run_name='{run_name}', mlflow.runName='{run_name_tag}').",
                INVALID_PARAMETER_VALUE,
            )
        run_name = run_name or run_name_tag or _generate_random_name()
        if not run_name_tag:
            tags.append(RunTag(key=MLFLOW_RUN_NAME, value=run_name))
        run_uuid = uuid.uuid4().hex
        artifact_uri = self._get_artifact_dir(experiment_id, run_uuid)
        run_info = RunInfo(
            run_id=run_uuid,
            run_name=run_name,
            experiment_id=experiment_id,
            artifact_uri=artifact_uri,
            user_id=user_id,
            status=RunStatus.to_string(RunStatus.RUNNING),
            start_time=start_time,
            end_time=None,
            lifecycle_stage=LifecycleStage.ACTIVE,
        )
        # Persist run metadata and create directories for logging metrics, parameters, artifacts
        run_dir = self._get_run_dir(run_info.experiment_id, run_info.run_id)
        mkdir(run_dir)
        run_info_dict = _make_persisted_run_info_dict(run_info)
        run_info_dict["deleted_time"] = None
        write_yaml(run_dir, FileStore.META_DATA_FILE_NAME, run_info_dict)
        mkdir(run_dir, FileStore.METRICS_FOLDER_NAME)
        mkdir(run_dir, FileStore.PARAMS_FOLDER_NAME)
        mkdir(run_dir, FileStore.ARTIFACTS_FOLDER_NAME)
        for tag in tags:
            self.set_tag(run_uuid, tag)
        return self.get_run(run_id=run_uuid)

    def get_run(self, run_id):
        """
        Note: Will get both active and deleted runs.
        """
        _validate_run_id(run_id)
        run_info = self._get_run_info(run_id)
        if run_info is None:
            raise MlflowException(
                f"Run '{run_id}' metadata is in invalid state.",
                databricks_pb2.INVALID_STATE,
            )
        return self._get_run_from_info(run_info)

    def _get_run_from_info(self, run_info):
        metrics = self._get_all_metrics(run_info)
        params = self._get_all_params(run_info)
        tags = self._get_all_tags(run_info)
        inputs: RunInputs = self._get_all_inputs(run_info)
        outputs: RunOutputs = self._get_all_outputs(run_info)
        if not run_info.run_name:
            run_name = _get_run_name_from_tags(tags)
            if run_name:
                run_info._set_run_name(run_name)
        return Run(run_info, RunData(metrics, params, tags), inputs, outputs)

    def _get_run_info(self, run_uuid):
        """
        Note: Will get both active and deleted runs.
        """
        exp_id, run_dir = self._find_run_root(run_uuid)
        if run_dir is None:
            raise MlflowException(
                f"Run '{run_uuid}' not found", databricks_pb2.RESOURCE_DOES_NOT_EXIST
            )
        run_info = self._get_run_info_from_dir(run_dir)
        if run_info.experiment_id != exp_id:
            raise MlflowException(
                f"Run '{run_uuid}' metadata is in invalid state.",
                databricks_pb2.INVALID_STATE,
            )
        return run_info

    def _get_run_info_from_dir(self, run_dir):
        meta = FileStore._read_yaml(run_dir, FileStore.META_DATA_FILE_NAME)
        return _read_persisted_run_info_dict(meta)

    def _get_run_files(self, run_info, resource_type):
        run_dir = self._get_run_dir(run_info.experiment_id, run_info.run_id)
        # run_dir exists since run validity has been confirmed above.
        if resource_type == "metric":
            subfolder_name = FileStore.METRICS_FOLDER_NAME
        elif resource_type == "param":
            subfolder_name = FileStore.PARAMS_FOLDER_NAME
        elif resource_type == "tag":
            subfolder_name = FileStore.TAGS_FOLDER_NAME
        else:
            raise Exception("Looking for unknown resource under run.")
        return self._get_resource_files(run_dir, subfolder_name)

    def _get_experiment_files(self, experiment_id):
        _validate_experiment_id(experiment_id)
        experiment_dir = self._get_experiment_path(experiment_id, assert_exists=True)
        return self._get_resource_files(experiment_dir, FileStore.EXPERIMENT_TAGS_FOLDER_NAME)

    def _get_resource_files(self, root_dir, subfolder_name):
        source_dirs = find(root_dir, subfolder_name, full_path=True)
        if len(source_dirs) == 0:
            return root_dir, []
        file_names = []
        for root, _, files in os.walk(source_dirs[0]):
            for name in files:
                abspath = os.path.join(root, name)
                file_names.append(os.path.relpath(abspath, source_dirs[0]))
        if sys.platform == "win32":
            # Turn metric relative path into metric name.
            # Metrics can have '/' in the name. On windows, '/' is interpreted as a separator.
            # When the metric is read back the path will use '\' for separator.
            # We need to translate the path into posix path.
            from mlflow.utils.file_utils import relative_path_to_artifact_path

            file_names = [relative_path_to_artifact_path(x) for x in file_names]
        return source_dirs[0], file_names

    @staticmethod
    def _get_metric_from_file(
        parent_path: str, metric_name: str, run_id: str, exp_id: str
    ) -> Metric:
        _validate_metric_name(metric_name)
        metric_objs = [
            FileStore._get_metric_from_line(run_id, metric_name, line, exp_id)
            for line in read_file_lines(parent_path, metric_name)
        ]
        if len(metric_objs) == 0:
            raise ValueError(f"Metric '{metric_name}' is malformed. No data found.")
        # Python performs element-wise comparison of equal-length tuples, ordering them
        # based on their first differing element. Therefore, we use max() operator to find the
        # largest value at the largest timestamp. For more information, see
        # https://docs.python.org/3/reference/expressions.html#value-comparisons
        return max(metric_objs, key=lambda m: (m.step, m.timestamp, m.value))

    def get_all_metrics(self, run_uuid):
        _validate_run_id(run_uuid)
        run_info = self._get_run_info(run_uuid)
        return self._get_all_metrics(run_info)

    def _get_all_metrics(self, run_info):
        parent_path, metric_files = self._get_run_files(run_info, "metric")
        metrics = []
        for metric_file in metric_files:
            metrics.append(
                self._get_metric_from_file(
                    parent_path, metric_file, run_info.run_id, run_info.experiment_id
                )
            )
        return metrics

    @staticmethod
    def _get_metric_from_line(
        run_id: str, metric_name: str, metric_line: str, exp_id: str
    ) -> Metric:
        metric_parts = metric_line.strip().split(" ")
        if len(metric_parts) != 2 and len(metric_parts) != 3 and len(metric_parts) != 5:
            raise MlflowException(
                f"Metric '{metric_name}' is malformed; persisted metric data contained "
                f"{len(metric_parts)} fields. Expected 2, 3, or 5 fields. "
                f"Experiment id: {exp_id}",
                databricks_pb2.INTERNAL_ERROR,
            )
        ts = int(metric_parts[0])
        val = float(metric_parts[1])
        step = int(metric_parts[2]) if len(metric_parts) == 3 else 0
        dataset_name = str(metric_parts[3]) if len(metric_parts) == 5 else None
        dataset_digest = str(metric_parts[4]) if len(metric_parts) == 5 else None
        return Metric(
            key=metric_name,
            value=val,
            timestamp=ts,
            step=step,
            dataset_name=dataset_name,
            dataset_digest=dataset_digest,
            run_id=run_id,
        )

    def get_metric_history(self, run_id, metric_key, max_results=None, page_token=None):
        """
        Return all logged values for a given metric.

        Args:
            run_id: Unique identifier for run.
            metric_key: Metric name within the run.
            max_results: An indicator for paginated results.
            page_token: Token indicating the page of metric history to fetch.

        Returns:
            A :py:class:`mlflow.store.entities.paged_list.PagedList` of
            :py:class:`mlflow.entities.Metric` entities if ``metric_key`` values
            have been logged to the ``run_id``, else an empty list.

        """
        _validate_run_id(run_id)
        _validate_metric_name(metric_key)
        run_info = self._get_run_info(run_id)

        parent_path, metric_files = self._get_run_files(run_info, "metric")
        if metric_key not in metric_files:
            return PagedList([], None)

        all_lines = read_file_lines(parent_path, metric_key)

        all_metrics = [
            FileStore._get_metric_from_line(run_id, metric_key, line, run_info.experiment_id)
            for line in all_lines
        ]

        if max_results is None:
            # If no max_results specified, return all metrics but handle page_token if provided
            offset = SearchUtils.parse_start_offset_from_page_token(page_token)
            metrics = all_metrics[offset:]
            next_page_token = None
        else:
            metrics, next_page_token = SearchUtils.paginate(all_metrics, page_token, max_results)

        return PagedList(metrics, next_page_token)

    @staticmethod
    def _get_param_from_file(parent_path, param_name):
        _validate_param_name(param_name)
        value = read_file(parent_path, param_name)
        return Param(param_name, value)

    def get_all_params(self, run_uuid):
        _validate_run_id(run_uuid)
        run_info = self._get_run_info(run_uuid)
        return self._get_all_params(run_info)

    def _get_all_params(self, run_info):
        parent_path, param_files = self._get_run_files(run_info, "param")
        params = []
        for param_file in param_files:
            params.append(self._get_param_from_file(parent_path, param_file))
        return params

    @staticmethod
    def _get_experiment_tag_from_file(parent_path, tag_name):
        _validate_tag_name(tag_name)
        tag_data = read_file(parent_path, tag_name)
        return ExperimentTag(tag_name, tag_data)

    def get_all_experiment_tags(self, exp_id):
        parent_path, tag_files = self._get_experiment_files(exp_id)
        tags = []
        for tag_file in tag_files:
            tags.append(self._get_experiment_tag_from_file(parent_path, tag_file))
        return tags

    @staticmethod
    def _get_tag_from_file(parent_path, tag_name):
        _validate_tag_name(tag_name)
        tag_data = read_file(parent_path, tag_name)
        return RunTag(tag_name, tag_data)

    def get_all_tags(self, run_uuid):
        _validate_run_id(run_uuid)
        run_info = self._get_run_info(run_uuid)
        return self._get_all_tags(run_info)

    def _get_all_tags(self, run_info):
        parent_path, tag_files = self._get_run_files(run_info, "tag")
        tags = []
        for tag_file in tag_files:
            tags.append(self._get_tag_from_file(parent_path, tag_file))
        return tags

    def _list_run_infos(self, experiment_id, view_type):
        self._check_root_dir()
        if not self._has_experiment(experiment_id):
            return []
        experiment_dir = self._get_experiment_path(experiment_id, assert_exists=True)
        run_dirs = list_all(
            experiment_dir,
            filter_func=lambda x: all(
                os.path.basename(os.path.normpath(x)) != reservedFolderName
                for reservedFolderName in FileStore.RESERVED_EXPERIMENT_FOLDERS
            )
            and os.path.isdir(x),
            full_path=True,
        )
        run_infos = []
        for r_dir in run_dirs:
            try:
                # trap and warn known issues, will raise unexpected exceptions to caller
                run_info = self._get_run_info_from_dir(r_dir)
                if run_info.experiment_id != experiment_id:
                    logging.warning(
                        "Wrong experiment ID (%s) recorded for run '%s'. "
                        "It should be %s. Run will be ignored.",
                        str(run_info.experiment_id),
                        str(run_info.run_id),
                        str(experiment_id),
                        exc_info=True,
                    )
                    continue
                if LifecycleStage.matches_view_type(view_type, run_info.lifecycle_stage):
                    run_infos.append(run_info)
            except MissingConfigException as rnfe:
                # trap malformed run exception and log
                # this is at debug level because if the same store is used for
                # artifact storage, it's common the folder is not a run folder
                r_id = os.path.basename(r_dir)
                logging.debug(
                    "Malformed run '%s'. Detailed error %s",
                    r_id,
                    str(rnfe),
                    exc_info=True,
                )
        return run_infos

    def _search_runs(
        self,
        experiment_ids,
        filter_string,
        run_view_type,
        max_results,
        order_by,
        page_token,
    ):
        if max_results > SEARCH_MAX_RESULTS_THRESHOLD:
            raise MlflowException(
                "Invalid value for request parameter max_results. It must be at "
                f"most {SEARCH_MAX_RESULTS_THRESHOLD}, but got value {max_results}",
                databricks_pb2.INVALID_PARAMETER_VALUE,
            )
        runs = []
        for experiment_id in experiment_ids:
            run_infos = self._list_run_infos(experiment_id, run_view_type)
            runs.extend(self._get_run_from_info(r) for r in run_infos)
        filtered = SearchUtils.filter(runs, filter_string)
        sorted_runs = SearchUtils.sort(filtered, order_by)
        runs, next_page_token = SearchUtils.paginate(sorted_runs, page_token, max_results)
        return runs, next_page_token

    def log_metric(self, run_id: str, metric: Metric):
        _validate_run_id(run_id)
        _validate_metric(metric.key, metric.value, metric.timestamp, metric.step)
        run_info = self._get_run_info(run_id)
        check_run_is_active(run_info)
        self._log_run_metric(run_info, metric)
        if metric.model_id is not None:
            self._log_model_metric(
                experiment_id=run_info.experiment_id,
                model_id=metric.model_id,
                run_id=run_id,
                metric=metric,
            )

    def _log_run_metric(self, run_info, metric):
        metric_path = self._get_metric_path(run_info.experiment_id, run_info.run_id, metric.key)
        make_containing_dirs(metric_path)
        if metric.dataset_name is not None and metric.dataset_digest is not None:
            append_to(
                metric_path,
                f"{metric.timestamp} {metric.value} {metric.step} {metric.dataset_name} "
                f"{metric.dataset_digest}\n",
            )
        else:
            append_to(metric_path, f"{metric.timestamp} {metric.value} {metric.step}\n")

    def _log_model_metric(self, experiment_id: str, model_id: str, run_id: str, metric: Metric):
        metric_path = self._get_model_metric_path(
            experiment_id=experiment_id, model_id=model_id, metric_key=metric.key
        )
        make_containing_dirs(metric_path)
        if metric.dataset_name is not None and metric.dataset_digest is not None:
            append_to(
                metric_path,
                f"{metric.timestamp} {metric.value} {metric.step} {run_id} {metric.dataset_name} "
                f"{metric.dataset_digest}\n",
            )
        else:
            append_to(metric_path, f"{metric.timestamp} {metric.value} {metric.step} {run_id}\n")

    def _writeable_value(self, tag_value):
        if tag_value is None:
            return ""
        elif is_string_type(tag_value):
            return tag_value
        else:
            return str(tag_value)

    def log_param(self, run_id, param):
        _validate_run_id(run_id)
        param = _validate_param(param.key, param.value)
        run_info = self._get_run_info(run_id)
        check_run_is_active(run_info)
        self._log_run_param(run_info, param)

    def _log_run_param(self, run_info, param):
        param_path = self._get_param_path(run_info.experiment_id, run_info.run_id, param.key)
        writeable_param_value = self._writeable_value(param.value)
        if os.path.exists(param_path):
            self._validate_new_param_value(
                param_path=param_path,
                param_key=param.key,
                run_id=run_info.run_id,
                new_value=writeable_param_value,
            )
        make_containing_dirs(param_path)
        write_to(param_path, writeable_param_value)

    def _validate_new_param_value(self, param_path, param_key, run_id, new_value):
        """
        When logging a parameter with a key that already exists, this function is used to
        enforce immutability by verifying that the specified parameter value matches the existing
        value.
        :raises: py:class:`mlflow.exceptions.MlflowException` if the specified new parameter value
                 does not match the existing parameter value.
        """
        with open(param_path) as param_file:
            current_value = param_file.read()
        if current_value != new_value:
            raise MlflowException(
                f"Changing param values is not allowed. Param with key='{param_key}' was already"
                f" logged with value='{current_value}' for run ID='{run_id}'. Attempted logging"
                f" new value '{new_value}'.",
                databricks_pb2.INVALID_PARAMETER_VALUE,
            )

    def set_experiment_tag(self, experiment_id, tag):
        """
        Set a tag for the specified experiment

        Args:
            experiment_id: String ID of the experiment
            tag: ExperimentRunTag instance to log
        """
        _validate_tag_name(tag.key)
        experiment = self.get_experiment(experiment_id)
        if experiment.lifecycle_stage != LifecycleStage.ACTIVE:
            raise MlflowException(
                f"The experiment {experiment.experiment_id} must be in the 'active' "
                "lifecycle_stage to set tags",
                error_code=databricks_pb2.INVALID_PARAMETER_VALUE,
            )
        tag_path = self._get_experiment_tag_path(experiment_id, tag.key)
        make_containing_dirs(tag_path)
        write_to(tag_path, self._writeable_value(tag.value))

    def delete_experiment_tag(self, experiment_id, key):
        """
        Delete a tag from the specified experiment

        Args:
            experiment_id: String ID of the experiment
            key: String name of the tag to be deleted
        """
        experiment = self.get_experiment(experiment_id)
        if experiment.lifecycle_stage != LifecycleStage.ACTIVE:
            raise MlflowException(
                f"The experiment {experiment.experiment_id} must be in the 'active' "
                "lifecycle_stage to delete tags",
                error_code=databricks_pb2.INVALID_PARAMETER_VALUE,
            )
        tag_path = self._get_experiment_tag_path(experiment_id, key)
        if not exists(tag_path):
            raise MlflowException(
                f"No tag with name: {key} in experiment with id {experiment_id}",
                error_code=RESOURCE_DOES_NOT_EXIST,
            )
        os.remove(tag_path)

    def set_tag(self, run_id, tag):
        _validate_run_id(run_id)
        _validate_tag_name(tag.key)
        run_info = self._get_run_info(run_id)
        check_run_is_active(run_info)
        self._set_run_tag(run_info, tag)
        if tag.key == MLFLOW_RUN_NAME:
            run_status = RunStatus.from_string(run_info.status)
            self.update_run_info(run_id, run_status, run_info.end_time, tag.value)

    def _set_run_tag(self, run_info, tag):
        tag_path = self._get_tag_path(run_info.experiment_id, run_info.run_id, tag.key)
        make_containing_dirs(tag_path)
        # Don't add trailing newline
        write_to(tag_path, self._writeable_value(tag.value))

    def delete_tag(self, run_id, key):
        """
        Delete a tag from a run. This is irreversible.

        Args:
            run_id: String ID of the run.
            key: Name of the tag.
        """
        _validate_run_id(run_id)
        run_info = self._get_run_info(run_id)
        check_run_is_active(run_info)
        tag_path = self._get_tag_path(run_info.experiment_id, run_id, key)
        if not exists(tag_path):
            raise MlflowException(
                f"No tag with name: {key} in run with id {run_id}",
                error_code=RESOURCE_DOES_NOT_EXIST,
            )
        os.remove(tag_path)

    def _overwrite_run_info(self, run_info, deleted_time=None):
        run_dir = self._get_run_dir(run_info.experiment_id, run_info.run_id)
        run_info_dict = _make_persisted_run_info_dict(run_info)
        if deleted_time is not None:
            run_info_dict["deleted_time"] = deleted_time
        write_yaml(run_dir, FileStore.META_DATA_FILE_NAME, run_info_dict, overwrite=True)

    def log_batch(self, run_id, metrics, params, tags):
        _validate_run_id(run_id)
        metrics, params, tags = _validate_batch_log_data(metrics, params, tags)
        _validate_batch_log_limits(metrics, params, tags)
        _validate_param_keys_unique(params)
        run_info = self._get_run_info(run_id)
        check_run_is_active(run_info)
        try:
            for param in params:
                self._log_run_param(run_info, param)
            for metric in metrics:
                self._log_run_metric(run_info, metric)
                if metric.model_id is not None:
                    self._log_model_metric(
                        experiment_id=run_info.experiment_id,
                        model_id=metric.model_id,
                        run_id=run_id,
                        metric=metric,
                    )
            for tag in tags:
                # NB: If the tag run name value is set, update the run info to assure
                # synchronization.
                if tag.key == MLFLOW_RUN_NAME:
                    run_status = RunStatus.from_string(run_info.status)
                    self.update_run_info(run_id, run_status, run_info.end_time, tag.value)
                self._set_run_tag(run_info, tag)
        except Exception as e:
            raise MlflowException(e, INTERNAL_ERROR)

    def record_logged_model(self, run_id, mlflow_model):
        from mlflow.models import Model

        if not isinstance(mlflow_model, Model):
            raise TypeError(
                f"Argument 'mlflow_model' should be mlflow.models.Model, got '{type(mlflow_model)}'"
            )
        _validate_run_id(run_id)
        run_info = self._get_run_info(run_id)
        check_run_is_active(run_info)
        model_dict = mlflow_model.get_tags_dict()
        run_info = self._get_run_info(run_id)
        path = self._get_tag_path(run_info.experiment_id, run_info.run_id, MLFLOW_LOGGED_MODELS)
        if os.path.exists(path):
            with open(path) as f:
                model_list = json.loads(f.read())
        else:
            model_list = []
        tag = RunTag(MLFLOW_LOGGED_MODELS, json.dumps(model_list + [model_dict]))

        try:
            self._set_run_tag(run_info, tag)
        except Exception as e:
            raise MlflowException(e, INTERNAL_ERROR)

    def log_inputs(
        self,
        run_id: str,
        datasets: list[DatasetInput] | None = None,
        models: list[LoggedModelInput] | None = None,
    ):
        """
        Log inputs, such as datasets and models, to the specified run.

        Args:
            run_id: String id for the run
            datasets: List of :py:class:`mlflow.entities.DatasetInput` instances to log
                as inputs to the run.
            models: List of :py:class:`mlflow.entities.LoggedModelInput` instances to log
                as inputs to the run.

        Returns:
            None.
        """
        _validate_run_id(run_id)
        run_info = self._get_run_info(run_id)
        check_run_is_active(run_info)

        if datasets is None and models is None:
            return

        experiment_dir = self._get_experiment_path(run_info.experiment_id, assert_exists=True)
        run_dir = self._get_run_dir(run_info.experiment_id, run_id)

        for dataset_input in datasets or []:
            dataset = dataset_input.dataset
            dataset_id = FileStore._get_dataset_id(
                dataset_name=dataset.name, dataset_digest=dataset.digest
            )
            dataset_dir = os.path.join(experiment_dir, FileStore.DATASETS_FOLDER_NAME, dataset_id)
            if not os.path.exists(dataset_dir):
                os.makedirs(dataset_dir, exist_ok=True)
                write_yaml(dataset_dir, FileStore.META_DATA_FILE_NAME, dict(dataset))

            input_id = FileStore._get_dataset_input_id(dataset_id=dataset_id, run_id=run_id)
            input_dir = os.path.join(run_dir, FileStore.INPUTS_FOLDER_NAME, input_id)
            if not os.path.exists(input_dir):
                os.makedirs(input_dir, exist_ok=True)
                fs_input = FileStore._FileStoreInput(
                    source_type=InputVertexType.DATASET,
                    source_id=dataset_id,
                    destination_type=InputVertexType.RUN,
                    destination_id=run_id,
                    tags={tag.key: tag.value for tag in dataset_input.tags},
                )
                fs_input.write_yaml(input_dir, FileStore.META_DATA_FILE_NAME)

        for model_input in models or []:
            model_id = model_input.model_id
            input_id = FileStore._get_model_input_id(model_id=model_id, run_id=run_id)
            input_dir = os.path.join(run_dir, FileStore.INPUTS_FOLDER_NAME, input_id)
            if not os.path.exists(input_dir):
                os.makedirs(input_dir, exist_ok=True)
                fs_input = FileStore._FileStoreInput(
                    source_type=InputVertexType.MODEL,
                    source_id=model_id,
                    destination_type=InputVertexType.RUN,
                    destination_id=run_id,
                    tags={},
                )
                fs_input.write_yaml(input_dir, FileStore.META_DATA_FILE_NAME)

    def log_outputs(self, run_id: str, models: list[LoggedModelOutput]):
        """
        Log outputs, such as models, to the specified run.

        Args:
            run_id: String id for the run
            models: List of :py:class:`mlflow.entities.LoggedModelOutput` instances to log
                as outputs of the run.

        Returns:
            None.
        """
        _validate_run_id(run_id)
        run_info = self._get_run_info(run_id)
        check_run_is_active(run_info)

        if models is None:
            return

        run_dir = self._get_run_dir(run_info.experiment_id, run_id)

        for model_output in models:
            model_id = model_output.model_id
            output_dir = os.path.join(run_dir, FileStore.OUTPUTS_FOLDER_NAME, model_id)
            if not os.path.exists(output_dir):
                os.makedirs(output_dir, exist_ok=True)
                fs_output = FileStore._FileStoreOutput(
                    source_type=OutputVertexType.RUN_OUTPUT,
                    source_id=model_id,
                    destination_type=OutputVertexType.MODEL_OUTPUT,
                    destination_id=run_id,
                    tags={},
                    step=model_output.step,
                )
                fs_output.write_yaml(output_dir, FileStore.META_DATA_FILE_NAME)

    @staticmethod
    def _get_dataset_id(dataset_name: str, dataset_digest: str) -> str:
        md5 = hashlib.md5(dataset_name.encode("utf-8"), usedforsecurity=False)
        md5.update(dataset_digest.encode("utf-8"))
        return md5.hexdigest()

    @staticmethod
    def _get_dataset_input_id(dataset_id: str, run_id: str) -> str:
        md5 = hashlib.md5(dataset_id.encode("utf-8"), usedforsecurity=False)
        md5.update(run_id.encode("utf-8"))
        return md5.hexdigest()

    @staticmethod
    def _get_model_input_id(model_id: str, run_id: str) -> str:
        md5 = hashlib.md5(model_id.encode("utf-8"), usedforsecurity=False)
        md5.update(run_id.encode("utf-8"))
        return md5.hexdigest()

    class _FileStoreInput(NamedTuple):
        source_type: int
        source_id: str
        destination_type: int
        destination_id: str
        tags: dict[str, str]

        def write_yaml(self, root: str, file_name: str):
            dict_for_yaml = {
                "source_type": InputVertexType.Name(self.source_type),
                "source_id": self.source_id,
                "destination_type": InputVertexType.Name(self.destination_type),
                "destination_id": self.source_id,
                "tags": self.tags,
            }
            write_yaml(root, file_name, dict_for_yaml)

        @classmethod
        def from_yaml(cls, root, file_name):
            dict_from_yaml = FileStore._read_yaml(root, file_name)
            return cls(
                source_type=InputVertexType.Value(dict_from_yaml["source_type"]),
                source_id=dict_from_yaml["source_id"],
                destination_type=InputVertexType.Value(dict_from_yaml["destination_type"]),
                destination_id=dict_from_yaml["destination_id"],
                tags=dict_from_yaml["tags"],
            )

    class _FileStoreOutput(NamedTuple):
        source_type: int
        source_id: str
        destination_type: int
        destination_id: str
        tags: dict[str, str]
        step: int

        def write_yaml(self, root: str, file_name: str):
            dict_for_yaml = {
                "source_type": OutputVertexType.Name(self.source_type),
                "source_id": self.source_id,
                "destination_type": OutputVertexType.Name(self.destination_type),
                "destination_id": self.source_id,
                "tags": self.tags,
                "step": self.step,
            }
            write_yaml(root, file_name, dict_for_yaml)

        @classmethod
        def from_yaml(cls, root, file_name):
            dict_from_yaml = FileStore._read_yaml(root, file_name)
            return cls(
                source_type=OutputVertexType.Value(dict_from_yaml["source_type"]),
                source_id=dict_from_yaml["source_id"],
                destination_type=OutputVertexType.Value(dict_from_yaml["destination_type"]),
                destination_id=dict_from_yaml["destination_id"],
                tags=dict_from_yaml["tags"],
                step=dict_from_yaml["step"],
            )

    def _get_all_inputs(self, run_info: RunInfo) -> RunInputs:
        run_dir = self._get_run_dir(run_info.experiment_id, run_info.run_id)
        inputs_parent_path = os.path.join(run_dir, FileStore.INPUTS_FOLDER_NAME)
        if not os.path.exists(inputs_parent_path):
            return RunInputs(dataset_inputs=[], model_inputs=[])

        experiment_dir = self._get_experiment_path(run_info.experiment_id, assert_exists=True)
        dataset_inputs = self._get_dataset_inputs(run_info, inputs_parent_path, experiment_dir)
        model_inputs = self._get_model_inputs(inputs_parent_path, experiment_dir)
        return RunInputs(dataset_inputs=dataset_inputs, model_inputs=model_inputs)

    def _get_dataset_inputs(
        self, run_info: RunInfo, inputs_parent_path: str, experiment_dir_path: str
    ) -> list[DatasetInput]:
        datasets_parent_path = os.path.join(experiment_dir_path, FileStore.DATASETS_FOLDER_NAME)
        if not os.path.exists(datasets_parent_path):
            return []

        dataset_dirs = os.listdir(datasets_parent_path)
        dataset_inputs = []
        for input_dir in os.listdir(inputs_parent_path):
            input_dir_full_path = os.path.join(inputs_parent_path, input_dir)
            fs_input = FileStore._FileStoreInput.from_yaml(
                input_dir_full_path, FileStore.META_DATA_FILE_NAME
            )
            if fs_input.source_type != InputVertexType.DATASET:
                continue

            matching_dataset_dirs = [d for d in dataset_dirs if d == fs_input.source_id]
            if not matching_dataset_dirs:
                logging.warning(
                    f"Failed to find dataset with ID '{fs_input.source_id}' referenced as an input"
                    f" of the run with ID '{run_info.run_id}'. Skipping."
                )
                continue
            elif len(matching_dataset_dirs) > 1:
                logging.warning(
                    f"Found multiple datasets with ID '{fs_input.source_id}'. Using the first one."
                )

            dataset_dir = matching_dataset_dirs[0]
            dataset = FileStore._get_dataset_from_dir(datasets_parent_path, dataset_dir)
            dataset_input = DatasetInput(
                dataset=dataset,
                tags=[InputTag(key=key, value=value) for key, value in fs_input.tags.items()],
            )
            dataset_inputs.append(dataset_input)

        return dataset_inputs

    def _get_model_inputs(
        self, inputs_parent_path: str, experiment_dir_path: str
    ) -> list[LoggedModelInput]:
        model_inputs = []
        for input_dir in os.listdir(inputs_parent_path):
            input_dir_full_path = os.path.join(inputs_parent_path, input_dir)
            fs_input = FileStore._FileStoreInput.from_yaml(
                input_dir_full_path, FileStore.META_DATA_FILE_NAME
            )
            if fs_input.source_type != InputVertexType.MODEL:
                continue

            model_input = LoggedModelInput(model_id=fs_input.source_id)
            model_inputs.append(model_input)

        return model_inputs

    def _get_all_outputs(self, run_info: RunInfo) -> RunOutputs:
        run_dir = self._get_run_dir(run_info.experiment_id, run_info.run_id)
        outputs_parent_path = os.path.join(run_dir, FileStore.OUTPUTS_FOLDER_NAME)
        if not os.path.exists(outputs_parent_path):
            return RunOutputs(model_outputs=[])

        experiment_dir = self._get_experiment_path(run_info.experiment_id, assert_exists=True)
        model_outputs = self._get_model_outputs(outputs_parent_path, experiment_dir)
        return RunOutputs(model_outputs=model_outputs)

    def _get_model_outputs(
        self, outputs_parent_path: str, experiment_dir: str
    ) -> list[LoggedModelOutput]:
        model_outputs = []
        for output_dir in os.listdir(outputs_parent_path):
            output_dir_full_path = os.path.join(outputs_parent_path, output_dir)
            fs_output = FileStore._FileStoreOutput.from_yaml(
                output_dir_full_path, FileStore.META_DATA_FILE_NAME
            )
            if fs_output.destination_type != OutputVertexType.MODEL_OUTPUT:
                continue

            model_output = LoggedModelOutput(model_id=fs_output.destination_id, step=fs_output.step)
            model_outputs.append(model_output)

        return model_outputs

    def _search_datasets(self, experiment_ids) -> list[_DatasetSummary]:
        """
        Return all dataset summaries associated to the given experiments.

        Args:
            experiment_ids: List of experiment ids to scope the search

        Returns:
            A List of :py:class:`mlflow.entities.DatasetSummary` entities.

        """

        @dataclass(frozen=True)
        class _SummaryTuple:
            experiment_id: str
            name: str
            digest: str
            context: str

        MAX_DATASET_SUMMARIES_RESULTS = 1000
        summaries = set()
        for experiment_id in experiment_ids:
            experiment_dir = self._get_experiment_path(experiment_id, assert_exists=True)
            run_dirs = list_all(
                experiment_dir,
                filter_func=lambda x: all(
                    os.path.basename(os.path.normpath(x)) != reservedFolderName
                    for reservedFolderName in FileStore.RESERVED_EXPERIMENT_FOLDERS
                )
                and os.path.isdir(x),
                full_path=True,
            )
            for run_dir in run_dirs:
                run_info = self._get_run_info_from_dir(run_dir)
                run_inputs = self._get_all_inputs(run_info)
                for dataset_input in run_inputs.dataset_inputs:
                    context = None
                    for input_tag in dataset_input.tags:
                        if input_tag.key == MLFLOW_DATASET_CONTEXT:
                            context = input_tag.value
                            break
                    dataset = dataset_input.dataset
                    summaries.add(
                        _SummaryTuple(experiment_id, dataset.name, dataset.digest, context)
                    )
                    # If we reached MAX_DATASET_SUMMARIES_RESULTS entries, then return right away.
                    if len(summaries) == MAX_DATASET_SUMMARIES_RESULTS:
                        return [
                            _DatasetSummary(
                                experiment_id=summary.experiment_id,
                                name=summary.name,
                                digest=summary.digest,
                                context=summary.context,
                            )
                            for summary in summaries
                        ]

        return [
            _DatasetSummary(
                experiment_id=summary.experiment_id,
                name=summary.name,
                digest=summary.digest,
                context=summary.context,
            )
            for summary in summaries
        ]

    @staticmethod
    def _get_dataset_from_dir(parent_path, dataset_dir) -> Dataset:
        dataset_dict = FileStore._read_yaml(
            os.path.join(parent_path, dataset_dir), FileStore.META_DATA_FILE_NAME
        )
        return Dataset.from_dictionary(dataset_dict)

    @staticmethod
    def _read_yaml(root, file_name, retries=2):
        """
        Read data from yaml file and return as dictionary, retrying up to
        a specified number of times if the file contents are unexpectedly
        empty due to a concurrent write.

        Args:
            root: Directory name.
            file_name: File name. Expects to have '.yaml' extension.
            retries: The number of times to retry for unexpected empty content.

        Returns:
            Data in yaml file as dictionary.
        """

        def _read_helper(root, file_name, attempts_remaining=2):
            result = read_yaml(root, file_name)
            if result is not None or attempts_remaining == 0:
                return result
            else:
                time.sleep(0.1 * (3 - attempts_remaining))
                return _read_helper(root, file_name, attempts_remaining - 1)

        return _read_helper(root, file_name, attempts_remaining=retries)

    def _get_traces_artifact_dir(self, experiment_id, trace_id):
        return append_to_uri_path(
            self.get_experiment(experiment_id).artifact_location,
            FileStore.TRACES_FOLDER_NAME,
            trace_id,
            FileStore.ARTIFACTS_FOLDER_NAME,
        )

    def _save_trace_info(self, trace_info: TraceInfo, trace_dir, overwrite=False):
        """
        TraceInfo is saved into `traces` folder under the experiment, each trace
        is saved in the folder named by its trace_id.
        `request_metadata` and `tags` folder store their key-value pairs such that each
        key is the file name, and value is written as the string value.
        Detailed directories structure is as below:
        | - experiment_id
        |   - traces
        |     - trace_id1
        |       - trace_info.yaml
        |       - request_metadata
        |         - key
        |       - tags
        |     - trace_id2
        |     - ...
        |   - run_id1 ...
        |   - run_id2 ...
        """
        # Save basic trace info to TRACE_INFO_FILE_NAME
        trace_info_dict = self._convert_trace_info_to_dict(trace_info)
        write_yaml(
            trace_dir,
            FileStore.TRACE_INFO_FILE_NAME,
            trace_info_dict,
            overwrite=overwrite,
        )
        # Save trace_metadata to its own folder
        self._write_dict_to_trace_sub_folder(
            trace_dir,
            FileStore.TRACE_TRACE_METADATA_FOLDER_NAME,
            trace_info.trace_metadata,
        )
        # Save tags to its own folder
        self._write_dict_to_trace_sub_folder(
            trace_dir, FileStore.TRACE_TAGS_FOLDER_NAME, trace_info.tags
        )
        # Save assessments to its own folder
        for assessment in trace_info.assessments:
            self.create_assessment(assessment)

    def _convert_trace_info_to_dict(self, trace_info: TraceInfo):
        """
        Convert trace info to a dictionary for persistence.
        Drop request_metadata and tags as they're saved into separate files.
        """
        trace_info_dict = trace_info.to_dict()
        trace_info_dict.pop("trace_metadata", None)
        trace_info_dict.pop("tags", None)
        return trace_info_dict

    def _write_dict_to_trace_sub_folder(self, trace_dir, sub_folder, dictionary):
        mkdir(trace_dir, sub_folder)
        for key, value in dictionary.items():
            # always validate as tag name to make sure the file name is valid
            _validate_tag_name(key)
            tag_path = os.path.join(trace_dir, sub_folder, key)
            # value are written as strings
            write_to(tag_path, self._writeable_value(value))

    def _get_dict_from_trace_sub_folder(self, trace_dir, sub_folder):
        parent_path, files = self._get_resource_files(trace_dir, sub_folder)
        dictionary = {}
        for file_name in files:
            _validate_tag_name(file_name)
            value = read_file(parent_path, file_name)
            dictionary[file_name] = value
        return dictionary

    def start_trace(self, trace_info: TraceInfo) -> TraceInfo:
        """
        Create a trace using the V3 API format with a complete Trace object.

        Args:
            trace_info: The TraceInfo object to create in the backend.

        Returns:
            The created TraceInfo object from the backend.
        """
        _validate_experiment_id(trace_info.experiment_id)
        experiment_dir = self._get_experiment_path(
            trace_info.experiment_id, view_type=ViewType.ACTIVE_ONLY, assert_exists=True
        )

        # Create traces directory structure
        mkdir(experiment_dir, FileStore.TRACES_FOLDER_NAME)
        traces_dir = os.path.join(experiment_dir, FileStore.TRACES_FOLDER_NAME)
        mkdir(traces_dir, trace_info.trace_id)
        trace_dir = os.path.join(traces_dir, trace_info.trace_id)

        # Add artifact location to tags
        artifact_uri = self._get_traces_artifact_dir(trace_info.experiment_id, trace_info.trace_id)
        tags = dict(trace_info.tags)
        tags[MLFLOW_ARTIFACT_LOCATION] = artifact_uri

        # Create updated TraceInfo with artifact location tag
        trace_info.tags.update(tags)
        self._save_trace_info(trace_info, trace_dir)
        return trace_info

    def get_trace_info(self, trace_id: str) -> TraceInfo:
        """
        Get the trace matching the `trace_id`.

        Args:
            trace_id: String id of the trace to fetch.

        Returns:
            The fetched Trace object, of type ``mlflow.entities.TraceInfo``.
        """
        return self._get_trace_info_and_dir(trace_id)[0]

    def _get_trace_info_and_dir(self, trace_id: str) -> tuple[TraceInfo, str]:
        trace_dir = self._find_trace_dir(trace_id, assert_exists=True)
        trace_info = self._get_trace_info_from_dir(trace_dir)
        if trace_info and trace_info.trace_id != trace_id:
            raise MlflowException(
                f"Trace with ID '{trace_id}' metadata is in invalid state.",
                databricks_pb2.INVALID_STATE,
            )
        return trace_info, trace_dir

    def _find_trace_dir(self, trace_id, assert_exists=False):
        self._check_root_dir()
        all_experiments = self._get_active_experiments(True) + self._get_deleted_experiments(True)
        for experiment_dir in all_experiments:
            traces_dir = os.path.join(experiment_dir, FileStore.TRACES_FOLDER_NAME)
            if exists(traces_dir):
                if traces := find(traces_dir, trace_id, full_path=True):
                    return traces[0]
        if assert_exists:
            raise MlflowException(
                f"Trace with ID '{trace_id}' not found",
                RESOURCE_DOES_NOT_EXIST,
            )

    def _get_trace_info_from_dir(self, trace_dir) -> TraceInfo | None:
        if not os.path.exists(os.path.join(trace_dir, FileStore.TRACE_INFO_FILE_NAME)):
            return None
        trace_info_dict = FileStore._read_yaml(trace_dir, FileStore.TRACE_INFO_FILE_NAME)
        trace_info = TraceInfo.from_dict(trace_info_dict)
        trace_info.trace_metadata = self._get_dict_from_trace_sub_folder(
            trace_dir, FileStore.TRACE_TRACE_METADATA_FOLDER_NAME
        )
        trace_info.tags = self._get_dict_from_trace_sub_folder(
            trace_dir, FileStore.TRACE_TAGS_FOLDER_NAME
        )
        trace_info.assessments = self._load_assessments(trace_info.trace_id)
        return trace_info

    def set_trace_tag(self, trace_id: str, key: str, value: str):
        """
        Set a tag on the trace with the given trace_id.

        Args:
            trace_id: The ID of the trace.
            key: The string key of the tag.
            value: The string value of the tag.
        """
        trace_dir = self._find_trace_dir(trace_id, assert_exists=True)
        self._write_dict_to_trace_sub_folder(
            trace_dir, FileStore.TRACE_TAGS_FOLDER_NAME, {key: value}
        )

    def delete_trace_tag(self, trace_id: str, key: str):
        """
        Delete a tag on the trace with the given trace_id.

        Args:
            trace_id: The ID of the trace.
            key: The string key of the tag.
        """
        _validate_tag_name(key)
        trace_dir = self._find_trace_dir(trace_id, assert_exists=True)
        tag_path = os.path.join(trace_dir, FileStore.TRACE_TAGS_FOLDER_NAME, key)
        if not exists(tag_path):
            raise MlflowException(
                f"No tag with name: {key} in trace with ID {trace_id}.",
                RESOURCE_DOES_NOT_EXIST,
            )
        os.remove(tag_path)

    def _get_assessments_dir(self, trace_id: str) -> str:
        trace_dir = self._find_trace_dir(trace_id, assert_exists=True)
        return os.path.join(trace_dir, FileStore.ASSESSMENTS_FOLDER_NAME)

    def _get_assessment_path(self, trace_id: str, assessment_id: str) -> str:
        assessments_dir = self._get_assessments_dir(trace_id)
        return os.path.join(assessments_dir, f"{assessment_id}.yaml")

    def _save_assessment(self, assessment: Assessment) -> None:
        assessment_path = self._get_assessment_path(assessment.trace_id, assessment.assessment_id)
        make_containing_dirs(assessment_path)

        assessment_dict = assessment.to_dictionary()
        write_yaml(
            root=os.path.dirname(assessment_path),
            file_name=os.path.basename(assessment_path),
            data=assessment_dict,
            overwrite=True,
        )

    def _load_assessments(self, trace_id: str) -> list[Assessment]:
        assessments_dir = self._get_assessments_dir(trace_id)
        if not exists(assessments_dir):
            return []
        assessment_paths = os.listdir(assessments_dir)
        return [
            self._load_assessment(trace_id, assessment_path.split(".")[0])
            for assessment_path in assessment_paths
        ]

    def _load_assessment(self, trace_id: str, assessment_id: str) -> Assessment:
        assessment_path = self._get_assessment_path(trace_id, assessment_id)

        if not exists(assessment_path):
            raise MlflowException(
                f"Assessment with ID '{assessment_id}' not found for trace '{trace_id}'",
                RESOURCE_DOES_NOT_EXIST,
            )

        try:
            assessment_dict = FileStore._read_yaml(
                root=os.path.dirname(assessment_path), file_name=os.path.basename(assessment_path)
            )
            return Assessment.from_dictionary(assessment_dict)
        except Exception as e:
            raise MlflowException(
                f"Failed to load assessment with ID '{assessment_id}' for trace '{trace_id}': {e}",
                INTERNAL_ERROR,
            ) from e

    def get_assessment(self, trace_id: str, assessment_id: str) -> Assessment:
        """
        Retrieves a specific assessment associated with a trace from the file store.

        Args:
            trace_id: The unique identifier of the trace containing the assessment.
            assessment_id: The unique identifier of the assessment to retrieve.

        Returns:
            Assessment: The requested assessment object (either Expectation or Feedback).

        Raises:
            MlflowException: If the trace_id is not found, if no assessment with the
                specified assessment_id exists for the trace, or if the stored
                assessment data cannot be deserialized.
        """

        return self._load_assessment(trace_id, assessment_id)

    def create_assessment(self, assessment: Assessment) -> Assessment:
        """
        Creates a new assessment record associated with a specific trace.

        Args:
            assessment: The assessment object to create. The assessment will be modified
                    in-place to include the generated assessment_id and timestamps.

        Returns:
            Assessment: The input assessment object updated with backend-generated metadata.

        Raises:
            MlflowException: If the trace doesn't exist or there's an error saving the assessment.
        """

        assessment_id = generate_assessment_id()
        creation_timestamp = int(time.time() * 1000)

        assessment.assessment_id = assessment_id
        assessment.create_time_ms = creation_timestamp
        assessment.last_update_time_ms = creation_timestamp
        assessment.valid = True

        if assessment.overrides:
            original_assessment = self.get_assessment(assessment.trace_id, assessment.overrides)
            original_assessment.valid = False
            self._save_assessment(original_assessment)

        self._save_assessment(assessment)
        return assessment

    def update_assessment(
        self,
        trace_id: str,
        assessment_id: str,
        name: str | None = None,
        expectation: Expectation | None = None,
        feedback: Feedback | None = None,
        rationale: str | None = None,
        metadata: dict[str, str] | None = None,
    ) -> Assessment:
        """
        Updates an existing assessment with new values while preserving immutable fields.

        `source` and `span_id` are immutable and cannot be changed.
        The last_update_time_ms will always be updated to the current timestamp.
        Metadata will be merged with the new metadata taking precedence.

        Args:
            trace_id: The unique identifier of the trace containing the assessment.
            assessment_id: The unique identifier of the assessment to update.
            name: The updated name of the assessment. If None, preserves existing name.
            expectation: Updated expectation value for expectation assessments.
            feedback: Updated feedback value for feedback assessments.
            rationale: Updated rationale text. If None, preserves existing rationale.
            metadata: Updated metadata dict. Will be merged with existing metadata.

        Returns:
            Assessment: The updated assessment object with new last_update_time_ms.

        Raises:
            MlflowException: If the assessment doesn't exist, if immutable fields have
                            changed, or if there's an error saving the assessment.
        """
        existing_assessment = self.get_assessment(trace_id, assessment_id)

        if expectation is not None and feedback is not None:
            raise MlflowException.invalid_parameter_value(
                "Cannot specify both `expectation` and `feedback` parameters."
            )

        if expectation is not None and not isinstance(existing_assessment, Expectation):
            raise MlflowException.invalid_parameter_value(
                "Cannot update expectation value on a Feedback assessment."
            )

        if feedback is not None and not isinstance(existing_assessment, Feedback):
            raise MlflowException.invalid_parameter_value(
                "Cannot update feedback value on an Expectation assessment."
            )

        merged_metadata = None
        if existing_assessment.metadata or metadata:
            merged_metadata = (existing_assessment.metadata or {}).copy()
            if metadata:
                merged_metadata.update(metadata)

        updated_timestamp = int(time.time() * 1000)

        if isinstance(existing_assessment, Expectation):
            new_value = expectation.value if expectation is not None else existing_assessment.value

            updated_assessment = Expectation(
                name=name if name is not None else existing_assessment.name,
                value=new_value,
                source=existing_assessment.source,
                trace_id=trace_id,
                metadata=merged_metadata,
                span_id=existing_assessment.span_id,
                create_time_ms=existing_assessment.create_time_ms,
                last_update_time_ms=updated_timestamp,
            )
        else:
            if feedback is not None:
                new_value = feedback.value
                new_error = feedback.error
            else:
                new_value = existing_assessment.value
                new_error = existing_assessment.error

            updated_assessment = Feedback(
                name=name if name is not None else existing_assessment.name,
                value=new_value,
                error=new_error,
                source=existing_assessment.source,
                trace_id=trace_id,
                metadata=merged_metadata,
                span_id=existing_assessment.span_id,
                create_time_ms=existing_assessment.create_time_ms,
                last_update_time_ms=updated_timestamp,
                rationale=rationale if rationale is not None else existing_assessment.rationale,
            )

        updated_assessment.assessment_id = existing_assessment.assessment_id
        updated_assessment.valid = existing_assessment.valid
        updated_assessment.overrides = existing_assessment.overrides

        if hasattr(existing_assessment, "run_id"):
            updated_assessment.run_id = existing_assessment.run_id

        self._save_assessment(updated_assessment)

        return updated_assessment

    def delete_assessment(self, trace_id: str, assessment_id: str) -> None:
        """
        Delete an assessment from a trace.

        If the deleted assessment was overriding another assessment, the overridden
        assessment will be restored to valid=True.

        Args:
            trace_id: The ID of the trace containing the assessment.
            assessment_id: The ID of the assessment to delete.

        Raises:
            MlflowException: If the trace_id is not found or deletion fails.
        """
        # First validate that the trace exists (this will raise if trace not found)
        self._find_trace_dir(trace_id, assert_exists=True)

        assessment_path = self._get_assessment_path(trace_id, assessment_id)

        # Early return if assessment doesn't exist (idempotent behavior)
        if not exists(assessment_path):
            return

        # Get override info before deletion
        overrides_assessment_id = None
        try:
            assessment_to_delete = self._load_assessment(trace_id, assessment_id)
            overrides_assessment_id = assessment_to_delete.overrides
        except Exception:
            pass

        assessment_path = self._get_assessment_path(trace_id, assessment_id)
        try:
            os.remove(assessment_path)

            # Clean up empty assessments directory if no more assessments exist
            assessments_dir = self._get_assessments_dir(trace_id)
            if exists(assessments_dir) and not os.listdir(assessments_dir):
                os.rmdir(assessments_dir)

        except OSError as e:
            raise MlflowException(
                f"Failed to delete assessment with ID '{assessment_id}' "
                f"for trace '{trace_id}': {e}",
                INTERNAL_ERROR,
            ) from e

        # If this assessment was overriding another assessment, restore the original
        if overrides_assessment_id:
            try:
                original_assessment = self.get_assessment(trace_id, overrides_assessment_id)
                original_assessment.valid = True
                original_assessment.last_update_time_ms = int(time.time() * 1000)
                self._save_assessment(original_assessment)
            except MlflowException:
                pass

    def _delete_traces(
        self,
        experiment_id: str,
        max_timestamp_millis: int | None = None,
        max_traces: int | None = None,
        trace_ids: list[str] | None = None,
    ) -> int:
        """
        Delete traces based on the specified criteria.

        - Either `max_timestamp_millis` or `trace_ids` must be specified, but not both.
        - `max_traces` can't be specified if `trace_ids` is specified.

        Args:
            experiment_id: ID of the associated experiment.
            max_timestamp_millis: The maximum timestamp in milliseconds since the UNIX epoch for
                deleting traces. Traces older than or equal to this timestamp will be deleted.
            max_traces: The maximum number of traces to delete. If max_traces is specified, and
                it is less than the number of traces that would be deleted based on the
                max_timestamp_millis, the oldest traces will be deleted first.
            trace_ids: A set of trace IDs to delete.

        Returns:
            The number of traces deleted.
        """
        experiment_path = self._get_experiment_path(experiment_id, assert_exists=True)
        traces_path = os.path.join(experiment_path, FileStore.TRACES_FOLDER_NAME)
        deleted_traces = 0
        if max_timestamp_millis:
            trace_paths = list_all(traces_path, lambda x: os.path.isdir(x), full_path=True)
            trace_info_and_paths = []
            for trace_path in trace_paths:
                try:
                    trace_info = self._get_trace_info_from_dir(trace_path)
                    if trace_info and trace_info.timestamp_ms <= max_timestamp_millis:
                        trace_info_and_paths.append((trace_info, trace_path))
                except MissingConfigException as e:
                    # trap malformed trace exception and log warning
                    trace_id = os.path.basename(trace_path)
                    _logger.warning(
                        f"Malformed trace with ID '{trace_id}'. Detailed error {e}",
                        exc_info=_logger.isEnabledFor(logging.DEBUG),
                    )
            trace_info_and_paths.sort(key=lambda x: x[0].timestamp_ms)
            # if max_traces is not None then it must > 0
            deleted_traces = min(len(trace_info_and_paths), max_traces or len(trace_info_and_paths))
            trace_info_and_paths = trace_info_and_paths[:deleted_traces]
            for _, trace_path in trace_info_and_paths:
                shutil.rmtree(trace_path)
            return deleted_traces
        if trace_ids:
            for trace_id in trace_ids:
                trace_path = os.path.join(traces_path, trace_id)
                # Do not throw if the trace doesn't exist
                if exists(trace_path):
                    shutil.rmtree(trace_path)
                    deleted_traces += 1
            return deleted_traces

    def search_traces(
        self,
        experiment_ids: list[str],
        filter_string: str | None = None,
        max_results: int = SEARCH_TRACES_DEFAULT_MAX_RESULTS,
        order_by: list[str] | None = None,
        page_token: str | None = None,
        model_id: str | None = None,
        sql_warehouse_id: str | None = None,
    ) -> tuple[list[TraceInfo], str | None]:
        """
        Return traces that match the given list of search expressions within the experiments.

        Args:
            experiment_ids: List of experiment ids to scope the search.
            filter_string: A search filter string. Supported filter keys are `name`,
                           `status`, `timestamp_ms` and `tags`.
            max_results: Maximum number of traces desired.
            order_by: List of order_by clauses. Supported sort key is `timestamp_ms`. By default
                      we sort by timestamp_ms DESC.
            page_token: Token specifying the next page of results. It should be obtained from
                a ``search_traces`` call.
            model_id: If specified, return traces associated with the model ID.
            sql_warehouse_id: Only used in Databricks. The ID of the SQL warehouse to use for
                searching traces in inference tables.

        Returns:
            A tuple of a list of :py:class:`TraceInfo <mlflow.entities.TraceInfo>` objects that
            satisfy the search expressions and a pagination token for the next page of results.
            If the underlying tracking store supports pagination, the token for the
            next page may be obtained via the ``token`` attribute of the returned object; however,
            some store implementations may not support pagination and thus the returned token would
            not be meaningful in such cases.
        """
        if max_results > SEARCH_MAX_RESULTS_THRESHOLD:
            raise MlflowException(
                "Invalid value for request parameter max_results. It must be at "
                f"most {SEARCH_MAX_RESULTS_THRESHOLD}, but got value {max_results}",
                INVALID_PARAMETER_VALUE,
            )
        traces = []
        for experiment_id in experiment_ids:
            trace_infos = self._list_trace_infos(experiment_id)
            traces.extend(trace_infos)
        filtered = SearchTraceUtils.filter(traces, filter_string)
        sorted_traces = SearchTraceUtils.sort(filtered, order_by)
        traces, next_page_token = SearchTraceUtils.paginate(sorted_traces, page_token, max_results)
        return traces, next_page_token

    def _list_trace_infos(self, experiment_id):
        experiment_path = self._get_experiment_path(experiment_id, assert_exists=True)
        traces_path = os.path.join(experiment_path, FileStore.TRACES_FOLDER_NAME)
        if not os.path.exists(traces_path):
            return []
        trace_paths = list_all(traces_path, lambda x: os.path.isdir(x), full_path=True)
        trace_infos = []
        for trace_path in trace_paths:
            try:
                if trace_info := self._get_trace_info_from_dir(trace_path):
                    trace_infos.append(trace_info)
            except MissingConfigException as e:
                # trap malformed trace exception and log warning
                trace_id = os.path.basename(trace_path)
                logging.warning(
                    f"Malformed trace with ID '{trace_id}'. Detailed error {e}",
                    exc_info=_logger.isEnabledFor(logging.DEBUG),
                )
        return trace_infos

    def create_logged_model(
        self,
        experiment_id: str = DEFAULT_EXPERIMENT_ID,
        name: str | None = None,
        source_run_id: str | None = None,
        tags: list[LoggedModelTag] | None = None,
        params: list[LoggedModelParameter] | None = None,
        model_type: str | None = None,
    ) -> LoggedModel:
        """
        Create a new logged model.

        Args:
            experiment_id: ID of the experiment to which the model belongs.
            name: Name of the model. If not specified, a random name will be generated.
            source_run_id: ID of the run that produced the model.
            tags: Tags to set on the model.
            params: Parameters to set on the model.
            model_type: Type of the model.

        Returns:
            The created model.
        """
        _validate_logged_model_name(name)
        experiment = self.get_experiment(experiment_id)
        if experiment is None:
            raise MlflowException(
                f"Could not create model under experiment with ID {experiment_id} - no such "
                "experiment exists." % experiment_id,
                databricks_pb2.RESOURCE_DOES_NOT_EXIST,
            )
        if experiment.lifecycle_stage != LifecycleStage.ACTIVE:
            raise MlflowException(
                f"Could not create model under non-active experiment with ID {experiment_id}.",
                databricks_pb2.INVALID_STATE,
            )
        for param in params or []:
            _validate_param(param.key, param.value)

        name = name or _generate_random_name()
        model_id = f"m-{str(uuid.uuid4()).replace('-', '')}"
        artifact_location = self._get_model_artifact_dir(experiment_id, model_id)
        creation_timestamp = int(time.time() * 1000)
        model = LoggedModel(
            experiment_id=experiment_id,
            model_id=model_id,
            name=name,
            artifact_location=artifact_location,
            creation_timestamp=creation_timestamp,
            last_updated_timestamp=creation_timestamp,
            source_run_id=source_run_id,
            status=LoggedModelStatus.PENDING,
            tags=tags,
            params=params,
            model_type=model_type,
        )

        # Persist model metadata and create directories for logging metrics, tags
        model_dir = self._get_model_dir(experiment_id, model_id)
        mkdir(model_dir)
        model_info_dict: dict[str, Any] = self._make_persisted_model_dict(model)
        model_info_dict["lifecycle_stage"] = LifecycleStage.ACTIVE
        write_yaml(model_dir, FileStore.META_DATA_FILE_NAME, model_info_dict)
        mkdir(model_dir, FileStore.METRICS_FOLDER_NAME)
        mkdir(model_dir, FileStore.PARAMS_FOLDER_NAME)
        self.log_logged_model_params(model_id=model_id, params=params or [])
        self.set_logged_model_tags(model_id=model_id, tags=tags or [])

        return self.get_logged_model(model_id=model_id)

    def log_logged_model_params(self, model_id: str, params: list[LoggedModelParameter]):
        """
        Set parameters on the specified logged model.

        Args:
            model_id: ID of the model.
            params: Parameters to set on the model.

        Returns:
            None
        """
        for param in params or []:
            _validate_param(param.key, param.value)

        model = self.get_logged_model(model_id)
        for param in params:
            param_path = os.path.join(
                self._get_model_dir(model.experiment_id, model.model_id),
                FileStore.PARAMS_FOLDER_NAME,
                param.key,
            )
            make_containing_dirs(param_path)
            # Don't add trailing newline
            write_to(param_path, self._writeable_value(param.value))

    def finalize_logged_model(self, model_id: str, status: LoggedModelStatus) -> LoggedModel:
        """
        Finalize a model by updating its status.

        Args:
            model_id: ID of the model to finalize.
            status: Final status to set on the model.

        Returns:
            The updated model.
        """
        model_dict = self._get_model_dict(model_id)
        model = LoggedModel.from_dictionary(model_dict)
        model.status = status
        model.last_updated_timestamp = int(time.time() * 1000)
        model_dir = self._get_model_dir(model.experiment_id, model.model_id)
        model_info_dict = self._make_persisted_model_dict(model)
        write_yaml(model_dir, FileStore.META_DATA_FILE_NAME, model_info_dict, overwrite=True)
        return self.get_logged_model(model_id)

    def set_logged_model_tags(self, model_id: str, tags: list[LoggedModelTag]) -> None:
        """
        Set tags on the specified logged model.

        Args:
            model_id: ID of the model.
            tags: Tags to set on the model.

        Returns:
            None
        """
        model = self.get_logged_model(model_id)
        for tag in tags:
            _validate_tag_name(tag.key)
            tag_path = os.path.join(
                self._get_model_dir(model.experiment_id, model.model_id),
                FileStore.TAGS_FOLDER_NAME,
                tag.key,
            )
            make_containing_dirs(tag_path)
            # Don't add trailing newline
            write_to(tag_path, self._writeable_value(tag.value))

    def delete_logged_model_tag(self, model_id: str, key: str) -> None:
        """
        Delete a tag on the specified logged model.

        Args:
            model_id: ID of the model.
            key: The string key of the tag.

        Returns:
            None
        """
        _validate_tag_name(key)
        model = self.get_logged_model(model_id)
        tag_path = os.path.join(
            self._get_model_dir(model.experiment_id, model.model_id),
            FileStore.TAGS_FOLDER_NAME,
            key,
        )
        if not exists(tag_path):
            raise MlflowException(
                f"No tag with key {key!r} found for model with ID {model_id!r}.",
                RESOURCE_DOES_NOT_EXIST,
            )
        os.remove(tag_path)

    def get_logged_model(self, model_id: str) -> LoggedModel:
        """
        Fetch the logged model with the specified ID.

        Args:
            model_id: ID of the model to fetch.

        Returns:
            The fetched model.
        """
        return LoggedModel.from_dictionary(self._get_model_dict(model_id))

    def delete_logged_model(self, model_id: str) -> None:
        model = self.get_logged_model(model_id)
        model_dict = self._make_persisted_model_dict(model)
        model_dict["lifecycle_stage"] = LifecycleStage.DELETED
        model_dir = self._get_model_dir(model.experiment_id, model.model_id)
        write_yaml(
            model_dir,
            FileStore.META_DATA_FILE_NAME,
            model_dict,
            overwrite=True,
        )

    def _get_model_artifact_dir(self, experiment_id: str, model_id: str) -> str:
        return append_to_uri_path(
            self.get_experiment(experiment_id).artifact_location,
            FileStore.MODELS_FOLDER_NAME,
            model_id,
            FileStore.ARTIFACTS_FOLDER_NAME,
        )

    def _make_persisted_model_dict(self, model: LoggedModel) -> dict[str, Any]:
        model_dict = model.to_dictionary()
        for field in ("tags", "params", "metrics"):
            model_dict.pop(field, None)
        return model_dict

    def _get_model_dict(self, model_id: str) -> dict[str, Any]:
        exp_id, model_dir = self._find_model_root(model_id)
        if model_dir is None:
            raise MlflowException(
                f"Model '{model_id}' not found", databricks_pb2.RESOURCE_DOES_NOT_EXIST
            )
        model_dict: dict[str, Any] = self._get_model_info_from_dir(model_dir)
        if model_dict.get("lifecycle_stage") == LifecycleStage.DELETED:
            raise MlflowException(
                f"Model '{model_id}' not found", databricks_pb2.RESOURCE_DOES_NOT_EXIST
            )

        if model_dict["experiment_id"] != exp_id:
            raise MlflowException(
                f"Model '{model_id}' metadata is in invalid state.", databricks_pb2.INVALID_STATE
            )
        return model_dict

    def _get_model_dir(self, experiment_id: str, model_id: str) -> str:
        if not self._has_experiment(experiment_id):
            return None
        return os.path.join(
            self._get_experiment_path(experiment_id, assert_exists=True),
            FileStore.MODELS_FOLDER_NAME,
            model_id,
        )

    def _find_model_root(self, model_id):
        self._check_root_dir()
        all_experiments = self._get_active_experiments(False) + self._get_deleted_experiments(False)
        for experiment_dir in all_experiments:
            models_dir_path = os.path.join(
                self.root_directory, experiment_dir, FileStore.MODELS_FOLDER_NAME
            )
            if not os.path.exists(models_dir_path):
                continue
            models = find(models_dir_path, model_id, full_path=True)
            if len(models) == 0:
                continue
            return os.path.basename(os.path.dirname(os.path.abspath(models_dir_path))), models[0]
        return None, None

    def _get_model_from_dir(self, model_dir: str) -> LoggedModel:
        return LoggedModel.from_dictionary(self._get_model_info_from_dir(model_dir))

    def _get_model_info_from_dir(self, model_dir: str) -> dict[str, Any]:
        model_dict = FileStore._read_yaml(model_dir, FileStore.META_DATA_FILE_NAME)
        model_dict["tags"] = self._get_all_model_tags(model_dir)
        model_dict["params"] = {p.key: p.value for p in self._get_all_model_params(model_dir)}
        model_dict["metrics"] = self._get_all_model_metrics(
            model_id=model_dict["model_id"], model_dir=model_dir
        )
        return model_dict

    def _get_all_model_tags(self, model_dir: str) -> list[LoggedModelTag]:
        parent_path, tag_files = self._get_resource_files(model_dir, FileStore.TAGS_FOLDER_NAME)
        tags = []
        for tag_file in tag_files:
            tags.append(self._get_tag_from_file(parent_path, tag_file))
        return tags

    def _get_all_model_params(self, model_dir: str) -> list[LoggedModelParameter]:
        parent_path, param_files = self._get_resource_files(model_dir, FileStore.PARAMS_FOLDER_NAME)
        return [self._get_param_from_file(parent_path, param_file) for param_file in param_files]

    def _get_all_model_metrics(self, model_id: str, model_dir: str) -> list[Metric]:
        parent_path, metric_files = self._get_resource_files(
            model_dir, FileStore.METRICS_FOLDER_NAME
        )
        metrics = []
        for metric_file in metric_files:
            metrics.extend(
                FileStore._get_model_metrics_from_file(
                    model_id=model_id, parent_path=parent_path, metric_name=metric_file
                )
            )
        return metrics

    @staticmethod
    def _get_model_metrics_from_file(
        model_id: str, parent_path: str, metric_name: str
    ) -> list[Metric]:
        _validate_metric_name(metric_name)
        metric_objs = [
            FileStore._get_model_metric_from_line(model_id, metric_name, line)
            for line in read_file_lines(parent_path, metric_name)
        ]
        if len(metric_objs) == 0:
            raise ValueError(f"Metric '{metric_name}' is malformed. No data found.")

        # Group metrics by (dataset_name, dataset_digest)
        grouped_metrics = defaultdict(list)
        for metric in metric_objs:
            key = (metric.dataset_name, metric.dataset_digest)
            grouped_metrics[key].append(metric)

        # Compute the max for each group
        return [
            max(group, key=lambda m: (m.step, m.timestamp, m.value))
            for group in grouped_metrics.values()
        ]

    @staticmethod
    def _get_model_metric_from_line(model_id: str, metric_name: str, metric_line: str) -> Metric:
        metric_parts = metric_line.strip().split(" ")
        if len(metric_parts) not in [4, 6]:
            raise MlflowException(
                f"Metric '{metric_name}' is malformed; persisted metric data contained "
                f"{len(metric_parts)} fields. Expected 4 or 6 fields.",
                databricks_pb2.INTERNAL_ERROR,
            )
        ts = int(metric_parts[0])
        val = float(metric_parts[1])
        step = int(metric_parts[2])
        run_id = str(metric_parts[3])
        dataset_name = str(metric_parts[4]) if len(metric_parts) == 6 else None
        dataset_digest = str(metric_parts[5]) if len(metric_parts) == 6 else None
        # TODO: Read run ID from the metric file and pass it to the Metric constructor
        return Metric(
            key=metric_name,
            value=val,
            timestamp=ts,
            step=step,
            model_id=model_id,
            dataset_name=dataset_name,
            dataset_digest=dataset_digest,
            run_id=run_id,
        )

    def search_logged_models(
        self,
        experiment_ids: list[str],
        filter_string: str | None = None,
        datasets: list[DatasetFilter] | None = None,
        max_results: int | None = None,
        order_by: list[dict[str, Any]] | None = None,
        page_token: str | None = None,
    ) -> PagedList[LoggedModel]:
        """
        Search for logged models that match the specified search criteria.

        Args:
            experiment_ids: List of experiment ids to scope the search.
            filter_string: A search filter string.
            datasets: List of dictionaries to specify datasets on which to apply metrics filters.
                The following fields are supported:

                dataset_name (str): Required. Name of the dataset.
                dataset_digest (str): Optional. Digest of the dataset.
            max_results: Maximum number of logged models desired. Default is 100.
            order_by: List of dictionaries to specify the ordering of the search results.
                The following fields are supported:

                field_name (str): Required. Name of the field to order by, e.g. "metrics.accuracy".
                ascending: (bool): Optional. Whether the order is ascending or not.
                dataset_name: (str): Optional. If ``field_name`` refers to a metric, this field
                    specifies the name of the dataset associated with the metric. Only metrics
                    associated with the specified dataset name will be considered for ordering.
                    This field may only be set if ``field_name`` refers to a metric.
                dataset_digest (str): Optional. If ``field_name`` refers to a metric, this field
                    specifies the digest of the dataset associated with the metric. Only metrics
                    associated with the specified dataset name and digest will be considered for
                    ordering. This field may only be set if ``dataset_name`` is also set.
            page_token: Token specifying the next page of results.

        Returns:
            A :py:class:`PagedList <mlflow.store.entities.PagedList>` of
            :py:class:`LoggedModel <mlflow.entities.LoggedModel>` objects.
        """
        if datasets and not all(d.get("dataset_name") for d in datasets):
            raise MlflowException(
                "`dataset_name` in the `datasets` clause must be specified.",
                INVALID_PARAMETER_VALUE,
            )
        max_results = max_results or SEARCH_LOGGED_MODEL_MAX_RESULTS_DEFAULT
        all_models = []
        for experiment_id in experiment_ids:
            models = self._list_models(experiment_id)
            all_models.extend(models)
        filtered = SearchLoggedModelsUtils.filter_logged_models(all_models, filter_string, datasets)
        sorted_logged_models = SearchLoggedModelsUtils.sort(filtered, order_by)
        logged_models, next_page_token = SearchLoggedModelsUtils.paginate(
            sorted_logged_models, page_token, max_results
        )
        return PagedList(logged_models, next_page_token)

    def _list_models(self, experiment_id: str) -> list[LoggedModel]:
        self._check_root_dir()
        if not self._has_experiment(experiment_id):
            return []
        experiment_dir = self._get_experiment_path(experiment_id, assert_exists=True)
        models_folder = os.path.join(experiment_dir, FileStore.MODELS_FOLDER_NAME)
        if not exists(models_folder):
            return []
        model_dirs = list_all(
            models_folder,
            filter_func=lambda x: all(
                os.path.basename(os.path.normpath(x)) != reservedFolderName
                for reservedFolderName in FileStore.RESERVED_EXPERIMENT_FOLDERS
            )
            and os.path.isdir(x),
            full_path=True,
        )
        models = []
        for m_dir in model_dirs:
            try:
                # trap and warn known issues, will raise unexpected exceptions to caller
                m_dict = self._get_model_info_from_dir(m_dir)
                if m_dict.get("lifecycle_stage") == LifecycleStage.DELETED:
                    continue
                model = LoggedModel.from_dictionary(m_dict)
                if model.experiment_id != experiment_id:
                    logging.warning(
                        "Wrong experiment ID (%s) recorded for model '%s'. "
                        "It should be %s. Model will be ignored.",
                        str(model.experiment_id),
                        str(model.model_id),
                        str(experiment_id),
                        exc_info=True,
                    )
                    continue
                models.append(model)
            except MissingConfigException as exc:
                # trap malformed model exception and log
                # this is at debug level because if the same store is used for
                # artifact storage, it's common the folder is not a run folder
                m_id = os.path.basename(m_dir)
                logging.debug(
                    "Malformed model '%s'. Detailed error %s", m_id, str(exc), exc_info=True
                )
        return models

    #######################################################################################
    # Below are legacy V2 Tracing APIs. DO NOT USE. Use the V3 APIs instead.
    #######################################################################################
    def deprecated_start_trace_v2(
        self,
        experiment_id: str,
        timestamp_ms: int,
        request_metadata: dict[str, str],
        tags: dict[str, str],
    ) -> TraceInfoV2:
        """
        DEPRECATED. DO NOT USE.

        Start an initial TraceInfo object in the backend store.

        Args:
            experiment_id: String id of the experiment for this run.
            timestamp_ms: Start time of the trace, in milliseconds since the UNIX epoch.
            request_metadata: Metadata of the trace.
            tags: Tags of the trace.

        Returns:
            The created TraceInfo object.
        """
        request_id = generate_request_id_v2()
        _validate_experiment_id(experiment_id)
        experiment_dir = self._get_experiment_path(
            experiment_id, view_type=ViewType.ACTIVE_ONLY, assert_exists=True
        )
        mkdir(experiment_dir, FileStore.TRACES_FOLDER_NAME)
        traces_dir = os.path.join(experiment_dir, FileStore.TRACES_FOLDER_NAME)
        mkdir(traces_dir, request_id)
        trace_dir = os.path.join(traces_dir, request_id)
        artifact_uri = self._get_traces_artifact_dir(experiment_id, request_id)
        tags.update({MLFLOW_ARTIFACT_LOCATION: artifact_uri})
        trace_info = TraceInfoV2(
            request_id=request_id,
            experiment_id=experiment_id,
            timestamp_ms=timestamp_ms,
            execution_time_ms=None,
            status=TraceStatus.IN_PROGRESS,
            request_metadata=request_metadata,
            tags=tags,
        )
        self._save_trace_info(trace_info.to_v3(), trace_dir)
        return trace_info

    def deprecated_end_trace_v2(
        self,
        request_id: str,
        timestamp_ms: int,
        status: TraceStatus,
        request_metadata: dict[str, str],
        tags: dict[str, str],
    ) -> TraceInfoV2:
        """
        DEPRECATED. DO NOT USE.

        Update the TraceInfo object in the backend store with the completed trace info.

        Args:
            request_id : Unique string identifier of the trace.
            timestamp_ms: End time of the trace, in milliseconds. The execution time field
                in the TraceInfo will be calculated by subtracting the start time from this.
            status: Status of the trace.
            request_metadata: Metadata of the trace. This will be merged with the existing
                metadata logged during the start_trace call.
            tags: Tags of the trace. This will be merged with the existing tags logged
                during the start_trace or set_trace_tag calls.

        Returns:
            The updated TraceInfo object.
        """
        trace_info, trace_dir = self._get_trace_info_and_dir(request_id)
        trace_info.execution_duration = timestamp_ms - trace_info.request_time
        trace_info.state = status.to_state()
        trace_info.trace_metadata.update(request_metadata)
        trace_info.tags.update(tags)
        self._save_trace_info(trace_info, trace_dir, overwrite=True)
        return TraceInfoV2.from_v3(trace_info)

<<<<<<< HEAD
    # Evaluation Dataset APIs - Not supported in FileStore

    @filestore_not_supported
    def create_dataset(
        self,
        name: str,
        tags: dict[str, Any] | None = None,
        experiment_ids: list[str] | None = None,
    ):
        pass

    @filestore_not_supported
    def get_dataset(self, dataset_id):
        pass

    @filestore_not_supported
    def delete_dataset(self, dataset_id):
        pass

    @filestore_not_supported
    def search_datasets(
        self,
        experiment_ids=None,
        filter_string=None,
        max_results=1000,
        order_by=None,
        page_token=None,
    ):
        pass

    @filestore_not_supported
    def upsert_dataset_records(self, dataset_id, records, updated_by=None):
        pass

    @filestore_not_supported
    def set_dataset_tags(self, dataset_id, tags, updated_by=None):
        pass

    @filestore_not_supported
    def get_dataset_experiment_ids(self, dataset_id):
        pass

    @filestore_not_supported
    def delete_dataset_tag(self, dataset_id, key):
        pass

    @filestore_not_supported
    def add_dataset_to_experiments(self, dataset_id, experiment_ids):
        pass

    @filestore_not_supported
    def remove_dataset_from_experiments(self, dataset_id, experiment_ids):
        pass
=======
    def link_traces_to_run(self, trace_ids: list[str], run_id: str) -> None:
        """
        Link multiple traces to a run by creating entity associations.

        Note: This feature is not supported in FileStore.

        Args:
            trace_ids: List of trace IDs to link to the run.
            run_id: ID of the run to link traces to.

        Raises:
            MlflowException: Always raised as this operation is not supported in FileStore.
        """
        raise MlflowException(
            "Linking traces to runs is not supported in FileStore. "
            "Please use a database-backed store (e.g., SQLAlchemy store) for this feature.",
            error_code=databricks_pb2.INVALID_PARAMETER_VALUE,
        )
>>>>>>> d6ba6644
<|MERGE_RESOLUTION|>--- conflicted
+++ resolved
@@ -2726,7 +2726,6 @@
         self._save_trace_info(trace_info, trace_dir, overwrite=True)
         return TraceInfoV2.from_v3(trace_info)
 
-<<<<<<< HEAD
     # Evaluation Dataset APIs - Not supported in FileStore
 
     @filestore_not_supported
@@ -2780,7 +2779,7 @@
     @filestore_not_supported
     def remove_dataset_from_experiments(self, dataset_id, experiment_ids):
         pass
-=======
+    
     def link_traces_to_run(self, trace_ids: list[str], run_id: str) -> None:
         """
         Link multiple traces to a run by creating entity associations.
@@ -2798,5 +2797,4 @@
             "Linking traces to runs is not supported in FileStore. "
             "Please use a database-backed store (e.g., SQLAlchemy store) for this feature.",
             error_code=databricks_pb2.INVALID_PARAMETER_VALUE,
-        )
->>>>>>> d6ba6644
+        )