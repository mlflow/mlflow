--- conflicted
+++ resolved
@@ -2729,34 +2729,15 @@
     # Evaluation Dataset APIs - Not supported in FileStore
 
     @filestore_not_supported
-<<<<<<< HEAD
-    def create_evaluation_dataset(
-        self,
-        name: str,
-        tags: Optional[dict[str, Any]] = None,
-        experiment_ids: Optional[list[str]] = None,
-=======
     def create_dataset(
         self,
         name: str,
         tags: dict[str, Any] | None = None,
         experiment_ids: list[str] | None = None,
->>>>>>> fdb7ea58
     ):
         pass
 
     @filestore_not_supported
-<<<<<<< HEAD
-    def get_evaluation_dataset(self, dataset_id):
-        pass
-
-    @filestore_not_supported
-    def delete_evaluation_dataset(self, dataset_id):
-        pass
-
-    @filestore_not_supported
-    def search_evaluation_datasets(
-=======
     def get_dataset(self, dataset_id):
         pass
 
@@ -2766,7 +2747,6 @@
 
     @filestore_not_supported
     def search_datasets(
->>>>>>> fdb7ea58
         self,
         experiment_ids=None,
         filter_string=None,
@@ -2777,21 +2757,6 @@
         pass
 
     @filestore_not_supported
-<<<<<<< HEAD
-    def upsert_evaluation_dataset_records(self, dataset_id, records, updated_by=None):
-        pass
-
-    @filestore_not_supported
-    def set_evaluation_dataset_tags(self, dataset_id, tags, updated_by=None):
-        pass
-
-    @filestore_not_supported
-    def get_evaluation_dataset_experiment_ids(self, dataset_id):
-        pass
-
-    @filestore_not_supported
-    def delete_evaluation_dataset_tag(self, dataset_id, key):
-=======
     def upsert_dataset_records(self, dataset_id, records, updated_by=None):
         pass
 
@@ -2805,5 +2770,4 @@
 
     @filestore_not_supported
     def delete_dataset_tag(self, dataset_id, key):
->>>>>>> fdb7ea58
         pass