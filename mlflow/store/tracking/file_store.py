--- conflicted
+++ resolved
@@ -2732,16 +2732,8 @@
     def create_dataset(
         self,
         name: str,
-<<<<<<< HEAD
         tags: Optional[dict[str, Any]] = None,
         experiment_ids: Optional[list[str]] = None,
-=======
-        tags: dict[str, Any] | None = None,
-        experiment_id: list[str] | None = None,
-        schema: str | None = None,
-        profile: str | None = None,
-        created_by: str | None = None,
->>>>>>> c4f759f4
     ):
         pass
 
