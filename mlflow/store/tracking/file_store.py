import json
import logging
import os
import sys

import uuid

from mlflow.entities import Experiment, Metric, Param, Run, RunData, RunInfo, RunStatus, RunTag, \
    ViewType, SourceType, ExperimentTag
from mlflow.entities.lifecycle_stage import LifecycleStage
from mlflow.entities.run_info import check_run_is_active, check_run_is_deleted
from mlflow.exceptions import MlflowException, MissingConfigException
import mlflow.protos.databricks_pb2 as databricks_pb2
from mlflow.models import Model
from mlflow.protos.databricks_pb2 import INTERNAL_ERROR, RESOURCE_DOES_NOT_EXIST
from mlflow.store.tracking import DEFAULT_LOCAL_FILE_AND_ARTIFACT_PATH, SEARCH_MAX_RESULTS_THRESHOLD
from mlflow.store.tracking.abstract_store import AbstractStore
from mlflow.utils.validation import _validate_metric_name, _validate_param_name, _validate_run_id, \
    _validate_tag_name, _validate_experiment_id, \
    _validate_batch_log_limits, _validate_batch_log_data
from mlflow.utils.env import get_env
from mlflow.utils.file_utils import (is_directory, list_subdirs, mkdir, exists, write_yaml,
                                     read_yaml, find, read_file_lines, read_file,
                                     write_to, append_to, make_containing_dirs, mv, get_parent_dir,
                                     list_all, local_file_uri_to_path, path_to_local_file_uri)
from mlflow.utils.search_utils import SearchUtils
from mlflow.utils.string_utils import is_string_type
from mlflow.utils.uri import append_to_uri_path
from mlflow.utils.mlflow_tags import MLFLOW_LOGGED_MODELS

_TRACKING_DIR_ENV_VAR = "MLFLOW_TRACKING_DIR"


def _default_root_dir():
    return get_env(_TRACKING_DIR_ENV_VAR) or os.path.abspath(DEFAULT_LOCAL_FILE_AND_ARTIFACT_PATH)


def _read_persisted_experiment_dict(experiment_dict):
    dict_copy = experiment_dict.copy()

    # 'experiment_id' was changed from int to string, so we must cast to string
    # when reading legacy experiments
    if isinstance(dict_copy['experiment_id'], int):
        dict_copy['experiment_id'] = str(dict_copy['experiment_id'])
    return Experiment.from_dictionary(dict_copy)


def _make_persisted_run_info_dict(run_info):
    # 'tags' was moved from RunInfo to RunData, so we must keep storing it in the meta.yaml for
    # old mlflow versions to read
    run_info_dict = dict(run_info)
    run_info_dict['tags'] = []
    run_info_dict['name'] = ''
    if 'status' in run_info_dict:
        # 'status' is stored as an integer enum in meta file, but RunInfo.status field is a string.
        # Convert from string to enum/int before storing.
        run_info_dict['status'] = RunStatus.from_string(run_info.status)
    else:
        run_info_dict['status'] = RunStatus.RUNNING
    run_info_dict['source_type'] = SourceType.LOCAL
    run_info_dict['source_name'] = ''
    run_info_dict['entry_point_name'] = ''
    run_info_dict['source_version'] = ''
    return run_info_dict


def _read_persisted_run_info_dict(run_info_dict):
    dict_copy = run_info_dict.copy()
    if 'lifecycle_stage' not in dict_copy:
        dict_copy['lifecycle_stage'] = LifecycleStage.ACTIVE
    # 'status' is stored as an integer enum in meta file, but RunInfo.status field is a string.
    # converting to string before hydrating RunInfo.
    # If 'status' value not recorded in files, mark it as 'RUNNING' (default)
    dict_copy['status'] = RunStatus.to_string(run_info_dict.get('status', RunStatus.RUNNING))

    # 'experiment_id' was changed from int to string, so we must cast to string
    # when reading legacy run_infos
    if isinstance(dict_copy["experiment_id"], int):
        dict_copy["experiment_id"] = str(dict_copy["experiment_id"])
    return RunInfo.from_dictionary(dict_copy)


class FileStore(AbstractStore):
    TRASH_FOLDER_NAME = ".trash"
    ARTIFACTS_FOLDER_NAME = "artifacts"
    METRICS_FOLDER_NAME = "metrics"
    PARAMS_FOLDER_NAME = "params"
    TAGS_FOLDER_NAME = "tags"
    EXPERIMENT_TAGS_FOLDER_NAME = "tags"
    RESERVED_EXPERIMENT_FOLDERS = [EXPERIMENT_TAGS_FOLDER_NAME]
    META_DATA_FILE_NAME = "meta.yaml"
    DEFAULT_EXPERIMENT_ID = "0"

    def __init__(self, root_directory=None, artifact_root_uri=None):
        """
        Create a new FileStore with the given root directory and a given default artifact root URI.
        """
        super(FileStore, self).__init__()
        self.root_directory = local_file_uri_to_path(root_directory or _default_root_dir())
        self.artifact_root_uri = artifact_root_uri or path_to_local_file_uri(self.root_directory)
        self.trash_folder = os.path.join(self.root_directory, FileStore.TRASH_FOLDER_NAME)
        # Create root directory if needed
        if not exists(self.root_directory):
            mkdir(self.root_directory)
            self._create_experiment_with_id(name=Experiment.DEFAULT_EXPERIMENT_NAME,
                                            experiment_id=FileStore.DEFAULT_EXPERIMENT_ID,
                                            artifact_uri=None)
        # Create trash folder if needed
        if not exists(self.trash_folder):
            mkdir(self.trash_folder)

    def _check_root_dir(self):
        """
        Run checks before running directory operations.
        """
        if not exists(self.root_directory):
            raise Exception("'%s' does not exist." % self.root_directory)
        if not is_directory(self.root_directory):
            raise Exception("'%s' is not a directory." % self.root_directory)

    def _get_experiment_path(self, experiment_id, view_type=ViewType.ALL, assert_exists=False):
        parents = []
        if view_type == ViewType.ACTIVE_ONLY or view_type == ViewType.ALL:
            parents.append(self.root_directory)
        if view_type == ViewType.DELETED_ONLY or view_type == ViewType.ALL:
            parents.append(self.trash_folder)
        for parent in parents:
            exp_list = find(parent, experiment_id, full_path=True)
            if len(exp_list) > 0:
                return exp_list[0]
        if assert_exists:
            raise MlflowException('Experiment {} does not exist.'.format(experiment_id),
                                  databricks_pb2.RESOURCE_DOES_NOT_EXIST)
        return None

    def _get_run_dir(self, experiment_id, run_uuid):
        _validate_run_id(run_uuid)
        if not self._has_experiment(experiment_id):
            return None
        return os.path.join(self._get_experiment_path(experiment_id, assert_exists=True),
                            run_uuid)

    def _get_metric_path(self, experiment_id, run_uuid, metric_key):
        _validate_run_id(run_uuid)
        _validate_metric_name(metric_key)
        return os.path.join(self._get_run_dir(experiment_id, run_uuid),
                            FileStore.METRICS_FOLDER_NAME,
                            metric_key)

    def _get_param_path(self, experiment_id, run_uuid, param_name):
        _validate_run_id(run_uuid)
        _validate_param_name(param_name)
        return os.path.join(self._get_run_dir(experiment_id, run_uuid),
                            FileStore.PARAMS_FOLDER_NAME,
                            param_name)

    def _get_experiment_tag_path(self, experiment_id, tag_name):
        _validate_experiment_id(experiment_id)
        _validate_param_name(tag_name)
        if not self._has_experiment(experiment_id):
            return None
        return os.path.join(self._get_experiment_path(experiment_id, assert_exists=True),
                            FileStore.TAGS_FOLDER_NAME, tag_name)

    def _get_tag_path(self, experiment_id, run_uuid, tag_name):
        _validate_run_id(run_uuid)
        _validate_tag_name(tag_name)
        return os.path.join(self._get_run_dir(experiment_id, run_uuid), FileStore.TAGS_FOLDER_NAME,
                            tag_name)

    def _get_artifact_dir(self, experiment_id, run_uuid):
        _validate_run_id(run_uuid)
        return append_to_uri_path(
            self.get_experiment(experiment_id).artifact_location,
            run_uuid,
            FileStore.ARTIFACTS_FOLDER_NAME)

    def _get_active_experiments(self, full_path=False):
        exp_list = list_subdirs(self.root_directory, full_path)
        return [exp for exp in exp_list if not exp.endswith(FileStore.TRASH_FOLDER_NAME)]

    def _get_deleted_experiments(self, full_path=False):
        return list_subdirs(self.trash_folder, full_path)

    def list_experiments(self, view_type=ViewType.ACTIVE_ONLY):
        self._check_root_dir()
        rsl = []
        if view_type == ViewType.ACTIVE_ONLY or view_type == ViewType.ALL:
            rsl += self._get_active_experiments(full_path=False)
        if view_type == ViewType.DELETED_ONLY or view_type == ViewType.ALL:
            rsl += self._get_deleted_experiments(full_path=False)
        experiments = []
        for exp_id in rsl:
            try:
                # trap and warn known issues, will raise unexpected exceptions to caller
                experiment = self._get_experiment(exp_id, view_type)
                if experiment:
                    experiments.append(experiment)
            except MissingConfigException as rnfe:
                # Trap malformed experiments and log warnings.
                logging.warning("Malformed experiment '%s'. Detailed error %s",
                                str(exp_id), str(rnfe), exc_info=True)
        return experiments

    def _create_experiment_with_id(self, name, experiment_id, artifact_uri):
        artifact_uri = artifact_uri or append_to_uri_path(
            self.artifact_root_uri, str(experiment_id))
        self._check_root_dir()
        meta_dir = mkdir(self.root_directory, str(experiment_id))
        experiment = Experiment(experiment_id, name, artifact_uri, LifecycleStage.ACTIVE)
        experiment_dict = dict(experiment)
        # tags are added to the file system and are not written to this dict on write
        # As such, we should not include them in the meta file.
        del experiment_dict['tags']
        write_yaml(meta_dir, FileStore.META_DATA_FILE_NAME, experiment_dict)
        return experiment_id

    def _validate_experiment_name(self, name):
        """Check the validity of an experiment name."""
        if name is None or name == "":
            raise MlflowException("Invalid experiment name '%s'" % name,
                                  databricks_pb2.INVALID_PARAMETER_VALUE)
        experiment = self.get_experiment_by_name(name)
        if experiment is not None:
            if experiment.lifecycle_stage == LifecycleStage.DELETED:
                raise MlflowException(
                    "Experiment '%s' already exists in deleted state. "
                    "You can restore the experiment, or permanently delete the experiment "
                    "from the .trash folder (under tracking server's root folder) in order to "
                    "use this experiment name again." % experiment.name,
                    databricks_pb2.RESOURCE_ALREADY_EXISTS)
            else:
                raise MlflowException("Experiment '%s' already exists." % experiment.name,
                                      databricks_pb2.RESOURCE_ALREADY_EXISTS)

    def create_experiment(self, name, artifact_location=None):
        self._check_root_dir()
        self._validate_experiment_name(name)
        # Get all existing experiments and find the one with largest ID.
        # len(list_all(..)) would not work when experiments are deleted.
        experiments_ids = [int(e.experiment_id) for e in self.list_experiments(ViewType.ALL)]
        experiment_id = max(experiments_ids) + 1 if experiments_ids else 0
        return self._create_experiment_with_id(name, str(experiment_id), artifact_location)

    def _has_experiment(self, experiment_id):
        return self._get_experiment_path(experiment_id) is not None

    def _get_experiment(self, experiment_id, view_type=ViewType.ALL):
        self._check_root_dir()
        _validate_experiment_id(experiment_id)
        experiment_dir = self._get_experiment_path(experiment_id, view_type)
        if experiment_dir is None:
            raise MlflowException("Could not find experiment with ID %s" % experiment_id,
                                  databricks_pb2.RESOURCE_DOES_NOT_EXIST)
        meta = read_yaml(experiment_dir, FileStore.META_DATA_FILE_NAME)
        if experiment_dir.startswith(self.trash_folder):
            meta['lifecycle_stage'] = LifecycleStage.DELETED
        else:
            meta['lifecycle_stage'] = LifecycleStage.ACTIVE
        meta['tags'] = self.get_all_experiment_tags(experiment_id)
        experiment = _read_persisted_experiment_dict(meta)
        if experiment_id != experiment.experiment_id:
            logging.warning("Experiment ID mismatch for exp %s. ID recorded as '%s' in meta data. "
                            "Experiment will be ignored.",
                            experiment_id, experiment.experiment_id, exc_info=True)
            return None
        return experiment

    def get_experiment(self, experiment_id):
        """
        Fetch the experiment.
        Note: This API will search for active as well as deleted experiments.

        :param experiment_id: Integer id for the experiment
        :return: A single Experiment object if it exists, otherwise raises an Exception.
        """
        experiment_id = FileStore.DEFAULT_EXPERIMENT_ID if experiment_id is None else experiment_id
        experiment = self._get_experiment(experiment_id)
        if experiment is None:
            raise MlflowException("Experiment '%s' does not exist." % experiment_id,
                                  databricks_pb2.RESOURCE_DOES_NOT_EXIST)
        return experiment

    def delete_experiment(self, experiment_id):
        experiment_dir = self._get_experiment_path(experiment_id, ViewType.ACTIVE_ONLY)
        if experiment_dir is None:
            raise MlflowException("Could not find experiment with ID %s" % experiment_id,
                                  databricks_pb2.RESOURCE_DOES_NOT_EXIST)
        mv(experiment_dir, self.trash_folder)

    def restore_experiment(self, experiment_id):
        experiment_dir = self._get_experiment_path(experiment_id, ViewType.DELETED_ONLY)
        if experiment_dir is None:
            raise MlflowException("Could not find deleted experiment with ID %d" % experiment_id,
                                  databricks_pb2.RESOURCE_DOES_NOT_EXIST)
        conflict_experiment = self._get_experiment_path(experiment_id, ViewType.ACTIVE_ONLY)
        if conflict_experiment is not None:
            raise MlflowException(
                "Cannot restore eperiment with ID %d. "
                "An experiment with same ID already exists." % experiment_id,
                databricks_pb2.RESOURCE_ALREADY_EXISTS)
        mv(experiment_dir, self.root_directory)

    def rename_experiment(self, experiment_id, new_name):
        meta_dir = os.path.join(self.root_directory, experiment_id)
        # if experiment is malformed, will raise error
        experiment = self._get_experiment(experiment_id)
        if experiment is None:
            raise MlflowException("Experiment '%s' does not exist." % experiment_id,
                                  databricks_pb2.RESOURCE_DOES_NOT_EXIST)
        self._validate_experiment_name(new_name)
        experiment._set_name(new_name)
        if experiment.lifecycle_stage != LifecycleStage.ACTIVE:
            raise Exception("Cannot rename experiment in non-active lifecycle stage."
                            " Current stage: %s" % experiment.lifecycle_stage)
        write_yaml(meta_dir, FileStore.META_DATA_FILE_NAME, dict(experiment), overwrite=True)

    def delete_run(self, run_id):
        run_info = self._get_run_info(run_id)
        if run_info is None:
            raise MlflowException("Run '%s' metadata is in invalid state." % run_id,
                                  databricks_pb2.INVALID_STATE)
        check_run_is_active(run_info)
        new_info = run_info._copy_with_overrides(lifecycle_stage=LifecycleStage.DELETED)
        self._overwrite_run_info(new_info)

    def restore_run(self, run_id):
        run_info = self._get_run_info(run_id)
        if run_info is None:
            raise MlflowException("Run '%s' metadata is in invalid state." % run_id,
                                  databricks_pb2.INVALID_STATE)
        check_run_is_deleted(run_info)
        new_info = run_info._copy_with_overrides(lifecycle_stage=LifecycleStage.ACTIVE)
        self._overwrite_run_info(new_info)

    def _find_experiment_folder(self, run_path):
        """
        Given a run path, return the parent directory for its experiment.
        """
        parent = get_parent_dir(run_path)
        if os.path.basename(parent) == FileStore.TRASH_FOLDER_NAME:
            return get_parent_dir(parent)
        return parent

    def _find_run_root(self, run_uuid):
        _validate_run_id(run_uuid)
        self._check_root_dir()
        all_experiments = self._get_active_experiments(True) + self._get_deleted_experiments(True)
        for experiment_dir in all_experiments:
            runs = find(experiment_dir, run_uuid, full_path=True)
            if len(runs) == 0:
                continue
            return os.path.basename(os.path.abspath(experiment_dir)), runs[0]
        return None, None

    def update_run_info(self, run_id, run_status, end_time):
        _validate_run_id(run_id)
        run_info = self._get_run_info(run_id)
        check_run_is_active(run_info)
        new_info = run_info._copy_with_overrides(run_status, end_time)
        self._overwrite_run_info(new_info)
        return new_info

    def create_run(self, experiment_id, user_id, start_time, tags):
        """
        Creates a run with the specified attributes.
        """
        experiment_id = FileStore.DEFAULT_EXPERIMENT_ID if experiment_id is None else experiment_id
        experiment = self.get_experiment(experiment_id)
        if experiment is None:
            raise MlflowException(
                "Could not create run under experiment with ID %s - no such experiment "
                "exists." % experiment_id,
                databricks_pb2.RESOURCE_DOES_NOT_EXIST)
        if experiment.lifecycle_stage != LifecycleStage.ACTIVE:
            raise MlflowException(
                "Could not create run under non-active experiment with ID "
                "%s." % experiment_id,
                databricks_pb2.INVALID_STATE)
        run_uuid = uuid.uuid4().hex
        artifact_uri = self._get_artifact_dir(experiment_id, run_uuid)
        run_info = RunInfo(run_uuid=run_uuid, run_id=run_uuid, experiment_id=experiment_id,
                           artifact_uri=artifact_uri, user_id=user_id,
                           status=RunStatus.to_string(RunStatus.RUNNING),
                           start_time=start_time, end_time=None,
                           lifecycle_stage=LifecycleStage.ACTIVE)
        # Persist run metadata and create directories for logging metrics, parameters, artifacts
        run_dir = self._get_run_dir(run_info.experiment_id, run_info.run_id)
        mkdir(run_dir)
        run_info_dict = _make_persisted_run_info_dict(run_info)
        write_yaml(run_dir, FileStore.META_DATA_FILE_NAME, run_info_dict)
        mkdir(run_dir, FileStore.METRICS_FOLDER_NAME)
        mkdir(run_dir, FileStore.PARAMS_FOLDER_NAME)
        mkdir(run_dir, FileStore.ARTIFACTS_FOLDER_NAME)
        for tag in tags:
            self.set_tag(run_uuid, tag)
        return self.get_run(run_id=run_uuid)

    def get_run(self, run_id):
        """
        Note: Will get both active and deleted runs.
        """
        _validate_run_id(run_id)
        run_info = self._get_run_info(run_id)
        if run_info is None:
            raise MlflowException("Run '%s' metadata is in invalid state." % run_id,
                                  databricks_pb2.INVALID_STATE)
        return self._get_run_from_info(run_info)

    def _get_run_from_info(self, run_info):
        metrics = self._get_all_metrics(run_info)
        params = self._get_all_params(run_info)
        tags = self._get_all_tags(run_info)
        return Run(run_info, RunData(metrics, params, tags))

    def _get_run_info(self, run_uuid):
        """
        Note: Will get both active and deleted runs.
        """
        exp_id, run_dir = self._find_run_root(run_uuid)
        if run_dir is None:
            raise MlflowException("Run '%s' not found" % run_uuid,
                                  databricks_pb2.RESOURCE_DOES_NOT_EXIST)
        run_info = self._get_run_info_from_dir(run_dir)
        if run_info.experiment_id != exp_id:
            raise MlflowException("Run '%s' metadata is in invalid state." % run_uuid,
                                  databricks_pb2.INVALID_STATE)
        return run_info

    def _get_run_info_from_dir(self, run_dir):
        meta = read_yaml(run_dir, FileStore.META_DATA_FILE_NAME)
        run_info = _read_persisted_run_info_dict(meta)
        return run_info

    def _get_run_files(self, run_info, resource_type):
        run_dir = self._get_run_dir(run_info.experiment_id, run_info.run_id)
        # run_dir exists since run validity has been confirmed above.
        if resource_type == "metric":
            subfolder_name = FileStore.METRICS_FOLDER_NAME
        elif resource_type == "param":
            subfolder_name = FileStore.PARAMS_FOLDER_NAME
        elif resource_type == "tag":
            subfolder_name = FileStore.TAGS_FOLDER_NAME
        else:
            raise Exception("Looking for unknown resource under run.")
        return self._get_resource_files(run_dir, subfolder_name)

    def _get_experiment_files(self, experiment_id):
        _validate_experiment_id(experiment_id)
        experiment_dir = self._get_experiment_path(experiment_id, assert_exists=True)
        return self._get_resource_files(experiment_dir, FileStore.EXPERIMENT_TAGS_FOLDER_NAME)

    def _get_resource_files(self, root_dir, subfolder_name):
        source_dirs = find(root_dir, subfolder_name, full_path=True)
        if len(source_dirs) == 0:
            return root_dir, []
        file_names = []
        for root, _, files in os.walk(source_dirs[0]):
            for name in files:
                abspath = os.path.join(root, name)
                file_names.append(os.path.relpath(abspath, source_dirs[0]))
        if sys.platform == "win32":
            # Turn metric relative path into metric name.
            # Metrics can have '/' in the name. On windows, '/' is interpreted as a separator.
            # When the metric is read back the path will use '\' for separator.
            # We need to translate the path into posix path.
            from mlflow.utils.file_utils import relative_path_to_artifact_path
            file_names = [relative_path_to_artifact_path(x) for x in file_names]
        return source_dirs[0], file_names

    @staticmethod
    def _get_metric_from_file(parent_path, metric_name):
        _validate_metric_name(metric_name)
        metric_objs = [FileStore._get_metric_from_line(metric_name, line)
                       for line in read_file_lines(parent_path, metric_name)]
        if len(metric_objs) == 0:
            raise ValueError("Metric '%s' is malformed. No data found." % metric_name)
        # Python performs element-wise comparison of equal-length tuples, ordering them
        # based on their first differing element. Therefore, we use max() operator to find the
        # largest value at the largest timestamp. For more information, see
        # https://docs.python.org/3/reference/expressions.html#value-comparisons
        return max(metric_objs, key=lambda m: (m.step, m.timestamp, m.value))

    def get_all_metrics(self, run_uuid):
        _validate_run_id(run_uuid)
        run_info = self._get_run_info(run_uuid)
        return self._get_all_metrics(run_info)

    def _get_all_metrics(self, run_info):
        parent_path, metric_files = self._get_run_files(run_info, "metric")
        metrics = []
        for metric_file in metric_files:
            metrics.append(self._get_metric_from_file(parent_path, metric_file))
        return metrics

    @staticmethod
    def _get_metric_from_line(metric_name, metric_line):
        metric_parts = metric_line.strip().split(" ")
        if len(metric_parts) != 2 and len(metric_parts) != 3:
            raise MlflowException("Metric '%s' is malformed; persisted metric data contained %s "
                                  "fields. Expected 2 or 3 fields." %
                                  (metric_name, len(metric_parts)), databricks_pb2.INTERNAL_ERROR)
        ts = int(metric_parts[0])
        val = float(metric_parts[1])
        step = int(metric_parts[2]) if len(metric_parts) == 3 else 0
        return Metric(key=metric_name, value=val, timestamp=ts, step=step)

    def get_metric_history(self, run_id, metric_key):
        _validate_run_id(run_id)
        _validate_metric_name(metric_key)
        run_info = self._get_run_info(run_id)
        return self._get_metric_history(run_info, metric_key)

    def _get_metric_history(self, run_info, metric_key):
        parent_path, metric_files = self._get_run_files(run_info, "metric")
        if metric_key not in metric_files:
            run_id = run_info.run_id
            raise MlflowException("Metric '%s' not found under run '%s'" % (metric_key, run_id),
                                  databricks_pb2.RESOURCE_DOES_NOT_EXIST)
        return [FileStore._get_metric_from_line(metric_key, line)
                for line in read_file_lines(parent_path, metric_key)]

    @staticmethod
    def _get_param_from_file(parent_path, param_name):
        _validate_param_name(param_name)
        param_data = read_file_lines(parent_path, param_name)
        if len(param_data) > 1:
            raise Exception("Unexpected data for param '%s'. Param recorded more than once"
                            % param_name)
        # The only cause for param_data's length to be zero is the param's
        # value is an empty string
        value = '' if len(param_data) == 0 else str(param_data[0].strip())
        return Param(param_name, value)

    def get_all_params(self, run_uuid):
        _validate_run_id(run_uuid)
        run_info = self._get_run_info(run_uuid)
        return self._get_all_params(run_info)

    def _get_all_params(self, run_info):
        parent_path, param_files = self._get_run_files(run_info, "param")
        params = []
        for param_file in param_files:
            params.append(self._get_param_from_file(parent_path, param_file))
        return params

    @staticmethod
    def _get_experiment_tag_from_file(parent_path, tag_name):
        _validate_tag_name(tag_name)
        tag_data = read_file(parent_path, tag_name)
        return ExperimentTag(tag_name, tag_data)

    def get_all_experiment_tags(self, exp_id):
        parent_path, tag_files = self._get_experiment_files(exp_id)
        tags = []
        for tag_file in tag_files:
            tags.append(self._get_experiment_tag_from_file(parent_path, tag_file))
        return tags

    @staticmethod
    def _get_tag_from_file(parent_path, tag_name):
        _validate_tag_name(tag_name)
        tag_data = read_file(parent_path, tag_name)
        return RunTag(tag_name, tag_data)

    def get_all_tags(self, run_uuid):
        _validate_run_id(run_uuid)
        run_info = self._get_run_info(run_uuid)
        return self._get_all_tags(run_info)

    def _get_all_tags(self, run_info):
        parent_path, tag_files = self._get_run_files(run_info, "tag")
        tags = []
        for tag_file in tag_files:
            tags.append(self._get_tag_from_file(parent_path, tag_file))
        return tags

    def _list_run_infos(self, experiment_id, view_type):
        self._check_root_dir()
        if not self._has_experiment(experiment_id):
            return []
        experiment_dir = self._get_experiment_path(experiment_id, assert_exists=True)
        run_dirs = list_all(experiment_dir,
                            filter_func=lambda x:
                            all([os.path.basename(os.path.normpath(x)) != reservedFolderName
                                 for reservedFolderName in
                                 FileStore.RESERVED_EXPERIMENT_FOLDERS]) and os.path.isdir(x),
                            full_path=True)
        run_infos = []
        for r_dir in run_dirs:
            try:
                # trap and warn known issues, will raise unexpected exceptions to caller
                run_info = self._get_run_info_from_dir(r_dir)
                if run_info.experiment_id != experiment_id:
                    logging.warning("Wrong experiment ID (%s) recorded for run '%s'. "
                                    "It should be %s. Run will be ignored.",
                                    str(run_info.experiment_id), str(run_info.run_id),
                                    str(experiment_id), exc_info=True)
                    continue
                if LifecycleStage.matches_view_type(view_type, run_info.lifecycle_stage):
                    run_infos.append(run_info)
            except MissingConfigException as rnfe:
                # trap malformed run exception and log warning
                r_id = os.path.basename(r_dir)
                logging.warning("Malformed run '%s'. Detailed error %s", r_id, str(rnfe),
                                exc_info=True)
        return run_infos

    def _search_runs(self, experiment_ids, filter_string, run_view_type, max_results, order_by,
                     page_token):
        if max_results > SEARCH_MAX_RESULTS_THRESHOLD:
            raise MlflowException("Invalid value for request parameter max_results. It must be at "
                                  "most {}, but got value {}".format(SEARCH_MAX_RESULTS_THRESHOLD,
                                                                     max_results),
                                  databricks_pb2.INVALID_PARAMETER_VALUE)
        runs = []
        for experiment_id in experiment_ids:
            run_infos = self._list_run_infos(experiment_id, run_view_type)
            runs.extend(self._get_run_from_info(r) for r in run_infos)
        filtered = SearchUtils.filter(runs, filter_string)
        sorted_runs = SearchUtils.sort(filtered, order_by)
        runs, next_page_token = SearchUtils.paginate(sorted_runs, page_token, max_results)
        return runs, next_page_token

    def log_metric(self, run_id, metric):
        _validate_run_id(run_id)
        _validate_metric_name(metric.key)
        run_info = self._get_run_info(run_id)
        check_run_is_active(run_info)
        self._log_run_metric(run_info, metric)

    def _log_run_metric(self, run_info, metric):
        metric_path = self._get_metric_path(run_info.experiment_id, run_info.run_id, metric.key)
        make_containing_dirs(metric_path)
        append_to(metric_path, "%s %s %s\n" % (metric.timestamp, metric.value, metric.step))

    def _writeable_value(self, tag_value):
        if tag_value is None:
            return ""
        elif is_string_type(tag_value):
            return tag_value
        else:
            return "%s" % tag_value

    def log_param(self, run_id, param):
        _validate_run_id(run_id)
        _validate_param_name(param.key)
        run_info = self._get_run_info(run_id)
        check_run_is_active(run_info)
        self._log_run_param(run_info, param)

    def _log_run_param(self, run_info, param):
        param_path = self._get_param_path(run_info.experiment_id, run_info.run_id, param.key)
        make_containing_dirs(param_path)
        write_to(param_path, self._writeable_value(param.value))

    def set_experiment_tag(self, experiment_id, tag):
        """
        Set a tag for the specified experiment

        :param experiment_id: String ID of the experiment
        :param tag: ExperimentRunTag instance to log
        """
        _validate_tag_name(tag.key)
        experiment = self.get_experiment(experiment_id)
        if experiment.lifecycle_stage != LifecycleStage.ACTIVE:
            raise MlflowException("The experiment {} must be in the 'active'"
                                  "lifecycle_stage to set tags"
                                  .format(experiment.experiment_id),
                                  error_code=databricks_pb2.INVALID_PARAMETER_VALUE)
        tag_path = self._get_experiment_tag_path(experiment_id, tag.key)
        make_containing_dirs(tag_path)
        write_to(tag_path, self._writeable_value(tag.value))

    def set_tag(self, run_id, tag):
        _validate_run_id(run_id)
        _validate_tag_name(tag.key)
        run_info = self._get_run_info(run_id)
        check_run_is_active(run_info)
        self._set_run_tag(run_info, tag)

    def _set_run_tag(self, run_info, tag):
        tag_path = self._get_tag_path(run_info.experiment_id, run_info.run_id, tag.key)
        make_containing_dirs(tag_path)
        # Don't add trailing newline
        write_to(tag_path, self._writeable_value(tag.value))

    def delete_tag(self, run_id, key):
        """
        Delete a tag from a run. This is irreversible.
        :param run_id: String ID of the run
        :param key: Name of the tag
        """
        _validate_run_id(run_id)
        run_info = self._get_run_info(run_id)
        check_run_is_active(run_info)
        tag_path = self._get_tag_path(run_info.experiment_id, run_id, key)
        if not exists(tag_path):
            raise MlflowException("No tag with name: {} in run with id {}".format(key, run_id),
                                  error_code=RESOURCE_DOES_NOT_EXIST)
        os.remove(tag_path)

    def _overwrite_run_info(self, run_info):
        run_dir = self._get_run_dir(run_info.experiment_id, run_info.run_id)
        run_info_dict = _make_persisted_run_info_dict(run_info)
        write_yaml(run_dir, FileStore.META_DATA_FILE_NAME, run_info_dict, overwrite=True)

    def log_batch(self, run_id, metrics, params, tags):
        _validate_run_id(run_id)
        _validate_batch_log_data(metrics, params, tags)
        _validate_batch_log_limits(metrics, params, tags)
        run_info = self._get_run_info(run_id)
        check_run_is_active(run_info)
        try:
            for param in params:
                self._log_run_param(run_info, param)
            for metric in metrics:
                self._log_run_metric(run_info, metric)
            for tag in tags:
                self._set_run_tag(run_info, tag)
        except Exception as e:
            raise MlflowException(e, INTERNAL_ERROR)

<<<<<<< HEAD
    def update_artifacts_location(self, run_id, new_artifacts_location):
        raise ValueError("Artifacts cannot be moved with FileStore backend")
=======
    def record_logged_model(self, run_id, mlflow_model):
        if not isinstance(mlflow_model, Model):
            raise TypeError("Argument 'mlflow_model' should be mlflow.models.Model, got '{}'"
                            .format(type(mlflow_model)))
        _validate_run_id(run_id)
        run_info = self._get_run_info(run_id)
        check_run_is_active(run_info)
        model_dict = mlflow_model.to_dict()
        run_info = self._get_run_info(run_id)
        path = self._get_tag_path(run_info.experiment_id, run_info.run_id, MLFLOW_LOGGED_MODELS)
        if os.path.exists(path):
            with open(path, "r") as f:
                model_list = json.loads(f.read())
        else:
            model_list = []
        tag = RunTag(MLFLOW_LOGGED_MODELS, json.dumps(model_list + [model_dict]))

        try:
            self._set_run_tag(run_info, tag)
        except Exception as e:
            raise MlflowException(e, INTERNAL_ERROR)
>>>>>>> fa75284a
<|MERGE_RESOLUTION|>--- conflicted
+++ resolved
@@ -721,10 +721,6 @@
         except Exception as e:
             raise MlflowException(e, INTERNAL_ERROR)
 
-<<<<<<< HEAD
-    def update_artifacts_location(self, run_id, new_artifacts_location):
-        raise ValueError("Artifacts cannot be moved with FileStore backend")
-=======
     def record_logged_model(self, run_id, mlflow_model):
         if not isinstance(mlflow_model, Model):
             raise TypeError("Argument 'mlflow_model' should be mlflow.models.Model, got '{}'"
@@ -746,4 +742,6 @@
             self._set_run_tag(run_info, tag)
         except Exception as e:
             raise MlflowException(e, INTERNAL_ERROR)
->>>>>>> fa75284a
+
+    def update_artifacts_location(self, run_id, new_artifacts_location):
+        raise ValueError("Artifacts cannot be moved with FileStore backend")