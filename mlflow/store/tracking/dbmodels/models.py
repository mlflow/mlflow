--- conflicted
+++ resolved
@@ -1917,8 +1917,6 @@
     """
     Filter string: `Text`. Optional filter string for selecting which traces to score.
     """
-<<<<<<< HEAD
-=======
     sampling_strategy = Column(Integer, nullable=False, default=0)
     """
     Sampling strategy: `Integer`. Controls how traces are sampled when multiple versions run:
@@ -1927,7 +1925,6 @@
         - 2 (PARTITIONED): Versions evaluate different traces with no overlap
     Maps to SamplingStrategy protobuf enum.
     """
->>>>>>> 9a0183ba
 
     # Relationship to the parent scorer
     scorer = relationship("SqlScorer", backref=backref("scorer_versions", cascade="all"))
@@ -1960,11 +1957,8 @@
             creation_time=self.creation_time,
             sample_rate=self.sample_rate,
             filter_string=self.filter_string,
-<<<<<<< HEAD
-=======
             sampling_strategy=self.sampling_strategy,
             scorer_id=self.scorer_id,
->>>>>>> 9a0183ba
         )
 
 
