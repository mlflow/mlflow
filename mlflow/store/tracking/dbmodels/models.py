--- conflicted
+++ resolved
@@ -1363,7 +1363,62 @@
     )
 
 
-<<<<<<< HEAD
+class SqlEntityAssociation(Base):
+    """
+    DB model for entity associations.
+    """
+
+    __tablename__ = "entity_associations"
+
+    association_id = Column(String(36), nullable=False)
+    """
+    Association ID: `String` (limit 36 characters).
+    """
+
+    source_type = Column(String(36), nullable=False)
+    """
+    Source entity type: `String` (limit 36 characters).
+    """
+
+    source_id = Column(String(36), nullable=False)
+    """
+    Source entity ID: `String` (limit 36 characters).
+    """
+
+    destination_type = Column(String(36), nullable=False)
+    """
+    Destination entity type: `String` (limit 36 characters).
+    """
+
+    destination_id = Column(String(36), nullable=False)
+    """
+    Destination entity ID: `String` (limit 36 characters).
+    """
+
+    created_time = Column(BigInteger, default=get_current_time_millis)
+    """
+    Creation time: `BigInteger`.
+    """
+
+    __table_args__ = (
+        PrimaryKeyConstraint(
+            "source_type",
+            "source_id",
+            "destination_type",
+            "destination_id",
+            name="entity_associations_pk",
+        ),
+        Index("index_entity_associations_association_id", "association_id"),
+        Index(
+            "index_entity_associations_reverse_lookup",
+            "destination_type",
+            "destination_id",
+            "source_type",
+            "source_id",
+        ),
+    )
+
+
 class SqlScorer(Base):
     """
     DB model for storing scorer information. These are recorded in ``scorers`` table.
@@ -1451,60 +1506,4 @@
             scorer_version=self.scorer_version,
             serialized_scorer=self.serialized_scorer,
             creation_time=self.creation_time,
-        )
-=======
-class SqlEntityAssociation(Base):
-    """
-    DB model for entity associations.
-    """
-
-    __tablename__ = "entity_associations"
-
-    association_id = Column(String(36), nullable=False)
-    """
-    Association ID: `String` (limit 36 characters).
-    """
-
-    source_type = Column(String(36), nullable=False)
-    """
-    Source entity type: `String` (limit 36 characters).
-    """
-
-    source_id = Column(String(36), nullable=False)
-    """
-    Source entity ID: `String` (limit 36 characters).
-    """
-
-    destination_type = Column(String(36), nullable=False)
-    """
-    Destination entity type: `String` (limit 36 characters).
-    """
-
-    destination_id = Column(String(36), nullable=False)
-    """
-    Destination entity ID: `String` (limit 36 characters).
-    """
-
-    created_time = Column(BigInteger, default=get_current_time_millis)
-    """
-    Creation time: `BigInteger`.
-    """
-
-    __table_args__ = (
-        PrimaryKeyConstraint(
-            "source_type",
-            "source_id",
-            "destination_type",
-            "destination_id",
-            name="entity_associations_pk",
-        ),
-        Index("index_entity_associations_association_id", "association_id"),
-        Index(
-            "index_entity_associations_reverse_lookup",
-            "destination_type",
-            "destination_id",
-            "source_type",
-            "source_id",
-        ),
-    )
->>>>>>> ddb3bb3e
+        )