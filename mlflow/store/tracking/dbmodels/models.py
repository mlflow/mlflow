--- conflicted
+++ resolved
@@ -1305,17 +1305,11 @@
     Span name: `Text`. Can be null.
     """
 
-<<<<<<< HEAD
-    type = Column(Text, nullable=True)
-    """
-    Span type: `Text`. Can be null.
-=======
     type = Column(String(500), nullable=True)
     """
     Span type: `String` (limit 500 characters). Can be null.
     Uses String instead of Text to support MSSQL indexes.
     Limited to 500 chars to stay within MySQL's max index key length.
->>>>>>> 7bd83140
     """
 
     status = Column(String(50), nullable=False)
