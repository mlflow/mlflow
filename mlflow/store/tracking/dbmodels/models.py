from sqlalchemy.orm import relationship, backref
import sqlalchemy as sa
from sqlalchemy import (
    Column,
    String,
    ForeignKey,
    Integer,
    CheckConstraint,
    BigInteger,
    PrimaryKeyConstraint,
    Boolean,
    Index,
)
from mlflow.entities import (
    Experiment,
    RunTag,
    Metric,
    Param,
    RunData,
    RunInfo,
    SourceType,
    RunStatus,
    Run,
    ViewType,
    ExperimentTag,
)
from mlflow.entities.lifecycle_stage import LifecycleStage
from mlflow.store.db.base_sql_model import Base
from mlflow.utils.mlflow_tags import _get_run_name_from_tags
from mlflow.utils.time_utils import get_current_time_millis

SourceTypes = [
    SourceType.to_string(SourceType.NOTEBOOK),
    SourceType.to_string(SourceType.JOB),
    SourceType.to_string(SourceType.LOCAL),
    SourceType.to_string(SourceType.UNKNOWN),
    SourceType.to_string(SourceType.PROJECT),
]

RunStatusTypes = [
    RunStatus.to_string(RunStatus.SCHEDULED),
    RunStatus.to_string(RunStatus.FAILED),
    RunStatus.to_string(RunStatus.FINISHED),
    RunStatus.to_string(RunStatus.RUNNING),
    RunStatus.to_string(RunStatus.KILLED),
]


class SqlExperiment(Base):
    """
    DB model for :py:class:`mlflow.entities.Experiment`. These are recorded in ``experiment`` table.
    """

    __tablename__ = "experiments"

    experiment_id = Column(Integer, autoincrement=True)
    """
    Experiment ID: `Integer`. *Primary Key* for ``experiment`` table.
    """
    name = Column(String(256), unique=True, nullable=False)
    """
    Experiment name: `String` (limit 256 characters). Defined as *Unique* and *Non null* in
                     table schema.
    """
    artifact_location = Column(String(256), nullable=True)
    """
    Default artifact location for this experiment: `String` (limit 256 characters). Defined as
                                                    *Non null* in table schema.
    """
    lifecycle_stage = Column(String(32), default=LifecycleStage.ACTIVE)
    """
    Lifecycle Stage of experiment: `String` (limit 32 characters).
                                    Can be either ``active`` (default) or ``deleted``.
    """
    creation_time = Column(BigInteger(), default=get_current_time_millis)
    """
    Creation time of experiment: `BigInteger`.
    """
    last_update_time = Column(BigInteger(), default=get_current_time_millis)
    """
    Last Update time of experiment: `BigInteger`.
    """

    __table_args__ = (
        CheckConstraint(
            lifecycle_stage.in_(LifecycleStage.view_type_to_stages(ViewType.ALL)),
            name="experiments_lifecycle_stage",
        ),
        PrimaryKeyConstraint("experiment_id", name="experiment_pk"),
    )

    def __repr__(self):
        return "<SqlExperiment ({}, {})>".format(self.experiment_id, self.name)

    def to_mlflow_entity(self):
        """
        Convert DB model to corresponding MLflow entity.

        :return: :py:class:`mlflow.entities.Experiment`.
        """
        return Experiment(
            experiment_id=str(self.experiment_id),
            name=self.name,
            artifact_location=self.artifact_location,
            lifecycle_stage=self.lifecycle_stage,
            tags=[t.to_mlflow_entity() for t in self.tags],
            creation_time=self.creation_time,
            last_update_time=self.last_update_time,
        )


class SqlRun(Base):
    """
    DB model for :py:class:`mlflow.entities.Run`. These are recorded in ``runs`` table.
    """

    __tablename__ = "runs"

    run_uuid = Column(String(32), nullable=False)
    """
    Run UUID: `String` (limit 32 characters). *Primary Key* for ``runs`` table.
    """
    name = Column(String(250))
    """
    Run name: `String` (limit 250 characters).
    """
    source_type = Column(String(20), default=SourceType.to_string(SourceType.LOCAL))
    """
    Source Type: `String` (limit 20 characters). Can be one of ``NOTEBOOK``, ``JOB``, ``PROJECT``,
                 ``LOCAL`` (default), or ``UNKNOWN``.
    """
    source_name = Column(String(500))
    """
    Name of source recording the run: `String` (limit 500 characters).
    """
    entry_point_name = Column(String(50))
    """
    Entry-point name that launched the run run: `String` (limit 50 characters).
    """
    user_id = Column(String(256), nullable=True, default=None)
    """
    User ID: `String` (limit 256 characters). Defaults to ``null``.
    """
    status = Column(String(20), default=RunStatus.to_string(RunStatus.SCHEDULED))
    """
    Run Status: `String` (limit 20 characters). Can be one of ``RUNNING``, ``SCHEDULED`` (default),
                ``FINISHED``, ``FAILED``.
    """
    start_time = Column(BigInteger, default=get_current_time_millis)
    """
    Run start time: `BigInteger`. Defaults to current system time.
    """
    end_time = Column(BigInteger, nullable=True, default=None)
    """
    Run end time: `BigInteger`.
    """
    deleted_time = Column(BigInteger, nullable=True, default=None)
    """
    Run deleted time: `BigInteger`. Timestamp of when run is deleted, defaults to none.
    """
    source_version = Column(String(50))
    """
    Source version: `String` (limit 50 characters).
    """
    lifecycle_stage = Column(String(20), default=LifecycleStage.ACTIVE)
    """
    Lifecycle Stage of run: `String` (limit 32 characters).
                            Can be either ``active`` (default) or ``deleted``.
    """
    artifact_uri = Column(String(200), default=None)
    """
    Default artifact location for this run: `String` (limit 200 characters).
    """
    experiment_id = Column(Integer, ForeignKey("experiments.experiment_id"))
    """
    Experiment ID to which this run belongs to: *Foreign Key* into ``experiment`` table.
    """
    experiment = relationship("SqlExperiment", backref=backref("runs", cascade="all"))
    """
    SQLAlchemy relationship (many:one) with :py:class:`mlflow.store.dbmodels.models.SqlExperiment`.
    """

    __table_args__ = (
        CheckConstraint(source_type.in_(SourceTypes), name="source_type"),
        CheckConstraint(status.in_(RunStatusTypes), name="status"),
        CheckConstraint(
            lifecycle_stage.in_(LifecycleStage.view_type_to_stages(ViewType.ALL)),
            name="runs_lifecycle_stage",
        ),
        PrimaryKeyConstraint("run_uuid", name="run_pk"),
    )

    @staticmethod
    def get_attribute_name(mlflow_attribute_name):
        """
        Resolves an MLflow attribute name to a `SqlRun` attribute name.
        """
        # Currently, MLflow Search attributes defined in `SearchUtils.VALID_SEARCH_ATTRIBUTE_KEYS`
        # share the same names as their corresponding `SqlRun` attributes. Therefore, this function
        # returns the same attribute name
<<<<<<< HEAD
        return {
            "run_name": "name",
            "run_id": "run_uuid",
        }.get(mlflow_attribute_name, mlflow_attribute_name)
=======
        return {"run_name": "name", "run_id": "run_uuid"}.get(
            mlflow_attribute_name, mlflow_attribute_name
        )
>>>>>>> c3aadc6c

    def to_mlflow_entity(self):
        """
        Convert DB model to corresponding MLflow entity.

        :return: :py:class:`mlflow.entities.Run`.
        """
        run_info = RunInfo(
            run_uuid=self.run_uuid,
            run_id=self.run_uuid,
            run_name=self.name,
            experiment_id=str(self.experiment_id),
            user_id=self.user_id,
            status=self.status,
            start_time=self.start_time,
            end_time=self.end_time,
            lifecycle_stage=self.lifecycle_stage,
            artifact_uri=self.artifact_uri,
        )

        tags = [t.to_mlflow_entity() for t in self.tags]
        run_data = RunData(
            metrics=[m.to_mlflow_entity() for m in self.latest_metrics],
            params=[p.to_mlflow_entity() for p in self.params],
            tags=tags,
        )
        if not run_info.run_name:
            run_name = _get_run_name_from_tags(tags)
            if run_name:
                run_info._set_run_name(run_name)

        return Run(run_info=run_info, run_data=run_data)


class SqlExperimentTag(Base):
    """
    DB model for :py:class:`mlflow.entities.RunTag`.
    These are recorded in ``experiment_tags`` table.
    """

    __tablename__ = "experiment_tags"

    key = Column(String(250))
    """
    Tag key: `String` (limit 250 characters). *Primary Key* for ``tags`` table.
    """
    value = Column(String(5000), nullable=True)
    """
    Value associated with tag: `String` (limit 5000 characters). Could be *null*.
    """
    experiment_id = Column(Integer, ForeignKey("experiments.experiment_id"))
    """
    Experiment ID to which this tag belongs: *Foreign Key* into ``experiments`` table.
    """
    experiment = relationship("SqlExperiment", backref=backref("tags", cascade="all"))
    """
    SQLAlchemy relationship (many:one) with :py:class:`mlflow.store.dbmodels.models.SqlExperiment`.
    """

    __table_args__ = (PrimaryKeyConstraint("key", "experiment_id", name="experiment_tag_pk"),)

    def __repr__(self):
        return "<SqlExperimentTag({}, {})>".format(self.key, self.value)

    def to_mlflow_entity(self):
        """
        Convert DB model to corresponding MLflow entity.

        :return: :py:class:`mlflow.entities.RunTag`.
        """
        return ExperimentTag(key=self.key, value=self.value)


class SqlTag(Base):
    """
    DB model for :py:class:`mlflow.entities.RunTag`. These are recorded in ``tags`` table.
    """

    __tablename__ = "tags"
    __table_args__ = (
        PrimaryKeyConstraint("key", "run_uuid", name="tag_pk"),
        Index(f"index_{__tablename__}_run_uuid", "run_uuid"),
    )

    key = Column(String(250))
    """
    Tag key: `String` (limit 250 characters). *Primary Key* for ``tags`` table.
    """
    value = Column(String(250), nullable=True)
    """
    Value associated with tag: `String` (limit 250 characters). Could be *null*.
    """
    run_uuid = Column(String(32), ForeignKey("runs.run_uuid"))
    """
    Run UUID to which this tag belongs to: *Foreign Key* into ``runs`` table.
    """
    run = relationship("SqlRun", backref=backref("tags", cascade="all"))
    """
    SQLAlchemy relationship (many:one) with :py:class:`mlflow.store.dbmodels.models.SqlRun`.
    """

    def __repr__(self):
        return "<SqlRunTag({}, {})>".format(self.key, self.value)

    def to_mlflow_entity(self):
        """
        Convert DB model to corresponding MLflow entity.

        :return: :py:class:`mlflow.entities.RunTag`.
        """
        return RunTag(key=self.key, value=self.value)


class SqlMetric(Base):
    __tablename__ = "metrics"
    __table_args__ = (
        PrimaryKeyConstraint(
            "key", "timestamp", "step", "run_uuid", "value", "is_nan", name="metric_pk"
        ),
        Index(f"index_{__tablename__}_run_uuid", "run_uuid"),
    )

    key = Column(String(250))
    """
    Metric key: `String` (limit 250 characters). Part of *Primary Key* for ``metrics`` table.
    """
    value = Column(sa.types.Float(precision=53), nullable=False)
    """
    Metric value: `Float`. Defined as *Non-null* in schema.
    """
    timestamp = Column(BigInteger, default=get_current_time_millis)
    """
    Timestamp recorded for this metric entry: `BigInteger`. Part of *Primary Key* for
                                               ``metrics`` table.
    """
    step = Column(BigInteger, default=0, nullable=False)
    """
    Step recorded for this metric entry: `BigInteger`.
    """
    is_nan = Column(Boolean(create_constraint=True), nullable=False, default=False)
    """
    True if the value is in fact NaN.
    """
    run_uuid = Column(String(32), ForeignKey("runs.run_uuid"))
    """
    Run UUID to which this metric belongs to: Part of *Primary Key* for ``metrics`` table.
                                              *Foreign Key* into ``runs`` table.
    """
    run = relationship("SqlRun", backref=backref("metrics", cascade="all"))
    """
    SQLAlchemy relationship (many:one) with :py:class:`mlflow.store.dbmodels.models.SqlRun`.
    """

    def __repr__(self):
        return "<SqlMetric({}, {}, {}, {})>".format(self.key, self.value, self.timestamp, self.step)

    def to_mlflow_entity(self):
        """
        Convert DB model to corresponding MLflow entity.

        :return: :py:class:`mlflow.entities.Metric`.
        """
        return Metric(
            key=self.key,
            value=self.value if not self.is_nan else float("nan"),
            timestamp=self.timestamp,
            step=self.step,
        )


class SqlLatestMetric(Base):
    __tablename__ = "latest_metrics"
    __table_args__ = (
        PrimaryKeyConstraint("key", "run_uuid", name="latest_metric_pk"),
        Index(f"index_{__tablename__}_run_uuid", "run_uuid"),
    )

    key = Column(String(250))
    """
    Metric key: `String` (limit 250 characters). Part of *Primary Key* for ``latest_metrics`` table.
    """
    value = Column(sa.types.Float(precision=53), nullable=False)
    """
    Metric value: `Float`. Defined as *Non-null* in schema.
    """
    timestamp = Column(BigInteger, default=get_current_time_millis)
    """
    Timestamp recorded for this metric entry: `BigInteger`. Part of *Primary Key* for
                                               ``latest_metrics`` table.
    """
    step = Column(BigInteger, default=0, nullable=False)
    """
    Step recorded for this metric entry: `BigInteger`.
    """
    is_nan = Column(Boolean(create_constraint=True), nullable=False, default=False)
    """
    True if the value is in fact NaN.
    """
    run_uuid = Column(String(32), ForeignKey("runs.run_uuid"))
    """
    Run UUID to which this metric belongs to: Part of *Primary Key* for ``latest_metrics`` table.
                                              *Foreign Key* into ``runs`` table.
    """
    run = relationship("SqlRun", backref=backref("latest_metrics", cascade="all"))
    """
    SQLAlchemy relationship (many:one) with :py:class:`mlflow.store.dbmodels.models.SqlRun`.
    """

    def __repr__(self):
        return "<SqlLatestMetric({}, {}, {}, {})>".format(
            self.key, self.value, self.timestamp, self.step
        )

    def to_mlflow_entity(self):
        """
        Convert DB model to corresponding MLflow entity.

        :return: :py:class:`mlflow.entities.Metric`.
        """
        return Metric(
            key=self.key,
            value=self.value if not self.is_nan else float("nan"),
            timestamp=self.timestamp,
            step=self.step,
        )


class SqlParam(Base):
    __tablename__ = "params"
    __table_args__ = (
        PrimaryKeyConstraint("key", "run_uuid", name="param_pk"),
        Index(f"index_{__tablename__}_run_uuid", "run_uuid"),
    )

    key = Column(String(250))
    """
    Param key: `String` (limit 250 characters). Part of *Primary Key* for ``params`` table.
    """
    value = Column(String(500), nullable=False)
    """
    Param value: `String` (limit 500 characters). Defined as *Non-null* in schema.
    """
    run_uuid = Column(String(32), ForeignKey("runs.run_uuid"))
    """
    Run UUID to which this metric belongs to: Part of *Primary Key* for ``params`` table.
                                              *Foreign Key* into ``runs`` table.
    """
    run = relationship("SqlRun", backref=backref("params", cascade="all"))
    """
    SQLAlchemy relationship (many:one) with :py:class:`mlflow.store.dbmodels.models.SqlRun`.
    """

    def __repr__(self):
        return "<SqlParam({}, {})>".format(self.key, self.value)

    def to_mlflow_entity(self):
        """
        Convert DB model to corresponding MLflow entity.

        :return: :py:class:`mlflow.entities.Param`.
        """
        return Param(key=self.key, value=self.value)<|MERGE_RESOLUTION|>--- conflicted
+++ resolved
@@ -198,16 +198,9 @@
         # Currently, MLflow Search attributes defined in `SearchUtils.VALID_SEARCH_ATTRIBUTE_KEYS`
         # share the same names as their corresponding `SqlRun` attributes. Therefore, this function
         # returns the same attribute name
-<<<<<<< HEAD
-        return {
-            "run_name": "name",
-            "run_id": "run_uuid",
-        }.get(mlflow_attribute_name, mlflow_attribute_name)
-=======
         return {"run_name": "name", "run_id": "run_uuid"}.get(
             mlflow_attribute_name, mlflow_attribute_name
         )
->>>>>>> c3aadc6c
 
     def to_mlflow_entity(self):
         """
