import json

import sqlalchemy as sa
from sqlalchemy import (
    BigInteger,
    Boolean,
    CheckConstraint,
    Column,
    Computed,
    ForeignKey,
    ForeignKeyConstraint,
    Index,
    Integer,
    PrimaryKeyConstraint,
    String,
    Text,
    UnicodeText,
)
from sqlalchemy.orm import backref, relationship

from mlflow.entities import (
    Assessment,
    AssessmentError,
    AssessmentSource,
    Dataset,
    Expectation,
    Experiment,
    ExperimentTag,
    Feedback,
    InputTag,
    Metric,
    Param,
    Run,
    RunData,
    RunInfo,
    RunStatus,
    RunTag,
    SourceType,
    TraceInfo,
    ViewType,
)
from mlflow.entities.lifecycle_stage import LifecycleStage
from mlflow.entities.logged_model import LoggedModel
from mlflow.entities.logged_model_parameter import LoggedModelParameter
from mlflow.entities.logged_model_status import LoggedModelStatus
from mlflow.entities.logged_model_tag import LoggedModelTag
from mlflow.entities.trace_location import TraceLocation
from mlflow.entities.trace_state import TraceState
from mlflow.exceptions import MlflowException
from mlflow.store.db.base_sql_model import Base
from mlflow.tracing.utils import generate_assessment_id
from mlflow.utils.mlflow_tags import _get_run_name_from_tags
from mlflow.utils.time import get_current_time_millis

SourceTypes = [
    SourceType.to_string(SourceType.NOTEBOOK),
    SourceType.to_string(SourceType.JOB),
    SourceType.to_string(SourceType.LOCAL),
    SourceType.to_string(SourceType.UNKNOWN),
    SourceType.to_string(SourceType.PROJECT),
]

RunStatusTypes = [
    RunStatus.to_string(RunStatus.SCHEDULED),
    RunStatus.to_string(RunStatus.FAILED),
    RunStatus.to_string(RunStatus.FINISHED),
    RunStatus.to_string(RunStatus.RUNNING),
    RunStatus.to_string(RunStatus.KILLED),
]


class SqlExperiment(Base):
    """
    DB model for :py:class:`mlflow.entities.Experiment`. These are recorded in ``experiment`` table.
    """

    __tablename__ = "experiments"

    experiment_id = Column(Integer, autoincrement=True)
    """
    Experiment ID: `Integer`. *Primary Key* for ``experiment`` table.
    """
    name = Column(String(256), unique=True, nullable=False)
    """
    Experiment name: `String` (limit 256 characters). Defined as *Unique* and *Non null* in
                     table schema.
    """
    artifact_location = Column(String(256), nullable=True)
    """
    Default artifact location for this experiment: `String` (limit 256 characters). Defined as
                                                    *Non null* in table schema.
    """
    lifecycle_stage = Column(String(32), default=LifecycleStage.ACTIVE)
    """
    Lifecycle Stage of experiment: `String` (limit 32 characters).
                                    Can be either ``active`` (default) or ``deleted``.
    """
    creation_time = Column(BigInteger(), default=get_current_time_millis)
    """
    Creation time of experiment: `BigInteger`.
    """
    last_update_time = Column(BigInteger(), default=get_current_time_millis)
    """
    Last Update time of experiment: `BigInteger`.
    """

    __table_args__ = (
        CheckConstraint(
            lifecycle_stage.in_(LifecycleStage.view_type_to_stages(ViewType.ALL)),
            name="experiments_lifecycle_stage",
        ),
        PrimaryKeyConstraint("experiment_id", name="experiment_pk"),
    )

    def __repr__(self):
        return f"<SqlExperiment ({self.experiment_id}, {self.name})>"

    def to_mlflow_entity(self):
        """
        Convert DB model to corresponding MLflow entity.

        Returns:
            :py:class:`mlflow.entities.Experiment`.
        """
        return Experiment(
            experiment_id=str(self.experiment_id),
            name=self.name,
            artifact_location=self.artifact_location,
            lifecycle_stage=self.lifecycle_stage,
            tags=[t.to_mlflow_entity() for t in self.tags],
            creation_time=self.creation_time,
            last_update_time=self.last_update_time,
        )


class SqlRun(Base):
    """
    DB model for :py:class:`mlflow.entities.Run`. These are recorded in ``runs`` table.
    """

    __tablename__ = "runs"

    run_uuid = Column(String(32), nullable=False)
    """
    Run UUID: `String` (limit 32 characters). *Primary Key* for ``runs`` table.
    """
    name = Column(String(250))
    """
    Run name: `String` (limit 250 characters).
    """
    source_type = Column(String(20), default=SourceType.to_string(SourceType.LOCAL))
    """
    Source Type: `String` (limit 20 characters). Can be one of ``NOTEBOOK``, ``JOB``, ``PROJECT``,
                 ``LOCAL`` (default), or ``UNKNOWN``.
    """
    source_name = Column(String(500))
    """
    Name of source recording the run: `String` (limit 500 characters).
    """
    entry_point_name = Column(String(50))
    """
    Entry-point name that launched the run run: `String` (limit 50 characters).
    """
    user_id = Column(String(256), nullable=True, default=None)
    """
    User ID: `String` (limit 256 characters). Defaults to ``null``.
    """
    status = Column(String(20), default=RunStatus.to_string(RunStatus.SCHEDULED))
    """
    Run Status: `String` (limit 20 characters). Can be one of ``RUNNING``, ``SCHEDULED`` (default),
                ``FINISHED``, ``FAILED``.
    """
    start_time = Column(BigInteger, default=get_current_time_millis)
    """
    Run start time: `BigInteger`. Defaults to current system time.
    """
    end_time = Column(BigInteger, nullable=True, default=None)
    """
    Run end time: `BigInteger`.
    """
    deleted_time = Column(BigInteger, nullable=True, default=None)
    """
    Run deleted time: `BigInteger`. Timestamp of when run is deleted, defaults to none.
    """
    source_version = Column(String(50))
    """
    Source version: `String` (limit 50 characters).
    """
    lifecycle_stage = Column(String(20), default=LifecycleStage.ACTIVE)
    """
    Lifecycle Stage of run: `String` (limit 32 characters).
                            Can be either ``active`` (default) or ``deleted``.
    """
    artifact_uri = Column(String(200), default=None)
    """
    Default artifact location for this run: `String` (limit 200 characters).
    """
    experiment_id = Column(Integer, ForeignKey("experiments.experiment_id"))
    """
    Experiment ID to which this run belongs to: *Foreign Key* into ``experiment`` table.
    """
    experiment = relationship("SqlExperiment", backref=backref("runs", cascade="all"))
    """
    SQLAlchemy relationship (many:one) with :py:class:`mlflow.store.dbmodels.models.SqlExperiment`.
    """

    __table_args__ = (
        CheckConstraint(source_type.in_(SourceTypes), name="source_type"),
        CheckConstraint(status.in_(RunStatusTypes), name="status"),
        CheckConstraint(
            lifecycle_stage.in_(LifecycleStage.view_type_to_stages(ViewType.ALL)),
            name="runs_lifecycle_stage",
        ),
        PrimaryKeyConstraint("run_uuid", name="run_pk"),
    )

    @staticmethod
    def get_attribute_name(mlflow_attribute_name):
        """
        Resolves an MLflow attribute name to a `SqlRun` attribute name.
        """
        # Currently, MLflow Search attributes defined in `SearchUtils.VALID_SEARCH_ATTRIBUTE_KEYS`
        # share the same names as their corresponding `SqlRun` attributes. Therefore, this function
        # returns the same attribute name
        return {"run_name": "name", "run_id": "run_uuid"}.get(
            mlflow_attribute_name, mlflow_attribute_name
        )

    def to_mlflow_entity(self):
        """
        Convert DB model to corresponding MLflow entity.

        Returns:
            mlflow.entities.Run: Description of the return value.
        """
        run_info = RunInfo(
            run_id=self.run_uuid,
            run_name=self.name,
            experiment_id=str(self.experiment_id),
            user_id=self.user_id,
            status=self.status,
            start_time=self.start_time,
            end_time=self.end_time,
            lifecycle_stage=self.lifecycle_stage,
            artifact_uri=self.artifact_uri,
        )

        tags = [t.to_mlflow_entity() for t in self.tags]
        run_data = RunData(
            metrics=[m.to_mlflow_entity() for m in self.latest_metrics],
            params=[p.to_mlflow_entity() for p in self.params],
            tags=tags,
        )
        if not run_info.run_name:
            run_name = _get_run_name_from_tags(tags)
            if run_name:
                run_info._set_run_name(run_name)

        return Run(run_info=run_info, run_data=run_data)


class SqlExperimentTag(Base):
    """
    DB model for :py:class:`mlflow.entities.RunTag`.
    These are recorded in ``experiment_tags`` table.
    """

    __tablename__ = "experiment_tags"

    key = Column(String(250))
    """
    Tag key: `String` (limit 250 characters). *Primary Key* for ``tags`` table.
    """
    value = Column(String(5000), nullable=True)
    """
    Value associated with tag: `String` (limit 5000 characters). Could be *null*.
    """
    experiment_id = Column(Integer, ForeignKey("experiments.experiment_id"))
    """
    Experiment ID to which this tag belongs: *Foreign Key* into ``experiments`` table.
    """
    experiment = relationship("SqlExperiment", backref=backref("tags", cascade="all"))
    """
    SQLAlchemy relationship (many:one) with :py:class:`mlflow.store.dbmodels.models.SqlExperiment`.
    """

    __table_args__ = (PrimaryKeyConstraint("key", "experiment_id", name="experiment_tag_pk"),)

    def __repr__(self):
        return f"<SqlExperimentTag({self.key}, {self.value})>"

    def to_mlflow_entity(self):
        """
        Convert DB model to corresponding MLflow entity.

        Returns:
            mlflow.entities.RunTag: Description of the return value.
        """
        return ExperimentTag(key=self.key, value=self.value)


class SqlTag(Base):
    """
    DB model for :py:class:`mlflow.entities.RunTag`. These are recorded in ``tags`` table.
    """

    __tablename__ = "tags"
    __table_args__ = (
        PrimaryKeyConstraint("key", "run_uuid", name="tag_pk"),
        Index(f"index_{__tablename__}_run_uuid", "run_uuid"),
    )

    key = Column(String(250))
    """
    Tag key: `String` (limit 250 characters). *Primary Key* for ``tags`` table.
    """
    value = Column(String(8000), nullable=True)
    """
    Value associated with tag: `String` (limit 8000 characters). Could be *null*.
    """
    run_uuid = Column(String(32), ForeignKey("runs.run_uuid"))
    """
    Run UUID to which this tag belongs to: *Foreign Key* into ``runs`` table.
    """
    run = relationship("SqlRun", backref=backref("tags", cascade="all"))
    """
    SQLAlchemy relationship (many:one) with :py:class:`mlflow.store.dbmodels.models.SqlRun`.
    """

    def __repr__(self):
        return f"<SqlRunTag({self.key}, {self.value})>"

    def to_mlflow_entity(self):
        """
        Convert DB model to corresponding MLflow entity.

        Returns:
            :py:class:`mlflow.entities.RunTag`.
        """
        return RunTag(key=self.key, value=self.value)


class SqlMetric(Base):
    __tablename__ = "metrics"
    __table_args__ = (
        PrimaryKeyConstraint(
            "key", "timestamp", "step", "run_uuid", "value", "is_nan", name="metric_pk"
        ),
        Index(f"index_{__tablename__}_run_uuid", "run_uuid"),
    )

    key = Column(String(250))
    """
    Metric key: `String` (limit 250 characters). Part of *Primary Key* for ``metrics`` table.
    """
    value = Column(sa.types.Float(precision=53), nullable=False)
    """
    Metric value: `Float`. Defined as *Non-null* in schema.
    """
    timestamp = Column(BigInteger, default=get_current_time_millis)
    """
    Timestamp recorded for this metric entry: `BigInteger`. Part of *Primary Key* for
                                               ``metrics`` table.
    """
    step = Column(BigInteger, default=0, nullable=False)
    """
    Step recorded for this metric entry: `BigInteger`.
    """
    is_nan = Column(Boolean(create_constraint=True), nullable=False, default=False)
    """
    True if the value is in fact NaN.
    """
    run_uuid = Column(String(32), ForeignKey("runs.run_uuid"))
    """
    Run UUID to which this metric belongs to: Part of *Primary Key* for ``metrics`` table.
                                              *Foreign Key* into ``runs`` table.
    """
    run = relationship("SqlRun", backref=backref("metrics", cascade="all"))
    """
    SQLAlchemy relationship (many:one) with :py:class:`mlflow.store.dbmodels.models.SqlRun`.
    """

    def __repr__(self):
        return f"<SqlMetric({self.key}, {self.value}, {self.timestamp}, {self.step})>"

    def to_mlflow_entity(self):
        """
        Convert DB model to corresponding MLflow entity.

        Returns:
            mlflow.entities.Metric: Description of the return value.
        """
        return Metric(
            key=self.key,
            value=self.value if not self.is_nan else float("nan"),
            timestamp=self.timestamp,
            step=self.step,
        )


class SqlLatestMetric(Base):
    __tablename__ = "latest_metrics"
    __table_args__ = (
        PrimaryKeyConstraint("key", "run_uuid", name="latest_metric_pk"),
        Index(f"index_{__tablename__}_run_uuid", "run_uuid"),
    )

    key = Column(String(250))
    """
    Metric key: `String` (limit 250 characters). Part of *Primary Key* for ``latest_metrics`` table.
    """
    value = Column(sa.types.Float(precision=53), nullable=False)
    """
    Metric value: `Float`. Defined as *Non-null* in schema.
    """
    timestamp = Column(BigInteger, default=get_current_time_millis)
    """
    Timestamp recorded for this metric entry: `BigInteger`. Part of *Primary Key* for
                                               ``latest_metrics`` table.
    """
    step = Column(BigInteger, default=0, nullable=False)
    """
    Step recorded for this metric entry: `BigInteger`.
    """
    is_nan = Column(Boolean(create_constraint=True), nullable=False, default=False)
    """
    True if the value is in fact NaN.
    """
    run_uuid = Column(String(32), ForeignKey("runs.run_uuid"))
    """
    Run UUID to which this metric belongs to: Part of *Primary Key* for ``latest_metrics`` table.
                                              *Foreign Key* into ``runs`` table.
    """
    run = relationship("SqlRun", backref=backref("latest_metrics", cascade="all"))
    """
    SQLAlchemy relationship (many:one) with :py:class:`mlflow.store.dbmodels.models.SqlRun`.
    """

    def __repr__(self):
        return f"<SqlLatestMetric({self.key}, {self.value}, {self.timestamp}, {self.step})>"

    def to_mlflow_entity(self):
        """
        Convert DB model to corresponding MLflow entity.

        Returns:
            mlflow.entities.Metric: Description of the return value.
        """
        return Metric(
            key=self.key,
            value=self.value if not self.is_nan else float("nan"),
            timestamp=self.timestamp,
            step=self.step,
        )


class SqlParam(Base):
    __tablename__ = "params"
    __table_args__ = (
        PrimaryKeyConstraint("key", "run_uuid", name="param_pk"),
        Index(f"index_{__tablename__}_run_uuid", "run_uuid"),
    )

    key = Column(String(250))
    """
    Param key: `String` (limit 250 characters). Part of *Primary Key* for ``params`` table.
    """
    value = Column(String(8000), nullable=False)
    """
    Param value: `String` (limit 8000 characters). Defined as *Non-null* in schema.
    """
    run_uuid = Column(String(32), ForeignKey("runs.run_uuid"))
    """
    Run UUID to which this metric belongs to: Part of *Primary Key* for ``params`` table.
                                              *Foreign Key* into ``runs`` table.
    """
    run = relationship("SqlRun", backref=backref("params", cascade="all"))
    """
    SQLAlchemy relationship (many:one) with :py:class:`mlflow.store.dbmodels.models.SqlRun`.
    """

    def __repr__(self):
        return f"<SqlParam({self.key}, {self.value})>"

    def to_mlflow_entity(self):
        """
        Convert DB model to corresponding MLflow entity.

        Returns:
            mlflow.entities.Param: Description of the return value.
        """
        return Param(key=self.key, value=self.value)


class SqlDataset(Base):
    __tablename__ = "datasets"
    __table_args__ = (
        PrimaryKeyConstraint("experiment_id", "name", "digest", name="dataset_pk"),
        Index(f"index_{__tablename__}_dataset_uuid", "dataset_uuid"),
        Index(
            f"index_{__tablename__}_experiment_id_dataset_source_type",
            "experiment_id",
            "dataset_source_type",
        ),
    )

    dataset_uuid = Column(String(36), nullable=False)
    """
    Dataset UUID: `String` (limit 36 characters). Defined as *Non-null* in schema.
    Part of *Primary Key* for ``datasets`` table.
    """
    experiment_id = Column(Integer, ForeignKey("experiments.experiment_id", ondelete="CASCADE"))
    """
    Experiment ID to which this dataset belongs: *Foreign Key* into ``experiments`` table.
    """
    name = Column(String(500), nullable=False)
    """
    Param name: `String` (limit 500 characters). Defined as *Non-null* in schema.
    Part of *Primary Key* for ``datasets`` table.
    """
    digest = Column(String(36), nullable=False)
    """
    Param digest: `String` (limit 500 characters). Defined as *Non-null* in schema.
    Part of *Primary Key* for ``datasets`` table.
    """
    dataset_source_type = Column(String(36), nullable=False)
    """
    Param dataset_source_type: `String` (limit 36 characters). Defined as *Non-null* in schema.
    """
    dataset_source = Column(UnicodeText, nullable=False)
    """
    Param dataset_source: `UnicodeText`. Defined as *Non-null* in schema.
    """
    dataset_schema = Column(UnicodeText, nullable=True)
    """
    Param dataset_schema: `UnicodeText`.
    """
    dataset_profile = Column(UnicodeText, nullable=True)
    """
    Param dataset_profile: `UnicodeText`.
    """

    def __repr__(self):
        return "<SqlDataset ({}, {}, {}, {}, {}, {}, {}, {})>".format(
            self.dataset_uuid,
            self.experiment_id,
            self.name,
            self.digest,
            self.dataset_source_type,
            self.dataset_source,
            self.dataset_schema,
            self.dataset_profile,
        )

    def to_mlflow_entity(self):
        """
        Convert DB model to corresponding MLflow entity.

        Returns:
            mlflow.entities.Dataset.
        """
        return Dataset(
            name=self.name,
            digest=self.digest,
            source_type=self.dataset_source_type,
            source=self.dataset_source,
            schema=self.dataset_schema,
            profile=self.dataset_profile,
        )


class SqlInput(Base):
    __tablename__ = "inputs"
    __table_args__ = (
        PrimaryKeyConstraint(
            "source_type", "source_id", "destination_type", "destination_id", name="inputs_pk"
        ),
        Index(f"index_{__tablename__}_input_uuid", "input_uuid"),
        Index(
            f"index_{__tablename__}_destination_type_destination_id_source_type",
            "destination_type",
            "destination_id",
            "source_type",
        ),
    )

    input_uuid = Column(String(36), nullable=False)
    """
    Input UUID: `String` (limit 36 characters). Defined as *Non-null* in schema.
    """
    source_type = Column(String(36), nullable=False)
    """
    Source type: `String` (limit 36 characters). Defined as *Non-null* in schema.
    Part of *Primary Key* for ``inputs`` table.
    """
    source_id = Column(String(36), nullable=False)
    """
    Source Id: `String` (limit 36 characters). Defined as *Non-null* in schema.
    Part of *Primary Key* for ``inputs`` table.
    """
    destination_type = Column(String(36), nullable=False)
    """
    Destination type: `String` (limit 36 characters). Defined as *Non-null* in schema.
    Part of *Primary Key* for ``inputs`` table.
    """
    destination_id = Column(String(36), nullable=False)
    """
    Destination Id: `String` (limit 36 characters). Defined as *Non-null* in schema.
    Part of *Primary Key* for ``inputs`` table.
    """
    step = Column(BigInteger, nullable=False, server_default="0")

    def __repr__(self):
        return "<SqlInput ({}, {}, {}, {}, {})>".format(
            self.input_uuid,
            self.source_type,
            self.source_id,
            self.destination_type,
            self.destination_id,
        )


class SqlInputTag(Base):
    __tablename__ = "input_tags"
    __table_args__ = (PrimaryKeyConstraint("input_uuid", "name", name="input_tags_pk"),)

    input_uuid = Column(String(36), ForeignKey("inputs.input_uuid"), nullable=False)
    """
    Input UUID: `String` (limit 36 characters). Defined as *Non-null* in schema.
    *Foreign Key* into ``inputs`` table. Part of *Primary Key* for ``input_tags`` table.
    """
    name = Column(String(255), nullable=False)
    """
    Param name: `String` (limit 255 characters). Defined as *Non-null* in schema.
    Part of *Primary Key* for ``input_tags`` table.
    """
    value = Column(String(500), nullable=False)
    """
    Param value: `String` (limit 500 characters). Defined as *Non-null* in schema.
    Part of *Primary Key* for ``input_tags`` table.
    """

    def __repr__(self):
        return f"<SqlInputTag ({self.input_uuid}, {self.name}, {self.value})>"

    def to_mlflow_entity(self):
        """
        Convert DB model to corresponding MLflow entity.

        Returns:
            mlflow.entities.InputTag: Description of the return value.
        """
        return InputTag(key=self.name, value=self.value)


#######################################################################################
# Below are Tracing models. We may refactor them to be in a separate module in the future.
#######################################################################################


class SqlTraceInfo(Base):
    __tablename__ = "trace_info"

    request_id = Column(String(50), nullable=False)
    """
    Trace ID: `String` (limit 50 characters). *Primary Key* for ``trace_info`` table.
    Named as "trace_id" in V3 format.
    """
    experiment_id = Column(Integer, ForeignKey("experiments.experiment_id"), nullable=False)
    """
    Experiment ID to which this trace belongs: *Foreign Key* into ``experiments`` table.
    """
    timestamp_ms = Column(BigInteger, nullable=False)
    """
    Start time of the trace, in milliseconds. Named as "request_time" in V3 format.
    """
    execution_time_ms = Column(BigInteger, nullable=True)
    """
    Duration of the trace, in milliseconds. Could be *null* if the trace is still in progress
    or not ended correctly for some reason. Named as "execution_duration" in V3 format.
    """
    status = Column(String(50), nullable=False)
    """
    State of the trace. The values are defined in
    :py:class:`mlflow.entities.trace_status.TraceStatus` enum but we don't enforce
    constraint at DB level. Named as "state" in V3 format.
    """
    client_request_id = Column(String(50), nullable=True)
    """
    Client request ID: `String` (limit 50 characters). Could be *null*. Newly added in V3 format.
    """
    request_preview = Column(String(1000), nullable=True)
    """
    Request preview: `String` (limit 1000 characters). Could be *null*. Newly added in V3 format.
    """
    response_preview = Column(String(1000), nullable=True)
    """
    Response preview: `String` (limit 1000 characters). Could be *null*. Newly added in V3 format.
    """

    __table_args__ = (
        PrimaryKeyConstraint("request_id", name="trace_info_pk"),
        # The most frequent query will be get all traces in an experiment sorted by timestamp desc,
        # which is the default view in the UI. Also every search query should have experiment_id(s)
        # in the where clause.
        Index(f"index_{__tablename__}_experiment_id_timestamp_ms", "experiment_id", "timestamp_ms"),
    )

    def to_mlflow_entity(self):
        """
        Convert DB model to corresponding MLflow entity.

        Returns:
            :py:class:`mlflow.entities.TraceInfo` object.
        """
        return TraceInfo(
            trace_id=self.request_id,
            trace_location=TraceLocation.from_experiment_id(str(self.experiment_id)),
            request_time=self.timestamp_ms,
            execution_duration=self.execution_time_ms,
            state=TraceState(self.status),
            tags={t.key: t.value for t in self.tags},
            trace_metadata={m.key: m.value for m in self.request_metadata},
            client_request_id=self.client_request_id,
            request_preview=self.request_preview,
            response_preview=self.response_preview,
            assessments=[a.to_mlflow_entity() for a in self.assessments],
        )


class SqlTraceTag(Base):
    __tablename__ = "trace_tags"

    key = Column(String(250))
    """
    Tag key: `String` (limit 250 characters).
    """
    value = Column(String(8000), nullable=True)
    """
    Value associated with tag: `String` (limit 250 characters). Could be *null*.
    """
    request_id = Column(
        String(50), ForeignKey("trace_info.request_id", ondelete="CASCADE"), nullable=False
    )
    """
    Request ID to which this tag belongs: *Foreign Key* into ``trace_info`` table.
    """
    trace_info = relationship("SqlTraceInfo", backref=backref("tags", cascade="all"))
    """
    SQLAlchemy relationship (many:one) with
    :py:class:`mlflow.store.dbmodels.models.SqlTraceInfo`.
    """

    # Key is unique within a request_id
    __table_args__ = (
        PrimaryKeyConstraint("request_id", "key", name="trace_tag_pk"),
        Index(f"index_{__tablename__}_request_id"),
    )


class SqlTraceMetadata(Base):
    __tablename__ = "trace_request_metadata"

    key = Column(String(250))
    """
    Metadata key: `String` (limit 250 characters).
    """
    value = Column(String(8000), nullable=True)
    """
    Value associated with metadata: `String` (limit 250 characters). Could be *null*.
    """
    request_id = Column(
        String(50), ForeignKey("trace_info.request_id", ondelete="CASCADE"), nullable=False
    )
    """
    Request ID to which this metadata belongs: *Foreign Key* into ``trace_info`` table.
    **Corresponding to the "trace_id" in V3 format.**
    """
    trace_info = relationship("SqlTraceInfo", backref=backref("request_metadata", cascade="all"))
    """
    SQLAlchemy relationship (many:one) with
    :py:class:`mlflow.store.dbmodels.models.SqlTraceInfo`.
    """

    # Key is unique within a request_id
    __table_args__ = (
        PrimaryKeyConstraint("request_id", "key", name="trace_request_metadata_pk"),
        Index(f"index_{__tablename__}_request_id"),
    )


class SqlAssessments(Base):
    __tablename__ = "assessments"

    assessment_id = Column(String(50), nullable=False)
    """
    Assessment ID: `String` (limit 50 characters). *Primary Key* for ``assessments`` table.
    """
    trace_id = Column(
        String(50), ForeignKey("trace_info.request_id", ondelete="CASCADE"), nullable=False
    )
    """
    Trace ID that a given assessment belongs to. *Foreign Key* into ``trace_info`` table.
    """
    name = Column(String(250), nullable=False)
    """
    Assessment Name: `String` (limit of 250 characters).
    """
    assessment_type = Column(String(50), nullable=False)
    """
    Assessment type: `String` (limit 50 characters). Either "feedback" or "expectation".
    """
    value = Column(Text, nullable=False)
    """
    The assessment's value data stored as JSON: `Text` for the actual value content.
    """
    error = Column(Text, nullable=True)
    """
    AssessmentError stored as JSON: `Text` for error information (feedback only).
    """
    created_timestamp = Column(BigInteger, nullable=False)
    """
    The assessment's creation timestamp: `BigInteger`.
    """
    last_updated_timestamp = Column(BigInteger, nullable=False)
    """
    The update time of an assessment if the assessment has been updated: `BigInteger`.
    """
    source_type = Column(String(50), nullable=False)
    """
    Assessment source type: `String` (limit 50 characters). e.g., "HUMAN", "CODE", "LLM_JUDGE".
    """
    source_id = Column(String(250), nullable=True)
    """
    Assessment source ID: `String` (limit 250 characters). e.g., "evaluator@company.com".
    """
    run_id = Column(String(32), nullable=True)
    """
    Run ID associated with the assessment if generated due to a run event:
    `String` (limit of 32 characters).
    """
    span_id = Column(String(50), nullable=True)
    """
    Span ID if the assessment is applied to a Span within a Trace:
    `String` (limit of 50 characters).
    """
    rationale = Column(Text, nullable=True)
    """
    Justification for the assessment: `Text` for longer explanations.
    """
    overrides = Column(String(50), nullable=True)
    """
    Overridden assessment_id if an assessment is intended to update and replace an existing
    assessment: `String` (limit of 50 characters).
    """
    valid = Column(Boolean, nullable=False, default=True)
    """
    Indicator for whether an assessment has been marked as invalid: `Boolean`. Defaults to True.
    """
    assessment_metadata = Column(Text, nullable=True)
    """
    Assessment metadata stored as JSON: `Text` for complex metadata structures.
    """

    trace_info = relationship("SqlTraceInfo", backref=backref("assessments", cascade="all"))
    """
    SQLAlchemy relationship (many:one) with
    :py:class:`mlflow.store.dbmodels.models.SqlTraceInfo`.
    """

    __table_args__ = (
        PrimaryKeyConstraint("assessment_id", name="assessments_pkey"),
        Index(f"index_{__tablename__}_trace_id_created_timestamp", "trace_id", "created_timestamp"),
        Index(f"index_{__tablename__}_run_id_created_timestamp", "run_id", "created_timestamp"),
        Index(f"index_{__tablename__}_last_updated_timestamp", "last_updated_timestamp"),
        Index(f"index_{__tablename__}_assessment_type", "assessment_type"),
    )

    def to_mlflow_entity(self) -> Assessment:
        """Convert SqlAssessments to Assessment object."""
        value_str = self.value
        error_str = self.error
        assessment_metadata_str = self.assessment_metadata
        assessment_type_value = self.assessment_type

        parsed_value = json.loads(value_str)
        parsed_error = None
        if error_str is not None:
            error_dict = json.loads(error_str)
            parsed_error = AssessmentError.from_dictionary(error_dict)

        parsed_metadata = None
        if assessment_metadata_str is not None:
            parsed_metadata = json.loads(assessment_metadata_str)

        source = AssessmentSource(source_type=self.source_type, source_id=self.source_id)

        if assessment_type_value == "feedback":
            assessment = Feedback(
                name=self.name,
                value=parsed_value,
                error=parsed_error,
                source=source,
                trace_id=self.trace_id,
                rationale=self.rationale,
                metadata=parsed_metadata,
                span_id=self.span_id,
                create_time_ms=self.created_timestamp,
                last_update_time_ms=self.last_updated_timestamp,
                overrides=self.overrides,
                valid=self.valid,
            )
        elif assessment_type_value == "expectation":
            assessment = Expectation(
                name=self.name,
                value=parsed_value,
                source=source,
                trace_id=self.trace_id,
                metadata=parsed_metadata,
                span_id=self.span_id,
                create_time_ms=self.created_timestamp,
                last_update_time_ms=self.last_updated_timestamp,
            )
            assessment.overrides = self.overrides
            assessment.valid = self.valid
        else:
            raise ValueError(f"Unknown assessment type: {assessment_type_value}")

        assessment.run_id = self.run_id
        assessment.assessment_id = self.assessment_id

        return assessment

    @classmethod
    def from_mlflow_entity(cls, assessment: Assessment):
        if assessment.assessment_id is None:
            assessment.assessment_id = generate_assessment_id()

        current_timestamp = get_current_time_millis()

        if assessment.feedback is not None:
            assessment_type = "feedback"
            value_json = json.dumps(assessment.feedback.value)
            error_json = (
                json.dumps(assessment.feedback.error.to_dictionary())
                if assessment.feedback.error
                else None
            )
        elif assessment.expectation is not None:
            assessment_type = "expectation"
            value_json = json.dumps(assessment.expectation.value)
            error_json = None
        else:
            raise MlflowException.invalid_parameter_value(
                "Assessment must have either feedback or expectation value"
            )

        metadata_json = json.dumps(assessment.metadata) if assessment.metadata else None

        return SqlAssessments(
            assessment_id=assessment.assessment_id,
            trace_id=assessment.trace_id,
            name=assessment.name,
            assessment_type=assessment_type,
            value=value_json,
            error=error_json,
            created_timestamp=assessment.create_time_ms or current_timestamp,
            last_updated_timestamp=assessment.last_update_time_ms or current_timestamp,
            source_type=assessment.source.source_type,
            source_id=assessment.source.source_id,
            run_id=assessment.run_id,
            span_id=assessment.span_id,
            rationale=assessment.rationale,
            overrides=assessment.overrides,
            valid=True,
            assessment_metadata=metadata_json,
        )

    def __repr__(self):
        return f"<SqlAssessments({self.assessment_id}, {self.name}, {self.assessment_type})>"


class SqlLoggedModel(Base):
    __tablename__ = "logged_models"

    model_id = Column(String(36), nullable=False)
    """
    Model ID: `String` (limit 36 characters). *Primary Key* for ``logged_models`` table.
    """

    experiment_id = Column(Integer, nullable=False)
    """
    Experiment ID to which this model belongs: *Foreign Key* into ``experiments`` table.
    """

    name = Column(String(500), nullable=False)
    """
    Model name: `String` (limit 500 characters).
    """

    artifact_location = Column(String(1000), nullable=False)
    """
    Artifact location: `String` (limit 1000 characters).
    """

    creation_timestamp_ms = Column(BigInteger, nullable=False)
    """
    Creation timestamp: `BigInteger`.
    """

    last_updated_timestamp_ms = Column(BigInteger, nullable=False)
    """
    Last updated timestamp: `BigInteger`.
    """

    status = Column(Integer, nullable=False)
    """
    Status: `Integer`.
    """

    lifecycle_stage = Column(String(32), default=LifecycleStage.ACTIVE)
    """
    Lifecycle Stage of model: `String` (limit 32 characters).
    """

    model_type = Column(String(500), nullable=True)
    """
    Model type: `String` (limit 500 characters).
    """

    source_run_id = Column(String(32), nullable=True)
    """
    Source run ID: `String` (limit 32 characters).
    """

    status_message = Column(String(1000), nullable=True)
    """
    Status message: `String` (limit 1000 characters).
    """

    tags = relationship("SqlLoggedModelTag", backref="logged_model", cascade="all")
    params = relationship("SqlLoggedModelParam", backref="logged_model", cascade="all")
    metrics = relationship("SqlLoggedModelMetric", backref="logged_model", cascade="all")

    __table_args__ = (
        PrimaryKeyConstraint("model_id", name="logged_models_pk"),
        CheckConstraint(
            lifecycle_stage.in_(LifecycleStage.view_type_to_stages(ViewType.ALL)),
            name="logged_models_lifecycle_stage_check",
        ),
        ForeignKeyConstraint(
            ["experiment_id"],
            ["experiments.experiment_id"],
            ondelete="CASCADE",
            name="fk_logged_models_experiment_id",
        ),
    )

    def to_mlflow_entity(self) -> LoggedModel:
        return LoggedModel(
            model_id=self.model_id,
            experiment_id=str(self.experiment_id),
            name=self.name,
            artifact_location=self.artifact_location,
            creation_timestamp=self.creation_timestamp_ms,
            last_updated_timestamp=self.last_updated_timestamp_ms,
            status=LoggedModelStatus.from_int(self.status),
            model_type=self.model_type,
            source_run_id=self.source_run_id,
            status_message=self.status_message,
            tags={t.tag_key: t.tag_value for t in self.tags} if self.tags else None,
            params={p.param_key: p.param_value for p in self.params} if self.params else None,
            metrics=[m.to_mlflow_entity() for m in self.metrics] if self.metrics else None,
        )

    ALIASES = {
        "creation_time": "creation_timestamp_ms",
        "creation_timestamp": "creation_timestamp_ms",
        "last_updated_timestamp": "last_updated_timestamp_ms",
    }

    @staticmethod
    def is_numeric(s: str) -> bool:
        return SqlLoggedModel.ALIASES.get(s, s) in {
            "creation_timestamp_ms",
            "last_updated_timestamp_ms",
        }


class SqlLoggedModelMetric(Base):
    __tablename__ = "logged_model_metrics"

    model_id = Column(String(36), nullable=False)
    """
    Model ID: `String` (limit 36 characters).
    """

    metric_name = Column(String(500), nullable=False)
    """
    Metric name: `String` (limit 500 characters).
    """

    metric_timestamp_ms = Column(BigInteger, nullable=False)
    """
    Metric timestamp: `BigInteger`.
    """

    metric_step = Column(BigInteger, nullable=False)
    """
    Metric step: `BigInteger`.
    """

    metric_value = Column(sa.types.Float(precision=53), nullable=True)
    """
    Metric value: `Float`.
    """

    experiment_id = Column(Integer, nullable=False)
    """
    Experiment ID: `Integer`.
    """

    run_id = Column(String(32), nullable=False)
    """
    Run ID: `String` (limit 32 characters).
    """

    dataset_uuid = Column(String(36), nullable=True)
    """
    Dataset UUID: `String` (limit 36 characters).
    """

    dataset_name = Column(String(500), nullable=True)
    """
    Dataset name: `String` (limit 500 characters).
    """

    dataset_digest = Column(String(36), nullable=True)
    """
    Dataset digest: `String` (limit 36 characters).
    """

    __table_args__ = (
        PrimaryKeyConstraint(
            "model_id",
            "metric_name",
            "metric_timestamp_ms",
            "metric_step",
            "run_id",
            name="logged_model_metrics_pk",
        ),
        ForeignKeyConstraint(
            ["model_id"],
            ["logged_models.model_id"],
            ondelete="CASCADE",
            name="fk_logged_model_metrics_model_id",
        ),
        ForeignKeyConstraint(
            ["experiment_id"],
            ["experiments.experiment_id"],
            name="fk_logged_model_metrics_experiment_id",
        ),
        ForeignKeyConstraint(
            ["run_id"],
            ["runs.run_uuid"],
            ondelete="CASCADE",
            name="fk_logged_model_metrics_run_id",
        ),
        Index("index_logged_model_metrics_model_id", "model_id"),
    )

    def to_mlflow_entity(self) -> Metric:
        return Metric(
            key=self.metric_name,
            value=self.metric_value,
            timestamp=self.metric_timestamp_ms,
            step=self.metric_step,
            run_id=self.run_id,
            dataset_name=self.dataset_name,
            dataset_digest=self.dataset_digest,
            model_id=self.model_id,
        )


class SqlLoggedModelParam(Base):
    __tablename__ = "logged_model_params"

    model_id = Column(String(36), nullable=False)
    """
    Model ID: `String` (limit 36 characters).
    """

    experiment_id = Column(Integer, nullable=False)
    """
    Experiment ID: `Integer`.
    """

    param_key = Column(String(255), nullable=False)
    """
    Param key: `String` (limit 255 characters).
    """

    param_value = Column(Text(), nullable=False)
    """
    Param value: `Text`.
    """

    __table_args__ = (
        PrimaryKeyConstraint(
            "model_id",
            "param_key",
            name="logged_model_params_pk",
        ),
        ForeignKeyConstraint(
            ["model_id"],
            ["logged_models.model_id"],
            name="fk_logged_model_params_model_id",
            ondelete="CASCADE",
        ),
        ForeignKeyConstraint(
            ["experiment_id"],
            ["experiments.experiment_id"],
            name="fk_logged_model_params_experiment_id",
        ),
    )

    def to_mlflow_entity(self) -> LoggedModelParameter:
        return LoggedModelParameter(key=self.param_key, value=self.param_value)


class SqlLoggedModelTag(Base):
    __tablename__ = "logged_model_tags"

    model_id = Column(String(36), nullable=False)
    """
    Model ID: `String` (limit 36 characters).
    """

    experiment_id = Column(Integer, nullable=False)
    """
    Experiment ID: `Integer`.
    """

    tag_key = Column(String(255), nullable=False)
    """
    Tag key: `String` (limit 255 characters).
    """

    tag_value = Column(Text(), nullable=False)
    """
    Tag value: `Text`.
    """

    __table_args__ = (
        PrimaryKeyConstraint(
            "model_id",
            "tag_key",
            name="logged_model_tags_pk",
        ),
        ForeignKeyConstraint(
            ["model_id"],
            ["logged_models.model_id"],
            name="fk_logged_model_tags_model_id",
            ondelete="CASCADE",
        ),
        ForeignKeyConstraint(
            ["experiment_id"],
            ["experiments.experiment_id"],
            name="fk_logged_model_tags_experiment_id",
        ),
    )

    def to_mlflow_entity(self) -> LoggedModelTag:
        return LoggedModelTag(key=self.tag_key, value=self.tag_value)


<<<<<<< HEAD
class SqlScorer(Base):
    """
    DB model for storing scorer information. These are recorded in ``scorers`` table.
    """

    __tablename__ = "scorers"

    experiment_id = Column(Integer, ForeignKey("experiments.experiment_id", ondelete="CASCADE"), nullable=False)
    """
    Experiment ID to which this scorer belongs: *Foreign Key* into ``experiments`` table.
    """
    scorer_name = Column(String(256), nullable=False)
    """
    Scorer name: `String` (limit 256 characters). Part of *Primary Key* for ``scorers`` table.
    """
    scorer_version = Column(Integer, nullable=False)
    """
    Scorer version: `Integer`. Part of *Primary Key* for ``scorers`` table.
    """
    serialized_scorer = Column(Text, nullable=False)
    """
    Serialized scorer data: `Text`. Contains the serialized scorer object.
    """

    experiment = relationship("SqlExperiment", backref=backref("scorers", cascade="all"))
    """
    SQLAlchemy relationship (many:one) with :py:class:`mlflow.store.dbmodels.models.SqlExperiment`.
    """

    __table_args__ = (
        PrimaryKeyConstraint("experiment_id", "scorer_name", "scorer_version", name="scorer_pk"),
        Index(f"index_{__tablename__}_experiment_id", "experiment_id"),
        Index(f"index_{__tablename__}_experiment_id_scorer_name", "experiment_id", "scorer_name"),
    )

    def __repr__(self):
        return f"<SqlScorer ({self.experiment_id}, {self.scorer_name}, {self.scorer_version})>"

    def to_mlflow_entity(self):
        """
        Convert DB model to corresponding MLflow entity.

        Returns:
            mlflow.entities.Scorer.
        """
        from mlflow.entities.scorer import Scorer
        return Scorer(
            experiment_id=self.experiment_id,
            scorer_name=self.scorer_name,
            scorer_version=self.scorer_version,
            serialized_scorer=self.serialized_scorer,
        )
=======
class SqlSpan(Base):
    __tablename__ = "spans"

    trace_id = Column(
        String(50), ForeignKey("trace_info.request_id", ondelete="CASCADE"), nullable=False
    )
    """
    Trace ID: `String` (limit 50 characters). Part of composite primary key.
    Foreign key to trace_info table.
    """

    experiment_id = Column(Integer, ForeignKey("experiments.experiment_id"), nullable=False)
    """
    Experiment ID: `Integer`. Foreign key to experiments table.
    """

    span_id = Column(String(50), nullable=False)
    """
    Span ID: `String` (limit 50 characters). Part of composite primary key.
    """

    parent_span_id = Column(String(50), nullable=True)
    """
    Parent span ID: `String` (limit 50 characters). Can be null for root spans.
    """

    name = Column(Text, nullable=True)
    """
    Span name: `Text`. Can be null.
    """

    type = Column(String(500), nullable=True)
    """
    Span type: `String` (limit 500 characters). Can be null.
    Uses String instead of Text to support MSSQL indexes.
    Limited to 500 chars to stay within MySQL's max index key length.
    """

    status = Column(String(50), nullable=False)
    """
    Span status: `String` (limit 50 characters).
    """

    start_time_unix_nano = Column(BigInteger, nullable=False)
    """
    Start time in nanoseconds since Unix epoch: `BigInteger`.
    """

    end_time_unix_nano = Column(BigInteger, nullable=True)
    """
    End time in nanoseconds since Unix epoch: `BigInteger`. Can be null if span is in progress.
    """

    duration_ns = Column(
        BigInteger,
        Computed("end_time_unix_nano - start_time_unix_nano", persisted=True),
        nullable=True,
    )
    """
    Duration in nanoseconds: `BigInteger`. Computed from end_time - start_time.
    Stored as a persisted/stored generated column for efficient filtering.
    Will be NULL for in-progress spans (where end_time is NULL).
    """

    content = Column(Text, nullable=False)
    """
    Full span content as JSON: `Text`.
    Uses LONGTEXT in MySQL to support large spans (up to 4GB).
    """

    trace_info = relationship("SqlTraceInfo", backref=backref("spans", cascade="all"))
    """
    SQLAlchemy relationship (many:one) with :py:class:`mlflow.store.dbmodels.models.SqlTraceInfo`.
    """

    __table_args__ = (
        PrimaryKeyConstraint("trace_id", "span_id", name="spans_pk"),
        Index("index_spans_experiment_id", "experiment_id"),
        # Two indexes needed to support both filter patterns efficiently:
        Index(
            "index_spans_experiment_id_status_type", "experiment_id", "status", "type"
        ),  # For status-only and status+type filters
        Index(
            "index_spans_experiment_id_type_status", "experiment_id", "type", "status"
        ),  # For type-only and type+status filters
        Index("index_spans_experiment_id_duration", "experiment_id", "duration_ns"),
    )
>>>>>>> 3e5f3478
<|MERGE_RESOLUTION|>--- conflicted
+++ resolved
@@ -1274,60 +1274,6 @@
         return LoggedModelTag(key=self.tag_key, value=self.tag_value)
 
 
-<<<<<<< HEAD
-class SqlScorer(Base):
-    """
-    DB model for storing scorer information. These are recorded in ``scorers`` table.
-    """
-
-    __tablename__ = "scorers"
-
-    experiment_id = Column(Integer, ForeignKey("experiments.experiment_id", ondelete="CASCADE"), nullable=False)
-    """
-    Experiment ID to which this scorer belongs: *Foreign Key* into ``experiments`` table.
-    """
-    scorer_name = Column(String(256), nullable=False)
-    """
-    Scorer name: `String` (limit 256 characters). Part of *Primary Key* for ``scorers`` table.
-    """
-    scorer_version = Column(Integer, nullable=False)
-    """
-    Scorer version: `Integer`. Part of *Primary Key* for ``scorers`` table.
-    """
-    serialized_scorer = Column(Text, nullable=False)
-    """
-    Serialized scorer data: `Text`. Contains the serialized scorer object.
-    """
-
-    experiment = relationship("SqlExperiment", backref=backref("scorers", cascade="all"))
-    """
-    SQLAlchemy relationship (many:one) with :py:class:`mlflow.store.dbmodels.models.SqlExperiment`.
-    """
-
-    __table_args__ = (
-        PrimaryKeyConstraint("experiment_id", "scorer_name", "scorer_version", name="scorer_pk"),
-        Index(f"index_{__tablename__}_experiment_id", "experiment_id"),
-        Index(f"index_{__tablename__}_experiment_id_scorer_name", "experiment_id", "scorer_name"),
-    )
-
-    def __repr__(self):
-        return f"<SqlScorer ({self.experiment_id}, {self.scorer_name}, {self.scorer_version})>"
-
-    def to_mlflow_entity(self):
-        """
-        Convert DB model to corresponding MLflow entity.
-
-        Returns:
-            mlflow.entities.Scorer.
-        """
-        from mlflow.entities.scorer import Scorer
-        return Scorer(
-            experiment_id=self.experiment_id,
-            scorer_name=self.scorer_name,
-            scorer_version=self.scorer_version,
-            serialized_scorer=self.serialized_scorer,
-        )
-=======
 class SqlSpan(Base):
     __tablename__ = "spans"
 
@@ -1415,4 +1361,57 @@
         ),  # For type-only and type+status filters
         Index("index_spans_experiment_id_duration", "experiment_id", "duration_ns"),
     )
->>>>>>> 3e5f3478
+
+
+class SqlScorer(Base):
+    """
+    DB model for storing scorer information. These are recorded in ``scorers`` table.
+    """
+
+    __tablename__ = "scorers"
+
+    experiment_id = Column(Integer, ForeignKey("experiments.experiment_id", ondelete="CASCADE"), nullable=False)
+    """
+    Experiment ID to which this scorer belongs: *Foreign Key* into ``experiments`` table.
+    """
+    scorer_name = Column(String(256), nullable=False)
+    """
+    Scorer name: `String` (limit 256 characters). Part of *Primary Key* for ``scorers`` table.
+    """
+    scorer_version = Column(Integer, nullable=False)
+    """
+    Scorer version: `Integer`. Part of *Primary Key* for ``scorers`` table.
+    """
+    serialized_scorer = Column(Text, nullable=False)
+    """
+    Serialized scorer data: `Text`. Contains the serialized scorer object.
+    """
+
+    experiment = relationship("SqlExperiment", backref=backref("scorers", cascade="all"))
+    """
+    SQLAlchemy relationship (many:one) with :py:class:`mlflow.store.dbmodels.models.SqlExperiment`.
+    """
+
+    __table_args__ = (
+        PrimaryKeyConstraint("experiment_id", "scorer_name", "scorer_version", name="scorer_pk"),
+        Index(f"index_{__tablename__}_experiment_id", "experiment_id"),
+        Index(f"index_{__tablename__}_experiment_id_scorer_name", "experiment_id", "scorer_name"),
+    )
+
+    def __repr__(self):
+        return f"<SqlScorer ({self.experiment_id}, {self.scorer_name}, {self.scorer_version})>"
+
+    def to_mlflow_entity(self):
+        """
+        Convert DB model to corresponding MLflow entity.
+
+        Returns:
+            mlflow.entities.Scorer.
+        """
+        from mlflow.entities.scorer import Scorer
+        return Scorer(
+            experiment_id=self.experiment_id,
+            scorer_name=self.scorer_name,
+            scorer_version=self.scorer_version,
+            serialized_scorer=self.serialized_scorer,
+        )