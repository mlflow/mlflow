import json

import sqlalchemy as sa
from sqlalchemy import (
    JSON,
    BigInteger,
    Boolean,
    CheckConstraint,
    Column,
    Computed,
    ForeignKey,
    ForeignKeyConstraint,
    Index,
    Integer,
    PrimaryKeyConstraint,
    String,
    Text,
    UnicodeText,
    UniqueConstraint,
)
from sqlalchemy.ext.mutable import MutableDict
from sqlalchemy.inspection import inspect
from sqlalchemy.orm import backref, relationship

from mlflow.entities import (
    Assessment,
    AssessmentError,
    AssessmentSource,
    Dataset,
    DatasetRecord,
    DatasetRecordSource,
    EvaluationDataset,
    Expectation,
    Experiment,
    ExperimentTag,
    Feedback,
    InputTag,
    Metric,
    Param,
    Run,
    RunData,
    RunInfo,
    RunStatus,
    RunTag,
    SourceType,
    TraceInfo,
    ViewType,
)
from mlflow.entities.lifecycle_stage import LifecycleStage
from mlflow.entities.logged_model import LoggedModel
from mlflow.entities.logged_model_parameter import LoggedModelParameter
from mlflow.entities.logged_model_status import LoggedModelStatus
from mlflow.entities.logged_model_tag import LoggedModelTag
from mlflow.entities.trace_location import TraceLocation
from mlflow.entities.trace_state import TraceState
from mlflow.exceptions import MlflowException
from mlflow.store.db.base_sql_model import Base
from mlflow.tracing.utils import generate_assessment_id
from mlflow.utils.mlflow_tags import _get_run_name_from_tags
from mlflow.utils.time import get_current_time_millis

SourceTypes = [
    SourceType.to_string(SourceType.NOTEBOOK),
    SourceType.to_string(SourceType.JOB),
    SourceType.to_string(SourceType.LOCAL),
    SourceType.to_string(SourceType.UNKNOWN),
    SourceType.to_string(SourceType.PROJECT),
]

RunStatusTypes = [
    RunStatus.to_string(RunStatus.SCHEDULED),
    RunStatus.to_string(RunStatus.FAILED),
    RunStatus.to_string(RunStatus.FINISHED),
    RunStatus.to_string(RunStatus.RUNNING),
    RunStatus.to_string(RunStatus.KILLED),
]


# Create MutableJSON type for tracking mutations in JSON columns
MutableJSON = MutableDict.as_mutable(JSON)


class SqlExperiment(Base):
    """
    DB model for :py:class:`mlflow.entities.Experiment`. These are recorded in ``experiment`` table.
    """

    __tablename__ = "experiments"

    experiment_id = Column(Integer, autoincrement=True)
    """
    Experiment ID: `Integer`. *Primary Key* for ``experiment`` table.
    """
    name = Column(String(256), unique=True, nullable=False)
    """
    Experiment name: `String` (limit 256 characters). Defined as *Unique* and *Non null* in
                     table schema.
    """
    artifact_location = Column(String(256), nullable=True)
    """
    Default artifact location for this experiment: `String` (limit 256 characters). Defined as
                                                    *Non null* in table schema.
    """
    lifecycle_stage = Column(String(32), default=LifecycleStage.ACTIVE)
    """
    Lifecycle Stage of experiment: `String` (limit 32 characters).
                                    Can be either ``active`` (default) or ``deleted``.
    """
    creation_time = Column(BigInteger(), default=get_current_time_millis)
    """
    Creation time of experiment: `BigInteger`.
    """
    last_update_time = Column(BigInteger(), default=get_current_time_millis)
    """
    Last Update time of experiment: `BigInteger`.
    """

    __table_args__ = (
        CheckConstraint(
            lifecycle_stage.in_(LifecycleStage.view_type_to_stages(ViewType.ALL)),
            name="experiments_lifecycle_stage",
        ),
        PrimaryKeyConstraint("experiment_id", name="experiment_pk"),
    )

    def __repr__(self):
        return f"<SqlExperiment ({self.experiment_id}, {self.name})>"

    def to_mlflow_entity(self):
        """
        Convert DB model to corresponding MLflow entity.

        Returns:
            :py:class:`mlflow.entities.Experiment`.
        """
        return Experiment(
            experiment_id=str(self.experiment_id),
            name=self.name,
            artifact_location=self.artifact_location,
            lifecycle_stage=self.lifecycle_stage,
            tags=[t.to_mlflow_entity() for t in self.tags],
            creation_time=self.creation_time,
            last_update_time=self.last_update_time,
        )


class SqlRun(Base):
    """
    DB model for :py:class:`mlflow.entities.Run`. These are recorded in ``runs`` table.
    """

    __tablename__ = "runs"

    run_uuid = Column(String(32), nullable=False)
    """
    Run UUID: `String` (limit 32 characters). *Primary Key* for ``runs`` table.
    """
    name = Column(String(250))
    """
    Run name: `String` (limit 250 characters).
    """
    source_type = Column(String(20), default=SourceType.to_string(SourceType.LOCAL))
    """
    Source Type: `String` (limit 20 characters). Can be one of ``NOTEBOOK``, ``JOB``, ``PROJECT``,
                 ``LOCAL`` (default), or ``UNKNOWN``.
    """
    source_name = Column(String(500))
    """
    Name of source recording the run: `String` (limit 500 characters).
    """
    entry_point_name = Column(String(50))
    """
    Entry-point name that launched the run run: `String` (limit 50 characters).
    """
    user_id = Column(String(256), nullable=True, default=None)
    """
    User ID: `String` (limit 256 characters). Defaults to ``null``.
    """
    status = Column(String(20), default=RunStatus.to_string(RunStatus.SCHEDULED))
    """
    Run Status: `String` (limit 20 characters). Can be one of ``RUNNING``, ``SCHEDULED`` (default),
                ``FINISHED``, ``FAILED``.
    """
    start_time = Column(BigInteger, default=get_current_time_millis)
    """
    Run start time: `BigInteger`. Defaults to current system time.
    """
    end_time = Column(BigInteger, nullable=True, default=None)
    """
    Run end time: `BigInteger`.
    """
    deleted_time = Column(BigInteger, nullable=True, default=None)
    """
    Run deleted time: `BigInteger`. Timestamp of when run is deleted, defaults to none.
    """
    source_version = Column(String(50))
    """
    Source version: `String` (limit 50 characters).
    """
    lifecycle_stage = Column(String(20), default=LifecycleStage.ACTIVE)
    """
    Lifecycle Stage of run: `String` (limit 32 characters).
                            Can be either ``active`` (default) or ``deleted``.
    """
    artifact_uri = Column(String(200), default=None)
    """
    Default artifact location for this run: `String` (limit 200 characters).
    """
    experiment_id = Column(Integer, ForeignKey("experiments.experiment_id"))
    """
    Experiment ID to which this run belongs to: *Foreign Key* into ``experiment`` table.
    """
    experiment = relationship("SqlExperiment", backref=backref("runs", cascade="all"))
    """
    SQLAlchemy relationship (many:one) with :py:class:`mlflow.store.dbmodels.models.SqlExperiment`.
    """

    __table_args__ = (
        CheckConstraint(source_type.in_(SourceTypes), name="source_type"),
        CheckConstraint(status.in_(RunStatusTypes), name="status"),
        CheckConstraint(
            lifecycle_stage.in_(LifecycleStage.view_type_to_stages(ViewType.ALL)),
            name="runs_lifecycle_stage",
        ),
        PrimaryKeyConstraint("run_uuid", name="run_pk"),
    )

    @staticmethod
    def get_attribute_name(mlflow_attribute_name):
        """
        Resolves an MLflow attribute name to a `SqlRun` attribute name.
        """
        # Currently, MLflow Search attributes defined in `SearchUtils.VALID_SEARCH_ATTRIBUTE_KEYS`
        # share the same names as their corresponding `SqlRun` attributes. Therefore, this function
        # returns the same attribute name
        return {"run_name": "name", "run_id": "run_uuid"}.get(
            mlflow_attribute_name, mlflow_attribute_name
        )

    def to_mlflow_entity(self):
        """
        Convert DB model to corresponding MLflow entity.

        Returns:
            mlflow.entities.Run: Description of the return value.
        """
        run_info = RunInfo(
            run_id=self.run_uuid,
            run_name=self.name,
            experiment_id=str(self.experiment_id),
            user_id=self.user_id,
            status=self.status,
            start_time=self.start_time,
            end_time=self.end_time,
            lifecycle_stage=self.lifecycle_stage,
            artifact_uri=self.artifact_uri,
        )

        tags = [t.to_mlflow_entity() for t in self.tags]
        run_data = RunData(
            metrics=[m.to_mlflow_entity() for m in self.latest_metrics],
            params=[p.to_mlflow_entity() for p in self.params],
            tags=tags,
        )
        if not run_info.run_name:
            run_name = _get_run_name_from_tags(tags)
            if run_name:
                run_info._set_run_name(run_name)

        return Run(run_info=run_info, run_data=run_data)


class SqlExperimentTag(Base):
    """
    DB model for :py:class:`mlflow.entities.RunTag`.
    These are recorded in ``experiment_tags`` table.
    """

    __tablename__ = "experiment_tags"

    key = Column(String(250))
    """
    Tag key: `String` (limit 250 characters). *Primary Key* for ``tags`` table.
    """
    value = Column(String(5000), nullable=True)
    """
    Value associated with tag: `String` (limit 5000 characters). Could be *null*.
    """
    experiment_id = Column(Integer, ForeignKey("experiments.experiment_id"))
    """
    Experiment ID to which this tag belongs: *Foreign Key* into ``experiments`` table.
    """
    experiment = relationship("SqlExperiment", backref=backref("tags", cascade="all"))
    """
    SQLAlchemy relationship (many:one) with :py:class:`mlflow.store.dbmodels.models.SqlExperiment`.
    """

    __table_args__ = (PrimaryKeyConstraint("key", "experiment_id", name="experiment_tag_pk"),)

    def __repr__(self):
        return f"<SqlExperimentTag({self.key}, {self.value})>"

    def to_mlflow_entity(self):
        """
        Convert DB model to corresponding MLflow entity.

        Returns:
            mlflow.entities.RunTag: Description of the return value.
        """
        return ExperimentTag(key=self.key, value=self.value)


class SqlTag(Base):
    """
    DB model for :py:class:`mlflow.entities.RunTag`. These are recorded in ``tags`` table.
    """

    __tablename__ = "tags"
    __table_args__ = (
        PrimaryKeyConstraint("key", "run_uuid", name="tag_pk"),
        Index(f"index_{__tablename__}_run_uuid", "run_uuid"),
    )

    key = Column(String(250))
    """
    Tag key: `String` (limit 250 characters). *Primary Key* for ``tags`` table.
    """
    value = Column(String(8000), nullable=True)
    """
    Value associated with tag: `String` (limit 8000 characters). Could be *null*.
    """
    run_uuid = Column(String(32), ForeignKey("runs.run_uuid"))
    """
    Run UUID to which this tag belongs to: *Foreign Key* into ``runs`` table.
    """
    run = relationship("SqlRun", backref=backref("tags", cascade="all"))
    """
    SQLAlchemy relationship (many:one) with :py:class:`mlflow.store.dbmodels.models.SqlRun`.
    """

    def __repr__(self):
        return f"<SqlRunTag({self.key}, {self.value})>"

    def to_mlflow_entity(self):
        """
        Convert DB model to corresponding MLflow entity.

        Returns:
            :py:class:`mlflow.entities.RunTag`.
        """
        return RunTag(key=self.key, value=self.value)


class SqlMetric(Base):
    __tablename__ = "metrics"
    __table_args__ = (
        PrimaryKeyConstraint(
            "key", "timestamp", "step", "run_uuid", "value", "is_nan", name="metric_pk"
        ),
        Index(f"index_{__tablename__}_run_uuid", "run_uuid"),
    )

    key = Column(String(250))
    """
    Metric key: `String` (limit 250 characters). Part of *Primary Key* for ``metrics`` table.
    """
    value = Column(sa.types.Float(precision=53), nullable=False)
    """
    Metric value: `Float`. Defined as *Non-null* in schema.
    """
    timestamp = Column(BigInteger, default=get_current_time_millis)
    """
    Timestamp recorded for this metric entry: `BigInteger`. Part of *Primary Key* for
                                               ``metrics`` table.
    """
    step = Column(BigInteger, default=0, nullable=False)
    """
    Step recorded for this metric entry: `BigInteger`.
    """
    is_nan = Column(Boolean(create_constraint=True), nullable=False, default=False)
    """
    True if the value is in fact NaN.
    """
    run_uuid = Column(String(32), ForeignKey("runs.run_uuid"))
    """
    Run UUID to which this metric belongs to: Part of *Primary Key* for ``metrics`` table.
                                              *Foreign Key* into ``runs`` table.
    """
    run = relationship("SqlRun", backref=backref("metrics", cascade="all"))
    """
    SQLAlchemy relationship (many:one) with :py:class:`mlflow.store.dbmodels.models.SqlRun`.
    """

    def __repr__(self):
        return f"<SqlMetric({self.key}, {self.value}, {self.timestamp}, {self.step})>"

    def to_mlflow_entity(self):
        """
        Convert DB model to corresponding MLflow entity.

        Returns:
            mlflow.entities.Metric: Description of the return value.
        """
        return Metric(
            key=self.key,
            value=self.value if not self.is_nan else float("nan"),
            timestamp=self.timestamp,
            step=self.step,
        )


class SqlLatestMetric(Base):
    __tablename__ = "latest_metrics"
    __table_args__ = (
        PrimaryKeyConstraint("key", "run_uuid", name="latest_metric_pk"),
        Index(f"index_{__tablename__}_run_uuid", "run_uuid"),
    )

    key = Column(String(250))
    """
    Metric key: `String` (limit 250 characters). Part of *Primary Key* for ``latest_metrics`` table.
    """
    value = Column(sa.types.Float(precision=53), nullable=False)
    """
    Metric value: `Float`. Defined as *Non-null* in schema.
    """
    timestamp = Column(BigInteger, default=get_current_time_millis)
    """
    Timestamp recorded for this metric entry: `BigInteger`. Part of *Primary Key* for
                                               ``latest_metrics`` table.
    """
    step = Column(BigInteger, default=0, nullable=False)
    """
    Step recorded for this metric entry: `BigInteger`.
    """
    is_nan = Column(Boolean(create_constraint=True), nullable=False, default=False)
    """
    True if the value is in fact NaN.
    """
    run_uuid = Column(String(32), ForeignKey("runs.run_uuid"))
    """
    Run UUID to which this metric belongs to: Part of *Primary Key* for ``latest_metrics`` table.
                                              *Foreign Key* into ``runs`` table.
    """
    run = relationship("SqlRun", backref=backref("latest_metrics", cascade="all"))
    """
    SQLAlchemy relationship (many:one) with :py:class:`mlflow.store.dbmodels.models.SqlRun`.
    """

    def __repr__(self):
        return f"<SqlLatestMetric({self.key}, {self.value}, {self.timestamp}, {self.step})>"

    def to_mlflow_entity(self):
        """
        Convert DB model to corresponding MLflow entity.

        Returns:
            mlflow.entities.Metric: Description of the return value.
        """
        return Metric(
            key=self.key,
            value=self.value if not self.is_nan else float("nan"),
            timestamp=self.timestamp,
            step=self.step,
        )


class SqlParam(Base):
    __tablename__ = "params"
    __table_args__ = (
        PrimaryKeyConstraint("key", "run_uuid", name="param_pk"),
        Index(f"index_{__tablename__}_run_uuid", "run_uuid"),
    )

    key = Column(String(250))
    """
    Param key: `String` (limit 250 characters). Part of *Primary Key* for ``params`` table.
    """
    value = Column(String(8000), nullable=False)
    """
    Param value: `String` (limit 8000 characters). Defined as *Non-null* in schema.
    """
    run_uuid = Column(String(32), ForeignKey("runs.run_uuid"))
    """
    Run UUID to which this metric belongs to: Part of *Primary Key* for ``params`` table.
                                              *Foreign Key* into ``runs`` table.
    """
    run = relationship("SqlRun", backref=backref("params", cascade="all"))
    """
    SQLAlchemy relationship (many:one) with :py:class:`mlflow.store.dbmodels.models.SqlRun`.
    """

    def __repr__(self):
        return f"<SqlParam({self.key}, {self.value})>"

    def to_mlflow_entity(self):
        """
        Convert DB model to corresponding MLflow entity.

        Returns:
            mlflow.entities.Param: Description of the return value.
        """
        return Param(key=self.key, value=self.value)


class SqlDataset(Base):
    __tablename__ = "datasets"
    __table_args__ = (
        PrimaryKeyConstraint("experiment_id", "name", "digest", name="dataset_pk"),
        Index(f"index_{__tablename__}_dataset_uuid", "dataset_uuid"),
        Index(
            f"index_{__tablename__}_experiment_id_dataset_source_type",
            "experiment_id",
            "dataset_source_type",
        ),
    )

    dataset_uuid = Column(String(36), nullable=False)
    """
    Dataset UUID: `String` (limit 36 characters). Defined as *Non-null* in schema.
    Part of *Primary Key* for ``datasets`` table.
    """
    experiment_id = Column(Integer, ForeignKey("experiments.experiment_id", ondelete="CASCADE"))
    """
    Experiment ID to which this dataset belongs: *Foreign Key* into ``experiments`` table.
    """
    name = Column(String(500), nullable=False)
    """
    Param name: `String` (limit 500 characters). Defined as *Non-null* in schema.
    Part of *Primary Key* for ``datasets`` table.
    """
    digest = Column(String(36), nullable=False)
    """
    Param digest: `String` (limit 500 characters). Defined as *Non-null* in schema.
    Part of *Primary Key* for ``datasets`` table.
    """
    dataset_source_type = Column(String(36), nullable=False)
    """
    Param dataset_source_type: `String` (limit 36 characters). Defined as *Non-null* in schema.
    """
    dataset_source = Column(UnicodeText, nullable=False)
    """
    Param dataset_source: `UnicodeText`. Defined as *Non-null* in schema.
    """
    dataset_schema = Column(UnicodeText, nullable=True)
    """
    Param dataset_schema: `UnicodeText`.
    """
    dataset_profile = Column(UnicodeText, nullable=True)
    """
    Param dataset_profile: `UnicodeText`.
    """

    def __repr__(self):
        return "<SqlDataset ({}, {}, {}, {}, {}, {}, {}, {})>".format(
            self.dataset_uuid,
            self.experiment_id,
            self.name,
            self.digest,
            self.dataset_source_type,
            self.dataset_source,
            self.dataset_schema,
            self.dataset_profile,
        )

    def to_mlflow_entity(self):
        """
        Convert DB model to corresponding MLflow entity.

        Returns:
            mlflow.entities.Dataset.
        """
        return Dataset(
            name=self.name,
            digest=self.digest,
            source_type=self.dataset_source_type,
            source=self.dataset_source,
            schema=self.dataset_schema,
            profile=self.dataset_profile,
        )


class SqlInput(Base):
    __tablename__ = "inputs"
    __table_args__ = (
        PrimaryKeyConstraint(
            "source_type", "source_id", "destination_type", "destination_id", name="inputs_pk"
        ),
        Index(f"index_{__tablename__}_input_uuid", "input_uuid"),
        Index(
            f"index_{__tablename__}_destination_type_destination_id_source_type",
            "destination_type",
            "destination_id",
            "source_type",
        ),
    )

    input_uuid = Column(String(36), nullable=False)
    """
    Input UUID: `String` (limit 36 characters). Defined as *Non-null* in schema.
    """
    source_type = Column(String(36), nullable=False)
    """
    Source type: `String` (limit 36 characters). Defined as *Non-null* in schema.
    Part of *Primary Key* for ``inputs`` table.
    """
    source_id = Column(String(36), nullable=False)
    """
    Source Id: `String` (limit 36 characters). Defined as *Non-null* in schema.
    Part of *Primary Key* for ``inputs`` table.
    """
    destination_type = Column(String(36), nullable=False)
    """
    Destination type: `String` (limit 36 characters). Defined as *Non-null* in schema.
    Part of *Primary Key* for ``inputs`` table.
    """
    destination_id = Column(String(36), nullable=False)
    """
    Destination Id: `String` (limit 36 characters). Defined as *Non-null* in schema.
    Part of *Primary Key* for ``inputs`` table.
    """
    step = Column(BigInteger, nullable=False, server_default="0")

    def __repr__(self):
        return "<SqlInput ({}, {}, {}, {}, {})>".format(
            self.input_uuid,
            self.source_type,
            self.source_id,
            self.destination_type,
            self.destination_id,
        )


class SqlInputTag(Base):
    __tablename__ = "input_tags"
    __table_args__ = (PrimaryKeyConstraint("input_uuid", "name", name="input_tags_pk"),)

    input_uuid = Column(String(36), ForeignKey("inputs.input_uuid"), nullable=False)
    """
    Input UUID: `String` (limit 36 characters). Defined as *Non-null* in schema.
    *Foreign Key* into ``inputs`` table. Part of *Primary Key* for ``input_tags`` table.
    """
    name = Column(String(255), nullable=False)
    """
    Param name: `String` (limit 255 characters). Defined as *Non-null* in schema.
    Part of *Primary Key* for ``input_tags`` table.
    """
    value = Column(String(500), nullable=False)
    """
    Param value: `String` (limit 500 characters). Defined as *Non-null* in schema.
    Part of *Primary Key* for ``input_tags`` table.
    """

    def __repr__(self):
        return f"<SqlInputTag ({self.input_uuid}, {self.name}, {self.value})>"

    def to_mlflow_entity(self):
        """
        Convert DB model to corresponding MLflow entity.

        Returns:
            mlflow.entities.InputTag: Description of the return value.
        """
        return InputTag(key=self.name, value=self.value)


#######################################################################################
# Below are Tracing models. We may refactor them to be in a separate module in the future.
#######################################################################################


class SqlTraceInfo(Base):
    __tablename__ = "trace_info"

    request_id = Column(String(50), nullable=False)
    """
    Trace ID: `String` (limit 50 characters). *Primary Key* for ``trace_info`` table.
    Named as "trace_id" in V3 format.
    """
    experiment_id = Column(Integer, ForeignKey("experiments.experiment_id"), nullable=False)
    """
    Experiment ID to which this trace belongs: *Foreign Key* into ``experiments`` table.
    """
    timestamp_ms = Column(BigInteger, nullable=False)
    """
    Start time of the trace, in milliseconds. Named as "request_time" in V3 format.
    """
    execution_time_ms = Column(BigInteger, nullable=True)
    """
    Duration of the trace, in milliseconds. Could be *null* if the trace is still in progress
    or not ended correctly for some reason. Named as "execution_duration" in V3 format.
    """
    status = Column(String(50), nullable=False)
    """
    State of the trace. The values are defined in
    :py:class:`mlflow.entities.trace_status.TraceStatus` enum but we don't enforce
    constraint at DB level. Named as "state" in V3 format.
    """
    client_request_id = Column(String(50), nullable=True)
    """
    Client request ID: `String` (limit 50 characters). Could be *null*. Newly added in V3 format.
    """
    request_preview = Column(String(1000), nullable=True)
    """
    Request preview: `String` (limit 1000 characters). Could be *null*. Newly added in V3 format.
    """
    response_preview = Column(String(1000), nullable=True)
    """
    Response preview: `String` (limit 1000 characters). Could be *null*. Newly added in V3 format.
    """

    __table_args__ = (
        PrimaryKeyConstraint("request_id", name="trace_info_pk"),
        # The most frequent query will be get all traces in an experiment sorted by timestamp desc,
        # which is the default view in the UI. Also every search query should have experiment_id(s)
        # in the where clause.
        Index(f"index_{__tablename__}_experiment_id_timestamp_ms", "experiment_id", "timestamp_ms"),
    )

    def to_mlflow_entity(self):
        """
        Convert DB model to corresponding MLflow entity.

        Returns:
            :py:class:`mlflow.entities.TraceInfo` object.
        """
        return TraceInfo(
            trace_id=self.request_id,
            trace_location=TraceLocation.from_experiment_id(str(self.experiment_id)),
            request_time=self.timestamp_ms,
            execution_duration=self.execution_time_ms,
            state=TraceState(self.status),
            tags={t.key: t.value for t in self.tags},
            trace_metadata={m.key: m.value for m in self.request_metadata},
            client_request_id=self.client_request_id,
            request_preview=self.request_preview,
            response_preview=self.response_preview,
            assessments=[a.to_mlflow_entity() for a in self.assessments],
        )


class SqlTraceTag(Base):
    __tablename__ = "trace_tags"

    key = Column(String(250))
    """
    Tag key: `String` (limit 250 characters).
    """
    value = Column(String(8000), nullable=True)
    """
    Value associated with tag: `String` (limit 250 characters). Could be *null*.
    """
    request_id = Column(
        String(50), ForeignKey("trace_info.request_id", ondelete="CASCADE"), nullable=False
    )
    """
    Request ID to which this tag belongs: *Foreign Key* into ``trace_info`` table.
    """
    trace_info = relationship("SqlTraceInfo", backref=backref("tags", cascade="all"))
    """
    SQLAlchemy relationship (many:one) with
    :py:class:`mlflow.store.dbmodels.models.SqlTraceInfo`.
    """

    # Key is unique within a request_id
    __table_args__ = (
        PrimaryKeyConstraint("request_id", "key", name="trace_tag_pk"),
        Index(f"index_{__tablename__}_request_id"),
    )


class SqlTraceMetadata(Base):
    __tablename__ = "trace_request_metadata"

    key = Column(String(250))
    """
    Metadata key: `String` (limit 250 characters).
    """
    value = Column(String(8000), nullable=True)
    """
    Value associated with metadata: `String` (limit 250 characters). Could be *null*.
    """
    request_id = Column(
        String(50), ForeignKey("trace_info.request_id", ondelete="CASCADE"), nullable=False
    )
    """
    Request ID to which this metadata belongs: *Foreign Key* into ``trace_info`` table.
    **Corresponding to the "trace_id" in V3 format.**
    """
    trace_info = relationship("SqlTraceInfo", backref=backref("request_metadata", cascade="all"))
    """
    SQLAlchemy relationship (many:one) with
    :py:class:`mlflow.store.dbmodels.models.SqlTraceInfo`.
    """

    # Key is unique within a request_id
    __table_args__ = (
        PrimaryKeyConstraint("request_id", "key", name="trace_request_metadata_pk"),
        Index(f"index_{__tablename__}_request_id"),
    )


class SqlAssessments(Base):
    __tablename__ = "assessments"

    assessment_id = Column(String(50), nullable=False)
    """
    Assessment ID: `String` (limit 50 characters). *Primary Key* for ``assessments`` table.
    """
    trace_id = Column(
        String(50), ForeignKey("trace_info.request_id", ondelete="CASCADE"), nullable=False
    )
    """
    Trace ID that a given assessment belongs to. *Foreign Key* into ``trace_info`` table.
    """
    name = Column(String(250), nullable=False)
    """
    Assessment Name: `String` (limit of 250 characters).
    """
    assessment_type = Column(String(50), nullable=False)
    """
    Assessment type: `String` (limit 50 characters). Either "feedback" or "expectation".
    """
    value = Column(Text, nullable=False)
    """
    The assessment's value data stored as JSON: `Text` for the actual value content.
    """
    error = Column(Text, nullable=True)
    """
    AssessmentError stored as JSON: `Text` for error information (feedback only).
    """
    created_timestamp = Column(BigInteger, nullable=False)
    """
    The assessment's creation timestamp: `BigInteger`.
    """
    last_updated_timestamp = Column(BigInteger, nullable=False)
    """
    The update time of an assessment if the assessment has been updated: `BigInteger`.
    """
    source_type = Column(String(50), nullable=False)
    """
    Assessment source type: `String` (limit 50 characters). e.g., "HUMAN", "CODE", "LLM_JUDGE".
    """
    source_id = Column(String(250), nullable=True)
    """
    Assessment source ID: `String` (limit 250 characters). e.g., "evaluator@company.com".
    """
    run_id = Column(String(32), nullable=True)
    """
    Run ID associated with the assessment if generated due to a run event:
    `String` (limit of 32 characters).
    """
    span_id = Column(String(50), nullable=True)
    """
    Span ID if the assessment is applied to a Span within a Trace:
    `String` (limit of 50 characters).
    """
    rationale = Column(Text, nullable=True)
    """
    Justification for the assessment: `Text` for longer explanations.
    """
    overrides = Column(String(50), nullable=True)
    """
    Overridden assessment_id if an assessment is intended to update and replace an existing
    assessment: `String` (limit of 50 characters).
    """
    valid = Column(Boolean, nullable=False, default=True)
    """
    Indicator for whether an assessment has been marked as invalid: `Boolean`. Defaults to True.
    """
    assessment_metadata = Column(Text, nullable=True)
    """
    Assessment metadata stored as JSON: `Text` for complex metadata structures.
    """

    trace_info = relationship("SqlTraceInfo", backref=backref("assessments", cascade="all"))
    """
    SQLAlchemy relationship (many:one) with
    :py:class:`mlflow.store.dbmodels.models.SqlTraceInfo`.
    """

    __table_args__ = (
        PrimaryKeyConstraint("assessment_id", name="assessments_pkey"),
        Index(f"index_{__tablename__}_trace_id_created_timestamp", "trace_id", "created_timestamp"),
        Index(f"index_{__tablename__}_run_id_created_timestamp", "run_id", "created_timestamp"),
        Index(f"index_{__tablename__}_last_updated_timestamp", "last_updated_timestamp"),
        Index(f"index_{__tablename__}_assessment_type", "assessment_type"),
    )

    def to_mlflow_entity(self) -> Assessment:
        """Convert SqlAssessments to Assessment object."""
        value_str = self.value
        error_str = self.error
        assessment_metadata_str = self.assessment_metadata
        assessment_type_value = self.assessment_type

        parsed_value = json.loads(value_str)
        parsed_error = None
        if error_str is not None:
            error_dict = json.loads(error_str)
            parsed_error = AssessmentError.from_dictionary(error_dict)

        parsed_metadata = None
        if assessment_metadata_str is not None:
            parsed_metadata = json.loads(assessment_metadata_str)

        source = AssessmentSource(source_type=self.source_type, source_id=self.source_id)

        if assessment_type_value == "feedback":
            assessment = Feedback(
                name=self.name,
                value=parsed_value,
                error=parsed_error,
                source=source,
                trace_id=self.trace_id,
                rationale=self.rationale,
                metadata=parsed_metadata,
                span_id=self.span_id,
                create_time_ms=self.created_timestamp,
                last_update_time_ms=self.last_updated_timestamp,
                overrides=self.overrides,
                valid=self.valid,
            )
        elif assessment_type_value == "expectation":
            assessment = Expectation(
                name=self.name,
                value=parsed_value,
                source=source,
                trace_id=self.trace_id,
                metadata=parsed_metadata,
                span_id=self.span_id,
                create_time_ms=self.created_timestamp,
                last_update_time_ms=self.last_updated_timestamp,
            )
            assessment.overrides = self.overrides
            assessment.valid = self.valid
        else:
            raise ValueError(f"Unknown assessment type: {assessment_type_value}")

        assessment.run_id = self.run_id
        assessment.assessment_id = self.assessment_id

        return assessment

    @classmethod
    def from_mlflow_entity(cls, assessment: Assessment):
        if assessment.assessment_id is None:
            assessment.assessment_id = generate_assessment_id()

        current_timestamp = get_current_time_millis()

        if assessment.feedback is not None:
            assessment_type = "feedback"
            value_json = json.dumps(assessment.feedback.value)
            error_json = (
                json.dumps(assessment.feedback.error.to_dictionary())
                if assessment.feedback.error
                else None
            )
        elif assessment.expectation is not None:
            assessment_type = "expectation"
            value_json = json.dumps(assessment.expectation.value)
            error_json = None
        else:
            raise MlflowException.invalid_parameter_value(
                "Assessment must have either feedback or expectation value"
            )

        metadata_json = json.dumps(assessment.metadata) if assessment.metadata else None

        return SqlAssessments(
            assessment_id=assessment.assessment_id,
            trace_id=assessment.trace_id,
            name=assessment.name,
            assessment_type=assessment_type,
            value=value_json,
            error=error_json,
            created_timestamp=assessment.create_time_ms or current_timestamp,
            last_updated_timestamp=assessment.last_update_time_ms or current_timestamp,
            source_type=assessment.source.source_type,
            source_id=assessment.source.source_id,
            run_id=assessment.run_id,
            span_id=assessment.span_id,
            rationale=assessment.rationale,
            overrides=assessment.overrides,
            valid=True,
            assessment_metadata=metadata_json,
        )

    def __repr__(self):
        return f"<SqlAssessments({self.assessment_id}, {self.name}, {self.assessment_type})>"


class SqlLoggedModel(Base):
    __tablename__ = "logged_models"

    model_id = Column(String(36), nullable=False)
    """
    Model ID: `String` (limit 36 characters). *Primary Key* for ``logged_models`` table.
    """

    experiment_id = Column(Integer, nullable=False)
    """
    Experiment ID to which this model belongs: *Foreign Key* into ``experiments`` table.
    """

    name = Column(String(500), nullable=False)
    """
    Model name: `String` (limit 500 characters).
    """

    artifact_location = Column(String(1000), nullable=False)
    """
    Artifact location: `String` (limit 1000 characters).
    """

    creation_timestamp_ms = Column(BigInteger, nullable=False)
    """
    Creation timestamp: `BigInteger`.
    """

    last_updated_timestamp_ms = Column(BigInteger, nullable=False)
    """
    Last updated timestamp: `BigInteger`.
    """

    status = Column(Integer, nullable=False)
    """
    Status: `Integer`.
    """

    lifecycle_stage = Column(String(32), default=LifecycleStage.ACTIVE)
    """
    Lifecycle Stage of model: `String` (limit 32 characters).
    """

    model_type = Column(String(500), nullable=True)
    """
    Model type: `String` (limit 500 characters).
    """

    source_run_id = Column(String(32), nullable=True)
    """
    Source run ID: `String` (limit 32 characters).
    """

    status_message = Column(String(1000), nullable=True)
    """
    Status message: `String` (limit 1000 characters).
    """

    tags = relationship("SqlLoggedModelTag", backref="logged_model", cascade="all")
    params = relationship("SqlLoggedModelParam", backref="logged_model", cascade="all")
    metrics = relationship("SqlLoggedModelMetric", backref="logged_model", cascade="all")

    __table_args__ = (
        PrimaryKeyConstraint("model_id", name="logged_models_pk"),
        CheckConstraint(
            lifecycle_stage.in_(LifecycleStage.view_type_to_stages(ViewType.ALL)),
            name="logged_models_lifecycle_stage_check",
        ),
        ForeignKeyConstraint(
            ["experiment_id"],
            ["experiments.experiment_id"],
            ondelete="CASCADE",
            name="fk_logged_models_experiment_id",
        ),
    )

    def to_mlflow_entity(self) -> LoggedModel:
        return LoggedModel(
            model_id=self.model_id,
            experiment_id=str(self.experiment_id),
            name=self.name,
            artifact_location=self.artifact_location,
            creation_timestamp=self.creation_timestamp_ms,
            last_updated_timestamp=self.last_updated_timestamp_ms,
            status=LoggedModelStatus.from_int(self.status),
            model_type=self.model_type,
            source_run_id=self.source_run_id,
            status_message=self.status_message,
            tags={t.tag_key: t.tag_value for t in self.tags} if self.tags else None,
            params={p.param_key: p.param_value for p in self.params} if self.params else None,
            metrics=[m.to_mlflow_entity() for m in self.metrics] if self.metrics else None,
        )

    ALIASES = {
        "creation_time": "creation_timestamp_ms",
        "creation_timestamp": "creation_timestamp_ms",
        "last_updated_timestamp": "last_updated_timestamp_ms",
    }

    @staticmethod
    def is_numeric(s: str) -> bool:
        return SqlLoggedModel.ALIASES.get(s, s) in {
            "creation_timestamp_ms",
            "last_updated_timestamp_ms",
        }


class SqlLoggedModelMetric(Base):
    __tablename__ = "logged_model_metrics"

    model_id = Column(String(36), nullable=False)
    """
    Model ID: `String` (limit 36 characters).
    """

    metric_name = Column(String(500), nullable=False)
    """
    Metric name: `String` (limit 500 characters).
    """

    metric_timestamp_ms = Column(BigInteger, nullable=False)
    """
    Metric timestamp: `BigInteger`.
    """

    metric_step = Column(BigInteger, nullable=False)
    """
    Metric step: `BigInteger`.
    """

    metric_value = Column(sa.types.Float(precision=53), nullable=True)
    """
    Metric value: `Float`.
    """

    experiment_id = Column(Integer, nullable=False)
    """
    Experiment ID: `Integer`.
    """

    run_id = Column(String(32), nullable=False)
    """
    Run ID: `String` (limit 32 characters).
    """

    dataset_uuid = Column(String(36), nullable=True)
    """
    Dataset UUID: `String` (limit 36 characters).
    """

    dataset_name = Column(String(500), nullable=True)
    """
    Dataset name: `String` (limit 500 characters).
    """

    dataset_digest = Column(String(36), nullable=True)
    """
    Dataset digest: `String` (limit 36 characters).
    """

    __table_args__ = (
        PrimaryKeyConstraint(
            "model_id",
            "metric_name",
            "metric_timestamp_ms",
            "metric_step",
            "run_id",
            name="logged_model_metrics_pk",
        ),
        ForeignKeyConstraint(
            ["model_id"],
            ["logged_models.model_id"],
            ondelete="CASCADE",
            name="fk_logged_model_metrics_model_id",
        ),
        ForeignKeyConstraint(
            ["experiment_id"],
            ["experiments.experiment_id"],
            name="fk_logged_model_metrics_experiment_id",
        ),
        ForeignKeyConstraint(
            ["run_id"],
            ["runs.run_uuid"],
            ondelete="CASCADE",
            name="fk_logged_model_metrics_run_id",
        ),
        Index("index_logged_model_metrics_model_id", "model_id"),
    )

    def to_mlflow_entity(self) -> Metric:
        return Metric(
            key=self.metric_name,
            value=self.metric_value,
            timestamp=self.metric_timestamp_ms,
            step=self.metric_step,
            run_id=self.run_id,
            dataset_name=self.dataset_name,
            dataset_digest=self.dataset_digest,
            model_id=self.model_id,
        )


class SqlLoggedModelParam(Base):
    __tablename__ = "logged_model_params"

    model_id = Column(String(36), nullable=False)
    """
    Model ID: `String` (limit 36 characters).
    """

    experiment_id = Column(Integer, nullable=False)
    """
    Experiment ID: `Integer`.
    """

    param_key = Column(String(255), nullable=False)
    """
    Param key: `String` (limit 255 characters).
    """

    param_value = Column(Text(), nullable=False)
    """
    Param value: `Text`.
    """

    __table_args__ = (
        PrimaryKeyConstraint(
            "model_id",
            "param_key",
            name="logged_model_params_pk",
        ),
        ForeignKeyConstraint(
            ["model_id"],
            ["logged_models.model_id"],
            name="fk_logged_model_params_model_id",
            ondelete="CASCADE",
        ),
        ForeignKeyConstraint(
            ["experiment_id"],
            ["experiments.experiment_id"],
            name="fk_logged_model_params_experiment_id",
        ),
    )

    def to_mlflow_entity(self) -> LoggedModelParameter:
        return LoggedModelParameter(key=self.param_key, value=self.param_value)


class SqlLoggedModelTag(Base):
    __tablename__ = "logged_model_tags"

    model_id = Column(String(36), nullable=False)
    """
    Model ID: `String` (limit 36 characters).
    """

    experiment_id = Column(Integer, nullable=False)
    """
    Experiment ID: `Integer`.
    """

    tag_key = Column(String(255), nullable=False)
    """
    Tag key: `String` (limit 255 characters).
    """

    tag_value = Column(Text(), nullable=False)
    """
    Tag value: `Text`.
    """

    __table_args__ = (
        PrimaryKeyConstraint(
            "model_id",
            "tag_key",
            name="logged_model_tags_pk",
        ),
        ForeignKeyConstraint(
            ["model_id"],
            ["logged_models.model_id"],
            name="fk_logged_model_tags_model_id",
            ondelete="CASCADE",
        ),
        ForeignKeyConstraint(
            ["experiment_id"],
            ["experiments.experiment_id"],
            name="fk_logged_model_tags_experiment_id",
        ),
    )

    def to_mlflow_entity(self) -> LoggedModelTag:
        return LoggedModelTag(key=self.tag_key, value=self.tag_value)


<<<<<<< HEAD
class SqlEvaluationDataset(Base):
    """
    DB model for evaluation datasets.
    """

    __tablename__ = "evaluation_datasets"

    dataset_id = Column(String(36), primary_key=True)
    """
    Dataset ID: `String` (limit 36 characters).
    *Primary Key* for ``evaluation_datasets`` table.
    """

    name = Column(String(255), nullable=False)
    """
    Dataset name: `String` (limit 255 characters). *Non null* in table schema.
    """

    schema = Column(Text, nullable=True)
    """
    Schema information: `Text`.
    """

    profile = Column(Text, nullable=True)
    """
    Profile information: `Text`.
    """

    digest = Column(String(64), nullable=True)
    """
    Dataset digest: `String` (limit 64 characters).
    """

    created_time = Column(BigInteger, default=get_current_time_millis)
    """
    Creation time: `BigInteger`.
    """

    last_update_time = Column(BigInteger, default=get_current_time_millis)
    """
    Last update time: `BigInteger`.
    """

    created_by = Column(String(255), nullable=True)
    """
    Creator user ID: `String` (limit 255 characters).
    """

    last_updated_by = Column(String(255), nullable=True)
    """
    Last updater user ID: `String` (limit 255 characters).
    """

    records = relationship(
        "SqlEvaluationDatasetRecord", back_populates="dataset", cascade="all, delete-orphan"
    )

    tags = relationship(
        "SqlEvaluationDatasetTag",
        cascade="all, delete-orphan",
        lazy="selectin",
    )

    __table_args__ = (
        PrimaryKeyConstraint("dataset_id", name="evaluation_datasets_pk"),
        Index("index_evaluation_datasets_name", "name"),
        Index("index_evaluation_datasets_created_time", "created_time"),
    )

    def to_mlflow_entity(self):
        """
        Convert DB model to corresponding MLflow entity.

        Returns:
            :py:class:`mlflow.entities.EvaluationDataset`.
        """

        records = None
        # NB: Using SQLAlchemy's inspect module to determine if the field is loaded
        # or not as calling .records on the EvaluationDataset object will trigger
        # lazy-loading of the records.
        state = inspect(self)
        if "records" in state.dict:
            records = [record.to_mlflow_entity() for record in self.records]

        # Convert tags from relationship to dict
        # Since we use lazy="selectin", tags are always loaded
        # Return empty dict if no tags exist
        tags_dict = {tag.key: tag.value for tag in self.tags}

        dataset = EvaluationDataset(
            dataset_id=self.dataset_id,
            name=self.name,
            tags=tags_dict,
            schema=self.schema,
            profile=self.profile,
            digest=self.digest,
            created_time=self.created_time,
            last_update_time=self.last_update_time,
            created_by=self.created_by,
            last_updated_by=self.last_updated_by,
            # experiment_ids will be loaded lazily when accessed
        )

        if records is not None:
            dataset._records = records

        return dataset

    @classmethod
    def from_mlflow_entity(cls, dataset: EvaluationDataset):
        """
        Create SqlEvaluationDataset from EvaluationDataset entity.

        Args:
            dataset: EvaluationDataset entity

        Returns:
            SqlEvaluationDataset instance
        """
        # Note: tags are not set here - they are handled as
        # SqlEvaluationDatasetTag objects
        return cls(
            dataset_id=dataset.dataset_id,
            name=dataset.name,
            schema=dataset.schema,
            profile=dataset.profile,
            digest=dataset.digest,
            created_time=dataset.created_time or get_current_time_millis(),
            last_update_time=dataset.last_update_time or get_current_time_millis(),
            created_by=dataset.created_by,
            last_updated_by=dataset.last_updated_by,
        )


class SqlEvaluationDatasetTag(Base):
    """
    DB model for evaluation dataset tags.
    """

    __tablename__ = "evaluation_dataset_tags"

    dataset_id = Column(
        String(36),
        ForeignKey("evaluation_datasets.dataset_id", ondelete="CASCADE"),
        primary_key=True,
    )
    """
    Dataset ID: `String` (limit 36 characters). Foreign key to evaluation_datasets.
    *Primary Key* for ``evaluation_dataset_tags`` table.
    """

    key = Column(String(255), primary_key=True)
    """
    Tag key: `String` (limit 255 characters).
    *Primary Key* for ``evaluation_dataset_tags`` table.
    """

    value = Column(String(5000), nullable=True)
    """
    Tag value: `String` (limit 5000 characters).
    """

    __table_args__ = (
        PrimaryKeyConstraint("dataset_id", "key", name="evaluation_dataset_tags_pk"),
        ForeignKeyConstraint(
            ["dataset_id"],
            ["evaluation_datasets.dataset_id"],
            name="fk_evaluation_dataset_tags_dataset_id",
            ondelete="CASCADE",
        ),
        Index("index_evaluation_dataset_tags_dataset_id", "dataset_id"),
    )


class SqlEvaluationDatasetRecord(Base):
    """
    DB model for evaluation dataset records.
    """

    __tablename__ = "evaluation_dataset_records"

    dataset_record_id = Column(String(36), primary_key=True)
    """
    Dataset record ID: `String` (limit 36 characters).
    *Primary Key* for ``evaluation_dataset_records`` table.
    """

    dataset_id = Column(
        String(36), ForeignKey("evaluation_datasets.dataset_id", ondelete="CASCADE"), nullable=False
    )
    """
    Dataset ID: `String` (limit 36 characters). Foreign key to evaluation_datasets.
    """

    inputs = Column(MutableJSON, nullable=False)
    """
    Inputs JSON: `JSON`. *Non null* in table schema.
    """

    expectations = Column(MutableJSON, nullable=True)
    """
    Expectations JSON: `JSON`.
    """

    tags = Column(MutableJSON, nullable=True)
    """
    Tags JSON: `JSON`.
    """

    source = Column(MutableJSON, nullable=True)
    """
    Source JSON: `JSON`.
    """

    source_id = Column(String(36), nullable=True)
    """
    Source ID for lookups: `String` (limit 36 characters).
    """

    source_type = Column(String(255), nullable=True)
    """
    Source type: `Text`.
    """

    created_time = Column(BigInteger, default=get_current_time_millis)
    """
    Creation time: `BigInteger`.
    """

    last_update_time = Column(BigInteger, default=get_current_time_millis)
    """
    Last update time: `BigInteger`.
    """

    created_by = Column(String(255), nullable=True)
    """
    Creator user ID: `String` (limit 255 characters).
    """

    last_updated_by = Column(String(255), nullable=True)
    """
    Last updater user ID: `String` (limit 255 characters).
    """

    input_hash = Column(String(64), nullable=False)
    """
    Hash of inputs for deduplication: `String` (limit 64 characters).
    """

    dataset = relationship("SqlEvaluationDataset", back_populates="records")

    __table_args__ = (
        PrimaryKeyConstraint("dataset_record_id", name="evaluation_dataset_records_pk"),
        Index("index_evaluation_dataset_records_dataset_id", "dataset_id"),
        UniqueConstraint("dataset_id", "input_hash", name="unique_dataset_input"),
        ForeignKeyConstraint(
            ["dataset_id"],
            ["evaluation_datasets.dataset_id"],
            name="fk_evaluation_dataset_records_dataset_id",
            ondelete="CASCADE",
        ),
    )

    def to_mlflow_entity(self):
        """
        Convert DB model to corresponding MLflow entity.

        Returns:
            :py:class:`mlflow.entities.DatasetRecord`.
        """

        inputs = self.inputs
        expectations = self.expectations
        tags = self.tags

        source = None
        if self.source:
            source = DatasetRecordSource.from_dict(self.source)

        return DatasetRecord(
            dataset_record_id=self.dataset_record_id,
            dataset_id=self.dataset_id,
            inputs=inputs,
            expectations=expectations,
            tags=tags,
            source=source,
            source_id=self.source_id,
            created_time=self.created_time,
            last_update_time=self.last_update_time,
            created_by=self.created_by,
            last_updated_by=self.last_updated_by,
        )

    @classmethod
    def from_mlflow_entity(cls, record: DatasetRecord, input_hash: str):
        """
        Create SqlEvaluationDatasetRecord from DatasetRecord entity.

        Args:
            record: DatasetRecord entity
            input_hash: SHA256 hash of inputs for deduplication

        Returns:
            SqlEvaluationDatasetRecord instance
        """
        # With MutableJSON, we store dicts directly, not JSON strings
        source_dict = None
        if record.source:
            source_dict = record.source.to_dict()

        return cls(
            dataset_record_id=record.dataset_record_id,
            dataset_id=record.dataset_id,
            inputs=record.inputs,
            expectations=record.expectations,
            tags=record.tags,
            source=source_dict,
            source_id=record.source_id,
            source_type=record.source.source_type if record.source else None,
            created_time=record.created_time or get_current_time_millis(),
            last_update_time=record.last_update_time or get_current_time_millis(),
            created_by=record.created_by,
            last_updated_by=record.last_updated_by,
            input_hash=input_hash,
        )

=======
class SqlSpan(Base):
    __tablename__ = "spans"

    trace_id = Column(
        String(50), ForeignKey("trace_info.request_id", ondelete="CASCADE"), nullable=False
    )
    """
    Trace ID: `String` (limit 50 characters). Part of composite primary key.
    Foreign key to trace_info table.
    """

    experiment_id = Column(Integer, ForeignKey("experiments.experiment_id"), nullable=False)
    """
    Experiment ID: `Integer`. Foreign key to experiments table.
    """

    span_id = Column(String(50), nullable=False)
    """
    Span ID: `String` (limit 50 characters). Part of composite primary key.
    """

    parent_span_id = Column(String(50), nullable=True)
    """
    Parent span ID: `String` (limit 50 characters). Can be null for root spans.
    """

    name = Column(Text, nullable=True)
    """
    Span name: `Text`. Can be null.
    """

    type = Column(String(500), nullable=True)
    """
    Span type: `String` (limit 500 characters). Can be null.
    Uses String instead of Text to support MSSQL indexes.
    Limited to 500 chars to stay within MySQL's max index key length.
    """

    status = Column(String(50), nullable=False)
    """
    Span status: `String` (limit 50 characters).
    """

    start_time_unix_nano = Column(BigInteger, nullable=False)
    """
    Start time in nanoseconds since Unix epoch: `BigInteger`.
    """

    end_time_unix_nano = Column(BigInteger, nullable=True)
    """
    End time in nanoseconds since Unix epoch: `BigInteger`. Can be null if span is in progress.
    """

    duration_ns = Column(
        BigInteger,
        Computed("end_time_unix_nano - start_time_unix_nano", persisted=True),
        nullable=True,
    )
    """
    Duration in nanoseconds: `BigInteger`. Computed from end_time - start_time.
    Stored as a persisted/stored generated column for efficient filtering.
    Will be NULL for in-progress spans (where end_time is NULL).
    """

    content = Column(Text, nullable=False)
    """
    Full span content as JSON: `Text`.
    Uses LONGTEXT in MySQL to support large spans (up to 4GB).
    """

    trace_info = relationship("SqlTraceInfo", backref=backref("spans", cascade="all"))
    """
    SQLAlchemy relationship (many:one) with :py:class:`mlflow.store.dbmodels.models.SqlTraceInfo`.
    """

    __table_args__ = (
        PrimaryKeyConstraint("trace_id", "span_id", name="spans_pk"),
        Index("index_spans_experiment_id", "experiment_id"),
        # Two indexes needed to support both filter patterns efficiently:
        Index(
            "index_spans_experiment_id_status_type", "experiment_id", "status", "type"
        ),  # For status-only and status+type filters
        Index(
            "index_spans_experiment_id_type_status", "experiment_id", "type", "status"
        ),  # For type-only and type+status filters
        Index("index_spans_experiment_id_duration", "experiment_id", "duration_ns"),
    )

>>>>>>> f37df1c3

class SqlEntityAssociation(Base):
    """
    DB model for entity associations.
    """

    __tablename__ = "entity_associations"

    association_id = Column(String(36), nullable=False)
    """
    Association ID: `String` (limit 36 characters).
    """

    source_type = Column(String(36), nullable=False)
    """
    Source entity type: `String` (limit 36 characters).
    """

    source_id = Column(String(36), nullable=False)
    """
    Source entity ID: `String` (limit 36 characters).
    """

    destination_type = Column(String(36), nullable=False)
    """
    Destination entity type: `String` (limit 36 characters).
    """

    destination_id = Column(String(36), nullable=False)
    """
    Destination entity ID: `String` (limit 36 characters).
    """

    created_time = Column(BigInteger, default=get_current_time_millis)
    """
    Creation time: `BigInteger`.
    """

    __table_args__ = (
        PrimaryKeyConstraint(
            "source_type",
            "source_id",
            "destination_type",
            "destination_id",
            name="entity_associations_pk",
        ),
        Index("index_entity_associations_association_id", "association_id"),
        Index(
            "index_entity_associations_reverse_lookup",
            "destination_type",
            "destination_id",
            "source_type",
            "source_id",
        ),
    )<|MERGE_RESOLUTION|>--- conflicted
+++ resolved
@@ -1285,7 +1285,6 @@
         return LoggedModelTag(key=self.tag_key, value=self.tag_value)
 
 
-<<<<<<< HEAD
 class SqlEvaluationDataset(Base):
     """
     DB model for evaluation datasets.
@@ -1613,7 +1612,7 @@
             input_hash=input_hash,
         )
 
-=======
+
 class SqlSpan(Base):
     __tablename__ = "spans"
 
@@ -1702,7 +1701,6 @@
         Index("index_spans_experiment_id_duration", "experiment_id", "duration_ns"),
     )
 
->>>>>>> f37df1c3
 
 class SqlEntityAssociation(Base):
     """
