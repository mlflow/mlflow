--- conflicted
+++ resolved
@@ -1039,11 +1039,8 @@
         _validate_run_id(run_id)
         _validate_batch_log_data(metrics, params, tags)
         _validate_batch_log_limits(metrics, params, tags)
-<<<<<<< HEAD
-
-=======
         _validate_param_keys_unique(params)
->>>>>>> ac4134c6
+        
         with self.ManagedSessionMaker() as session:
             run = self._get_run(run_uuid=run_id, session=session)
             self._check_run_is_active(run)
