--- conflicted
+++ resolved
@@ -92,14 +92,8 @@
     SqlTraceMetadata,
     SqlTraceTag,
 )
-<<<<<<< HEAD
-from mlflow.tracing.utils import generate_request_id_v2
-
-# context_registry import removed - context resolution happens on client side
-=======
 from mlflow.tracing.constant import TraceMetadataKey
 from mlflow.tracing.utils import TraceJSONEncoder, generate_request_id_v2
->>>>>>> fdb7ea58
 from mlflow.tracking.fluent import _get_experiment_id
 from mlflow.utils.file_utils import local_file_uri_to_path, mkdir
 from mlflow.utils.mlflow_tags import (
@@ -3000,11 +2994,7 @@
     # Evaluation Dataset Methods
     #######################################################################################
 
-<<<<<<< HEAD
-    def _compute_evaluation_dataset_digest(self, name: str, last_update_time: int) -> str:
-=======
     def _compute_dataset_digest(self, name: str, last_update_time: int) -> str:
->>>>>>> fdb7ea58
         """
         Compute digest for an evaluation dataset.
 
@@ -3021,11 +3011,7 @@
         digest_input = f"{name}:{last_update_time}".encode()
         return hashlib.sha256(digest_input).hexdigest()[:8]
 
-<<<<<<< HEAD
-    def create_evaluation_dataset(
-=======
     def create_dataset(
->>>>>>> fdb7ea58
         self,
         name: str,
         tags: dict[str, str] | None = None,
@@ -3046,11 +3032,7 @@
             dataset_id = f"{self.EVALUATION_DATASET_ID_PREFIX}{uuid.uuid4().hex}"
 
             current_time = get_current_time_millis()
-<<<<<<< HEAD
-            digest = self._compute_evaluation_dataset_digest(name, current_time)
-=======
             digest = self._compute_dataset_digest(name, current_time)
->>>>>>> fdb7ea58
 
             user_id = None
             if tags and MLFLOW_USER in tags:
@@ -3334,11 +3316,7 @@
 
             return [record.to_mlflow_entity() for record in sql_records]
 
-<<<<<<< HEAD
-    def delete_evaluation_dataset_tag(self, dataset_id: str, key: str) -> None:
-=======
     def delete_dataset_tag(self, dataset_id: str, key: str) -> None:
->>>>>>> fdb7ea58
         """
         Delete a tag from an evaluation dataset.
 
@@ -3361,11 +3339,7 @@
                     "It may have already been deleted or never existed."
                 )
 
-<<<<<<< HEAD
-    def upsert_evaluation_dataset_records(
-=======
     def upsert_dataset_records(
->>>>>>> fdb7ea58
         self, dataset_id: str, records: list[dict[str, Any]]
     ) -> dict[str, int]:
         """
@@ -3383,11 +3357,7 @@
             inserted_count = 0
             updated_count = 0
             current_time = get_current_time_millis()
-<<<<<<< HEAD
-            last_updated_by = None
-=======
             updated_by = None  # Track who last updated the dataset
->>>>>>> fdb7ea58
 
             for record_dict in records:
                 inputs_json = json.dumps(record_dict.get("inputs", {}), sort_keys=True)
@@ -3402,13 +3372,10 @@
                     .one_or_none()
                 )
 
-<<<<<<< HEAD
-=======
                 tags = record_dict.get("tags")
                 if tags and MLFLOW_USER in tags:
                     updated_by = tags[MLFLOW_USER]
 
->>>>>>> fdb7ea58
                 if existing_record:
                     existing_record.merge(record_dict)
                     updated_count += 1
@@ -3416,18 +3383,9 @@
                     if tags and MLFLOW_USER in tags:
                         last_updated_by = tags[MLFLOW_USER]
                 else:
-<<<<<<< HEAD
-                    tags = record_dict.get("tags")
-
                     created_by = None
                     if tags and MLFLOW_USER in tags:
                         created_by = tags[MLFLOW_USER]
-                        last_updated_by = created_by  # Track the user for updating dataset
-=======
-                    created_by = None
-                    if tags and MLFLOW_USER in tags:
-                        created_by = tags[MLFLOW_USER]
->>>>>>> fdb7ea58
 
                     source = None
                     if source_data := record_dict.get("source"):
@@ -3470,19 +3428,11 @@
 
             updated_profile = self._compute_dataset_profile(session, dataset_id)
 
-<<<<<<< HEAD
-            new_digest = self._compute_evaluation_dataset_digest(dataset_name, current_time)
-
-            update_fields = {
-                "last_update_time": current_time,
-                "last_updated_by": last_updated_by,
-=======
             new_digest = self._compute_dataset_digest(dataset_name, current_time)
 
             update_fields = {
                 "last_update_time": current_time,
                 "last_updated_by": updated_by,
->>>>>>> fdb7ea58
                 "digest": new_digest,
             }
 
@@ -3542,12 +3492,6 @@
                     f"Could not find evaluation dataset with ID {dataset_id}",
                     error_code=RESOURCE_DOES_NOT_EXIST,
                 )
-<<<<<<< HEAD
-
-            # Note: Tags are just metadata and do not affect last_update_time or last_updated_by
-            # Only actual data changes (records) should update those fields
-=======
->>>>>>> fdb7ea58
 
             for key, value in tags.items():
                 if value is not None:
