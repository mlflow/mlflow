--- conflicted
+++ resolved
@@ -92,14 +92,8 @@
     SqlTraceMetadata,
     SqlTraceTag,
 )
-<<<<<<< HEAD
-from mlflow.tracing.utils import generate_request_id_v2
-
-# context_registry import removed - context resolution happens on client side
-=======
 from mlflow.tracing.constant import TraceMetadataKey
 from mlflow.tracing.utils import TraceJSONEncoder, generate_request_id_v2
->>>>>>> 29281e8c
 from mlflow.tracking.fluent import _get_experiment_id
 from mlflow.utils.file_utils import local_file_uri_to_path, mkdir
 from mlflow.utils.mlflow_tags import (
