import json
import logging
import math
import random
import threading
import time
import uuid
from collections import defaultdict
from functools import reduce
from typing import Any, TypedDict

import sqlalchemy
import sqlalchemy.orm
import sqlalchemy.sql.expression as sql
<<<<<<< HEAD
from sqlalchemy import and_, func, sql, text
=======
from sqlalchemy import and_, case, func, sql, text
>>>>>>> 7bd83140
from sqlalchemy.exc import IntegrityError
from sqlalchemy.future import select

import mlflow.store.db.utils
from mlflow.entities import (
    Assessment,
    DatasetInput,
    Expectation,
    Experiment,
    Feedback,
    Run,
    RunInputs,
    RunOutputs,
    RunStatus,
    RunTag,
    SourceType,
    TraceInfo,
    ViewType,
    _DatasetSummary,
)
from mlflow.entities.assessment import ExpectationValue, FeedbackValue
from mlflow.entities.lifecycle_stage import LifecycleStage
from mlflow.entities.logged_model import LoggedModel
from mlflow.entities.logged_model_input import LoggedModelInput
from mlflow.entities.logged_model_output import LoggedModelOutput
from mlflow.entities.logged_model_parameter import LoggedModelParameter
from mlflow.entities.logged_model_status import LoggedModelStatus
from mlflow.entities.logged_model_tag import LoggedModelTag
from mlflow.entities.metric import Metric, MetricWithRunId
from mlflow.entities.trace import Span
from mlflow.entities.trace_info_v2 import TraceInfoV2
from mlflow.entities.trace_status import TraceStatus
from mlflow.exceptions import MlflowException
from mlflow.protos.databricks_pb2 import (
    INTERNAL_ERROR,
    INVALID_PARAMETER_VALUE,
    INVALID_STATE,
    RESOURCE_ALREADY_EXISTS,
    RESOURCE_DOES_NOT_EXIST,
)
from mlflow.store.db.db_types import MSSQL, MYSQL
from mlflow.store.entities.paged_list import PagedList
from mlflow.store.tracking import (
    SEARCH_LOGGED_MODEL_MAX_RESULTS_DEFAULT,
    SEARCH_MAX_RESULTS_DEFAULT,
    SEARCH_MAX_RESULTS_THRESHOLD,
    SEARCH_TRACES_DEFAULT_MAX_RESULTS,
)
from mlflow.store.tracking.abstract_store import AbstractStore
from mlflow.store.tracking.dbmodels.models import (
    SqlAssessments,
    SqlDataset,
    SqlExperiment,
    SqlExperimentTag,
    SqlInput,
    SqlInputTag,
    SqlLatestMetric,
    SqlLoggedModel,
    SqlLoggedModelMetric,
    SqlLoggedModelParam,
    SqlLoggedModelTag,
    SqlMetric,
    SqlParam,
    SqlRun,
    SqlSpan,
    SqlTag,
    SqlTraceInfo,
    SqlTraceMetadata,
    SqlTraceTag,
)
from mlflow.tracing.utils import TraceJSONEncoder, generate_request_id_v2
from mlflow.tracking.fluent import _get_experiment_id
from mlflow.utils.file_utils import local_file_uri_to_path, mkdir
from mlflow.utils.mlflow_tags import (
    MLFLOW_ARTIFACT_LOCATION,
    MLFLOW_DATASET_CONTEXT,
    MLFLOW_LOGGED_MODELS,
    MLFLOW_RUN_NAME,
    _get_run_name_from_tags,
)
from mlflow.utils.name_utils import _generate_random_name
from mlflow.utils.search_utils import (
    SearchExperimentsUtils,
    SearchLoggedModelsPaginationToken,
    SearchTraceUtils,
    SearchUtils,
)
from mlflow.utils.string_utils import is_string_type
from mlflow.utils.time import get_current_time_millis
from mlflow.utils.uri import (
    append_to_uri_path,
    extract_db_type_from_uri,
    is_local_uri,
    resolve_uri_if_local,
)
from mlflow.utils.validation import (
    _validate_batch_log_data,
    _validate_batch_log_limits,
    _validate_dataset_inputs,
    _validate_experiment_artifact_location_length,
    _validate_experiment_name,
    _validate_experiment_tag,
    _validate_logged_model_name,
    _validate_metric,
    _validate_param,
    _validate_param_keys_unique,
    _validate_run_id,
    _validate_tag,
    _validate_trace_tag,
)

_logger = logging.getLogger(__name__)

# For each database table, fetch its columns and define an appropriate attribute for each column
# on the table's associated object representation (Mapper). This is necessary to ensure that
# columns defined via backreference are available as Mapper instance attributes (e.g.,
# ``SqlExperiment.tags`` and ``SqlRun.params``). For more information, see
# https://docs.sqlalchemy.org/en/latest/orm/mapping_api.html#sqlalchemy.orm.configure_mappers
# and https://docs.sqlalchemy.org/en/latest/orm/mapping_api.html#sqlalchemy.orm.mapper.Mapper
sqlalchemy.orm.configure_mappers()


class DatasetFilter(TypedDict, total=False):
    """
    Dataset filter used for search_logged_models.
    """

    dataset_name: str
    dataset_digest: str


class SqlAlchemyStore(AbstractStore):
    """
    SQLAlchemy compliant backend store for tracking meta data for MLflow entities. MLflow
    supports the database dialects ``mysql``, ``mssql``, ``sqlite``, and ``postgresql``.
    As specified in the
    `SQLAlchemy docs <https://docs.sqlalchemy.org/en/latest/core/engines.html#database-urls>`_ ,
    the database URI is expected in the format
    ``<dialect>+<driver>://<username>:<password>@<host>:<port>/<database>``. If you do not
    specify a driver, SQLAlchemy uses a dialect's default driver.

    This store interacts with SQL store using SQLAlchemy abstractions defined for MLflow entities.
    :py:class:`mlflow.store.dbmodels.models.SqlExperiment`,
    :py:class:`mlflow.store.dbmodels.models.SqlRun`,
    :py:class:`mlflow.store.dbmodels.models.SqlTag`,
    :py:class:`mlflow.store.dbmodels.models.SqlMetric`, and
    :py:class:`mlflow.store.dbmodels.models.SqlParam`.

    Run artifacts are stored in a separate location using artifact stores conforming to
    :py:class:`mlflow.store.artifact_repo.ArtifactRepository`. Default artifact locations for
    user experiments are stored in the database along with metadata. Each run artifact location
    is recorded in :py:class:`mlflow.store.dbmodels.models.SqlRun` and stored in the backend DB.
    """

    ARTIFACTS_FOLDER_NAME = "artifacts"
    MODELS_FOLDER_NAME = "models"
    TRACE_FOLDER_NAME = "traces"
    DEFAULT_EXPERIMENT_ID = "0"
    _db_uri_sql_alchemy_engine_map = {}
    _db_uri_sql_alchemy_engine_map_lock = threading.Lock()

    def __init__(self, db_uri, default_artifact_root):
        """
        Create a database backed store.

        Args:
            db_uri: The SQLAlchemy database URI string to connect to the database. See
                the `SQLAlchemy docs
                <https://docs.sqlalchemy.org/en/latest/core/engines.html#database-urls>`_
                for format specifications. MLflow supports the dialects ``mysql``,
                ``mssql``, ``sqlite``, and ``postgresql``.
            default_artifact_root: Path/URI to location suitable for large data (such as a blob
                store object, DBFS path, or shared NFS file system).
        """
        super().__init__()
        self.db_uri = db_uri
        self.db_type = extract_db_type_from_uri(db_uri)
        self.artifact_root_uri = resolve_uri_if_local(default_artifact_root)
        # Quick check to see if the respective SQLAlchemy database engine has already been created.
        if db_uri not in SqlAlchemyStore._db_uri_sql_alchemy_engine_map:
            with SqlAlchemyStore._db_uri_sql_alchemy_engine_map_lock:
                # Repeat check to prevent race conditions where one thread checks for an existing
                # engine while another is creating the respective one, resulting in multiple
                # engines being created. It isn't combined with the above check to prevent
                # inefficiency from multiple threads waiting for the lock to check for engine
                # existence if it has already been created.
                if db_uri not in SqlAlchemyStore._db_uri_sql_alchemy_engine_map:
                    SqlAlchemyStore._db_uri_sql_alchemy_engine_map[db_uri] = (
                        mlflow.store.db.utils.create_sqlalchemy_engine_with_retry(db_uri)
                    )
        self.engine = SqlAlchemyStore._db_uri_sql_alchemy_engine_map[db_uri]
        # On a completely fresh MLflow installation against an empty database (verify database
        # emptiness by checking that 'experiments' etc aren't in the list of table names), run all
        # DB migrations
        if not mlflow.store.db.utils._all_tables_exist(self.engine):
            mlflow.store.db.utils._initialize_tables(self.engine)
        SessionMaker = sqlalchemy.orm.sessionmaker(bind=self.engine)
        self.ManagedSessionMaker = mlflow.store.db.utils._get_managed_session_maker(
            SessionMaker, self.db_type
        )
        mlflow.store.db.utils._verify_schema(self.engine)

        if is_local_uri(default_artifact_root):
            mkdir(local_file_uri_to_path(default_artifact_root))

        if len(self.search_experiments(view_type=ViewType.ALL)) == 0:
            with self.ManagedSessionMaker() as session:
                self._create_default_experiment(session)

    def _get_dialect(self):
        return self.engine.dialect.name

    def _dispose_engine(self):
        self.engine.dispose()

    def _set_zero_value_insertion_for_autoincrement_column(self, session):
        if self.db_type == MYSQL:
            # config letting MySQL override default
            # to allow 0 value for experiment ID (auto increment column)
            session.execute(sql.text("SET @@SESSION.sql_mode='NO_AUTO_VALUE_ON_ZERO';"))
        if self.db_type == MSSQL:
            # config letting MSSQL override default
            # to allow any manual value inserted into IDENTITY column
            session.execute(sql.text("SET IDENTITY_INSERT experiments ON;"))

    # DB helper methods to allow zero values for columns with auto increments
    def _unset_zero_value_insertion_for_autoincrement_column(self, session):
        if self.db_type == MYSQL:
            session.execute(sql.text("SET @@SESSION.sql_mode='';"))
        if self.db_type == MSSQL:
            session.execute(sql.text("SET IDENTITY_INSERT experiments OFF;"))

    def _create_default_experiment(self, session):
        """
        MLflow UI and client code expects a default experiment with ID 0.
        This method uses SQL insert statement to create the default experiment as a hack, since
        experiment table uses 'experiment_id' column is a PK and is also set to auto increment.
        MySQL and other implementation do not allow value '0' for such cases.

        ToDo: Identify a less hacky mechanism to create default experiment 0
        """
        table = SqlExperiment.__tablename__
        creation_time = get_current_time_millis()
        default_experiment = {
            SqlExperiment.experiment_id.name: int(SqlAlchemyStore.DEFAULT_EXPERIMENT_ID),
            SqlExperiment.name.name: Experiment.DEFAULT_EXPERIMENT_NAME,
            SqlExperiment.artifact_location.name: str(self._get_artifact_location(0)),
            SqlExperiment.lifecycle_stage.name: LifecycleStage.ACTIVE,
            SqlExperiment.creation_time.name: creation_time,
            SqlExperiment.last_update_time.name: creation_time,
        }

        def decorate(s):
            if is_string_type(s):
                return repr(s)
            else:
                return str(s)

        # Get a list of keys to ensure we have a deterministic ordering
        columns = list(default_experiment.keys())
        values = ", ".join([decorate(default_experiment.get(c)) for c in columns])

        try:
            self._set_zero_value_insertion_for_autoincrement_column(session)
            session.execute(
                sql.text(f"INSERT INTO {table} ({', '.join(columns)}) VALUES ({values});")
            )
        finally:
            self._unset_zero_value_insertion_for_autoincrement_column(session)

    def _get_or_create(self, session, model, **kwargs):
        instance = session.query(model).filter_by(**kwargs).first()
        created = False

        if instance:
            return instance, created
        else:
            instance = model(**kwargs)
            session.add(instance)
            created = True

        return instance, created

    def _get_artifact_location(self, experiment_id):
        return append_to_uri_path(self.artifact_root_uri, str(experiment_id))

    def create_experiment(self, name, artifact_location=None, tags=None):
        _validate_experiment_name(name)
        if artifact_location:
            artifact_location = resolve_uri_if_local(artifact_location)
            _validate_experiment_artifact_location_length(artifact_location)
        with self.ManagedSessionMaker() as session:
            try:
                creation_time = get_current_time_millis()
                experiment = SqlExperiment(
                    name=name,
                    lifecycle_stage=LifecycleStage.ACTIVE,
                    artifact_location=artifact_location,
                    creation_time=creation_time,
                    last_update_time=creation_time,
                )
                experiment.tags = (
                    [SqlExperimentTag(key=tag.key, value=tag.value) for tag in tags] if tags else []
                )
                session.add(experiment)
                if not artifact_location:
                    # this requires a double write. The first one to generate an autoincrement-ed ID
                    eid = session.query(SqlExperiment).filter_by(name=name).first().experiment_id
                    experiment.artifact_location = self._get_artifact_location(eid)
            except sqlalchemy.exc.IntegrityError as e:
                raise MlflowException(
                    f"Experiment(name={name}) already exists. Error: {e}",
                    RESOURCE_ALREADY_EXISTS,
                )

            session.flush()
            return str(experiment.experiment_id)

    def _search_experiments(
        self,
        view_type,
        max_results,
        filter_string,
        order_by,
        page_token,
    ):
        def compute_next_token(current_size):
            next_token = None
            if max_results + 1 == current_size:
                final_offset = offset + max_results
                next_token = SearchExperimentsUtils.create_page_token(final_offset)

            return next_token

        self._validate_max_results_param(max_results)
        with self.ManagedSessionMaker() as session:
            parsed_filters = SearchExperimentsUtils.parse_search_filter(filter_string)
            attribute_filters, non_attribute_filters = _get_search_experiments_filter_clauses(
                parsed_filters, self._get_dialect()
            )

            order_by_clauses = _get_search_experiments_order_by_clauses(order_by)
            offset = SearchUtils.parse_start_offset_from_page_token(page_token)
            lifecycle_stags = set(LifecycleStage.view_type_to_stages(view_type))

            stmt = (
                reduce(lambda s, f: s.join(f), non_attribute_filters, select(SqlExperiment))
                .options(*self._get_eager_experiment_query_options())
                .filter(
                    *attribute_filters,
                    SqlExperiment.lifecycle_stage.in_(lifecycle_stags),
                )
                .order_by(*order_by_clauses)
                .offset(offset)
                .limit(max_results + 1)
            )
            queried_experiments = session.execute(stmt).scalars(SqlExperiment).all()
            experiments = [e.to_mlflow_entity() for e in queried_experiments]
            next_page_token = compute_next_token(len(experiments))

        return experiments[:max_results], next_page_token

    def search_experiments(
        self,
        view_type=ViewType.ACTIVE_ONLY,
        max_results=SEARCH_MAX_RESULTS_DEFAULT,
        filter_string=None,
        order_by=None,
        page_token=None,
    ):
        experiments, next_page_token = self._search_experiments(
            view_type, max_results, filter_string, order_by, page_token
        )
        return PagedList(experiments, next_page_token)

    def _get_experiment(self, session, experiment_id, view_type, eager=False):
        """
        Args:
            eager: If ``True``, eagerly loads the experiments's tags. If ``False``, these tags
                are not eagerly loaded and will be loaded if/when their corresponding
                object properties are accessed from the resulting ``SqlExperiment`` object.
        """
        experiment_id = experiment_id or SqlAlchemyStore.DEFAULT_EXPERIMENT_ID
        stages = LifecycleStage.view_type_to_stages(view_type)
        query_options = self._get_eager_experiment_query_options() if eager else []

        experiment = (
            session.query(SqlExperiment)
            .options(*query_options)
            .filter(
                SqlExperiment.experiment_id == int(experiment_id),
                SqlExperiment.lifecycle_stage.in_(stages),
            )
            .one_or_none()
        )

        if experiment is None:
            raise MlflowException(
                f"No Experiment with id={experiment_id} exists", RESOURCE_DOES_NOT_EXIST
            )

        return experiment

    @staticmethod
    def _get_eager_experiment_query_options():
        """
        A list of SQLAlchemy query options that can be used to eagerly load the following
        experiment attributes when fetching an experiment: ``tags``.
        """
        return [
            # Use a subquery load rather than a joined load in order to minimize the memory overhead
            # of the eager loading procedure. For more information about relationship loading
            # techniques, see https://docs.sqlalchemy.org/en/13/orm/
            # loading_relationships.html#relationship-loading-techniques
            sqlalchemy.orm.subqueryload(SqlExperiment.tags),
        ]

    def get_experiment(self, experiment_id):
        with self.ManagedSessionMaker() as session:
            return self._get_experiment(
                session, experiment_id, ViewType.ALL, eager=True
            ).to_mlflow_entity()

    def get_experiment_by_name(self, experiment_name):
        """
        Specialized implementation for SQL backed store.
        """
        with self.ManagedSessionMaker() as session:
            stages = LifecycleStage.view_type_to_stages(ViewType.ALL)
            experiment = (
                session.query(SqlExperiment)
                .options(*self._get_eager_experiment_query_options())
                .filter(
                    SqlExperiment.name == experiment_name,
                    SqlExperiment.lifecycle_stage.in_(stages),
                )
                .one_or_none()
            )
            return experiment.to_mlflow_entity() if experiment is not None else None

    def delete_experiment(self, experiment_id):
        with self.ManagedSessionMaker() as session:
            experiment = self._get_experiment(session, experiment_id, ViewType.ACTIVE_ONLY)
            experiment.lifecycle_stage = LifecycleStage.DELETED
            experiment.last_update_time = get_current_time_millis()
            runs = self._list_run_infos(session, experiment_id)
            for run in runs:
                self._mark_run_deleted(session, run)
            session.add(experiment)

    def _hard_delete_experiment(self, experiment_id):
        """
        Permanently delete a experiment (metadata and metrics, tags, parameters).
        This is used by the ``mlflow gc`` command line and is not intended to be used elsewhere.
        """
        with self.ManagedSessionMaker() as session:
            experiment = self._get_experiment(
                experiment_id=experiment_id,
                session=session,
                view_type=ViewType.DELETED_ONLY,
            )
            session.delete(experiment)

    def _mark_run_deleted(self, session, run):
        run.lifecycle_stage = LifecycleStage.DELETED
        run.deleted_time = get_current_time_millis()
        session.add(run)

    def _mark_run_active(self, session, run):
        run.lifecycle_stage = LifecycleStage.ACTIVE
        run.deleted_time = None
        session.add(run)

    def _list_run_infos(self, session, experiment_id):
        return session.query(SqlRun).filter(SqlRun.experiment_id == int(experiment_id)).all()

    def restore_experiment(self, experiment_id):
        with self.ManagedSessionMaker() as session:
            experiment = self._get_experiment(session, experiment_id, ViewType.DELETED_ONLY)
            experiment.lifecycle_stage = LifecycleStage.ACTIVE
            experiment.last_update_time = get_current_time_millis()
            runs = self._list_run_infos(session, experiment_id)
            for run in runs:
                self._mark_run_active(session, run)
            session.add(experiment)

    def rename_experiment(self, experiment_id, new_name):
        with self.ManagedSessionMaker() as session:
            experiment = self._get_experiment(session, experiment_id, ViewType.ALL)
            if experiment.lifecycle_stage != LifecycleStage.ACTIVE:
                raise MlflowException("Cannot rename a non-active experiment.", INVALID_STATE)

            experiment.name = new_name
            experiment.last_update_time = get_current_time_millis()
            session.add(experiment)

    def create_run(self, experiment_id, user_id, start_time, tags, run_name):
        with self.ManagedSessionMaker() as session:
            experiment = self.get_experiment(experiment_id)
            self._check_experiment_is_active(experiment)

            # Note: we need to ensure the generated "run_id" only contains digits and lower
            # case letters, because some query filters contain "IN" clause, and in MYSQL the
            # "IN" clause is case-insensitive, we use a trick that filters out comparison values
            # containing upper case letters when parsing "IN" clause inside query filter.
            run_id = uuid.uuid4().hex
            artifact_location = append_to_uri_path(
                experiment.artifact_location,
                run_id,
                SqlAlchemyStore.ARTIFACTS_FOLDER_NAME,
            )
            tags = tags.copy() if tags else []
            run_name_tag = _get_run_name_from_tags(tags)
            if run_name and run_name_tag and (run_name != run_name_tag):
                raise MlflowException(
                    "Both 'run_name' argument and 'mlflow.runName' tag are specified, but with "
                    f"different values (run_name='{run_name}', mlflow.runName='{run_name_tag}').",
                    INVALID_PARAMETER_VALUE,
                )
            run_name = run_name or run_name_tag or _generate_random_name()
            if not run_name_tag:
                tags.append(RunTag(key=MLFLOW_RUN_NAME, value=run_name))
            run = SqlRun(
                name=run_name,
                artifact_uri=artifact_location,
                run_uuid=run_id,
                experiment_id=experiment_id,
                source_type=SourceType.to_string(SourceType.UNKNOWN),
                source_name="",
                entry_point_name="",
                user_id=user_id,
                status=RunStatus.to_string(RunStatus.RUNNING),
                start_time=start_time,
                end_time=None,
                deleted_time=None,
                source_version="",
                lifecycle_stage=LifecycleStage.ACTIVE,
            )

            run.tags = [SqlTag(key=tag.key, value=tag.value) for tag in tags]
            session.add(run)

            run = run.to_mlflow_entity()
            inputs_list = self._get_run_inputs(session, [run_id])
            dataset_inputs = inputs_list[0] if inputs_list else []
            return Run(run.info, run.data, RunInputs(dataset_inputs=dataset_inputs))

    def _get_run(self, session, run_uuid, eager=False):
        """
        Args:
            eager: If ``True``, eagerly loads the run's summary metrics (``latest_metrics``),
                params, and tags when fetching the run. If ``False``, these attributes
                are not eagerly loaded and will be loaded when their corresponding
                object properties are accessed from the resulting ``SqlRun`` object.
        """
        query_options = self._get_eager_run_query_options() if eager else []
        runs = (
            session.query(SqlRun).options(*query_options).filter(SqlRun.run_uuid == run_uuid).all()
        )

        if len(runs) == 0:
            raise MlflowException(f"Run with id={run_uuid} not found", RESOURCE_DOES_NOT_EXIST)
        if len(runs) > 1:
            raise MlflowException(
                f"Expected only 1 run with id={run_uuid}. Found {len(runs)}.",
                INVALID_STATE,
            )

        return runs[0]

    def _get_run_inputs(self, session, run_uuids):
        datasets_with_tags = (
            session.query(
                SqlInput.input_uuid,
                SqlInput.destination_id.label("run_uuid"),
                SqlDataset,
                SqlInputTag,
            )
            .select_from(SqlInput)
            .join(SqlDataset, SqlInput.source_id == SqlDataset.dataset_uuid)
            .outerjoin(SqlInputTag, SqlInputTag.input_uuid == SqlInput.input_uuid)
            .filter(SqlInput.destination_type == "RUN", SqlInput.destination_id.in_(run_uuids))
            .order_by("run_uuid")
        ).all()

        dataset_inputs_per_run = defaultdict(dict)
        for input_uuid, run_uuid, dataset_sql, tag_sql in datasets_with_tags:
            dataset_inputs = dataset_inputs_per_run[run_uuid]
            dataset_uuid = dataset_sql.dataset_uuid
            dataset_input = dataset_inputs.get(dataset_uuid)
            if dataset_input is None:
                dataset_entity = dataset_sql.to_mlflow_entity()
                dataset_input = DatasetInput(dataset=dataset_entity, tags=[])
                dataset_inputs[dataset_uuid] = dataset_input
            if tag_sql is not None:
                dataset_input.tags.append(tag_sql.to_mlflow_entity())
        return [list(dataset_inputs_per_run[run_uuid].values()) for run_uuid in run_uuids]

    @staticmethod
    def _get_eager_run_query_options():
        """
        A list of SQLAlchemy query options that can be used to eagerly load the following
        run attributes when fetching a run: ``latest_metrics``, ``params``, and ``tags``.
        """
        return [
            # Use a select in load rather than a joined load in order to minimize the memory
            # overhead of the eager loading procedure. For more information about relationship
            # loading techniques, see https://docs.sqlalchemy.org/en/13/orm/
            # loading_relationships.html#relationship-loading-techniques
            sqlalchemy.orm.selectinload(SqlRun.latest_metrics),
            sqlalchemy.orm.selectinload(SqlRun.params),
            sqlalchemy.orm.selectinload(SqlRun.tags),
        ]

    def _check_run_is_active(self, run):
        if run.lifecycle_stage != LifecycleStage.ACTIVE:
            raise MlflowException(
                (
                    f"The run {run.run_uuid} must be in the 'active' state. "
                    f"Current state is {run.lifecycle_stage}."
                ),
                INVALID_PARAMETER_VALUE,
            )

    def _check_experiment_is_active(self, experiment):
        if experiment.lifecycle_stage != LifecycleStage.ACTIVE:
            raise MlflowException(
                (
                    f"The experiment {experiment.experiment_id} must be in the 'active' state. "
                    f"Current state is {experiment.lifecycle_stage}."
                ),
                INVALID_PARAMETER_VALUE,
            )

    def update_run_info(self, run_id, run_status, end_time, run_name):
        with self.ManagedSessionMaker() as session:
            run = self._get_run(run_uuid=run_id, session=session)
            self._check_run_is_active(run)
            if run_status is not None:
                run.status = RunStatus.to_string(run_status)
            if end_time is not None:
                run.end_time = end_time
            if run_name:
                run.name = run_name
                run_name_tag = self._try_get_run_tag(session, run_id, MLFLOW_RUN_NAME)
                if run_name_tag is None:
                    run.tags.append(SqlTag(key=MLFLOW_RUN_NAME, value=run_name))
                else:
                    run_name_tag.value = run_name

            session.add(run)
            run = run.to_mlflow_entity()

            return run.info

    def _try_get_run_tag(self, session, run_id, tagKey, eager=False):
        query_options = self._get_eager_run_query_options() if eager else []
        return (
            session.query(SqlTag)
            .options(*query_options)
            .filter(SqlTag.run_uuid == run_id, SqlTag.key == tagKey)
            .one_or_none()
        )

    def get_run(self, run_id):
        with self.ManagedSessionMaker() as session:
            # Load the run with the specified id and eagerly load its summary metrics, params, and
            # tags. These attributes are referenced during the invocation of
            # ``run.to_mlflow_entity()``, so eager loading helps avoid additional database queries
            # that are otherwise executed at attribute access time under a lazy loading model.
            run = self._get_run(run_uuid=run_id, session=session, eager=True)
            mlflow_run = run.to_mlflow_entity()
            # Get the run inputs and add to the run
            inputs = self._get_run_inputs(run_uuids=[run_id], session=session)[0]
            model_inputs = self._get_model_inputs(run_id, session)
            model_outputs = self._get_model_outputs(run_id, session)
            return Run(
                mlflow_run.info,
                mlflow_run.data,
                RunInputs(dataset_inputs=inputs, model_inputs=model_inputs),
                RunOutputs(model_outputs),
            )

    def restore_run(self, run_id):
        with self.ManagedSessionMaker() as session:
            run = self._get_run(run_uuid=run_id, session=session)
            run.lifecycle_stage = LifecycleStage.ACTIVE
            run.deleted_time = None
            session.add(run)

    def delete_run(self, run_id):
        with self.ManagedSessionMaker() as session:
            run = self._get_run(run_uuid=run_id, session=session)
            run.lifecycle_stage = LifecycleStage.DELETED
            run.deleted_time = get_current_time_millis()
            session.add(run)

    def _hard_delete_run(self, run_id):
        """
        Permanently delete a run (metadata and metrics, tags, parameters).
        This is used by the ``mlflow gc`` command line and is not intended to be used elsewhere.
        """
        with self.ManagedSessionMaker() as session:
            run = self._get_run(run_uuid=run_id, session=session)
            session.delete(run)

    def _get_deleted_runs(self, older_than=0):
        """
        Get all deleted run ids.

        Args:
            older_than: get runs that is older than this variable in number of milliseconds.
                        defaults to 0 ms to get all deleted runs.
        """
        current_time = get_current_time_millis()
        with self.ManagedSessionMaker() as session:
            runs = (
                session.query(SqlRun)
                .filter(
                    SqlRun.lifecycle_stage == LifecycleStage.DELETED,
                    SqlRun.deleted_time <= (current_time - older_than),
                )
                .all()
            )
            return [run.run_uuid for run in runs]

    def log_metric(self, run_id, metric):
        # simply call _log_metrics and let it handle the rest
        self._log_metrics(run_id, [metric])
        self._log_model_metrics(run_id, [metric])

    def sanitize_metric_value(self, metric_value: float) -> tuple[bool, float]:
        """
        Returns a tuple of two values:
            - A boolean indicating whether the metric is NaN.
            - The metric value, which is set to 0 if the metric is NaN.
        """
        is_nan = math.isnan(metric_value)
        if is_nan:
            value = 0
        elif math.isinf(metric_value):
            #  NB: Sql can not represent Infs = > We replace +/- Inf with max/min 64b float
            # value
            value = 1.7976931348623157e308 if metric_value > 0 else -1.7976931348623157e308
        else:
            value = metric_value
        return is_nan, value

    def _log_metrics(self, run_id, metrics):
        # Duplicate metric values are eliminated here to maintain
        # the same behavior in log_metric
        metric_instances = []
        seen = set()
        is_single_metric = len(metrics) == 1
        for idx, metric in enumerate(metrics):
            _validate_metric(
                metric.key,
                metric.value,
                metric.timestamp,
                metric.step,
                path="" if is_single_metric else f"metrics[{idx}]",
            )
            if metric not in seen:
                is_nan, value = self.sanitize_metric_value(metric.value)
                metric_instances.append(
                    SqlMetric(
                        run_uuid=run_id,
                        key=metric.key,
                        value=value,
                        timestamp=metric.timestamp,
                        step=metric.step,
                        is_nan=is_nan,
                    )
                )
            seen.add(metric)

        with self.ManagedSessionMaker() as session:
            run = self._get_run(run_uuid=run_id, session=session)
            self._check_run_is_active(run)

            def _insert_metrics(metric_instances):
                session.add_all(metric_instances)
                self._update_latest_metrics_if_necessary(metric_instances, session)
                session.commit()

            try:
                _insert_metrics(metric_instances)
            except sqlalchemy.exc.IntegrityError:
                # Primary key can be violated if it is tried to log a metric with same value,
                # timestamp, step, and key within the same run.
                # Roll back the current session to make it usable for further transactions. In
                # the event of an error during "commit", a rollback is required in order to
                # continue using the session. In this case, we re-use the session to query
                # SqlMetric
                session.rollback()
                # Divide metric keys into batches of 100 to avoid loading too much metric
                # history data into memory at once
                metric_keys = [m.key for m in metric_instances]
                metric_key_batches = [
                    metric_keys[i : i + 100] for i in range(0, len(metric_keys), 100)
                ]
                for metric_key_batch in metric_key_batches:
                    # obtain the metric history corresponding to the given metrics
                    metric_history = (
                        session.query(SqlMetric)
                        .filter(
                            SqlMetric.run_uuid == run_id,
                            SqlMetric.key.in_(metric_key_batch),
                        )
                        .all()
                    )
                    # convert to a set of Metric instance to take advantage of its hashable
                    # and then obtain the metrics that were not logged earlier within this
                    # run_id
                    metric_history = {m.to_mlflow_entity() for m in metric_history}
                    non_existing_metrics = [
                        m for m in metric_instances if m.to_mlflow_entity() not in metric_history
                    ]
                    # if there exist metrics that were tried to be logged & rolled back even
                    # though they were not violating the PK, log them
                    _insert_metrics(non_existing_metrics)

    def _log_model_metrics(
        self,
        run_id: str,
        metrics: list[Metric],
        dataset_uuid: str | None = None,
        experiment_id: str | None = None,
    ) -> None:
        if not metrics:
            return

        metric_instances: list[SqlLoggedModelMetric] = []
        is_single_metric = len(metrics) == 1
        seen: set[Metric] = set()
        for idx, metric in enumerate(metrics):
            if metric.model_id is None:
                continue

            if metric in seen:
                continue
            seen.add(metric)

            _validate_metric(
                metric.key,
                metric.value,
                metric.timestamp,
                metric.step,
                path="" if is_single_metric else f"metrics[{idx}]",
            )
            is_nan, value = self.sanitize_metric_value(metric.value)
            metric_instances.append(
                SqlLoggedModelMetric(
                    model_id=metric.model_id,
                    metric_name=metric.key,
                    metric_timestamp_ms=metric.timestamp,
                    metric_step=metric.step,
                    metric_value=value,
                    experiment_id=experiment_id or _get_experiment_id(),
                    run_id=run_id,
                    dataset_uuid=dataset_uuid,
                    dataset_name=metric.dataset_name,
                    dataset_digest=metric.dataset_digest,
                )
            )

        with self.ManagedSessionMaker() as session:
            try:
                session.add_all(metric_instances)
                session.commit()
            except sqlalchemy.exc.IntegrityError:
                # Primary key can be violated if it is tried to log a metric with same value,
                # timestamp, step, and key within the same run.
                session.rollback()
                metric_keys = [m.metric_name for m in metric_instances]
                metric_key_batches = (
                    metric_keys[i : i + 100] for i in range(0, len(metric_keys), 100)
                )
                for batch in metric_key_batches:
                    existing_metrics = (
                        session.query(SqlLoggedModelMetric)
                        .filter(
                            SqlLoggedModelMetric.run_id == run_id,
                            SqlLoggedModelMetric.metric_name.in_(batch),
                        )
                        .all()
                    )
                    existing_metrics = {m.to_mlflow_entity() for m in existing_metrics}
                    non_existing_metrics = [
                        m for m in metric_instances if m.to_mlflow_entity() not in existing_metrics
                    ]
                    session.add_all(non_existing_metrics)

    def _update_latest_metrics_if_necessary(self, logged_metrics, session):
        def _compare_metrics(metric_a, metric_b):
            """
            Returns:
                True if ``metric_a`` is strictly more recent than ``metric_b``, as determined
                by ``step``, ``timestamp``, and ``value``. False otherwise.
            """
            return (metric_a.step, metric_a.timestamp, metric_a.value) > (
                metric_b.step,
                metric_b.timestamp,
                metric_b.value,
            )

        def _overwrite_metric(new_metric, old_metric):
            """
            Writes content of new_metric over old_metric. The content are `value`, `step`,
            `timestamp`, and `is_nan`.

            Returns:
                old_metric with its content updated.
            """
            old_metric.value = new_metric.value
            old_metric.step = new_metric.step
            old_metric.timestamp = new_metric.timestamp
            old_metric.is_nan = new_metric.is_nan
            return old_metric

        if not logged_metrics:
            return

        # Fetch the latest metric value corresponding to the specified run_id and metric keys and
        # lock their associated rows for the remainder of the transaction in order to ensure
        # isolation
        latest_metrics = {}
        metric_keys = [m.key for m in logged_metrics]
        # Divide metric keys into batches of 500 to avoid binding too many parameters to the SQL
        # query, which may produce limit exceeded errors or poor performance on certain database
        # platforms
        metric_key_batches = [metric_keys[i : i + 500] for i in range(0, len(metric_keys), 500)]
        for metric_key_batch in metric_key_batches:
            # First, determine which metric keys are present in the database
            latest_metrics_key_records_from_db = (
                session.query(SqlLatestMetric.key)
                .filter(
                    SqlLatestMetric.run_uuid == logged_metrics[0].run_uuid,
                    SqlLatestMetric.key.in_(metric_key_batch),
                )
                .all()
            )
            # Then, take a write lock on the rows corresponding to metric keys that are present,
            # ensuring that they aren't modified by another transaction until they can be
            # compared to the metric values logged by this transaction while avoiding gap locking
            # and next-key locking which may otherwise occur when issuing a `SELECT FOR UPDATE`
            # against nonexistent rows
            if len(latest_metrics_key_records_from_db) > 0:
                latest_metric_keys_from_db = [
                    record[0] for record in latest_metrics_key_records_from_db
                ]
                latest_metrics_batch = (
                    session.query(SqlLatestMetric)
                    .filter(
                        SqlLatestMetric.run_uuid == logged_metrics[0].run_uuid,
                        SqlLatestMetric.key.in_(latest_metric_keys_from_db),
                    )
                    # Order by the metric run ID and key to ensure a consistent locking order
                    # across transactions, reducing deadlock likelihood
                    .order_by(SqlLatestMetric.run_uuid, SqlLatestMetric.key)
                    .with_for_update()
                    .all()
                )
                latest_metrics.update({m.key: m for m in latest_metrics_batch})

        # iterate over all logged metrics and compare them with corresponding
        # SqlLatestMetric entries
        # if there's no SqlLatestMetric entry for the current metric key,
        # create a new SqlLatestMetric instance and put it in
        # new_latest_metric_dict so that they can be saved later.
        new_latest_metric_dict = {}
        for logged_metric in logged_metrics:
            latest_metric = latest_metrics.get(logged_metric.key)
            # a metric key can be passed more then once within logged metrics
            # with different step/timestamp/value. However SqlLatestMetric
            # entries are inserted after this loop is completed.
            # so, retrieve the instances they were just created and use them
            # for comparison.
            new_latest_metric = new_latest_metric_dict.get(logged_metric.key)

            # just create a new SqlLatestMetric instance since both
            # latest_metric row or recently created instance does not exist
            if not latest_metric and not new_latest_metric:
                new_latest_metric = SqlLatestMetric(
                    run_uuid=logged_metric.run_uuid,
                    key=logged_metric.key,
                    value=logged_metric.value,
                    timestamp=logged_metric.timestamp,
                    step=logged_metric.step,
                    is_nan=logged_metric.is_nan,
                )
                new_latest_metric_dict[logged_metric.key] = new_latest_metric

            # there's no row but a new instance is recently created.
            # so, update the recent instance in new_latest_metric_dict if
            # metric comparison is successful.
            elif not latest_metric and new_latest_metric:
                if _compare_metrics(logged_metric, new_latest_metric):
                    new_latest_metric = _overwrite_metric(logged_metric, new_latest_metric)
                    new_latest_metric_dict[logged_metric.key] = new_latest_metric

            # compare with the row
            elif _compare_metrics(logged_metric, latest_metric):
                # editing the attributes of latest_metric, which is a
                # SqlLatestMetric instance will result in UPDATE in DB side.
                latest_metric = _overwrite_metric(logged_metric, latest_metric)

        if new_latest_metric_dict:
            session.add_all(new_latest_metric_dict.values())

    def get_metric_history(self, run_id, metric_key, max_results=None, page_token=None):
        """
        Return all logged values for a given metric.

        Args:
            run_id: Unique identifier for run.
            metric_key: Metric name within the run.
            max_results: An indicator for paginated results.
            page_token: Token indicating the page of metric history to fetch.

        Returns:
            A :py:class:`mlflow.store.entities.paged_list.PagedList` of
            :py:class:`mlflow.entities.Metric` entities if ``metric_key`` values
            have been logged to the ``run_id``, else an empty list.

        """
        with self.ManagedSessionMaker() as session:
            query = session.query(SqlMetric).filter_by(run_uuid=run_id, key=metric_key)

            # Parse offset from page_token for pagination
            offset = SearchUtils.parse_start_offset_from_page_token(page_token)

            # Add ORDER BY clause to satisfy MSSQL requirement for OFFSET
            query = query.order_by(SqlMetric.timestamp, SqlMetric.step, SqlMetric.value)
            query = query.offset(offset)

            if max_results is not None:
                query = query.limit(max_results + 1)

            metrics = query.all()

            # Compute next token if more results are available
            next_token = None
            if max_results is not None and len(metrics) == max_results + 1:
                final_offset = offset + max_results
                next_token = SearchUtils.create_page_token(final_offset)
                metrics = metrics[:max_results]

            return PagedList([metric.to_mlflow_entity() for metric in metrics], next_token)

    def get_metric_history_bulk(self, run_ids, metric_key, max_results):
        """
        Return all logged values for a given metric.

        Args:
            run_ids: Unique identifiers of the runs from which to fetch the metric histories for
                the specified key.
            metric_key: Metric name within the runs.
            max_results: The maximum number of results to return.

        Returns:
            A List of SqlAlchemyStore.MetricWithRunId objects if metric_key values have been logged
            to one or more of the specified run_ids, else an empty list. Results are sorted by run
            ID in lexicographically ascending order, followed by timestamp, step, and value in
            numerically ascending order.
        """
        # NB: The SQLAlchemyStore does not currently support pagination for this API.
        # Raise if `page_token` is specified, as the functionality to support paged queries
        # is not implemented.
        with self.ManagedSessionMaker() as session:
            metrics = (
                session.query(SqlMetric)
                .filter(
                    SqlMetric.key == metric_key,
                    SqlMetric.run_uuid.in_(run_ids),
                )
                .order_by(
                    SqlMetric.run_uuid,
                    SqlMetric.timestamp,
                    SqlMetric.step,
                    SqlMetric.value,
                )
                .limit(max_results)
                .all()
            )
            return [
                MetricWithRunId(
                    run_id=metric.run_uuid,
                    metric=metric.to_mlflow_entity(),
                )
                for metric in metrics
            ]

    def get_max_step_for_metric(self, run_id, metric_key):
        with self.ManagedSessionMaker() as session:
            max_step = (
                session.query(func.max(SqlMetric.step))
                .filter(SqlMetric.run_uuid == run_id, SqlMetric.key == metric_key)
                .scalar()
            )
            return max_step or 0

    def get_metric_history_bulk_interval_from_steps(self, run_id, metric_key, steps, max_results):
        with self.ManagedSessionMaker() as session:
            metrics = (
                session.query(SqlMetric)
                .filter(
                    SqlMetric.key == metric_key,
                    SqlMetric.run_uuid == run_id,
                    SqlMetric.step.in_(steps),
                )
                .order_by(
                    SqlMetric.run_uuid,
                    SqlMetric.step,
                    SqlMetric.timestamp,
                    SqlMetric.value,
                )
                .limit(max_results)
                .all()
            )
            return [
                MetricWithRunId(
                    run_id=metric.run_uuid,
                    metric=metric.to_mlflow_entity(),
                )
                for metric in metrics
            ]

    def _search_datasets(self, experiment_ids):
        """
        Return all dataset summaries associated to the given experiments.

        Args:
            experiment_ids: List of experiment ids to scope the search

        Returns:
            A List of :py:class:`SqlAlchemyStore.DatasetSummary` entities.
        """

        MAX_DATASET_SUMMARIES_RESULTS = 1000
        experiment_ids = [int(e) for e in experiment_ids]
        with self.ManagedSessionMaker() as session:
            # Note that the join with the input tag table is a left join. This is required so if an
            # input does not have the MLFLOW_DATASET_CONTEXT tag, we still return that entry as part
            # of the final result with the context set to None.
            summaries = (
                session.query(
                    SqlDataset.experiment_id,
                    SqlDataset.name,
                    SqlDataset.digest,
                    SqlInputTag.value,
                )
                .select_from(SqlDataset)
                .distinct()
                .join(SqlInput, SqlInput.source_id == SqlDataset.dataset_uuid)
                .join(
                    SqlInputTag,
                    and_(
                        SqlInput.input_uuid == SqlInputTag.input_uuid,
                        SqlInputTag.name == MLFLOW_DATASET_CONTEXT,
                    ),
                    isouter=True,
                )
                .filter(SqlDataset.experiment_id.in_(experiment_ids))
                .limit(MAX_DATASET_SUMMARIES_RESULTS)
                .all()
            )

            return [
                _DatasetSummary(
                    experiment_id=str(summary.experiment_id),
                    name=summary.name,
                    digest=summary.digest,
                    context=summary.value,
                )
                for summary in summaries
            ]

    def log_param(self, run_id, param):
        param = _validate_param(param.key, param.value)
        with self.ManagedSessionMaker() as session:
            run = self._get_run(run_uuid=run_id, session=session)
            self._check_run_is_active(run)
            # if we try to update the value of an existing param this will fail
            # because it will try to create it with same run_uuid, param key
            try:
                # This will check for various integrity checks for params table.
                # ToDo: Consider prior checks for null, type, param name validations, ... etc.
                self._get_or_create(
                    model=SqlParam,
                    session=session,
                    run_uuid=run_id,
                    key=param.key,
                    value=param.value,
                )
                # Explicitly commit the session in order to catch potential integrity errors
                # while maintaining the current managed session scope ("commit" checks that
                # a transaction satisfies uniqueness constraints and throws integrity errors
                # when they are violated; "get_or_create()" does not perform these checks). It is
                # important that we maintain the same session scope because, in the case of
                # an integrity error, we want to examine the uniqueness of parameter values using
                # the same database state that the session uses during "commit". Creating a new
                # session synchronizes the state with the database. As a result, if the conflicting
                # parameter value were to be removed prior to the creation of a new session,
                # we would be unable to determine the cause of failure for the first session's
                # "commit" operation.
                session.commit()
            except sqlalchemy.exc.IntegrityError:
                # Roll back the current session to make it usable for further transactions. In the
                # event of an error during "commit", a rollback is required in order to continue
                # using the session. In this case, we re-use the session because the SqlRun, `run`,
                # is lazily evaluated during the invocation of `run.params`.
                session.rollback()
                existing_params = [p.value for p in run.params if p.key == param.key]
                if len(existing_params) > 0:
                    old_value = existing_params[0]
                    if old_value != param.value:
                        raise MlflowException(
                            "Changing param values is not allowed. Param with key='{}' was already"
                            " logged with value='{}' for run ID='{}'. Attempted logging new value"
                            " '{}'.".format(param.key, old_value, run_id, param.value),
                            INVALID_PARAMETER_VALUE,
                        )
                else:
                    raise

    def _log_params(self, run_id, params):
        if not params:
            return

        with self.ManagedSessionMaker() as session:
            run = self._get_run(run_uuid=run_id, session=session)
            self._check_run_is_active(run)
            existing_params = {p.key: p.value for p in run.params}
            new_params = []
            non_matching_params = []
            for param in params:
                if param.key in existing_params:
                    if param.value != existing_params[param.key]:
                        non_matching_params.append(
                            {
                                "key": param.key,
                                "old_value": existing_params[param.key],
                                "new_value": param.value,
                            }
                        )
                    continue
                new_params.append(SqlParam(run_uuid=run_id, key=param.key, value=param.value))

            if non_matching_params:
                raise MlflowException(
                    "Changing param values is not allowed. Params were already"
                    f" logged='{non_matching_params}' for run ID='{run_id}'.",
                    INVALID_PARAMETER_VALUE,
                )

            if not new_params:
                return

            session.add_all(new_params)

    def set_experiment_tag(self, experiment_id, tag):
        """
        Set a tag for the specified experiment

        Args:
            experiment_id: String ID of the experiment
            tag: ExperimentRunTag instance to log
        """
        _validate_experiment_tag(tag.key, tag.value)
        with self.ManagedSessionMaker() as session:
            tag = _validate_tag(tag.key, tag.value)
            experiment = self._get_experiment(
                session, experiment_id, ViewType.ALL
            ).to_mlflow_entity()
            self._check_experiment_is_active(experiment)
            session.merge(
                SqlExperimentTag(experiment_id=experiment_id, key=tag.key, value=tag.value)
            )

    def delete_experiment_tag(self, experiment_id, key):
        """
        Delete a tag from the specified experiment

        Args:
            experiment_id: String ID of the experiment
            key: String name of the tag to be deleted
        """
        with self.ManagedSessionMaker() as session:
            experiment = self._get_experiment(
                session, experiment_id, ViewType.ALL
            ).to_mlflow_entity()
            self._check_experiment_is_active(experiment)
            filtered_tags = (
                session.query(SqlExperimentTag)
                .filter_by(experiment_id=int(experiment_id), key=key)
                .all()
            )
            if len(filtered_tags) == 0:
                raise MlflowException(
                    f"No tag with name: {key} in experiment with id {experiment_id}",
                    error_code=RESOURCE_DOES_NOT_EXIST,
                )
            elif len(filtered_tags) > 1:
                raise MlflowException(
                    "Bad data in database - tags for a specific experiment must have "
                    "a single unique value. "
                    "See https://mlflow.org/docs/latest/ml/getting-started/logging-first-model/step3-create-experiment/#notes-on-tags-vs-experiments",
                    error_code=INVALID_STATE,
                )
            session.delete(filtered_tags[0])

    def set_tag(self, run_id, tag):
        """
        Set a tag on a run.

        Args:
            run_id: String ID of the run.
            tag: RunTag instance to log.
        """
        with self.ManagedSessionMaker() as session:
            tag = _validate_tag(tag.key, tag.value)
            run = self._get_run(run_uuid=run_id, session=session)
            self._check_run_is_active(run)
            if tag.key == MLFLOW_RUN_NAME:
                run_status = RunStatus.from_string(run.status)
                self.update_run_info(run_id, run_status, run.end_time, tag.value)
            else:
                # NB: Updating the run_info will set the tag. No need to do it twice.
                session.merge(SqlTag(run_uuid=run_id, key=tag.key, value=tag.value))

    def _set_tags(self, run_id, tags):
        """
        Set multiple tags on a run

        Args:
            run_id: String ID of the run
            tags: List of RunTag instances to log
            path: current json path for error messages
        """
        if not tags:
            return

        tags = [_validate_tag(t.key, t.value, path=f"tags[{idx}]") for (idx, t) in enumerate(tags)]

        with self.ManagedSessionMaker() as session:
            run = self._get_run(run_uuid=run_id, session=session)
            self._check_run_is_active(run)

            def _try_insert_tags(attempt_number, max_retries):
                try:
                    current_tags = (
                        session.query(SqlTag)
                        .filter(
                            SqlTag.run_uuid == run_id,
                            SqlTag.key.in_([t.key for t in tags]),
                        )
                        .all()
                    )
                    current_tags = {t.key: t for t in current_tags}

                    new_tag_dict = {}
                    for tag in tags:
                        # NB: If the run name tag is explicitly set, update the run info attribute
                        # and do not resubmit the tag for overwrite as the tag will be set within
                        # `set_tag()` with a call to `update_run_info()`
                        if tag.key == MLFLOW_RUN_NAME:
                            self.set_tag(run_id, tag)
                        else:
                            current_tag = current_tags.get(tag.key)
                            new_tag = new_tag_dict.get(tag.key)

                            # update the SqlTag if it is already present in DB
                            if current_tag:
                                current_tag.value = tag.value
                                continue

                            # if a SqlTag instance is already present in `new_tag_dict`,
                            # this means that multiple tags with the same key were passed to
                            # `set_tags`.
                            # In this case, we resolve potential conflicts by updating the value
                            # of the existing instance to the value of `tag`
                            if new_tag:
                                new_tag.value = tag.value
                            # otherwise, put it into the dict
                            else:
                                new_tag = SqlTag(run_uuid=run_id, key=tag.key, value=tag.value)

                            new_tag_dict[tag.key] = new_tag

                    # finally, save new entries to DB.
                    session.add_all(new_tag_dict.values())
                    session.commit()
                except sqlalchemy.exc.IntegrityError:
                    session.rollback()
                    # two concurrent operations may try to attempt to insert tags.
                    # apply retry here.
                    if attempt_number > max_retries:
                        raise MlflowException(
                            "Failed to set tags with given within {} retries. Keys: {}".format(
                                max_retries, [t.key for t in tags]
                            )
                        )
                    sleep_duration = (2**attempt_number) - 1
                    sleep_duration += random.uniform(0, 1)
                    time.sleep(sleep_duration)
                    _try_insert_tags(attempt_number + 1, max_retries=max_retries)

            _try_insert_tags(attempt_number=0, max_retries=3)

    def delete_tag(self, run_id, key):
        """
        Delete a tag from a run. This is irreversible.

        Args:
            run_id: String ID of the run
            key: Name of the tag
        """
        with self.ManagedSessionMaker() as session:
            run = self._get_run(run_uuid=run_id, session=session)
            self._check_run_is_active(run)
            filtered_tags = session.query(SqlTag).filter_by(run_uuid=run_id, key=key).all()
            if len(filtered_tags) == 0:
                raise MlflowException(
                    f"No tag with name: {key} in run with id {run_id}",
                    error_code=RESOURCE_DOES_NOT_EXIST,
                )
            elif len(filtered_tags) > 1:
                raise MlflowException(
                    "Bad data in database - tags for a specific run must have "
                    "a single unique value. "
                    "See https://mlflow.org/docs/latest/tracking.html#adding-tags-to-runs",
                    error_code=INVALID_STATE,
                )
            session.delete(filtered_tags[0])

    def _search_runs(
        self,
        experiment_ids,
        filter_string,
        run_view_type,
        max_results,
        order_by,
        page_token,
    ):
        def compute_next_token(current_size):
            next_token = None
            if max_results == current_size:
                final_offset = offset + max_results
                next_token = SearchUtils.create_page_token(final_offset)

            return next_token

        self._validate_max_results_param(max_results, allow_null=True)

        stages = set(LifecycleStage.view_type_to_stages(run_view_type))

        with self.ManagedSessionMaker() as session:
            # Fetch the appropriate runs and eagerly load their summary metrics, params, and
            # tags. These run attributes are referenced during the invocation of
            # ``run.to_mlflow_entity()``, so eager loading helps avoid additional database queries
            # that are otherwise executed at attribute access time under a lazy loading model.
            parsed_filters = SearchUtils.parse_search_filter(filter_string)
            cases_orderby, parsed_orderby, sorting_joins = _get_orderby_clauses(order_by, session)

            stmt = select(SqlRun, *cases_orderby)
            (
                attribute_filters,
                non_attribute_filters,
                dataset_filters,
            ) = _get_sqlalchemy_filter_clauses(parsed_filters, session, self._get_dialect())
            for non_attr_filter in non_attribute_filters:
                stmt = stmt.join(non_attr_filter)
            for idx, dataset_filter in enumerate(dataset_filters):
                # need to reference the anon table in the join condition
                anon_table_name = f"anon_{idx + 1}"
                stmt = stmt.join(
                    dataset_filter,
                    text(f"runs.run_uuid = {anon_table_name}.destination_id"),
                )
            # using an outer join is necessary here because we want to be able to sort
            # on a column (tag, metric or param) without removing the lines that
            # do not have a value for this column (which is what inner join would do)
            for j in sorting_joins:
                stmt = stmt.outerjoin(j)

            offset = SearchUtils.parse_start_offset_from_page_token(page_token)
            experiment_ids = [int(e) for e in experiment_ids]
            stmt = (
                stmt.distinct()
                .options(*self._get_eager_run_query_options())
                .filter(
                    SqlRun.experiment_id.in_(experiment_ids),
                    SqlRun.lifecycle_stage.in_(stages),
                    *attribute_filters,
                )
                .order_by(*parsed_orderby)
                .offset(offset)
                .limit(max_results)
            )
            queried_runs = session.execute(stmt).scalars(SqlRun).all()

            runs = [run.to_mlflow_entity() for run in queried_runs]
            run_ids = [run.info.run_id for run in runs]

            # add inputs to runs
            inputs = self._get_run_inputs(run_uuids=run_ids, session=session)
            runs_with_inputs = []
            for i, run in enumerate(runs):
                runs_with_inputs.append(
                    Run(run.info, run.data, RunInputs(dataset_inputs=inputs[i]))
                )

            next_page_token = compute_next_token(len(runs_with_inputs))

        return runs_with_inputs, next_page_token

    def log_batch(self, run_id, metrics, params, tags):
        _validate_run_id(run_id)
        metrics, params, tags = _validate_batch_log_data(metrics, params, tags)
        _validate_batch_log_limits(metrics, params, tags)
        _validate_param_keys_unique(params)

        with self.ManagedSessionMaker() as session:
            run = self._get_run(run_uuid=run_id, session=session)
            self._check_run_is_active(run)
            try:
                self._log_params(run_id, params)
                self._log_metrics(run_id, metrics)
                self._log_model_metrics(run_id, metrics)
                self._set_tags(run_id, tags)
            except MlflowException as e:
                raise e
            except Exception as e:
                raise MlflowException(e, INTERNAL_ERROR)

    def record_logged_model(self, run_id, mlflow_model):
        from mlflow.models import Model

        if not isinstance(mlflow_model, Model):
            raise TypeError(
                f"Argument 'mlflow_model' should be mlflow.models.Model, got '{type(mlflow_model)}'"
            )
        model_dict = mlflow_model.get_tags_dict()
        with self.ManagedSessionMaker() as session:
            run = self._get_run(run_uuid=run_id, session=session)
            self._check_run_is_active(run)
            previous_tag = [t for t in run.tags if t.key == MLFLOW_LOGGED_MODELS]
            if previous_tag:
                value = json.dumps(json.loads(previous_tag[0].value) + [model_dict])
            else:
                value = json.dumps([model_dict])
            _validate_tag(MLFLOW_LOGGED_MODELS, value)
            session.merge(SqlTag(key=MLFLOW_LOGGED_MODELS, value=value, run_uuid=run_id))

    def log_inputs(
        self,
        run_id: str,
        datasets: list[DatasetInput] | None = None,
        models: list[LoggedModelInput] | None = None,
    ):
        """
        Log inputs, such as datasets, to the specified run.

        Args:
            run_id: String id for the run
            datasets: List of :py:class:`mlflow.entities.DatasetInput` instances to log
                as inputs to the run.
            models: List of :py:class:`mlflow.entities.LoggedModelInput` instances to log
                as inputs to the run.

        Returns:
            None.
        """
        _validate_run_id(run_id)
        if datasets is not None:
            if not isinstance(datasets, list):
                raise TypeError(f"Argument 'datasets' should be a list, got '{type(datasets)}'")
            _validate_dataset_inputs(datasets)

        with self.ManagedSessionMaker() as session:
            run = self._get_run(run_uuid=run_id, session=session)
            experiment_id = run.experiment_id
            self._check_run_is_active(run)
            try:
                self._log_inputs_impl(experiment_id, run_id, datasets, models)
            except MlflowException as e:
                raise e
            except Exception as e:
                raise MlflowException(e, INTERNAL_ERROR)

    def _log_inputs_impl(
        self,
        experiment_id,
        run_id,
        dataset_inputs: list[DatasetInput] | None = None,
        models: list[LoggedModelInput] | None = None,
    ):
        dataset_inputs = dataset_inputs or []
        for dataset_input in dataset_inputs:
            if dataset_input.dataset is None:
                raise MlflowException(
                    "Dataset input must have a dataset associated with it.",
                    INTERNAL_ERROR,
                )

        # dedup dataset_inputs list if two dataset inputs have the same name and digest
        # keeping the first occurrence
        name_digest_keys = {}
        for dataset_input in dataset_inputs:
            key = (dataset_input.dataset.name, dataset_input.dataset.digest)
            if key not in name_digest_keys:
                name_digest_keys[key] = dataset_input
        dataset_inputs = list(name_digest_keys.values())

        with self.ManagedSessionMaker() as session:
            dataset_names_to_check = [
                dataset_input.dataset.name for dataset_input in dataset_inputs
            ]
            dataset_digests_to_check = [
                dataset_input.dataset.digest for dataset_input in dataset_inputs
            ]
            # find all datasets with the same name and digest
            # if the dataset already exists, use the existing dataset uuid
            existing_datasets = (
                session.query(SqlDataset)
                .filter(SqlDataset.name.in_(dataset_names_to_check))
                .filter(SqlDataset.digest.in_(dataset_digests_to_check))
                .all()
            )
            dataset_uuids = {}
            for existing_dataset in existing_datasets:
                dataset_uuids[(existing_dataset.name, existing_dataset.digest)] = (
                    existing_dataset.dataset_uuid
                )

            # collect all objects to write to DB in a single list
            objs_to_write = []

            # add datasets to objs_to_write
            for dataset_input in dataset_inputs:
                if (
                    dataset_input.dataset.name,
                    dataset_input.dataset.digest,
                ) not in dataset_uuids:
                    new_dataset_uuid = uuid.uuid4().hex
                    dataset_uuids[(dataset_input.dataset.name, dataset_input.dataset.digest)] = (
                        new_dataset_uuid
                    )
                    objs_to_write.append(
                        SqlDataset(
                            dataset_uuid=new_dataset_uuid,
                            experiment_id=experiment_id,
                            name=dataset_input.dataset.name,
                            digest=dataset_input.dataset.digest,
                            dataset_source_type=dataset_input.dataset.source_type,
                            dataset_source=dataset_input.dataset.source,
                            dataset_schema=dataset_input.dataset.schema,
                            dataset_profile=dataset_input.dataset.profile,
                        )
                    )

            # find all inputs with the same source_id and destination_id
            # if the input already exists, use the existing input uuid
            existing_inputs = (
                session.query(SqlInput)
                .filter(SqlInput.source_type == "DATASET")
                .filter(SqlInput.source_id.in_(dataset_uuids.values()))
                .filter(SqlInput.destination_type == "RUN")
                .filter(SqlInput.destination_id == run_id)
                .all()
            )
            input_uuids = {}
            for existing_input in existing_inputs:
                input_uuids[(existing_input.source_id, existing_input.destination_id)] = (
                    existing_input.input_uuid
                )

            # add input edges to objs_to_write
            for dataset_input in dataset_inputs:
                dataset_uuid = dataset_uuids[
                    (dataset_input.dataset.name, dataset_input.dataset.digest)
                ]
                if (dataset_uuid, run_id) not in input_uuids:
                    new_input_uuid = uuid.uuid4().hex
                    input_uuids[(dataset_input.dataset.name, dataset_input.dataset.digest)] = (
                        new_input_uuid
                    )
                    objs_to_write.append(
                        SqlInput(
                            input_uuid=new_input_uuid,
                            source_type="DATASET",
                            source_id=dataset_uuid,
                            destination_type="RUN",
                            destination_id=run_id,
                        )
                    )
                    # add input tags to objs_to_write
                    for input_tag in dataset_input.tags:
                        objs_to_write.append(
                            SqlInputTag(
                                input_uuid=new_input_uuid,
                                name=input_tag.key,
                                value=input_tag.value,
                            )
                        )

            if models:
                for model in models:
                    session.merge(
                        SqlInput(
                            input_uuid=uuid.uuid4().hex,
                            source_type="RUN_INPUT",
                            source_id=run_id,
                            destination_type="MODEL_INPUT",
                            destination_id=model.model_id,
                        )
                    )

            session.add_all(objs_to_write)

    def log_outputs(self, run_id: str, models: list[LoggedModelOutput]):
        with self.ManagedSessionMaker() as session:
            run = self._get_run(run_uuid=run_id, session=session)
            self._check_run_is_active(run)
            session.add_all(
                SqlInput(
                    input_uuid=uuid.uuid4().hex,
                    source_type="RUN_OUTPUT",
                    source_id=run_id,
                    destination_type="MODEL_OUTPUT",
                    destination_id=model.model_id,
                    step=model.step,
                )
                for model in models
            )

    def _get_model_inputs(
        self,
        run_id: str,
        session: sqlalchemy.orm.Session | None = None,
    ) -> list[LoggedModelInput]:
        return [
            LoggedModelInput(model_id=input.destination_id)
            for input in (
                session.query(SqlInput)
                .filter(
                    SqlInput.source_type == "RUN_INPUT",
                    SqlInput.source_id == run_id,
                    SqlInput.destination_type == "MODEL_INPUT",
                )
                .all()
            )
        ]

    def _get_model_outputs(
        self,
        run_id: str,
        session: sqlalchemy.orm.Session,
    ) -> list[LoggedModelOutput]:
        return [
            LoggedModelOutput(model_id=output.destination_id, step=output.step)
            for output in session.query(SqlInput)
            .filter(
                SqlInput.source_type == "RUN_OUTPUT",
                SqlInput.source_id == run_id,
                SqlInput.destination_type == "MODEL_OUTPUT",
            )
            .all()
        ]

    #######################################################################################
    # Logged models
    #######################################################################################
    def create_logged_model(
        self,
        experiment_id: str,
        name: str | None = None,
        source_run_id: str | None = None,
        tags: list[LoggedModelTag] | None = None,
        params: list[LoggedModelParameter] | None = None,
        model_type: str | None = None,
    ) -> LoggedModel:
        _validate_logged_model_name(name)
        with self.ManagedSessionMaker() as session:
            experiment = self.get_experiment(experiment_id)
            self._check_experiment_is_active(experiment)
            model_id = f"m-{str(uuid.uuid4()).replace('-', '')}"
            artifact_location = append_to_uri_path(
                experiment.artifact_location,
                SqlAlchemyStore.MODELS_FOLDER_NAME,
                model_id,
                SqlAlchemyStore.ARTIFACTS_FOLDER_NAME,
            )
            name = name or _generate_random_name()
            creation_timestamp = get_current_time_millis()
            logged_model = SqlLoggedModel(
                model_id=model_id,
                experiment_id=experiment_id,
                name=name,
                artifact_location=artifact_location,
                creation_timestamp_ms=creation_timestamp,
                last_updated_timestamp_ms=creation_timestamp,
                model_type=model_type,
                status=LoggedModelStatus.PENDING.to_int(),
                lifecycle_stage=LifecycleStage.ACTIVE,
                source_run_id=source_run_id,
            )
            session.add(logged_model)

            if params:
                session.add_all(
                    SqlLoggedModelParam(
                        model_id=logged_model.model_id,
                        experiment_id=experiment_id,
                        param_key=param.key,
                        param_value=param.value,
                    )
                    for param in params
                )

            if tags:
                session.add_all(
                    SqlLoggedModelTag(
                        model_id=logged_model.model_id,
                        experiment_id=experiment_id,
                        tag_key=tag.key,
                        tag_value=tag.value,
                    )
                    for tag in tags
                )

            session.commit()
            return logged_model.to_mlflow_entity()

    def log_logged_model_params(self, model_id: str, params: list[LoggedModelParameter]):
        with self.ManagedSessionMaker() as session:
            logged_model = session.query(SqlLoggedModel).get(model_id)
            if not logged_model:
                self._raise_model_not_found(model_id)

            session.add_all(
                SqlLoggedModelParam(
                    model_id=model_id,
                    experiment_id=logged_model.experiment_id,
                    param_key=param.key,
                    param_value=param.value,
                )
                for param in params
            )

    def _raise_model_not_found(self, model_id: str):
        raise MlflowException(
            f"Logged model with ID '{model_id}' not found.",
            RESOURCE_DOES_NOT_EXIST,
        )

    def get_logged_model(self, model_id: str) -> LoggedModel:
        with self.ManagedSessionMaker() as session:
            logged_model = (
                session.query(SqlLoggedModel)
                .filter(
                    SqlLoggedModel.model_id == model_id,
                    SqlLoggedModel.lifecycle_stage != LifecycleStage.DELETED,
                )
                .first()
            )
            if not logged_model:
                self._raise_model_not_found(model_id)

            return logged_model.to_mlflow_entity()

    def delete_logged_model(self, model_id):
        with self.ManagedSessionMaker() as session:
            logged_model = session.query(SqlLoggedModel).get(model_id)
            if not logged_model:
                self._raise_model_not_found(model_id)

            logged_model.lifecycle_stage = LifecycleStage.DELETED
            logged_model.last_updated_timestamp_ms = get_current_time_millis()
            session.commit()

    def finalize_logged_model(self, model_id: str, status: LoggedModelStatus) -> LoggedModel:
        with self.ManagedSessionMaker() as session:
            logged_model = session.query(SqlLoggedModel).get(model_id)
            if not logged_model:
                self._raise_model_not_found(model_id)

            logged_model.status = status.to_int()
            logged_model.last_updated_timestamp_ms = get_current_time_millis()
            session.commit()
            return logged_model.to_mlflow_entity()

    def set_logged_model_tags(self, model_id: str, tags: list[LoggedModelTag]) -> None:
        with self.ManagedSessionMaker() as session:
            logged_model = session.query(SqlLoggedModel).get(model_id)
            if not logged_model:
                self._raise_model_not_found(model_id)

            # TODO: Consider upserting tags in a single transaction for performance
            for tag in tags:
                session.merge(
                    SqlLoggedModelTag(
                        model_id=model_id,
                        experiment_id=logged_model.experiment_id,
                        tag_key=tag.key,
                        tag_value=tag.value,
                    )
                )

    def delete_logged_model_tag(self, model_id: str, key: str) -> None:
        with self.ManagedSessionMaker() as session:
            logged_model = session.query(SqlLoggedModel).get(model_id)
            if not logged_model:
                self._raise_model_not_found(model_id)

            count = (
                session.query(SqlLoggedModelTag)
                .filter(
                    SqlLoggedModelTag.model_id == model_id,
                    SqlLoggedModelTag.tag_key == key,
                )
                .delete()
            )
            if count == 0:
                raise MlflowException(
                    f"No tag with key {key!r} found for model with ID {model_id!r}.",
                    RESOURCE_DOES_NOT_EXIST,
                )

    def _apply_order_by_search_logged_models(
        self,
        models: sqlalchemy.orm.Query,
        session: sqlalchemy.orm.Session,
        order_by: list[dict[str, Any]] | None = None,
    ) -> sqlalchemy.orm.Query:
        order_by_clauses = []
        has_creation_timestamp = False
        for ob in order_by or []:
            field_name = ob.get("field_name")
            ascending = ob.get("ascending", True)
            if "." not in field_name:
                name = SqlLoggedModel.ALIASES.get(field_name, field_name)
                if name == "creation_timestamp_ms":
                    has_creation_timestamp = True
                try:
                    col = getattr(SqlLoggedModel, name)
                except AttributeError:
                    raise MlflowException.invalid_parameter_value(
                        f"Invalid order by field name: {field_name}"
                    )
                # Why not use `nulls_last`? Because it's not supported by all dialects (e.g., MySQL)
                order_by_clauses.extend(
                    [
                        # Sort nulls last
                        sqlalchemy.case((col.is_(None), 1), else_=0).asc(),
                        col.asc() if ascending else col.desc(),
                    ]
                )
                continue

            entity, name = field_name.split(".", 1)
            # TODO: Support filtering by other entities such as params if needed
            if entity != "metrics":
                raise MlflowException.invalid_parameter_value(
                    f"Invalid order by field name: {field_name}. Only metrics are supported."
                )

            # Sub query to get the latest metrics value for each (model_id, metric_name) pair
            dataset_filter = []
            if dataset_name := ob.get("dataset_name"):
                dataset_filter.append(SqlLoggedModelMetric.dataset_name == dataset_name)
            if dataset_digest := ob.get("dataset_digest"):
                dataset_filter.append(SqlLoggedModelMetric.dataset_digest == dataset_digest)

            subquery = (
                session.query(
                    SqlLoggedModelMetric.model_id,
                    SqlLoggedModelMetric.metric_value,
                    func.rank()
                    .over(
                        partition_by=[
                            SqlLoggedModelMetric.model_id,
                            SqlLoggedModelMetric.metric_name,
                        ],
                        order_by=[
                            SqlLoggedModelMetric.metric_timestamp_ms.desc(),
                            SqlLoggedModelMetric.metric_step.desc(),
                        ],
                    )
                    .label("rank"),
                )
                .filter(
                    SqlLoggedModelMetric.metric_name == name,
                    *dataset_filter,
                )
                .subquery()
            )
            subquery = select(subquery.c).where(subquery.c.rank == 1).subquery()

            models = models.outerjoin(subquery)
            # Why not use `nulls_last`? Because it's not supported by all dialects (e.g., MySQL)
            order_by_clauses.extend(
                [
                    # Sort nulls last
                    sqlalchemy.case((subquery.c.metric_value.is_(None), 1), else_=0).asc(),
                    subquery.c.metric_value.asc() if ascending else subquery.c.metric_value.desc(),
                ]
            )

        if not has_creation_timestamp:
            order_by_clauses.append(SqlLoggedModel.creation_timestamp_ms.desc())

        return models.order_by(*order_by_clauses)

    def _apply_filter_string_datasets_search_logged_models(
        self,
        models: sqlalchemy.orm.Query,
        session: sqlalchemy.orm.Session,
        experiment_ids: list[str],
        filter_string: str | None,
        datasets: list[dict[str, Any]] | None,
    ):
        from mlflow.utils.search_logged_model_utils import EntityType, parse_filter_string

        comparisons = parse_filter_string(filter_string)
        dialect = self._get_dialect()
        attr_filters: list[sqlalchemy.BinaryExpression] = []
        non_attr_filters: list[sqlalchemy.BinaryExpression] = []

        dataset_filters = []
        if datasets:
            for dataset in datasets:
                dataset_filter = SqlLoggedModelMetric.dataset_name == dataset["dataset_name"]
                if "dataset_digest" in dataset:
                    dataset_filter = dataset_filter & (
                        SqlLoggedModelMetric.dataset_digest == dataset["dataset_digest"]
                    )
                dataset_filters.append(dataset_filter)

        has_metric_filters = False
        for comp in comparisons:
            comp_func = SearchUtils.get_sql_comparison_func(comp.op, dialect)
            if comp.entity.type == EntityType.ATTRIBUTE:
                attr_filters.append(comp_func(getattr(SqlLoggedModel, comp.entity.key), comp.value))
            elif comp.entity.type == EntityType.METRIC:
                has_metric_filters = True
                metric_filters = [
                    SqlLoggedModelMetric.metric_name == comp.entity.key,
                    comp_func(SqlLoggedModelMetric.metric_value, comp.value),
                ]
                if dataset_filters:
                    metric_filters.append(sqlalchemy.or_(*dataset_filters))
                non_attr_filters.append(
                    session.query(SqlLoggedModelMetric).filter(*metric_filters).subquery()
                )
            elif comp.entity.type == EntityType.PARAM:
                non_attr_filters.append(
                    session.query(SqlLoggedModelParam)
                    .filter(
                        SqlLoggedModelParam.param_key == comp.entity.key,
                        comp_func(SqlLoggedModelParam.param_value, comp.value),
                    )
                    .subquery()
                )
            elif comp.entity.type == EntityType.TAG:
                non_attr_filters.append(
                    session.query(SqlLoggedModelTag)
                    .filter(
                        SqlLoggedModelTag.tag_key == comp.entity.key,
                        comp_func(SqlLoggedModelTag.tag_value, comp.value),
                    )
                    .subquery()
                )

        for f in non_attr_filters:
            models = models.join(f)

        # If there are dataset filters but no metric filters,
        # filter for models that have any metrics on the datasets
        if dataset_filters and not has_metric_filters:
            subquery = (
                session.query(SqlLoggedModelMetric.model_id)
                .filter(sqlalchemy.or_(*dataset_filters))
                .distinct()
                .subquery()
            )
            models = models.join(subquery)

        experiment_ids = [int(e) for e in experiment_ids]
        return models.filter(
            SqlLoggedModel.lifecycle_stage != LifecycleStage.DELETED,
            SqlLoggedModel.experiment_id.in_(experiment_ids),
            *attr_filters,
        )

    def search_logged_models(
        self,
        experiment_ids: list[str],
        filter_string: str | None = None,
        datasets: list[DatasetFilter] | None = None,
        max_results: int | None = None,
        order_by: list[dict[str, Any]] | None = None,
        page_token: str | None = None,
    ) -> PagedList[LoggedModel]:
        if datasets and not all(d.get("dataset_name") for d in datasets):
            raise MlflowException(
                "`dataset_name` in the `datasets` clause must be specified.",
                INVALID_PARAMETER_VALUE,
            )
        if page_token:
            token = SearchLoggedModelsPaginationToken.decode(page_token)
            token.validate(experiment_ids, filter_string, order_by)
            offset = token.offset
        else:
            offset = 0

        max_results = max_results or SEARCH_LOGGED_MODEL_MAX_RESULTS_DEFAULT
        with self.ManagedSessionMaker() as session:
            models = session.query(SqlLoggedModel)
            models = self._apply_filter_string_datasets_search_logged_models(
                models, session, experiment_ids, filter_string, datasets
            )
            models = self._apply_order_by_search_logged_models(models, session, order_by)
            models = models.offset(offset).limit(max_results + 1).all()

            if len(models) > max_results:
                token = SearchLoggedModelsPaginationToken(
                    offset=offset + max_results,
                    experiment_ids=experiment_ids,
                    filter_string=filter_string,
                    order_by=order_by,
                ).encode()
            else:
                token = None

            return PagedList([lm.to_mlflow_entity() for lm in models[:max_results]], token=token)

    #######################################################################################
    # Below are Tracing APIs. We may refactor them to be in a separate class in the future.
    #######################################################################################
    def _get_trace_artifact_location_tag(self, experiment, trace_id: str) -> SqlTraceTag:
        # Trace data is stored as file artifacts regardless of the tracking backend choice.
        # We use subdirectory "/traces" under the experiment's artifact location to isolate
        # them from run artifacts.
        artifact_uri = append_to_uri_path(
            experiment.artifact_location,
            SqlAlchemyStore.TRACE_FOLDER_NAME,
            trace_id,
            SqlAlchemyStore.ARTIFACTS_FOLDER_NAME,
        )
        return SqlTraceTag(request_id=trace_id, key=MLFLOW_ARTIFACT_LOCATION, value=artifact_uri)

    def start_trace(self, trace_info: "TraceInfo") -> TraceInfo:
        """
        Create a trace using the V3 API format with a complete Trace object.

        Args:
            trace_info: The TraceInfo object to create in the backend.

        Returns:
            The created TraceInfo object from the backend.
        """
        with self.ManagedSessionMaker() as session:
            experiment = self.get_experiment(trace_info.experiment_id)
            self._check_experiment_is_active(experiment)

            # Use the provided trace_id
            trace_id = trace_info.trace_id

            # Create SqlTraceInfo with V3 fields directly
            sql_trace_info = SqlTraceInfo(
                request_id=trace_id,
                experiment_id=trace_info.experiment_id,
                timestamp_ms=trace_info.request_time,
                execution_time_ms=trace_info.execution_duration,
                status=trace_info.state.value,
                client_request_id=trace_info.client_request_id,
                request_preview=trace_info.request_preview,
                response_preview=trace_info.response_preview,
            )

            sql_trace_info.tags = [
                SqlTraceTag(request_id=trace_id, key=k, value=v) for k, v in trace_info.tags.items()
            ]
            sql_trace_info.tags.append(self._get_trace_artifact_location_tag(experiment, trace_id))

            sql_trace_info.request_metadata = [
                SqlTraceMetadata(request_id=trace_id, key=k, value=v)
                for k, v in trace_info.trace_metadata.items()
            ]
            sql_trace_info.assessments = [
                SqlAssessments.from_mlflow_entity(a) for a in trace_info.assessments
            ]

            session.add(sql_trace_info)
            return sql_trace_info.to_mlflow_entity()

    def get_trace_info(self, trace_id: str) -> TraceInfo:
        """
        Fetch the trace info for the given trace id.

        Args:
            trace_id: Unique string identifier of the trace.

        Returns:
            The TraceInfo object.
        """
        with self.ManagedSessionMaker() as session:
            sql_trace_info = self._get_sql_trace_info(session, trace_id)
            return sql_trace_info.to_mlflow_entity()

    def _get_sql_trace_info(self, session, trace_id) -> SqlTraceInfo:
        sql_trace_info = (
            session.query(SqlTraceInfo).filter(SqlTraceInfo.request_id == trace_id).one_or_none()
        )
        if sql_trace_info is None:
            raise MlflowException(
                f"Trace with ID '{trace_id}' not found.",
                RESOURCE_DOES_NOT_EXIST,
            )
        return sql_trace_info

    def search_traces(
        self,
        experiment_ids: list[str],
        filter_string: str | None = None,
        max_results: int = SEARCH_TRACES_DEFAULT_MAX_RESULTS,
        order_by: list[str] | None = None,
        page_token: str | None = None,
        model_id: str | None = None,
        sql_warehouse_id: str | None = None,
    ) -> tuple[list[TraceInfo], str | None]:
        """
        Return traces that match the given list of search expressions within the experiments.

        Args:
            experiment_ids: List of experiment ids to scope the search.
            filter_string: A search filter string.
            max_results: Maximum number of traces desired.
            order_by: List of order_by clauses.
            page_token: Token specifying the next page of results. It should be obtained from
                a ``search_traces`` call.
            model_id: If specified, search traces associated with the given model ID.
            sql_warehouse_id: Only used in Databricks. The ID of the SQL warehouse to use for
                searching traces in inference tables.

        Returns:
            A tuple of a list of :py:class:`TraceInfo <mlflow.entities.TraceInfo>` objects that
            satisfy the search expressions and a pagination token for the next page of results.
        """
        self._validate_max_results_param(max_results)

        with self.ManagedSessionMaker() as session:
            cases_orderby, parsed_orderby, sorting_joins = _get_orderby_clauses_for_search_traces(
                order_by or [], session
            )
            stmt = select(SqlTraceInfo, *cases_orderby)

            attribute_filters, non_attribute_filters = _get_filter_clauses_for_search_traces(
                filter_string, session, self._get_dialect()
            )
            for non_attr_filter in non_attribute_filters:
                stmt = stmt.join(non_attr_filter)

            # using an outer join is necessary here because we want to be able to sort
            # on a column (tag, metric or param) without removing the lines that
            # do not have a value for this column (which is what inner join would do)
            for j in sorting_joins:
                stmt = stmt.outerjoin(j)

            offset = SearchTraceUtils.parse_start_offset_from_page_token(page_token)
            experiment_ids = [int(e) for e in experiment_ids]
            stmt = (
                # NB: We don't need to distinct the results of joins because of the fact that
                #   the right tables of the joins are unique on the join key, trace_id.
                #   This is because the subquery that is joined on the right side is conditioned
                #   by a key and value pair of tags/metadata, and the combination of key and
                #   trace_id is unique in those tables.
                #   Be careful when changing the query building logic, as it may break this
                #   uniqueness property and require deduplication, which can be expensive.
                stmt.filter(
                    SqlTraceInfo.experiment_id.in_(experiment_ids),
                    *attribute_filters,
                )
                .order_by(*parsed_orderby)
                .offset(offset)
                .limit(max_results)
            )
            queried_traces = session.execute(stmt).scalars(SqlTraceInfo).all()
            trace_infos = [t.to_mlflow_entity() for t in queried_traces]

            # Compute next search token
            if max_results == len(trace_infos):
                final_offset = offset + max_results
                next_token = SearchTraceUtils.create_page_token(final_offset)
            else:
                next_token = None

            return trace_infos, next_token

    def _validate_max_results_param(self, max_results: int, allow_null=False):
        if (not allow_null and max_results is None) or max_results < 1:
            raise MlflowException(
                f"Invalid value {max_results} for parameter 'max_results' supplied. It must be "
                f"a positive integer",
                INVALID_PARAMETER_VALUE,
            )

        if max_results > SEARCH_MAX_RESULTS_THRESHOLD:
            raise MlflowException(
                f"Invalid value {max_results} for parameter 'max_results' supplied. It must be at "
                f"most {SEARCH_MAX_RESULTS_THRESHOLD}",
                INVALID_PARAMETER_VALUE,
            )

    def set_trace_tag(self, trace_id: str, key: str, value: str):
        """
        Set a tag on the trace with the given trace_id.

        Args:
            trace_id: The ID of the trace.
            key: The string key of the tag.
            value: The string value of the tag.
        """
        with self.ManagedSessionMaker() as session:
            key, value = _validate_trace_tag(key, value)
            session.merge(SqlTraceTag(request_id=trace_id, key=key, value=value))

    def delete_trace_tag(self, trace_id: str, key: str):
        """
        Delete a tag on the trace with the given trace_id.

        Args:
            trace_id: The ID of the trace.
            key: The string key of the tag.
        """
        with self.ManagedSessionMaker() as session:
            tags = session.query(SqlTraceTag).filter_by(request_id=trace_id, key=key)
            if tags.count() == 0:
                raise MlflowException(
                    f"No trace tag with key '{key}' for trace with ID '{trace_id}'",
                    RESOURCE_DOES_NOT_EXIST,
                )
            tags.delete()

    def _delete_traces(
        self,
        experiment_id: str,
        max_timestamp_millis: int | None = None,
        max_traces: int | None = None,
        trace_ids: list[str] | None = None,
    ) -> int:
        """
        Delete traces based on the specified criteria.

        Args:
            experiment_id: ID of the associated experiment.
            max_timestamp_millis: The maximum timestamp in milliseconds since the UNIX epoch for
                deleting traces. Traces older than or equal to this timestamp will be deleted.
            max_traces: The maximum number of traces to delete.
            trace_ids: A set of request IDs to delete.

        Returns:
            The number of traces deleted.
        """
        with self.ManagedSessionMaker() as session:
            filters = [SqlTraceInfo.experiment_id == int(experiment_id)]
            if max_timestamp_millis:
                filters.append(SqlTraceInfo.timestamp_ms <= max_timestamp_millis)
            if trace_ids:
                filters.append(SqlTraceInfo.request_id.in_(trace_ids))
            if max_traces:
                filters.append(
                    SqlTraceInfo.request_id.in_(
                        session.query(SqlTraceInfo.request_id)
                        .filter(*filters)
                        # Delete the oldest traces first
                        .order_by(SqlTraceInfo.timestamp_ms)
                        .limit(max_traces)
                        .subquery()
                    )
                )

            return (
                session.query(SqlTraceInfo)
                .filter(and_(*filters))
                .delete(synchronize_session="fetch")
            )

    def create_assessment(self, assessment: Assessment) -> Assessment:
        """
        Create a new assessment in the database.

        If the assessment has an 'overrides' field set, this will also mark the
        overridden assessment as invalid.

        Args:
            assessment: The Assessment object to create (without assessment_id).

        Returns:
            The created Assessment object with backend-generated metadata.
        """

        with self.ManagedSessionMaker() as session:
            self._get_sql_trace_info(session, assessment.trace_id)
            sql_assessment = SqlAssessments.from_mlflow_entity(assessment)

            if sql_assessment.overrides:
                update_count = (
                    session.query(SqlAssessments)
                    .filter(
                        SqlAssessments.trace_id == sql_assessment.trace_id,
                        SqlAssessments.assessment_id == sql_assessment.overrides,
                    )
                    .update({"valid": False})
                )

                if update_count == 0:
                    raise MlflowException(
                        f"Assessment with ID '{sql_assessment.overrides}' not found "
                        "for trace '{trace_id}'",
                        RESOURCE_DOES_NOT_EXIST,
                    )

            session.add(sql_assessment)
            return sql_assessment.to_mlflow_entity()

    def get_assessment(self, trace_id: str, assessment_id: str) -> Assessment:
        """
        Fetch the assessment for the given trace_id and assessment_id.

        Args:
            trace_id: The ID of the trace containing the assessment.
            assessment_id: The ID of the assessment to retrieve.

        Returns:
            The Assessment object.
        """
        with self.ManagedSessionMaker() as session:
            sql_assessment = self._get_sql_assessment(session, trace_id, assessment_id)
            return sql_assessment.to_mlflow_entity()

    def update_assessment(
        self,
        trace_id: str,
        assessment_id: str,
        name: str | None = None,
        expectation: ExpectationValue | None = None,
        feedback: FeedbackValue | None = None,
        rationale: str | None = None,
        metadata: dict[str, str] | None = None,
    ) -> Assessment:
        """
        Updates an existing assessment with new values while preserving immutable fields.

        Only source and span_id are immutable.
        The last_update_time_ms will always be updated to the current timestamp.
        Metadata will be merged with the new metadata taking precedence.

        Args:
            trace_id: The unique identifier of the trace containing the assessment.
            assessment_id: The unique identifier of the assessment to update.
            name: The updated name of the assessment. If None, preserves existing name.
            expectation: Updated expectation value for expectation assessments.
            feedback: Updated feedback value for feedback assessments.
            rationale: Updated rationale text. If None, preserves existing rationale.
            metadata: Updated metadata dict. Will be merged with existing metadata.

        Returns:
            Assessment: The updated assessment object with new last_update_time_ms.

        Raises:
            MlflowException: If the assessment doesn't exist, if immutable fields have
                            changed, or if there's an error saving the assessment.
        """
        with self.ManagedSessionMaker() as session:
            existing_sql = self._get_sql_assessment(session, trace_id, assessment_id)
            existing = existing_sql.to_mlflow_entity()

            if expectation is not None and feedback is not None:
                raise MlflowException.invalid_parameter_value(
                    "Cannot specify both `expectation` and `feedback` parameters."
                )

            if expectation is not None and not isinstance(existing, Expectation):
                raise MlflowException.invalid_parameter_value(
                    "Cannot update expectation value on a Feedback assessment."
                )

            if feedback is not None and not isinstance(existing, Feedback):
                raise MlflowException.invalid_parameter_value(
                    "Cannot update feedback value on an Expectation assessment."
                )

            merged_metadata = None
            if existing.metadata or metadata:
                merged_metadata = (existing.metadata or {}).copy()
                if metadata:
                    merged_metadata.update(metadata)

            updated_timestamp = get_current_time_millis()

            if isinstance(existing, Expectation):
                new_value = expectation.value if expectation is not None else existing.value

                updated_assessment = Expectation(
                    name=name if name is not None else existing.name,
                    value=new_value,
                    source=existing.source,
                    trace_id=trace_id,
                    metadata=merged_metadata,
                    span_id=existing.span_id,
                    create_time_ms=existing.create_time_ms,
                    last_update_time_ms=updated_timestamp,
                )
            else:
                if feedback is not None:
                    new_value = feedback.value
                    new_error = feedback.error
                else:
                    new_value = existing.value
                    new_error = existing.error

                updated_assessment = Feedback(
                    name=name if name is not None else existing.name,
                    value=new_value,
                    error=new_error,
                    source=existing.source,
                    trace_id=trace_id,
                    metadata=merged_metadata,
                    span_id=existing.span_id,
                    create_time_ms=existing.create_time_ms,
                    last_update_time_ms=updated_timestamp,
                    rationale=rationale if rationale is not None else existing.rationale,
                )

            updated_assessment.assessment_id = existing.assessment_id
            updated_assessment.valid = existing.valid
            updated_assessment.overrides = existing.overrides

            if hasattr(existing, "run_id"):
                updated_assessment.run_id = existing.run_id

            if updated_assessment.feedback is not None:
                value_json = json.dumps(updated_assessment.feedback.value)
                error_json = (
                    json.dumps(updated_assessment.feedback.error.to_dictionary())
                    if updated_assessment.feedback.error
                    else None
                )
            elif updated_assessment.expectation is not None:
                value_json = json.dumps(updated_assessment.expectation.value)
                error_json = None

            metadata_json = (
                json.dumps(updated_assessment.metadata) if updated_assessment.metadata else None
            )

            session.query(SqlAssessments).filter(
                SqlAssessments.trace_id == trace_id, SqlAssessments.assessment_id == assessment_id
            ).update(
                {
                    "name": updated_assessment.name,
                    "value": value_json,
                    "error": error_json,
                    "last_updated_timestamp": updated_timestamp,
                    "rationale": updated_assessment.rationale,
                    "assessment_metadata": metadata_json,
                }
            )

            return updated_assessment

    def delete_assessment(self, trace_id: str, assessment_id: str) -> None:
        """
        Delete an assessment from a trace.

        If the deleted assessment was overriding another assessment, the overridden
        assessment will be restored to valid=True.

        Args:
            trace_id: The ID of the trace containing the assessment.
            assessment_id: The ID of the assessment to delete.
        """
        with self.ManagedSessionMaker() as session:
            assessment_to_delete = (
                session.query(SqlAssessments)
                .filter_by(trace_id=trace_id, assessment_id=assessment_id)
                .first()
            )

            if assessment_to_delete is None:
                # Assessment doesn't exist - this is idempotent, so just return
                return

            # If this assessment was overriding another assessment, restore the original
            if assessment_to_delete.overrides:
                session.query(SqlAssessments).filter_by(
                    assessment_id=assessment_to_delete.overrides
                ).update({"valid": True})

            session.delete(assessment_to_delete)
            session.commit()

    def _get_sql_assessment(self, session, trace_id: str, assessment_id: str) -> SqlAssessments:
        """Helper method to get SqlAssessments object."""
        sql_assessment = (
            session.query(SqlAssessments)
            .filter(
                SqlAssessments.trace_id == trace_id, SqlAssessments.assessment_id == assessment_id
            )
            .one_or_none()
        )
        if sql_assessment is None:
            trace_exists = (
                session.query(SqlTraceInfo).filter(SqlTraceInfo.request_id == trace_id).first()
                is not None
            )
            if not trace_exists:
                raise MlflowException(
                    f"Trace with request_id '{trace_id}' not found",
                    RESOURCE_DOES_NOT_EXIST,
                )
            else:
                raise MlflowException(
                    f"Assessment with ID '{assessment_id}' not found for trace '{trace_id}'",
                    RESOURCE_DOES_NOT_EXIST,
                )
        return sql_assessment

<<<<<<< HEAD
    def _get_trace_status_from_root_span(self, spans: list[Span]) -> Optional[str]:
        """
        Extract trace status from root span if present.

        Returns the mapped trace status string or None if no root span found.
        """
        for span in spans:
            if span.parent_id is None:  # Found root span (no parent)
                # Map span status to trace status
                span_status = span.status.status_code.value
                if span_status == "ERROR":
                    return "ERROR"
                elif span_status == "UNSET":
                    return "STATE_UNSPECIFIED"
                else:  # OK or any other status
                    return "OK"
        return None

=======
>>>>>>> 7bd83140
    def log_spans(self, experiment_id: str, spans: list[Span]) -> list[Span]:
        """
        Log multiple span entities to the tracking store.

        Args:
            experiment_id: The experiment ID to log spans to.
            spans: List of Span entities to log. All spans must belong to the same trace.

        Returns:
            List of logged Span entities.

        Raises:
            MlflowException: If spans belong to different traces.
        """
        if not spans:
            return []

        # Validate all spans belong to the same trace
        trace_ids = {span.trace_id for span in spans}
        if len(trace_ids) > 1:
            raise MlflowException(
                f"All spans must belong to the same trace. Found trace IDs: {trace_ids}",
                error_code=INVALID_PARAMETER_VALUE,
            )

        trace_id = next(iter(trace_ids))

<<<<<<< HEAD
=======
        # Calculate trace time bounds from spans
        min_start_ms = min(span.start_time_ns for span in spans) // 1_000_000
        # If no spans have ended, max_end_time should be None (trace still in progress)
        end_times = [span.end_time_ns for span in spans if span.end_time_ns is not None]
        max_end_ms = (max(end_times) // 1_000_000) if end_times else None

>>>>>>> 7bd83140
        with self.ManagedSessionMaker() as session:
            # Try to get the trace info to check if trace exists
            sql_trace_info = (
                session.query(SqlTraceInfo)
                .filter(SqlTraceInfo.request_id == trace_id)
                .one_or_none()
            )
<<<<<<< HEAD

            # If trace doesn't exist, create it
            if sql_trace_info is None:
                # Get the earliest start time and latest end time
                min_start_time = min(span.start_time_ns for span in spans)
                max_end_time = max(span.end_time_ns or span.start_time_ns for span in spans)

                # Determine trace status from root span if available
                root_span_status = self._get_trace_status_from_root_span(spans)
                trace_status = root_span_status if root_span_status else "IN_PROGRESS"

                # Create the SqlTraceInfo directly in the session
                sql_trace_info = SqlTraceInfo(
                    request_id=trace_id,
                    experiment_id=experiment_id,
                    timestamp_ms=min_start_time // 1_000_000,
                    execution_time_ms=(max_end_time - min_start_time) // 1_000_000,
                    status=trace_status,
                    client_request_id=None,
                )

=======
            # If trace doesn't exist, create it
            if sql_trace_info is None:
                # Create trace info for this new trace. We need to establish the trace
                # before we can add spans to it, as spans have a foreign key to trace_info.
                sql_trace_info = SqlTraceInfo(
                    request_id=trace_id,
                    experiment_id=experiment_id,
                    timestamp_ms=min_start_ms,
                    execution_time_ms=((max_end_ms - min_start_ms) if max_end_ms else None),
                    # TODO: Set trace status based on root span status (span with no parent).
                    # For now, we default to "OK" for all new traces.
                    status="OK",
                    client_request_id=None,
                )
>>>>>>> 7bd83140
                session.add(sql_trace_info)
                try:
                    session.flush()
                except IntegrityError:
<<<<<<< HEAD
=======
                    # IntegrityError indicates a race condition: another process/thread
                    # created the trace between our initial check and insert attempt.
                    # This is expected in concurrent scenarios. We rollback and fetch
                    # the trace that was created by the other process.
>>>>>>> 7bd83140
                    session.rollback()
                    sql_trace_info = (
                        session.query(SqlTraceInfo)
                        .filter(SqlTraceInfo.request_id == trace_id)
                        .one()
                    )

<<<<<<< HEAD
            min_start_time = min(span.start_time_ns for span in spans)
            max_end_time = max(span.end_time_ns or span.start_time_ns for span in spans)

            min_start_ms = min_start_time // 1_000_000
            max_end_ms = max_end_time // 1_000_000

            from sqlalchemy import case

            # Check if we need to update trace status from root span
            update_dict = {
                SqlTraceInfo.timestamp_ms: case(
                    (SqlTraceInfo.timestamp_ms > min_start_ms, min_start_ms),
                    else_=SqlTraceInfo.timestamp_ms,
                ),
                SqlTraceInfo.execution_time_ms: (
=======
            # Atomic update of trace time range using SQLAlchemy's case expressions.
            # This is necessary to handle concurrent span additions from multiple processes/threads
            # without race conditions. The database performs the min/max comparisons atomically,
            # ensuring the trace always reflects the earliest start and latest end times across
            # all spans, even when multiple log_spans calls happen simultaneously.
            timestamp_update_expr = case(
                (SqlTraceInfo.timestamp_ms > min_start_ms, min_start_ms),
                else_=SqlTraceInfo.timestamp_ms,
            )
            update_dict = {
                SqlTraceInfo.timestamp_ms: timestamp_update_expr,
            }
            # Only attempt to update execution_time_ms if we have at least one ended span
            if max_end_ms is not None:
                update_dict[SqlTraceInfo.execution_time_ms] = (
>>>>>>> 7bd83140
                    case(
                        (
                            (SqlTraceInfo.timestamp_ms + SqlTraceInfo.execution_time_ms)
                            > max_end_ms,
                            SqlTraceInfo.timestamp_ms + SqlTraceInfo.execution_time_ms,
                        ),
                        else_=max_end_ms,
                    )
<<<<<<< HEAD
                    - case(
                        (SqlTraceInfo.timestamp_ms > min_start_ms, min_start_ms),
                        else_=SqlTraceInfo.timestamp_ms,
                    )
                ),
            }

            # If trace status is IN_PROGRESS or unspecified, check for root span to update it
            if sql_trace_info.status in ("IN_PROGRESS", "STATE_UNSPECIFIED"):
                root_span_status = self._get_trace_status_from_root_span(spans)
                if root_span_status:
                    update_dict[SqlTraceInfo.status] = root_span_status

            session.query(SqlTraceInfo).filter(SqlTraceInfo.request_id == trace_id).update(
                update_dict,
=======
                    - timestamp_update_expr
                )
            session.query(SqlTraceInfo).filter(SqlTraceInfo.request_id == trace_id).update(
                update_dict,
                # Skip session synchronization for performance - we don't use the object afterward
>>>>>>> 7bd83140
                synchronize_session=False,
            )

            for span in spans:
                span_dict = span.to_dict()
                content_json = json.dumps(span_dict, cls=TraceJSONEncoder)

                sql_span = SqlSpan(
                    trace_id=span.trace_id,
                    experiment_id=sql_trace_info.experiment_id,
                    span_id=span.span_id,
                    parent_span_id=span.parent_id,
                    name=span.name,
                    type=span.span_type,
                    status=span.status.status_code,
                    start_time_unix_nano=span.start_time_ns,
                    end_time_unix_nano=span.end_time_ns,
                    content=content_json,
                )

                session.merge(sql_span)

        return spans

    async def log_spans_async(self, experiment_id: str, spans: list[Span]) -> list[Span]:
        """
        Asynchronously log multiple span entities to the tracking store.

        Args:
            experiment_id: The experiment ID to log spans to.
            spans: List of Span entities to log. All spans must belong to the same trace.

        Returns:
            List of logged Span entities.

        Raises:
            MlflowException: If spans belong to different traces.
        """
        # TODO: Implement proper async support
        return self.log_spans(experiment_id, spans)

    #######################################################################################
    # Below are legacy V2 Tracing APIs. DO NOT USE. Use the V3 APIs instead.
    #######################################################################################
    def deprecated_start_trace_v2(
        self,
        experiment_id: str,
        timestamp_ms: int,
        request_metadata: dict[str, str],
        tags: dict[str, str],
    ) -> TraceInfoV2:
        """
        DEPRECATED. DO NOT USE.

        Create an initial TraceInfo object in the database.

        Args:
            experiment_id: String id of the experiment for this run.
            timestamp_ms: Start time of the trace, in milliseconds since the UNIX epoch.
            request_metadata: Metadata of the trace.
            tags: Tags of the trace.

        Returns:
            The created TraceInfo object.
        """
        with self.ManagedSessionMaker() as session:
            experiment = self.get_experiment(experiment_id)
            self._check_experiment_is_active(experiment)

            request_id = generate_request_id_v2()
            trace_info = SqlTraceInfo(
                request_id=request_id,
                experiment_id=experiment_id,
                timestamp_ms=timestamp_ms,
                execution_time_ms=None,
                status=TraceStatus.IN_PROGRESS,
            )

            trace_info.tags = [SqlTraceTag(key=k, value=v) for k, v in tags.items()]
            trace_info.tags.append(self._get_trace_artifact_location_tag(experiment, request_id))

            trace_info.request_metadata = [
                SqlTraceMetadata(key=k, value=v) for k, v in request_metadata.items()
            ]
            session.add(trace_info)

            return TraceInfoV2.from_v3(trace_info.to_mlflow_entity())

    def deprecated_end_trace_v2(
        self,
        request_id: str,
        timestamp_ms: int,
        status: TraceStatus,
        request_metadata: dict[str, str],
        tags: dict[str, str],
    ) -> TraceInfoV2:
        """
        DEPRECATED. DO NOT USE.

        Update the TraceInfo object in the database with the completed trace info.

        Args:
            request_id: Unique string identifier of the trace.
            timestamp_ms: End time of the trace, in milliseconds. The execution time field
                in the TraceInfo will be calculated by subtracting the start time from this.
            status: Status of the trace.
            request_metadata: Metadata of the trace. This will be merged with the existing
                metadata logged during the start_trace call.
            tags: Tags of the trace. This will be merged with the existing tags logged
                during the start_trace or set_trace_tag calls.

        Returns:
            The updated TraceInfo object.
        """
        with self.ManagedSessionMaker() as session:
            sql_trace_info = self._get_sql_trace_info(session, request_id)
            trace_start_time_ms = sql_trace_info.timestamp_ms
            execution_time_ms = timestamp_ms - trace_start_time_ms
            sql_trace_info.execution_time_ms = execution_time_ms
            sql_trace_info.status = status
            session.merge(sql_trace_info)
            for k, v in request_metadata.items():
                session.merge(SqlTraceMetadata(request_id=request_id, key=k, value=v))
            for k, v in tags.items():
                session.merge(SqlTraceTag(request_id=request_id, key=k, value=v))
            return TraceInfoV2.from_v3(sql_trace_info.to_mlflow_entity())


def _get_sqlalchemy_filter_clauses(parsed, session, dialect):
    """
    Creates run attribute filters and subqueries that will be inner-joined to SqlRun to act as
    multi-clause filters and return them as a tuple.
    """
    attribute_filters = []
    non_attribute_filters = []
    dataset_filters = []

    for sql_statement in parsed:
        key_type = sql_statement.get("type")
        key_name = sql_statement.get("key")
        value = sql_statement.get("value")
        comparator = sql_statement.get("comparator").upper()

        key_name = SearchUtils.translate_key_alias(key_name)

        if SearchUtils.is_string_attribute(
            key_type, key_name, comparator
        ) or SearchUtils.is_numeric_attribute(key_type, key_name, comparator):
            if key_name == "run_name":
                # Treat "attributes.run_name == <value>" as "tags.`mlflow.runName` == <value>".
                # The name column in the runs table is empty for runs logged in MLflow <= 1.29.0.
                key_filter = SearchUtils.get_sql_comparison_func("=", dialect)(
                    SqlTag.key, MLFLOW_RUN_NAME
                )
                val_filter = SearchUtils.get_sql_comparison_func(comparator, dialect)(
                    SqlTag.value, value
                )
                non_attribute_filters.append(
                    session.query(SqlTag).filter(key_filter, val_filter).subquery()
                )
            else:
                attribute = getattr(SqlRun, SqlRun.get_attribute_name(key_name))
                attr_filter = SearchUtils.get_sql_comparison_func(comparator, dialect)(
                    attribute, value
                )
                attribute_filters.append(attr_filter)
        else:
            if SearchUtils.is_metric(key_type, comparator):
                entity = SqlLatestMetric
                value = float(value)
            elif SearchUtils.is_param(key_type, comparator):
                entity = SqlParam
            elif SearchUtils.is_tag(key_type, comparator):
                entity = SqlTag
            elif SearchUtils.is_dataset(key_type, comparator):
                entity = SqlDataset
            else:
                raise MlflowException(
                    f"Invalid search expression type '{key_type}'",
                    error_code=INVALID_PARAMETER_VALUE,
                )

            if entity == SqlDataset:
                if key_name == "context":
                    dataset_filters.append(
                        session.query(entity, SqlInput, SqlInputTag)
                        .join(SqlInput, SqlInput.source_id == SqlDataset.dataset_uuid)
                        .join(
                            SqlInputTag,
                            and_(
                                SqlInputTag.input_uuid == SqlInput.input_uuid,
                                SqlInputTag.name == MLFLOW_DATASET_CONTEXT,
                                SearchUtils.get_sql_comparison_func(comparator, dialect)(
                                    getattr(SqlInputTag, "value"), value
                                ),
                            ),
                        )
                        .subquery()
                    )
                else:
                    dataset_attr_filter = SearchUtils.get_sql_comparison_func(comparator, dialect)(
                        getattr(SqlDataset, key_name), value
                    )
                    dataset_filters.append(
                        session.query(entity, SqlInput)
                        .join(SqlInput, SqlInput.source_id == SqlDataset.dataset_uuid)
                        .filter(dataset_attr_filter)
                        .subquery()
                    )
            else:
                key_filter = SearchUtils.get_sql_comparison_func("=", dialect)(entity.key, key_name)
                val_filter = SearchUtils.get_sql_comparison_func(comparator, dialect)(
                    entity.value, value
                )
                non_attribute_filters.append(
                    session.query(entity).filter(key_filter, val_filter).subquery()
                )

    return attribute_filters, non_attribute_filters, dataset_filters


def _get_orderby_clauses(order_by_list, session):
    """Sorts a set of runs based on their natural ordering and an overriding set of order_bys.
    Runs are naturally ordered first by start time descending, then by run id for tie-breaking.
    """

    clauses = []
    ordering_joins = []
    clause_id = 0
    observed_order_by_clauses = set()
    select_clauses = []
    # contrary to filters, it is not easily feasible to separately handle sorting
    # on attributes and on joined tables as we must keep all clauses in the same order
    if order_by_list:
        for order_by_clause in order_by_list:
            clause_id += 1
            (key_type, key, ascending) = SearchUtils.parse_order_by_for_search_runs(order_by_clause)
            key = SearchUtils.translate_key_alias(key)
            if SearchUtils.is_string_attribute(
                key_type, key, "="
            ) or SearchUtils.is_numeric_attribute(key_type, key, "="):
                order_value = getattr(SqlRun, SqlRun.get_attribute_name(key))
            else:
                if SearchUtils.is_metric(key_type, "="):  # any valid comparator
                    entity = SqlLatestMetric
                elif SearchUtils.is_tag(key_type, "="):
                    entity = SqlTag
                elif SearchUtils.is_param(key_type, "="):
                    entity = SqlParam
                else:
                    raise MlflowException(
                        f"Invalid identifier type '{key_type}'",
                        error_code=INVALID_PARAMETER_VALUE,
                    )

                # build a subquery first because we will join it in the main request so that the
                # metric we want to sort on is available when we apply the sorting clause
                subquery = session.query(entity).filter(entity.key == key).subquery()

                ordering_joins.append(subquery)
                order_value = subquery.c.value

            # MySQL does not support NULLS LAST expression, so we sort first by
            # presence of the field (and is_nan for metrics), then by actual value
            # As the subqueries are created independently and used later in the
            # same main query, the CASE WHEN columns need to have unique names to
            # avoid ambiguity
            if SearchUtils.is_metric(key_type, "="):
                case = sql.case(
                    # Ideally the use of "IS" is preferred here but owing to sqlalchemy
                    # translation in MSSQL we are forced to use "=" instead.
                    # These 2 options are functionally identical / unchanged because
                    # the column (is_nan) is not nullable. However it could become an issue
                    # if this precondition changes in the future.
                    (subquery.c.is_nan == sqlalchemy.true(), 1),
                    (order_value.is_(None), 2),
                    else_=0,
                ).label(f"clause_{clause_id}")

            else:  # other entities do not have an 'is_nan' field
                case = sql.case((order_value.is_(None), 1), else_=0).label(f"clause_{clause_id}")
            clauses.append(case.name)
            select_clauses.append(case)
            select_clauses.append(order_value)

            if (key_type, key) in observed_order_by_clauses:
                raise MlflowException(f"`order_by` contains duplicate fields: {order_by_list}")
            observed_order_by_clauses.add((key_type, key))

            if ascending:
                clauses.append(order_value)
            else:
                clauses.append(order_value.desc())

    if (
        SearchUtils._ATTRIBUTE_IDENTIFIER,
        SqlRun.start_time.key,
    ) not in observed_order_by_clauses:
        clauses.append(SqlRun.start_time.desc())
    clauses.append(SqlRun.run_uuid)
    return select_clauses, clauses, ordering_joins


def _get_search_experiments_filter_clauses(parsed_filters, dialect):
    attribute_filters = []
    non_attribute_filters = []
    for f in parsed_filters:
        type_ = f["type"]
        key = f["key"]
        comparator = f["comparator"]
        value = f["value"]
        if type_ == "attribute":
            if SearchExperimentsUtils.is_string_attribute(
                type_, key, comparator
            ) and comparator not in ("=", "!=", "LIKE", "ILIKE"):
                raise MlflowException.invalid_parameter_value(
                    f"Invalid comparator for string attribute: {comparator}"
                )
            if SearchExperimentsUtils.is_numeric_attribute(
                type_, key, comparator
            ) and comparator not in ("=", "!=", "<", "<=", ">", ">="):
                raise MlflowException.invalid_parameter_value(
                    f"Invalid comparator for numeric attribute: {comparator}"
                )
            attr = getattr(SqlExperiment, key)
            attr_filter = SearchUtils.get_sql_comparison_func(comparator, dialect)(attr, value)
            attribute_filters.append(attr_filter)
        elif type_ == "tag":
            if comparator not in ("=", "!=", "LIKE", "ILIKE"):
                raise MlflowException.invalid_parameter_value(
                    f"Invalid comparator for tag: {comparator}"
                )
            val_filter = SearchUtils.get_sql_comparison_func(comparator, dialect)(
                SqlExperimentTag.value, value
            )
            key_filter = SearchUtils.get_sql_comparison_func("=", dialect)(
                SqlExperimentTag.key, key
            )
            non_attribute_filters.append(
                select(SqlExperimentTag).filter(key_filter, val_filter).subquery()
            )
        else:
            raise MlflowException.invalid_parameter_value(f"Invalid token type: {type_}")

    return attribute_filters, non_attribute_filters


def _get_search_experiments_order_by_clauses(order_by):
    order_by_clauses = []
    for type_, key, ascending in map(
        SearchExperimentsUtils.parse_order_by_for_search_experiments,
        order_by or ["creation_time DESC", "experiment_id ASC"],
    ):
        if type_ == "attribute":
            order_by_clauses.append((getattr(SqlExperiment, key), ascending))
        else:
            raise MlflowException.invalid_parameter_value(f"Invalid order_by entity: {type_}")

    # Add a tie-breaker
    if not any(col == SqlExperiment.experiment_id for col, _ in order_by_clauses):
        order_by_clauses.append((SqlExperiment.experiment_id, False))

    return [col.asc() if ascending else col.desc() for col, ascending in order_by_clauses]


def _get_orderby_clauses_for_search_traces(order_by_list: list[str], session):
    """Sorts a set of traces based on their natural ordering and an overriding set of order_bys.
    Traces are ordered first by timestamp_ms descending, then by trace_id for tie-breaking.
    """
    clauses = []
    ordering_joins = []
    observed_order_by_clauses = set()
    select_clauses = []

    for clause_id, order_by_clause in enumerate(order_by_list):
        (key_type, key, ascending) = SearchTraceUtils.parse_order_by_for_search_traces(
            order_by_clause
        )

        if SearchTraceUtils.is_attribute(key_type, key, "="):
            order_value = getattr(SqlTraceInfo, key)
        else:
            if SearchTraceUtils.is_tag(key_type, "="):
                entity = SqlTraceTag
            elif SearchTraceUtils.is_request_metadata(key_type, "="):
                entity = SqlTraceMetadata
            else:
                raise MlflowException(
                    f"Invalid identifier type '{key_type}'",
                    error_code=INVALID_PARAMETER_VALUE,
                )
            # Tags and request metadata requires a join to the main table (trace_info)
            subquery = session.query(entity).filter(entity.key == key).subquery()
            ordering_joins.append(subquery)
            order_value = subquery.c.value

        case = sql.case((order_value.is_(None), 1), else_=0).label(f"clause_{clause_id}")
        clauses.append(case.name)
        select_clauses.append(case)
        select_clauses.append(order_value)

        if (key_type, key) in observed_order_by_clauses:
            raise MlflowException(f"`order_by` contains duplicate fields: {order_by_list}")
        observed_order_by_clauses.add((key_type, key))
        clauses.append(order_value if ascending else order_value.desc())

    # Add descending trace start time as default ordering and a tie-breaker
    for attr, ascending in [
        (SqlTraceInfo.timestamp_ms, False),
        (SqlTraceInfo.request_id, True),
    ]:
        if (
            SearchTraceUtils._ATTRIBUTE_IDENTIFIER,
            attr.key,
        ) not in observed_order_by_clauses:
            clauses.append(attr if ascending else attr.desc())
    return select_clauses, clauses, ordering_joins


def _get_filter_clauses_for_search_traces(filter_string, session, dialect):
    """
    Creates trace attribute filters and subqueries that will be inner-joined
    to SqlTraceInfo to act as multi-clause filters and return them as a tuple.
    """
    attribute_filters = []
    non_attribute_filters = []

    parsed_filters = SearchTraceUtils.parse_search_filter_for_search_traces(filter_string)
    for sql_statement in parsed_filters:
        key_type = sql_statement.get("type")
        key_name = sql_statement.get("key")
        value = sql_statement.get("value")
        comparator = sql_statement.get("comparator").upper()

        if SearchTraceUtils.is_attribute(key_type, key_name, comparator):
            attribute = getattr(SqlTraceInfo, key_name)
            attr_filter = SearchTraceUtils.get_sql_comparison_func(comparator, dialect)(
                attribute, value
            )
            attribute_filters.append(attr_filter)
        else:
            if SearchTraceUtils.is_tag(key_type, comparator):
                entity = SqlTraceTag
            elif SearchTraceUtils.is_request_metadata(key_type, comparator):
                entity = SqlTraceMetadata
            else:
                raise MlflowException(
                    f"Invalid search expression type '{key_type}'",
                    error_code=INVALID_PARAMETER_VALUE,
                )

            key_filter = SearchTraceUtils.get_sql_comparison_func("=", dialect)(
                entity.key, key_name
            )
            val_filter = SearchTraceUtils.get_sql_comparison_func(comparator, dialect)(
                entity.value, value
            )
            non_attribute_filters.append(
                session.query(entity).filter(key_filter, val_filter).subquery()
            )

    return attribute_filters, non_attribute_filters<|MERGE_RESOLUTION|>--- conflicted
+++ resolved
@@ -12,11 +12,7 @@
 import sqlalchemy
 import sqlalchemy.orm
 import sqlalchemy.sql.expression as sql
-<<<<<<< HEAD
-from sqlalchemy import and_, func, sql, text
-=======
 from sqlalchemy import and_, case, func, sql, text
->>>>>>> 7bd83140
 from sqlalchemy.exc import IntegrityError
 from sqlalchemy.future import select
 
@@ -2648,8 +2644,7 @@
                 )
         return sql_assessment
 
-<<<<<<< HEAD
-    def _get_trace_status_from_root_span(self, spans: list[Span]) -> Optional[str]:
+    def _get_trace_status_from_root_span(self, spans: list[Span]) -> str | None:
         """
         Extract trace status from root span if present.
 
@@ -2667,8 +2662,6 @@
                     return "OK"
         return None
 
-=======
->>>>>>> 7bd83140
     def log_spans(self, experiment_id: str, spans: list[Span]) -> list[Span]:
         """
         Log multiple span entities to the tracking store.
@@ -2696,15 +2689,16 @@
 
         trace_id = next(iter(trace_ids))
 
-<<<<<<< HEAD
-=======
         # Calculate trace time bounds from spans
         min_start_ms = min(span.start_time_ns for span in spans) // 1_000_000
         # If no spans have ended, max_end_time should be None (trace still in progress)
         end_times = [span.end_time_ns for span in spans if span.end_time_ns is not None]
         max_end_ms = (max(end_times) // 1_000_000) if end_times else None
 
->>>>>>> 7bd83140
+        # Determine trace status from root span if available
+        root_span_status = self._get_trace_status_from_root_span(spans)
+        trace_status = root_span_status if root_span_status else "IN_PROGRESS"
+
         with self.ManagedSessionMaker() as session:
             # Try to get the trace info to check if trace exists
             sql_trace_info = (
@@ -2712,29 +2706,6 @@
                 .filter(SqlTraceInfo.request_id == trace_id)
                 .one_or_none()
             )
-<<<<<<< HEAD
-
-            # If trace doesn't exist, create it
-            if sql_trace_info is None:
-                # Get the earliest start time and latest end time
-                min_start_time = min(span.start_time_ns for span in spans)
-                max_end_time = max(span.end_time_ns or span.start_time_ns for span in spans)
-
-                # Determine trace status from root span if available
-                root_span_status = self._get_trace_status_from_root_span(spans)
-                trace_status = root_span_status if root_span_status else "IN_PROGRESS"
-
-                # Create the SqlTraceInfo directly in the session
-                sql_trace_info = SqlTraceInfo(
-                    request_id=trace_id,
-                    experiment_id=experiment_id,
-                    timestamp_ms=min_start_time // 1_000_000,
-                    execution_time_ms=(max_end_time - min_start_time) // 1_000_000,
-                    status=trace_status,
-                    client_request_id=None,
-                )
-
-=======
             # If trace doesn't exist, create it
             if sql_trace_info is None:
                 # Create trace info for this new trace. We need to establish the trace
@@ -2744,23 +2715,17 @@
                     experiment_id=experiment_id,
                     timestamp_ms=min_start_ms,
                     execution_time_ms=((max_end_ms - min_start_ms) if max_end_ms else None),
-                    # TODO: Set trace status based on root span status (span with no parent).
-                    # For now, we default to "OK" for all new traces.
-                    status="OK",
+                    status=trace_status,
                     client_request_id=None,
                 )
->>>>>>> 7bd83140
                 session.add(sql_trace_info)
                 try:
                     session.flush()
                 except IntegrityError:
-<<<<<<< HEAD
-=======
                     # IntegrityError indicates a race condition: another process/thread
                     # created the trace between our initial check and insert attempt.
                     # This is expected in concurrent scenarios. We rollback and fetch
                     # the trace that was created by the other process.
->>>>>>> 7bd83140
                     session.rollback()
                     sql_trace_info = (
                         session.query(SqlTraceInfo)
@@ -2768,23 +2733,6 @@
                         .one()
                     )
 
-<<<<<<< HEAD
-            min_start_time = min(span.start_time_ns for span in spans)
-            max_end_time = max(span.end_time_ns or span.start_time_ns for span in spans)
-
-            min_start_ms = min_start_time // 1_000_000
-            max_end_ms = max_end_time // 1_000_000
-
-            from sqlalchemy import case
-
-            # Check if we need to update trace status from root span
-            update_dict = {
-                SqlTraceInfo.timestamp_ms: case(
-                    (SqlTraceInfo.timestamp_ms > min_start_ms, min_start_ms),
-                    else_=SqlTraceInfo.timestamp_ms,
-                ),
-                SqlTraceInfo.execution_time_ms: (
-=======
             # Atomic update of trace time range using SQLAlchemy's case expressions.
             # This is necessary to handle concurrent span additions from multiple processes/threads
             # without race conditions. The database performs the min/max comparisons atomically,
@@ -2800,7 +2748,6 @@
             # Only attempt to update execution_time_ms if we have at least one ended span
             if max_end_ms is not None:
                 update_dict[SqlTraceInfo.execution_time_ms] = (
->>>>>>> 7bd83140
                     case(
                         (
                             (SqlTraceInfo.timestamp_ms + SqlTraceInfo.execution_time_ms)
@@ -2809,29 +2756,17 @@
                         ),
                         else_=max_end_ms,
                     )
-<<<<<<< HEAD
-                    - case(
-                        (SqlTraceInfo.timestamp_ms > min_start_ms, min_start_ms),
-                        else_=SqlTraceInfo.timestamp_ms,
-                    )
-                ),
-            }
+                    - timestamp_update_expr
+                )
 
             # If trace status is IN_PROGRESS or unspecified, check for root span to update it
             if sql_trace_info.status in ("IN_PROGRESS", "STATE_UNSPECIFIED"):
-                root_span_status = self._get_trace_status_from_root_span(spans)
                 if root_span_status:
                     update_dict[SqlTraceInfo.status] = root_span_status
 
-            session.query(SqlTraceInfo).filter(SqlTraceInfo.request_id == trace_id).update(
-                update_dict,
-=======
-                    - timestamp_update_expr
-                )
             session.query(SqlTraceInfo).filter(SqlTraceInfo.request_id == trace_id).update(
                 update_dict,
                 # Skip session synchronization for performance - we don't use the object afterward
->>>>>>> 7bd83140
                 synchronize_session=False,
             )
 
