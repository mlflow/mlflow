import base64
import hashlib
import json
import logging
import math
import random
import threading
import time
import uuid
from collections import defaultdict
from functools import reduce
from typing import Any, TypedDict

import sqlalchemy
import sqlalchemy.orm
import sqlalchemy.sql.expression as sql
<<<<<<< HEAD
from sqlalchemy import and_, case, func, or_, sql, text
=======
from sqlalchemy import and_, case, exists, func, or_, sql, text
>>>>>>> d6ba6644
from sqlalchemy.exc import IntegrityError
from sqlalchemy.future import select
from sqlalchemy.orm import aliased

import mlflow.store.db.utils
from mlflow.entities import (
    Assessment,
    DatasetInput,
    DatasetRecord,
    DatasetRecordSource,
    EvaluationDataset,
    Expectation,
    Experiment,
    Feedback,
    Run,
    RunInputs,
    RunOutputs,
    RunStatus,
    RunTag,
    SourceType,
    TraceInfo,
    ViewType,
    _DatasetSummary,
)
from mlflow.entities.assessment import ExpectationValue, FeedbackValue
from mlflow.entities.entity_type import EntityAssociationType
from mlflow.entities.lifecycle_stage import LifecycleStage
from mlflow.entities.logged_model import LoggedModel
from mlflow.entities.logged_model_input import LoggedModelInput
from mlflow.entities.logged_model_output import LoggedModelOutput
from mlflow.entities.logged_model_parameter import LoggedModelParameter
from mlflow.entities.logged_model_status import LoggedModelStatus
from mlflow.entities.logged_model_tag import LoggedModelTag
from mlflow.entities.metric import Metric, MetricWithRunId
from mlflow.entities.span_status import SpanStatusCode
from mlflow.entities.trace import Span
from mlflow.entities.trace_info_v2 import TraceInfoV2
from mlflow.entities.trace_state import TraceState
from mlflow.entities.trace_status import TraceStatus
from mlflow.exceptions import MlflowException
from mlflow.protos.databricks_pb2 import (
    INTERNAL_ERROR,
    INVALID_PARAMETER_VALUE,
    INVALID_STATE,
    RESOURCE_ALREADY_EXISTS,
    RESOURCE_DOES_NOT_EXIST,
)
from mlflow.store.analytics import trace_correlation
from mlflow.store.db.db_types import MSSQL, MYSQL
from mlflow.store.entities.paged_list import PagedList
from mlflow.store.tracking import (
    SEARCH_LOGGED_MODEL_MAX_RESULTS_DEFAULT,
    SEARCH_MAX_RESULTS_DEFAULT,
    SEARCH_MAX_RESULTS_THRESHOLD,
    SEARCH_TRACES_DEFAULT_MAX_RESULTS,
)
from mlflow.store.tracking.abstract_store import AbstractStore
from mlflow.store.tracking.dbmodels.models import (
    SqlAssessments,
    SqlDataset,
    SqlEntityAssociation,
    SqlEvaluationDataset,
    SqlEvaluationDatasetRecord,
    SqlEvaluationDatasetTag,
    SqlExperiment,
    SqlExperimentTag,
    SqlInput,
    SqlInputTag,
    SqlLatestMetric,
    SqlLoggedModel,
    SqlLoggedModelMetric,
    SqlLoggedModelParam,
    SqlLoggedModelTag,
    SqlMetric,
    SqlParam,
    SqlRun,
    SqlScorer,
    SqlScorerVersion,
    SqlSpan,
    SqlTag,
    SqlTraceInfo,
    SqlTraceMetadata,
    SqlTraceTag,
)
from mlflow.tracing.analysis import TraceFilterCorrelationResult
from mlflow.tracing.constant import TraceMetadataKey
from mlflow.tracing.utils import TraceJSONEncoder, generate_request_id_v2
from mlflow.tracking.fluent import _get_experiment_id
from mlflow.utils.file_utils import local_file_uri_to_path, mkdir
from mlflow.utils.mlflow_tags import (
    MLFLOW_ARTIFACT_LOCATION,
    MLFLOW_DATASET_CONTEXT,
    MLFLOW_LOGGED_MODELS,
    MLFLOW_RUN_NAME,
    MLFLOW_USER,
    _get_run_name_from_tags,
)
from mlflow.utils.name_utils import _generate_random_name
from mlflow.utils.search_utils import (
    SearchEvaluationDatasetsUtils,
    SearchExperimentsUtils,
    SearchLoggedModelsPaginationToken,
    SearchTraceUtils,
    SearchUtils,
)
from mlflow.utils.string_utils import is_string_type
from mlflow.utils.time import get_current_time_millis
from mlflow.utils.uri import (
    append_to_uri_path,
    extract_db_type_from_uri,
    is_local_uri,
    resolve_uri_if_local,
)
from mlflow.utils.validation import (
    _validate_batch_log_data,
    _validate_batch_log_limits,
    _validate_dataset_inputs,
    _validate_experiment_artifact_location_length,
    _validate_experiment_name,
    _validate_experiment_tag,
    _validate_logged_model_name,
    _validate_metric,
    _validate_param,
    _validate_param_keys_unique,
    _validate_run_id,
    _validate_tag,
    _validate_trace_tag,
)

_logger = logging.getLogger(__name__)

# For each database table, fetch its columns and define an appropriate attribute for each column
# on the table's associated object representation (Mapper). This is necessary to ensure that
# columns defined via backreference are available as Mapper instance attributes (e.g.,
# ``SqlExperiment.tags`` and ``SqlRun.params``). For more information, see
# https://docs.sqlalchemy.org/en/latest/orm/mapping_api.html#sqlalchemy.orm.configure_mappers
# and https://docs.sqlalchemy.org/en/latest/orm/mapping_api.html#sqlalchemy.orm.mapper.Mapper
sqlalchemy.orm.configure_mappers()


class DatasetFilter(TypedDict, total=False):
    """
    Dataset filter used for search_logged_models.
    """

    dataset_name: str
    dataset_digest: str


class SqlAlchemyStore(AbstractStore):
    """
    SQLAlchemy compliant backend store for tracking meta data for MLflow entities. MLflow
    supports the database dialects ``mysql``, ``mssql``, ``sqlite``, and ``postgresql``.
    As specified in the
    `SQLAlchemy docs <https://docs.sqlalchemy.org/en/latest/core/engines.html#database-urls>`_ ,
    the database URI is expected in the format
    ``<dialect>+<driver>://<username>:<password>@<host>:<port>/<database>``. If you do not
    specify a driver, SQLAlchemy uses a dialect's default driver.

    This store interacts with SQL store using SQLAlchemy abstractions defined for MLflow entities.
    :py:class:`mlflow.store.dbmodels.models.SqlExperiment`,
    :py:class:`mlflow.store.dbmodels.models.SqlRun`,
    :py:class:`mlflow.store.dbmodels.models.SqlTag`,
    :py:class:`mlflow.store.dbmodels.models.SqlMetric`, and
    :py:class:`mlflow.store.dbmodels.models.SqlParam`.

    Run artifacts are stored in a separate location using artifact stores conforming to
    :py:class:`mlflow.store.artifact_repo.ArtifactRepository`. Default artifact locations for
    user experiments are stored in the database along with metadata. Each run artifact location
    is recorded in :py:class:`mlflow.store.dbmodels.models.SqlRun` and stored in the backend DB.
    """

    ARTIFACTS_FOLDER_NAME = "artifacts"
    MODELS_FOLDER_NAME = "models"
    TRACE_FOLDER_NAME = "traces"
    DEFAULT_EXPERIMENT_ID = "0"
    EVALUATION_DATASET_ID_PREFIX = "d-"
    _db_uri_sql_alchemy_engine_map = {}
    _db_uri_sql_alchemy_engine_map_lock = threading.Lock()

    def __init__(self, db_uri, default_artifact_root):
        """
        Create a database backed store.

        Args:
            db_uri: The SQLAlchemy database URI string to connect to the database. See
                the `SQLAlchemy docs
                <https://docs.sqlalchemy.org/en/latest/core/engines.html#database-urls>`_
                for format specifications. MLflow supports the dialects ``mysql``,
                ``mssql``, ``sqlite``, and ``postgresql``.
            default_artifact_root: Path/URI to location suitable for large data (such as a blob
                store object, DBFS path, or shared NFS file system).
        """
        super().__init__()
        self.db_uri = db_uri
        self.db_type = extract_db_type_from_uri(db_uri)
        self.artifact_root_uri = resolve_uri_if_local(default_artifact_root)
        # Quick check to see if the respective SQLAlchemy database engine has already been created.
        if db_uri not in SqlAlchemyStore._db_uri_sql_alchemy_engine_map:
            with SqlAlchemyStore._db_uri_sql_alchemy_engine_map_lock:
                # Repeat check to prevent race conditions where one thread checks for an existing
                # engine while another is creating the respective one, resulting in multiple
                # engines being created. It isn't combined with the above check to prevent
                # inefficiency from multiple threads waiting for the lock to check for engine
                # existence if it has already been created.
                if db_uri not in SqlAlchemyStore._db_uri_sql_alchemy_engine_map:
                    SqlAlchemyStore._db_uri_sql_alchemy_engine_map[db_uri] = (
                        mlflow.store.db.utils.create_sqlalchemy_engine_with_retry(db_uri)
                    )
        self.engine = SqlAlchemyStore._db_uri_sql_alchemy_engine_map[db_uri]
        # On a completely fresh MLflow installation against an empty database (verify database
        # emptiness by checking that 'experiments' etc aren't in the list of table names), run all
        # DB migrations
        if not mlflow.store.db.utils._all_tables_exist(self.engine):
            mlflow.store.db.utils._initialize_tables(self.engine)
        SessionMaker = sqlalchemy.orm.sessionmaker(bind=self.engine)
        self.ManagedSessionMaker = mlflow.store.db.utils._get_managed_session_maker(
            SessionMaker, self.db_type
        )
        mlflow.store.db.utils._verify_schema(self.engine)

        if is_local_uri(default_artifact_root):
            mkdir(local_file_uri_to_path(default_artifact_root))

        # Check if default experiment exists (not just if any experiments exist)
        # This is important for databases that persist across test runs
        try:
            self.get_experiment(str(self.DEFAULT_EXPERIMENT_ID))
        except MlflowException:
            # Default experiment doesn't exist, create it
            with self.ManagedSessionMaker() as session:
                self._create_default_experiment(session)

    def _get_dialect(self):
        return self.engine.dialect.name

    def _dispose_engine(self):
        self.engine.dispose()

    def _set_zero_value_insertion_for_autoincrement_column(self, session):
        if self.db_type == MYSQL:
            # config letting MySQL override default
            # to allow 0 value for experiment ID (auto increment column)
            session.execute(sql.text("SET @@SESSION.sql_mode='NO_AUTO_VALUE_ON_ZERO';"))
        if self.db_type == MSSQL:
            # config letting MSSQL override default
            # to allow any manual value inserted into IDENTITY column
            session.execute(sql.text("SET IDENTITY_INSERT experiments ON;"))

    # DB helper methods to allow zero values for columns with auto increments
    def _unset_zero_value_insertion_for_autoincrement_column(self, session):
        if self.db_type == MYSQL:
            session.execute(sql.text("SET @@SESSION.sql_mode='';"))
        if self.db_type == MSSQL:
            session.execute(sql.text("SET IDENTITY_INSERT experiments OFF;"))

    def _create_default_experiment(self, session):
        """
        MLflow UI and client code expects a default experiment with ID 0.
        This method uses SQL insert statement to create the default experiment as a hack, since
        experiment table uses 'experiment_id' column is a PK and is also set to auto increment.
        MySQL and other implementation do not allow value '0' for such cases.

        ToDo: Identify a less hacky mechanism to create default experiment 0
        """
        table = SqlExperiment.__tablename__
        creation_time = get_current_time_millis()
        default_experiment = {
            SqlExperiment.experiment_id.name: int(SqlAlchemyStore.DEFAULT_EXPERIMENT_ID),
            SqlExperiment.name.name: Experiment.DEFAULT_EXPERIMENT_NAME,
            SqlExperiment.artifact_location.name: str(self._get_artifact_location(0)),
            SqlExperiment.lifecycle_stage.name: LifecycleStage.ACTIVE,
            SqlExperiment.creation_time.name: creation_time,
            SqlExperiment.last_update_time.name: creation_time,
        }

        def decorate(s):
            if is_string_type(s):
                return repr(s)
            else:
                return str(s)

        # Get a list of keys to ensure we have a deterministic ordering
        columns = list(default_experiment.keys())
        values = ", ".join([decorate(default_experiment.get(c)) for c in columns])

        try:
            self._set_zero_value_insertion_for_autoincrement_column(session)
            session.execute(
                sql.text(f"INSERT INTO {table} ({', '.join(columns)}) VALUES ({values});")
            )
        finally:
            self._unset_zero_value_insertion_for_autoincrement_column(session)

    def _get_or_create(self, session, model, **kwargs):
        instance = session.query(model).filter_by(**kwargs).first()
        created = False

        if instance:
            return instance, created
        else:
            instance = model(**kwargs)
            session.add(instance)
            created = True

        return instance, created

    def _get_artifact_location(self, experiment_id):
        return append_to_uri_path(self.artifact_root_uri, str(experiment_id))

    def create_experiment(self, name, artifact_location=None, tags=None):
        _validate_experiment_name(name)
        if artifact_location:
            artifact_location = resolve_uri_if_local(artifact_location)
            _validate_experiment_artifact_location_length(artifact_location)
        with self.ManagedSessionMaker() as session:
            try:
                creation_time = get_current_time_millis()
                experiment = SqlExperiment(
                    name=name,
                    lifecycle_stage=LifecycleStage.ACTIVE,
                    artifact_location=artifact_location,
                    creation_time=creation_time,
                    last_update_time=creation_time,
                )
                experiment.tags = (
                    [SqlExperimentTag(key=tag.key, value=tag.value) for tag in tags] if tags else []
                )
                session.add(experiment)
                if not artifact_location:
                    # this requires a double write. The first one to generate an autoincrement-ed ID
                    eid = session.query(SqlExperiment).filter_by(name=name).first().experiment_id
                    experiment.artifact_location = self._get_artifact_location(eid)
            except sqlalchemy.exc.IntegrityError as e:
                raise MlflowException(
                    f"Experiment(name={name}) already exists. Error: {e}",
                    RESOURCE_ALREADY_EXISTS,
                )

            session.flush()
            return str(experiment.experiment_id)

    def _search_experiments(
        self,
        view_type,
        max_results,
        filter_string,
        order_by,
        page_token,
    ):
        def compute_next_token(current_size):
            next_token = None
            if max_results + 1 == current_size:
                final_offset = offset + max_results
                next_token = SearchExperimentsUtils.create_page_token(final_offset)

            return next_token

        self._validate_max_results_param(max_results)
        with self.ManagedSessionMaker() as session:
            parsed_filters = SearchExperimentsUtils.parse_search_filter(filter_string)
            attribute_filters, non_attribute_filters = _get_search_experiments_filter_clauses(
                parsed_filters, self._get_dialect()
            )

            order_by_clauses = _get_search_experiments_order_by_clauses(order_by)
            offset = SearchUtils.parse_start_offset_from_page_token(page_token)
            lifecycle_stags = set(LifecycleStage.view_type_to_stages(view_type))

            stmt = (
                reduce(lambda s, f: s.join(f), non_attribute_filters, select(SqlExperiment))
                .options(*self._get_eager_experiment_query_options())
                .filter(
                    *attribute_filters,
                    SqlExperiment.lifecycle_stage.in_(lifecycle_stags),
                )
                .order_by(*order_by_clauses)
                .offset(offset)
                .limit(max_results + 1)
            )
            queried_experiments = session.execute(stmt).scalars(SqlExperiment).all()
            experiments = [e.to_mlflow_entity() for e in queried_experiments]
            next_page_token = compute_next_token(len(experiments))

        return experiments[:max_results], next_page_token

    def search_experiments(
        self,
        view_type=ViewType.ACTIVE_ONLY,
        max_results=SEARCH_MAX_RESULTS_DEFAULT,
        filter_string=None,
        order_by=None,
        page_token=None,
    ):
        experiments, next_page_token = self._search_experiments(
            view_type, max_results, filter_string, order_by, page_token
        )
        return PagedList(experiments, next_page_token)

    def _get_experiment(self, session, experiment_id, view_type, eager=False):
        """
        Args:
            eager: If ``True``, eagerly loads the experiments's tags. If ``False``, these tags
                are not eagerly loaded and will be loaded if/when their corresponding
                object properties are accessed from the resulting ``SqlExperiment`` object.
        """
        experiment_id = experiment_id or SqlAlchemyStore.DEFAULT_EXPERIMENT_ID
        stages = LifecycleStage.view_type_to_stages(view_type)
        query_options = self._get_eager_experiment_query_options() if eager else []

        experiment = (
            session.query(SqlExperiment)
            .options(*query_options)
            .filter(
                SqlExperiment.experiment_id == int(experiment_id),
                SqlExperiment.lifecycle_stage.in_(stages),
            )
            .one_or_none()
        )

        if experiment is None:
            raise MlflowException(
                f"No Experiment with id={experiment_id} exists", RESOURCE_DOES_NOT_EXIST
            )

        return experiment

    @staticmethod
    def _get_eager_experiment_query_options():
        """
        A list of SQLAlchemy query options that can be used to eagerly load the following
        experiment attributes when fetching an experiment: ``tags``.
        """
        return [
            # Use a subquery load rather than a joined load in order to minimize the memory overhead
            # of the eager loading procedure. For more information about relationship loading
            # techniques, see https://docs.sqlalchemy.org/en/13/orm/
            # loading_relationships.html#relationship-loading-techniques
            sqlalchemy.orm.subqueryload(SqlExperiment.tags),
        ]

    def get_experiment(self, experiment_id):
        with self.ManagedSessionMaker() as session:
            return self._get_experiment(
                session, experiment_id, ViewType.ALL, eager=True
            ).to_mlflow_entity()

    def get_experiment_by_name(self, experiment_name):
        """
        Specialized implementation for SQL backed store.
        """
        with self.ManagedSessionMaker() as session:
            stages = LifecycleStage.view_type_to_stages(ViewType.ALL)
            experiment = (
                session.query(SqlExperiment)
                .options(*self._get_eager_experiment_query_options())
                .filter(
                    SqlExperiment.name == experiment_name,
                    SqlExperiment.lifecycle_stage.in_(stages),
                )
                .one_or_none()
            )
            return experiment.to_mlflow_entity() if experiment is not None else None

    def delete_experiment(self, experiment_id):
        with self.ManagedSessionMaker() as session:
            experiment = self._get_experiment(session, experiment_id, ViewType.ACTIVE_ONLY)
            experiment.lifecycle_stage = LifecycleStage.DELETED
            experiment.last_update_time = get_current_time_millis()
            runs = self._list_run_infos(session, experiment_id)
            for run in runs:
                self._mark_run_deleted(session, run)
            session.add(experiment)

    def _hard_delete_experiment(self, experiment_id):
        """
        Permanently delete a experiment (metadata and metrics, tags, parameters).
        This is used by the ``mlflow gc`` command line and is not intended to be used elsewhere.
        """
        with self.ManagedSessionMaker() as session:
            experiment = self._get_experiment(
                experiment_id=experiment_id,
                session=session,
                view_type=ViewType.DELETED_ONLY,
            )
            session.delete(experiment)

    def _mark_run_deleted(self, session, run):
        run.lifecycle_stage = LifecycleStage.DELETED
        run.deleted_time = get_current_time_millis()
        session.add(run)

    def _mark_run_active(self, session, run):
        run.lifecycle_stage = LifecycleStage.ACTIVE
        run.deleted_time = None
        session.add(run)

    def _list_run_infos(self, session, experiment_id):
        return session.query(SqlRun).filter(SqlRun.experiment_id == int(experiment_id)).all()

    def restore_experiment(self, experiment_id):
        with self.ManagedSessionMaker() as session:
            experiment = self._get_experiment(session, experiment_id, ViewType.DELETED_ONLY)
            experiment.lifecycle_stage = LifecycleStage.ACTIVE
            experiment.last_update_time = get_current_time_millis()
            runs = self._list_run_infos(session, experiment_id)
            for run in runs:
                self._mark_run_active(session, run)
            session.add(experiment)

    def rename_experiment(self, experiment_id, new_name):
        with self.ManagedSessionMaker() as session:
            experiment = self._get_experiment(session, experiment_id, ViewType.ALL)
            if experiment.lifecycle_stage != LifecycleStage.ACTIVE:
                raise MlflowException("Cannot rename a non-active experiment.", INVALID_STATE)

            experiment.name = new_name
            experiment.last_update_time = get_current_time_millis()
            session.add(experiment)

    def create_run(self, experiment_id, user_id, start_time, tags, run_name):
        with self.ManagedSessionMaker() as session:
            experiment = self.get_experiment(experiment_id)
            self._check_experiment_is_active(experiment)

            # Note: we need to ensure the generated "run_id" only contains digits and lower
            # case letters, because some query filters contain "IN" clause, and in MYSQL the
            # "IN" clause is case-insensitive, we use a trick that filters out comparison values
            # containing upper case letters when parsing "IN" clause inside query filter.
            run_id = uuid.uuid4().hex
            artifact_location = append_to_uri_path(
                experiment.artifact_location,
                run_id,
                SqlAlchemyStore.ARTIFACTS_FOLDER_NAME,
            )
            tags = tags.copy() if tags else []
            run_name_tag = _get_run_name_from_tags(tags)
            if run_name and run_name_tag and (run_name != run_name_tag):
                raise MlflowException(
                    "Both 'run_name' argument and 'mlflow.runName' tag are specified, but with "
                    f"different values (run_name='{run_name}', mlflow.runName='{run_name_tag}').",
                    INVALID_PARAMETER_VALUE,
                )
            run_name = run_name or run_name_tag or _generate_random_name()
            if not run_name_tag:
                tags.append(RunTag(key=MLFLOW_RUN_NAME, value=run_name))
            run = SqlRun(
                name=run_name,
                artifact_uri=artifact_location,
                run_uuid=run_id,
                experiment_id=experiment_id,
                source_type=SourceType.to_string(SourceType.UNKNOWN),
                source_name="",
                entry_point_name="",
                user_id=user_id,
                status=RunStatus.to_string(RunStatus.RUNNING),
                start_time=start_time,
                end_time=None,
                deleted_time=None,
                source_version="",
                lifecycle_stage=LifecycleStage.ACTIVE,
            )

            run.tags = [SqlTag(key=tag.key, value=tag.value) for tag in tags]
            session.add(run)

            run = run.to_mlflow_entity()
            inputs_list = self._get_run_inputs(session, [run_id])
            dataset_inputs = inputs_list[0] if inputs_list else []
            return Run(run.info, run.data, RunInputs(dataset_inputs=dataset_inputs))

    def _get_run(self, session, run_uuid, eager=False):
        """
        Args:
            eager: If ``True``, eagerly loads the run's summary metrics (``latest_metrics``),
                params, and tags when fetching the run. If ``False``, these attributes
                are not eagerly loaded and will be loaded when their corresponding
                object properties are accessed from the resulting ``SqlRun`` object.
        """
        query_options = self._get_eager_run_query_options() if eager else []
        runs = (
            session.query(SqlRun).options(*query_options).filter(SqlRun.run_uuid == run_uuid).all()
        )

        if len(runs) == 0:
            raise MlflowException(f"Run with id={run_uuid} not found", RESOURCE_DOES_NOT_EXIST)
        if len(runs) > 1:
            raise MlflowException(
                f"Expected only 1 run with id={run_uuid}. Found {len(runs)}.",
                INVALID_STATE,
            )

        return runs[0]

    def _get_run_inputs(self, session, run_uuids):
        datasets_with_tags = (
            session.query(
                SqlInput.input_uuid,
                SqlInput.destination_id.label("run_uuid"),
                SqlDataset,
                SqlInputTag,
            )
            .select_from(SqlInput)
            .join(SqlDataset, SqlInput.source_id == SqlDataset.dataset_uuid)
            .outerjoin(SqlInputTag, SqlInputTag.input_uuid == SqlInput.input_uuid)
            .filter(SqlInput.destination_type == "RUN", SqlInput.destination_id.in_(run_uuids))
            .order_by("run_uuid")
        ).all()

        dataset_inputs_per_run = defaultdict(dict)
        for input_uuid, run_uuid, dataset_sql, tag_sql in datasets_with_tags:
            dataset_inputs = dataset_inputs_per_run[run_uuid]
            dataset_uuid = dataset_sql.dataset_uuid
            dataset_input = dataset_inputs.get(dataset_uuid)
            if dataset_input is None:
                dataset_entity = dataset_sql.to_mlflow_entity()
                dataset_input = DatasetInput(dataset=dataset_entity, tags=[])
                dataset_inputs[dataset_uuid] = dataset_input
            if tag_sql is not None:
                dataset_input.tags.append(tag_sql.to_mlflow_entity())
        return [list(dataset_inputs_per_run[run_uuid].values()) for run_uuid in run_uuids]

    @staticmethod
    def _get_eager_run_query_options():
        """
        A list of SQLAlchemy query options that can be used to eagerly load the following
        run attributes when fetching a run: ``latest_metrics``, ``params``, and ``tags``.
        """
        return [
            # Use a select in load rather than a joined load in order to minimize the memory
            # overhead of the eager loading procedure. For more information about relationship
            # loading techniques, see https://docs.sqlalchemy.org/en/13/orm/
            # loading_relationships.html#relationship-loading-techniques
            sqlalchemy.orm.selectinload(SqlRun.latest_metrics),
            sqlalchemy.orm.selectinload(SqlRun.params),
            sqlalchemy.orm.selectinload(SqlRun.tags),
        ]

    def _check_run_is_active(self, run):
        if run.lifecycle_stage != LifecycleStage.ACTIVE:
            raise MlflowException(
                (
                    f"The run {run.run_uuid} must be in the 'active' state. "
                    f"Current state is {run.lifecycle_stage}."
                ),
                INVALID_PARAMETER_VALUE,
            )

    def _check_experiment_is_active(self, experiment):
        if experiment.lifecycle_stage != LifecycleStage.ACTIVE:
            raise MlflowException(
                (
                    f"The experiment {experiment.experiment_id} must be in the 'active' state. "
                    f"Current state is {experiment.lifecycle_stage}."
                ),
                INVALID_PARAMETER_VALUE,
            )

    def update_run_info(self, run_id, run_status, end_time, run_name):
        with self.ManagedSessionMaker() as session:
            run = self._get_run(run_uuid=run_id, session=session)
            self._check_run_is_active(run)
            if run_status is not None:
                run.status = RunStatus.to_string(run_status)
            if end_time is not None:
                run.end_time = end_time
            if run_name:
                run.name = run_name
                run_name_tag = self._try_get_run_tag(session, run_id, MLFLOW_RUN_NAME)
                if run_name_tag is None:
                    run.tags.append(SqlTag(key=MLFLOW_RUN_NAME, value=run_name))
                else:
                    run_name_tag.value = run_name

            session.add(run)
            run = run.to_mlflow_entity()

            return run.info

    def _try_get_run_tag(self, session, run_id, tagKey, eager=False):
        query_options = self._get_eager_run_query_options() if eager else []
        return (
            session.query(SqlTag)
            .options(*query_options)
            .filter(SqlTag.run_uuid == run_id, SqlTag.key == tagKey)
            .one_or_none()
        )

    def get_run(self, run_id):
        with self.ManagedSessionMaker() as session:
            # Load the run with the specified id and eagerly load its summary metrics, params, and
            # tags. These attributes are referenced during the invocation of
            # ``run.to_mlflow_entity()``, so eager loading helps avoid additional database queries
            # that are otherwise executed at attribute access time under a lazy loading model.
            run = self._get_run(run_uuid=run_id, session=session, eager=True)
            mlflow_run = run.to_mlflow_entity()
            # Get the run inputs and add to the run
            inputs = self._get_run_inputs(run_uuids=[run_id], session=session)[0]
            model_inputs = self._get_model_inputs(run_id, session)
            model_outputs = self._get_model_outputs(run_id, session)
            return Run(
                mlflow_run.info,
                mlflow_run.data,
                RunInputs(dataset_inputs=inputs, model_inputs=model_inputs),
                RunOutputs(model_outputs),
            )

    def restore_run(self, run_id):
        with self.ManagedSessionMaker() as session:
            run = self._get_run(run_uuid=run_id, session=session)
            run.lifecycle_stage = LifecycleStage.ACTIVE
            run.deleted_time = None
            session.add(run)

    def delete_run(self, run_id):
        with self.ManagedSessionMaker() as session:
            run = self._get_run(run_uuid=run_id, session=session)
            run.lifecycle_stage = LifecycleStage.DELETED
            run.deleted_time = get_current_time_millis()
            session.add(run)

    def _hard_delete_run(self, run_id):
        """
        Permanently delete a run (metadata and metrics, tags, parameters).
        This is used by the ``mlflow gc`` command line and is not intended to be used elsewhere.
        """
        with self.ManagedSessionMaker() as session:
            run = self._get_run(run_uuid=run_id, session=session)
            session.delete(run)

    def _get_deleted_runs(self, older_than=0):
        """
        Get all deleted run ids.

        Args:
            older_than: get runs that is older than this variable in number of milliseconds.
                        defaults to 0 ms to get all deleted runs.
        """
        current_time = get_current_time_millis()
        with self.ManagedSessionMaker() as session:
            runs = (
                session.query(SqlRun)
                .filter(
                    SqlRun.lifecycle_stage == LifecycleStage.DELETED,
                    SqlRun.deleted_time <= (current_time - older_than),
                )
                .all()
            )
            return [run.run_uuid for run in runs]

    def log_metric(self, run_id, metric):
        # simply call _log_metrics and let it handle the rest
        self._log_metrics(run_id, [metric])
        self._log_model_metrics(run_id, [metric])

    def sanitize_metric_value(self, metric_value: float) -> tuple[bool, float]:
        """
        Returns a tuple of two values:
            - A boolean indicating whether the metric is NaN.
            - The metric value, which is set to 0 if the metric is NaN.
        """
        is_nan = math.isnan(metric_value)
        if is_nan:
            value = 0
        elif math.isinf(metric_value):
            #  NB: Sql can not represent Infs = > We replace +/- Inf with max/min 64b float
            # value
            value = 1.7976931348623157e308 if metric_value > 0 else -1.7976931348623157e308
        else:
            value = metric_value
        return is_nan, value

    def _log_metrics(self, run_id, metrics):
        # Duplicate metric values are eliminated here to maintain
        # the same behavior in log_metric
        metric_instances = []
        seen = set()
        is_single_metric = len(metrics) == 1
        for idx, metric in enumerate(metrics):
            _validate_metric(
                metric.key,
                metric.value,
                metric.timestamp,
                metric.step,
                path="" if is_single_metric else f"metrics[{idx}]",
            )
            if metric not in seen:
                is_nan, value = self.sanitize_metric_value(metric.value)
                metric_instances.append(
                    SqlMetric(
                        run_uuid=run_id,
                        key=metric.key,
                        value=value,
                        timestamp=metric.timestamp,
                        step=metric.step,
                        is_nan=is_nan,
                    )
                )
            seen.add(metric)

        with self.ManagedSessionMaker() as session:
            run = self._get_run(run_uuid=run_id, session=session)
            self._check_run_is_active(run)

            def _insert_metrics(metric_instances):
                session.add_all(metric_instances)
                self._update_latest_metrics_if_necessary(metric_instances, session)
                session.commit()

            try:
                _insert_metrics(metric_instances)
            except sqlalchemy.exc.IntegrityError:
                # Primary key can be violated if it is tried to log a metric with same value,
                # timestamp, step, and key within the same run.
                # Roll back the current session to make it usable for further transactions. In
                # the event of an error during "commit", a rollback is required in order to
                # continue using the session. In this case, we re-use the session to query
                # SqlMetric
                session.rollback()
                # Divide metric keys into batches of 100 to avoid loading too much metric
                # history data into memory at once
                metric_keys = [m.key for m in metric_instances]
                metric_key_batches = [
                    metric_keys[i : i + 100] for i in range(0, len(metric_keys), 100)
                ]
                for metric_key_batch in metric_key_batches:
                    # obtain the metric history corresponding to the given metrics
                    metric_history = (
                        session.query(SqlMetric)
                        .filter(
                            SqlMetric.run_uuid == run_id,
                            SqlMetric.key.in_(metric_key_batch),
                        )
                        .all()
                    )
                    # convert to a set of Metric instance to take advantage of its hashable
                    # and then obtain the metrics that were not logged earlier within this
                    # run_id
                    metric_history = {m.to_mlflow_entity() for m in metric_history}
                    non_existing_metrics = [
                        m for m in metric_instances if m.to_mlflow_entity() not in metric_history
                    ]
                    # if there exist metrics that were tried to be logged & rolled back even
                    # though they were not violating the PK, log them
                    _insert_metrics(non_existing_metrics)

    def _log_model_metrics(
        self,
        run_id: str,
        metrics: list[Metric],
        dataset_uuid: str | None = None,
        experiment_id: str | None = None,
    ) -> None:
        if not metrics:
            return

        metric_instances: list[SqlLoggedModelMetric] = []
        is_single_metric = len(metrics) == 1
        seen: set[Metric] = set()
        for idx, metric in enumerate(metrics):
            if metric.model_id is None:
                continue

            if metric in seen:
                continue
            seen.add(metric)

            _validate_metric(
                metric.key,
                metric.value,
                metric.timestamp,
                metric.step,
                path="" if is_single_metric else f"metrics[{idx}]",
            )
            is_nan, value = self.sanitize_metric_value(metric.value)
            metric_instances.append(
                SqlLoggedModelMetric(
                    model_id=metric.model_id,
                    metric_name=metric.key,
                    metric_timestamp_ms=metric.timestamp,
                    metric_step=metric.step,
                    metric_value=value,
                    experiment_id=experiment_id or _get_experiment_id(),
                    run_id=run_id,
                    dataset_uuid=dataset_uuid,
                    dataset_name=metric.dataset_name,
                    dataset_digest=metric.dataset_digest,
                )
            )

        with self.ManagedSessionMaker() as session:
            try:
                session.add_all(metric_instances)
                session.commit()
            except sqlalchemy.exc.IntegrityError:
                # Primary key can be violated if it is tried to log a metric with same value,
                # timestamp, step, and key within the same run.
                session.rollback()
                metric_keys = [m.metric_name for m in metric_instances]
                metric_key_batches = (
                    metric_keys[i : i + 100] for i in range(0, len(metric_keys), 100)
                )
                for batch in metric_key_batches:
                    existing_metrics = (
                        session.query(SqlLoggedModelMetric)
                        .filter(
                            SqlLoggedModelMetric.run_id == run_id,
                            SqlLoggedModelMetric.metric_name.in_(batch),
                        )
                        .all()
                    )
                    existing_metrics = {m.to_mlflow_entity() for m in existing_metrics}
                    non_existing_metrics = [
                        m for m in metric_instances if m.to_mlflow_entity() not in existing_metrics
                    ]
                    session.add_all(non_existing_metrics)

    def _update_latest_metrics_if_necessary(self, logged_metrics, session):
        def _compare_metrics(metric_a, metric_b):
            """
            Returns:
                True if ``metric_a`` is strictly more recent than ``metric_b``, as determined
                by ``step``, ``timestamp``, and ``value``. False otherwise.
            """
            return (metric_a.step, metric_a.timestamp, metric_a.value) > (
                metric_b.step,
                metric_b.timestamp,
                metric_b.value,
            )

        def _overwrite_metric(new_metric, old_metric):
            """
            Writes content of new_metric over old_metric. The content are `value`, `step`,
            `timestamp`, and `is_nan`.

            Returns:
                old_metric with its content updated.
            """
            old_metric.value = new_metric.value
            old_metric.step = new_metric.step
            old_metric.timestamp = new_metric.timestamp
            old_metric.is_nan = new_metric.is_nan
            return old_metric

        if not logged_metrics:
            return

        # Fetch the latest metric value corresponding to the specified run_id and metric keys and
        # lock their associated rows for the remainder of the transaction in order to ensure
        # isolation
        latest_metrics = {}
        metric_keys = [m.key for m in logged_metrics]
        # Divide metric keys into batches of 500 to avoid binding too many parameters to the SQL
        # query, which may produce limit exceeded errors or poor performance on certain database
        # platforms
        metric_key_batches = [metric_keys[i : i + 500] for i in range(0, len(metric_keys), 500)]
        for metric_key_batch in metric_key_batches:
            # First, determine which metric keys are present in the database
            latest_metrics_key_records_from_db = (
                session.query(SqlLatestMetric.key)
                .filter(
                    SqlLatestMetric.run_uuid == logged_metrics[0].run_uuid,
                    SqlLatestMetric.key.in_(metric_key_batch),
                )
                .all()
            )
            # Then, take a write lock on the rows corresponding to metric keys that are present,
            # ensuring that they aren't modified by another transaction until they can be
            # compared to the metric values logged by this transaction while avoiding gap locking
            # and next-key locking which may otherwise occur when issuing a `SELECT FOR UPDATE`
            # against nonexistent rows
            if len(latest_metrics_key_records_from_db) > 0:
                latest_metric_keys_from_db = [
                    record[0] for record in latest_metrics_key_records_from_db
                ]
                latest_metrics_batch = (
                    session.query(SqlLatestMetric)
                    .filter(
                        SqlLatestMetric.run_uuid == logged_metrics[0].run_uuid,
                        SqlLatestMetric.key.in_(latest_metric_keys_from_db),
                    )
                    # Order by the metric run ID and key to ensure a consistent locking order
                    # across transactions, reducing deadlock likelihood
                    .order_by(SqlLatestMetric.run_uuid, SqlLatestMetric.key)
                    .with_for_update()
                    .all()
                )
                latest_metrics.update({m.key: m for m in latest_metrics_batch})

        # iterate over all logged metrics and compare them with corresponding
        # SqlLatestMetric entries
        # if there's no SqlLatestMetric entry for the current metric key,
        # create a new SqlLatestMetric instance and put it in
        # new_latest_metric_dict so that they can be saved later.
        new_latest_metric_dict = {}
        for logged_metric in logged_metrics:
            latest_metric = latest_metrics.get(logged_metric.key)
            # a metric key can be passed more then once within logged metrics
            # with different step/timestamp/value. However SqlLatestMetric
            # entries are inserted after this loop is completed.
            # so, retrieve the instances they were just created and use them
            # for comparison.
            new_latest_metric = new_latest_metric_dict.get(logged_metric.key)

            # just create a new SqlLatestMetric instance since both
            # latest_metric row or recently created instance does not exist
            if not latest_metric and not new_latest_metric:
                new_latest_metric = SqlLatestMetric(
                    run_uuid=logged_metric.run_uuid,
                    key=logged_metric.key,
                    value=logged_metric.value,
                    timestamp=logged_metric.timestamp,
                    step=logged_metric.step,
                    is_nan=logged_metric.is_nan,
                )
                new_latest_metric_dict[logged_metric.key] = new_latest_metric

            # there's no row but a new instance is recently created.
            # so, update the recent instance in new_latest_metric_dict if
            # metric comparison is successful.
            elif not latest_metric and new_latest_metric:
                if _compare_metrics(logged_metric, new_latest_metric):
                    new_latest_metric = _overwrite_metric(logged_metric, new_latest_metric)
                    new_latest_metric_dict[logged_metric.key] = new_latest_metric

            # compare with the row
            elif _compare_metrics(logged_metric, latest_metric):
                # editing the attributes of latest_metric, which is a
                # SqlLatestMetric instance will result in UPDATE in DB side.
                latest_metric = _overwrite_metric(logged_metric, latest_metric)

        if new_latest_metric_dict:
            session.add_all(new_latest_metric_dict.values())

    def get_metric_history(self, run_id, metric_key, max_results=None, page_token=None):
        """
        Return all logged values for a given metric.

        Args:
            run_id: Unique identifier for run.
            metric_key: Metric name within the run.
            max_results: An indicator for paginated results.
            page_token: Token indicating the page of metric history to fetch.

        Returns:
            A :py:class:`mlflow.store.entities.paged_list.PagedList` of
            :py:class:`mlflow.entities.Metric` entities if ``metric_key`` values
            have been logged to the ``run_id``, else an empty list.

        """
        with self.ManagedSessionMaker() as session:
            query = session.query(SqlMetric).filter_by(run_uuid=run_id, key=metric_key)

            # Parse offset from page_token for pagination
            offset = SearchUtils.parse_start_offset_from_page_token(page_token)

            # Add ORDER BY clause to satisfy MSSQL requirement for OFFSET
            query = query.order_by(SqlMetric.timestamp, SqlMetric.step, SqlMetric.value)
            query = query.offset(offset)

            if max_results is not None:
                query = query.limit(max_results + 1)

            metrics = query.all()

            # Compute next token if more results are available
            next_token = None
            if max_results is not None and len(metrics) == max_results + 1:
                final_offset = offset + max_results
                next_token = SearchUtils.create_page_token(final_offset)
                metrics = metrics[:max_results]

            return PagedList([metric.to_mlflow_entity() for metric in metrics], next_token)

    def get_metric_history_bulk(self, run_ids, metric_key, max_results):
        """
        Return all logged values for a given metric.

        Args:
            run_ids: Unique identifiers of the runs from which to fetch the metric histories for
                the specified key.
            metric_key: Metric name within the runs.
            max_results: The maximum number of results to return.

        Returns:
            A List of SqlAlchemyStore.MetricWithRunId objects if metric_key values have been logged
            to one or more of the specified run_ids, else an empty list. Results are sorted by run
            ID in lexicographically ascending order, followed by timestamp, step, and value in
            numerically ascending order.
        """
        # NB: The SQLAlchemyStore does not currently support pagination for this API.
        # Raise if `page_token` is specified, as the functionality to support paged queries
        # is not implemented.
        with self.ManagedSessionMaker() as session:
            metrics = (
                session.query(SqlMetric)
                .filter(
                    SqlMetric.key == metric_key,
                    SqlMetric.run_uuid.in_(run_ids),
                )
                .order_by(
                    SqlMetric.run_uuid,
                    SqlMetric.timestamp,
                    SqlMetric.step,
                    SqlMetric.value,
                )
                .limit(max_results)
                .all()
            )
            return [
                MetricWithRunId(
                    run_id=metric.run_uuid,
                    metric=metric.to_mlflow_entity(),
                )
                for metric in metrics
            ]

    def get_max_step_for_metric(self, run_id, metric_key):
        with self.ManagedSessionMaker() as session:
            max_step = (
                session.query(func.max(SqlMetric.step))
                .filter(SqlMetric.run_uuid == run_id, SqlMetric.key == metric_key)
                .scalar()
            )
            return max_step or 0

    def get_metric_history_bulk_interval_from_steps(self, run_id, metric_key, steps, max_results):
        with self.ManagedSessionMaker() as session:
            metrics = (
                session.query(SqlMetric)
                .filter(
                    SqlMetric.key == metric_key,
                    SqlMetric.run_uuid == run_id,
                    SqlMetric.step.in_(steps),
                )
                .order_by(
                    SqlMetric.run_uuid,
                    SqlMetric.step,
                    SqlMetric.timestamp,
                    SqlMetric.value,
                )
                .limit(max_results)
                .all()
            )
            return [
                MetricWithRunId(
                    run_id=metric.run_uuid,
                    metric=metric.to_mlflow_entity(),
                )
                for metric in metrics
            ]

    def _search_datasets(self, experiment_ids):
        """
        Return all dataset summaries associated to the given experiments.

        Args:
            experiment_ids: List of experiment ids to scope the search

        Returns:
            A List of :py:class:`SqlAlchemyStore.DatasetSummary` entities.
        """

        MAX_DATASET_SUMMARIES_RESULTS = 1000
        experiment_ids = [int(e) for e in experiment_ids]
        with self.ManagedSessionMaker() as session:
            # Note that the join with the input tag table is a left join. This is required so if an
            # input does not have the MLFLOW_DATASET_CONTEXT tag, we still return that entry as part
            # of the final result with the context set to None.
            summaries = (
                session.query(
                    SqlDataset.experiment_id,
                    SqlDataset.name,
                    SqlDataset.digest,
                    SqlInputTag.value,
                )
                .select_from(SqlDataset)
                .distinct()
                .join(SqlInput, SqlInput.source_id == SqlDataset.dataset_uuid)
                .join(
                    SqlInputTag,
                    and_(
                        SqlInput.input_uuid == SqlInputTag.input_uuid,
                        SqlInputTag.name == MLFLOW_DATASET_CONTEXT,
                    ),
                    isouter=True,
                )
                .filter(SqlDataset.experiment_id.in_(experiment_ids))
                .limit(MAX_DATASET_SUMMARIES_RESULTS)
                .all()
            )

            return [
                _DatasetSummary(
                    experiment_id=str(summary.experiment_id),
                    name=summary.name,
                    digest=summary.digest,
                    context=summary.value,
                )
                for summary in summaries
            ]

    def log_param(self, run_id, param):
        param = _validate_param(param.key, param.value)
        with self.ManagedSessionMaker() as session:
            run = self._get_run(run_uuid=run_id, session=session)
            self._check_run_is_active(run)
            # if we try to update the value of an existing param this will fail
            # because it will try to create it with same run_uuid, param key
            try:
                # This will check for various integrity checks for params table.
                # ToDo: Consider prior checks for null, type, param name validations, ... etc.
                self._get_or_create(
                    model=SqlParam,
                    session=session,
                    run_uuid=run_id,
                    key=param.key,
                    value=param.value,
                )
                # Explicitly commit the session in order to catch potential integrity errors
                # while maintaining the current managed session scope ("commit" checks that
                # a transaction satisfies uniqueness constraints and throws integrity errors
                # when they are violated; "get_or_create()" does not perform these checks). It is
                # important that we maintain the same session scope because, in the case of
                # an integrity error, we want to examine the uniqueness of parameter values using
                # the same database state that the session uses during "commit". Creating a new
                # session synchronizes the state with the database. As a result, if the conflicting
                # parameter value were to be removed prior to the creation of a new session,
                # we would be unable to determine the cause of failure for the first session's
                # "commit" operation.
                session.commit()
            except sqlalchemy.exc.IntegrityError:
                # Roll back the current session to make it usable for further transactions. In the
                # event of an error during "commit", a rollback is required in order to continue
                # using the session. In this case, we re-use the session because the SqlRun, `run`,
                # is lazily evaluated during the invocation of `run.params`.
                session.rollback()
                existing_params = [p.value for p in run.params if p.key == param.key]
                if len(existing_params) > 0:
                    old_value = existing_params[0]
                    if old_value != param.value:
                        raise MlflowException(
                            "Changing param values is not allowed. Param with key='{}' was already"
                            " logged with value='{}' for run ID='{}'. Attempted logging new value"
                            " '{}'.".format(param.key, old_value, run_id, param.value),
                            INVALID_PARAMETER_VALUE,
                        )
                else:
                    raise

    def _log_params(self, run_id, params):
        if not params:
            return

        with self.ManagedSessionMaker() as session:
            run = self._get_run(run_uuid=run_id, session=session)
            self._check_run_is_active(run)
            existing_params = {p.key: p.value for p in run.params}
            new_params = []
            non_matching_params = []
            for param in params:
                if param.key in existing_params:
                    if param.value != existing_params[param.key]:
                        non_matching_params.append(
                            {
                                "key": param.key,
                                "old_value": existing_params[param.key],
                                "new_value": param.value,
                            }
                        )
                    continue
                new_params.append(SqlParam(run_uuid=run_id, key=param.key, value=param.value))

            if non_matching_params:
                raise MlflowException(
                    "Changing param values is not allowed. Params were already"
                    f" logged='{non_matching_params}' for run ID='{run_id}'.",
                    INVALID_PARAMETER_VALUE,
                )

            if not new_params:
                return

            session.add_all(new_params)

    def set_experiment_tag(self, experiment_id, tag):
        """
        Set a tag for the specified experiment

        Args:
            experiment_id: String ID of the experiment
            tag: ExperimentRunTag instance to log
        """
        _validate_experiment_tag(tag.key, tag.value)
        with self.ManagedSessionMaker() as session:
            tag = _validate_tag(tag.key, tag.value)
            experiment = self._get_experiment(
                session, experiment_id, ViewType.ALL
            ).to_mlflow_entity()
            self._check_experiment_is_active(experiment)
            session.merge(
                SqlExperimentTag(experiment_id=experiment_id, key=tag.key, value=tag.value)
            )

    def delete_experiment_tag(self, experiment_id, key):
        """
        Delete a tag from the specified experiment

        Args:
            experiment_id: String ID of the experiment
            key: String name of the tag to be deleted
        """
        with self.ManagedSessionMaker() as session:
            experiment = self._get_experiment(
                session, experiment_id, ViewType.ALL
            ).to_mlflow_entity()
            self._check_experiment_is_active(experiment)
            filtered_tags = (
                session.query(SqlExperimentTag)
                .filter_by(experiment_id=int(experiment_id), key=key)
                .all()
            )
            if len(filtered_tags) == 0:
                raise MlflowException(
                    f"No tag with name: {key} in experiment with id {experiment_id}",
                    error_code=RESOURCE_DOES_NOT_EXIST,
                )
            elif len(filtered_tags) > 1:
                raise MlflowException(
                    "Bad data in database - tags for a specific experiment must have "
                    "a single unique value. "
                    "See https://mlflow.org/docs/latest/ml/getting-started/logging-first-model/step3-create-experiment/#notes-on-tags-vs-experiments",
                    error_code=INVALID_STATE,
                )
            session.delete(filtered_tags[0])

    def set_tag(self, run_id, tag):
        """
        Set a tag on a run.

        Args:
            run_id: String ID of the run.
            tag: RunTag instance to log.
        """
        with self.ManagedSessionMaker() as session:
            tag = _validate_tag(tag.key, tag.value)
            run = self._get_run(run_uuid=run_id, session=session)
            self._check_run_is_active(run)
            if tag.key == MLFLOW_RUN_NAME:
                run_status = RunStatus.from_string(run.status)
                self.update_run_info(run_id, run_status, run.end_time, tag.value)
            else:
                # NB: Updating the run_info will set the tag. No need to do it twice.
                session.merge(SqlTag(run_uuid=run_id, key=tag.key, value=tag.value))

    def _set_tags(self, run_id, tags):
        """
        Set multiple tags on a run

        Args:
            run_id: String ID of the run
            tags: List of RunTag instances to log
            path: current json path for error messages
        """
        if not tags:
            return

        tags = [_validate_tag(t.key, t.value, path=f"tags[{idx}]") for (idx, t) in enumerate(tags)]

        with self.ManagedSessionMaker() as session:
            run = self._get_run(run_uuid=run_id, session=session)
            self._check_run_is_active(run)

            def _try_insert_tags(attempt_number, max_retries):
                try:
                    current_tags = (
                        session.query(SqlTag)
                        .filter(
                            SqlTag.run_uuid == run_id,
                            SqlTag.key.in_([t.key for t in tags]),
                        )
                        .all()
                    )
                    current_tags = {t.key: t for t in current_tags}

                    new_tag_dict = {}
                    for tag in tags:
                        # NB: If the run name tag is explicitly set, update the run info attribute
                        # and do not resubmit the tag for overwrite as the tag will be set within
                        # `set_tag()` with a call to `update_run_info()`
                        if tag.key == MLFLOW_RUN_NAME:
                            self.set_tag(run_id, tag)
                        else:
                            current_tag = current_tags.get(tag.key)
                            new_tag = new_tag_dict.get(tag.key)

                            # update the SqlTag if it is already present in DB
                            if current_tag:
                                current_tag.value = tag.value
                                continue

                            # if a SqlTag instance is already present in `new_tag_dict`,
                            # this means that multiple tags with the same key were passed to
                            # `set_tags`.
                            # In this case, we resolve potential conflicts by updating the value
                            # of the existing instance to the value of `tag`
                            if new_tag:
                                new_tag.value = tag.value
                            # otherwise, put it into the dict
                            else:
                                new_tag = SqlTag(run_uuid=run_id, key=tag.key, value=tag.value)

                            new_tag_dict[tag.key] = new_tag

                    # finally, save new entries to DB.
                    session.add_all(new_tag_dict.values())
                    session.commit()
                except sqlalchemy.exc.IntegrityError:
                    session.rollback()
                    # two concurrent operations may try to attempt to insert tags.
                    # apply retry here.
                    if attempt_number > max_retries:
                        raise MlflowException(
                            "Failed to set tags with given within {} retries. Keys: {}".format(
                                max_retries, [t.key for t in tags]
                            )
                        )
                    sleep_duration = (2**attempt_number) - 1
                    sleep_duration += random.uniform(0, 1)
                    time.sleep(sleep_duration)
                    _try_insert_tags(attempt_number + 1, max_retries=max_retries)

            _try_insert_tags(attempt_number=0, max_retries=3)

    def delete_tag(self, run_id, key):
        """
        Delete a tag from a run. This is irreversible.

        Args:
            run_id: String ID of the run
            key: Name of the tag
        """
        with self.ManagedSessionMaker() as session:
            run = self._get_run(run_uuid=run_id, session=session)
            self._check_run_is_active(run)
            filtered_tags = session.query(SqlTag).filter_by(run_uuid=run_id, key=key).all()
            if len(filtered_tags) == 0:
                raise MlflowException(
                    f"No tag with name: {key} in run with id {run_id}",
                    error_code=RESOURCE_DOES_NOT_EXIST,
                )
            elif len(filtered_tags) > 1:
                raise MlflowException(
                    "Bad data in database - tags for a specific run must have "
                    "a single unique value. "
                    "See https://mlflow.org/docs/latest/tracking.html#adding-tags-to-runs",
                    error_code=INVALID_STATE,
                )
            session.delete(filtered_tags[0])

    def _search_runs(
        self,
        experiment_ids,
        filter_string,
        run_view_type,
        max_results,
        order_by,
        page_token,
    ):
        def compute_next_token(current_size):
            next_token = None
            if max_results == current_size:
                final_offset = offset + max_results
                next_token = SearchUtils.create_page_token(final_offset)

            return next_token

        self._validate_max_results_param(max_results, allow_null=True)

        stages = set(LifecycleStage.view_type_to_stages(run_view_type))

        with self.ManagedSessionMaker() as session:
            # Fetch the appropriate runs and eagerly load their summary metrics, params, and
            # tags. These run attributes are referenced during the invocation of
            # ``run.to_mlflow_entity()``, so eager loading helps avoid additional database queries
            # that are otherwise executed at attribute access time under a lazy loading model.
            parsed_filters = SearchUtils.parse_search_filter(filter_string)
            cases_orderby, parsed_orderby, sorting_joins = _get_orderby_clauses(order_by, session)

            stmt = select(SqlRun, *cases_orderby)
            (
                attribute_filters,
                non_attribute_filters,
                dataset_filters,
            ) = _get_sqlalchemy_filter_clauses(parsed_filters, session, self._get_dialect())
            for non_attr_filter in non_attribute_filters:
                stmt = stmt.join(non_attr_filter)
            for idx, dataset_filter in enumerate(dataset_filters):
                # need to reference the anon table in the join condition
                anon_table_name = f"anon_{idx + 1}"
                stmt = stmt.join(
                    dataset_filter,
                    text(f"runs.run_uuid = {anon_table_name}.destination_id"),
                )
            # using an outer join is necessary here because we want to be able to sort
            # on a column (tag, metric or param) without removing the lines that
            # do not have a value for this column (which is what inner join would do)
            for j in sorting_joins:
                stmt = stmt.outerjoin(j)

            offset = SearchUtils.parse_start_offset_from_page_token(page_token)
            experiment_ids = [int(e) for e in experiment_ids]
            stmt = (
                stmt.distinct()
                .options(*self._get_eager_run_query_options())
                .filter(
                    SqlRun.experiment_id.in_(experiment_ids),
                    SqlRun.lifecycle_stage.in_(stages),
                    *attribute_filters,
                )
                .order_by(*parsed_orderby)
                .offset(offset)
                .limit(max_results)
            )
            queried_runs = session.execute(stmt).scalars(SqlRun).all()

            runs = [run.to_mlflow_entity() for run in queried_runs]
            run_ids = [run.info.run_id for run in runs]

            # add inputs to runs
            inputs = self._get_run_inputs(run_uuids=run_ids, session=session)
            runs_with_inputs = []
            for i, run in enumerate(runs):
                runs_with_inputs.append(
                    Run(run.info, run.data, RunInputs(dataset_inputs=inputs[i]))
                )

            next_page_token = compute_next_token(len(runs_with_inputs))

        return runs_with_inputs, next_page_token

    def log_batch(self, run_id, metrics, params, tags):
        _validate_run_id(run_id)
        metrics, params, tags = _validate_batch_log_data(metrics, params, tags)
        _validate_batch_log_limits(metrics, params, tags)
        _validate_param_keys_unique(params)

        with self.ManagedSessionMaker() as session:
            run = self._get_run(run_uuid=run_id, session=session)
            self._check_run_is_active(run)
            try:
                self._log_params(run_id, params)
                self._log_metrics(run_id, metrics)
                self._log_model_metrics(run_id, metrics)
                self._set_tags(run_id, tags)
            except MlflowException as e:
                raise e
            except Exception as e:
                raise MlflowException(e, INTERNAL_ERROR)

    def record_logged_model(self, run_id, mlflow_model):
        from mlflow.models import Model

        if not isinstance(mlflow_model, Model):
            raise TypeError(
                f"Argument 'mlflow_model' should be mlflow.models.Model, got '{type(mlflow_model)}'"
            )
        model_dict = mlflow_model.get_tags_dict()
        with self.ManagedSessionMaker() as session:
            run = self._get_run(run_uuid=run_id, session=session)
            self._check_run_is_active(run)
            previous_tag = [t for t in run.tags if t.key == MLFLOW_LOGGED_MODELS]
            if previous_tag:
                value = json.dumps(json.loads(previous_tag[0].value) + [model_dict])
            else:
                value = json.dumps([model_dict])
            _validate_tag(MLFLOW_LOGGED_MODELS, value)
            session.merge(SqlTag(key=MLFLOW_LOGGED_MODELS, value=value, run_uuid=run_id))

    def log_inputs(
        self,
        run_id: str,
        datasets: list[DatasetInput] | None = None,
        models: list[LoggedModelInput] | None = None,
    ):
        """
        Log inputs, such as datasets, to the specified run.

        Args:
            run_id: String id for the run
            datasets: List of :py:class:`mlflow.entities.DatasetInput` instances to log
                as inputs to the run.
            models: List of :py:class:`mlflow.entities.LoggedModelInput` instances to log
                as inputs to the run.

        Returns:
            None.
        """
        _validate_run_id(run_id)
        if datasets is not None:
            if not isinstance(datasets, list):
                raise TypeError(f"Argument 'datasets' should be a list, got '{type(datasets)}'")
            _validate_dataset_inputs(datasets)

        with self.ManagedSessionMaker() as session:
            run = self._get_run(run_uuid=run_id, session=session)
            experiment_id = run.experiment_id
            self._check_run_is_active(run)
            try:
                self._log_inputs_impl(experiment_id, run_id, datasets, models)
            except MlflowException as e:
                raise e
            except Exception as e:
                raise MlflowException(e, INTERNAL_ERROR)

    def _log_inputs_impl(
        self,
        experiment_id,
        run_id,
        dataset_inputs: list[DatasetInput] | None = None,
        models: list[LoggedModelInput] | None = None,
    ):
        dataset_inputs = dataset_inputs or []
        for dataset_input in dataset_inputs:
            if dataset_input.dataset is None:
                raise MlflowException(
                    "Dataset input must have a dataset associated with it.",
                    INTERNAL_ERROR,
                )

        # dedup dataset_inputs list if two dataset inputs have the same name and digest
        # keeping the first occurrence
        name_digest_keys = {}
        for dataset_input in dataset_inputs:
            key = (dataset_input.dataset.name, dataset_input.dataset.digest)
            if key not in name_digest_keys:
                name_digest_keys[key] = dataset_input
        dataset_inputs = list(name_digest_keys.values())

        with self.ManagedSessionMaker() as session:
            dataset_names_to_check = [
                dataset_input.dataset.name for dataset_input in dataset_inputs
            ]
            dataset_digests_to_check = [
                dataset_input.dataset.digest for dataset_input in dataset_inputs
            ]
            # find all datasets with the same name and digest
            # if the dataset already exists, use the existing dataset uuid
            existing_datasets = (
                session.query(SqlDataset)
                .filter(SqlDataset.name.in_(dataset_names_to_check))
                .filter(SqlDataset.digest.in_(dataset_digests_to_check))
                .all()
            )
            dataset_uuids = {}
            for existing_dataset in existing_datasets:
                dataset_uuids[(existing_dataset.name, existing_dataset.digest)] = (
                    existing_dataset.dataset_uuid
                )

            # collect all objects to write to DB in a single list
            objs_to_write = []

            # add datasets to objs_to_write
            for dataset_input in dataset_inputs:
                if (
                    dataset_input.dataset.name,
                    dataset_input.dataset.digest,
                ) not in dataset_uuids:
                    new_dataset_uuid = uuid.uuid4().hex
                    dataset_uuids[(dataset_input.dataset.name, dataset_input.dataset.digest)] = (
                        new_dataset_uuid
                    )
                    objs_to_write.append(
                        SqlDataset(
                            dataset_uuid=new_dataset_uuid,
                            experiment_id=experiment_id,
                            name=dataset_input.dataset.name,
                            digest=dataset_input.dataset.digest,
                            dataset_source_type=dataset_input.dataset.source_type,
                            dataset_source=dataset_input.dataset.source,
                            dataset_schema=dataset_input.dataset.schema,
                            dataset_profile=dataset_input.dataset.profile,
                        )
                    )

            # find all inputs with the same source_id and destination_id
            # if the input already exists, use the existing input uuid
            existing_inputs = (
                session.query(SqlInput)
                .filter(SqlInput.source_type == "DATASET")
                .filter(SqlInput.source_id.in_(dataset_uuids.values()))
                .filter(SqlInput.destination_type == "RUN")
                .filter(SqlInput.destination_id == run_id)
                .all()
            )
            input_uuids = {}
            for existing_input in existing_inputs:
                input_uuids[(existing_input.source_id, existing_input.destination_id)] = (
                    existing_input.input_uuid
                )

            # add input edges to objs_to_write
            for dataset_input in dataset_inputs:
                dataset_uuid = dataset_uuids[
                    (dataset_input.dataset.name, dataset_input.dataset.digest)
                ]
                if (dataset_uuid, run_id) not in input_uuids:
                    new_input_uuid = uuid.uuid4().hex
                    input_uuids[(dataset_input.dataset.name, dataset_input.dataset.digest)] = (
                        new_input_uuid
                    )
                    objs_to_write.append(
                        SqlInput(
                            input_uuid=new_input_uuid,
                            source_type="DATASET",
                            source_id=dataset_uuid,
                            destination_type="RUN",
                            destination_id=run_id,
                        )
                    )
                    # add input tags to objs_to_write
                    for input_tag in dataset_input.tags:
                        objs_to_write.append(
                            SqlInputTag(
                                input_uuid=new_input_uuid,
                                name=input_tag.key,
                                value=input_tag.value,
                            )
                        )

            if models:
                for model in models:
                    session.merge(
                        SqlInput(
                            input_uuid=uuid.uuid4().hex,
                            source_type="RUN_INPUT",
                            source_id=run_id,
                            destination_type="MODEL_INPUT",
                            destination_id=model.model_id,
                        )
                    )

            session.add_all(objs_to_write)

    def log_outputs(self, run_id: str, models: list[LoggedModelOutput]):
        with self.ManagedSessionMaker() as session:
            run = self._get_run(run_uuid=run_id, session=session)
            self._check_run_is_active(run)
            session.add_all(
                SqlInput(
                    input_uuid=uuid.uuid4().hex,
                    source_type="RUN_OUTPUT",
                    source_id=run_id,
                    destination_type="MODEL_OUTPUT",
                    destination_id=model.model_id,
                    step=model.step,
                )
                for model in models
            )

    def _get_model_inputs(
        self,
        run_id: str,
        session: sqlalchemy.orm.Session | None = None,
    ) -> list[LoggedModelInput]:
        return [
            LoggedModelInput(model_id=input.destination_id)
            for input in (
                session.query(SqlInput)
                .filter(
                    SqlInput.source_type == "RUN_INPUT",
                    SqlInput.source_id == run_id,
                    SqlInput.destination_type == "MODEL_INPUT",
                )
                .all()
            )
        ]

    def _get_model_outputs(
        self,
        run_id: str,
        session: sqlalchemy.orm.Session,
    ) -> list[LoggedModelOutput]:
        return [
            LoggedModelOutput(model_id=output.destination_id, step=output.step)
            for output in session.query(SqlInput)
            .filter(
                SqlInput.source_type == "RUN_OUTPUT",
                SqlInput.source_id == run_id,
                SqlInput.destination_type == "MODEL_OUTPUT",
            )
            .all()
        ]

    #######################################################################################
    # Logged models
    #######################################################################################
    def create_logged_model(
        self,
        experiment_id: str,
        name: str | None = None,
        source_run_id: str | None = None,
        tags: list[LoggedModelTag] | None = None,
        params: list[LoggedModelParameter] | None = None,
        model_type: str | None = None,
    ) -> LoggedModel:
        _validate_logged_model_name(name)
        with self.ManagedSessionMaker() as session:
            experiment = self.get_experiment(experiment_id)
            self._check_experiment_is_active(experiment)
            model_id = f"m-{str(uuid.uuid4()).replace('-', '')}"
            artifact_location = append_to_uri_path(
                experiment.artifact_location,
                SqlAlchemyStore.MODELS_FOLDER_NAME,
                model_id,
                SqlAlchemyStore.ARTIFACTS_FOLDER_NAME,
            )
            name = name or _generate_random_name()
            creation_timestamp = get_current_time_millis()
            logged_model = SqlLoggedModel(
                model_id=model_id,
                experiment_id=experiment_id,
                name=name,
                artifact_location=artifact_location,
                creation_timestamp_ms=creation_timestamp,
                last_updated_timestamp_ms=creation_timestamp,
                model_type=model_type,
                status=LoggedModelStatus.PENDING.to_int(),
                lifecycle_stage=LifecycleStage.ACTIVE,
                source_run_id=source_run_id,
            )
            session.add(logged_model)

            if params:
                session.add_all(
                    SqlLoggedModelParam(
                        model_id=logged_model.model_id,
                        experiment_id=experiment_id,
                        param_key=param.key,
                        param_value=param.value,
                    )
                    for param in params
                )

            if tags:
                session.add_all(
                    SqlLoggedModelTag(
                        model_id=logged_model.model_id,
                        experiment_id=experiment_id,
                        tag_key=tag.key,
                        tag_value=tag.value,
                    )
                    for tag in tags
                )

            session.commit()
            return logged_model.to_mlflow_entity()

    def log_logged_model_params(self, model_id: str, params: list[LoggedModelParameter]):
        with self.ManagedSessionMaker() as session:
            logged_model = session.query(SqlLoggedModel).get(model_id)
            if not logged_model:
                self._raise_model_not_found(model_id)

            session.add_all(
                SqlLoggedModelParam(
                    model_id=model_id,
                    experiment_id=logged_model.experiment_id,
                    param_key=param.key,
                    param_value=param.value,
                )
                for param in params
            )

    def _raise_model_not_found(self, model_id: str):
        raise MlflowException(
            f"Logged model with ID '{model_id}' not found.",
            RESOURCE_DOES_NOT_EXIST,
        )

    def get_logged_model(self, model_id: str) -> LoggedModel:
        with self.ManagedSessionMaker() as session:
            logged_model = (
                session.query(SqlLoggedModel)
                .filter(
                    SqlLoggedModel.model_id == model_id,
                    SqlLoggedModel.lifecycle_stage != LifecycleStage.DELETED,
                )
                .first()
            )
            if not logged_model:
                self._raise_model_not_found(model_id)

            return logged_model.to_mlflow_entity()

    def delete_logged_model(self, model_id):
        with self.ManagedSessionMaker() as session:
            logged_model = session.query(SqlLoggedModel).get(model_id)
            if not logged_model:
                self._raise_model_not_found(model_id)

            logged_model.lifecycle_stage = LifecycleStage.DELETED
            logged_model.last_updated_timestamp_ms = get_current_time_millis()
            session.commit()

    def finalize_logged_model(self, model_id: str, status: LoggedModelStatus) -> LoggedModel:
        with self.ManagedSessionMaker() as session:
            logged_model = session.query(SqlLoggedModel).get(model_id)
            if not logged_model:
                self._raise_model_not_found(model_id)

            logged_model.status = status.to_int()
            logged_model.last_updated_timestamp_ms = get_current_time_millis()
            session.commit()
            return logged_model.to_mlflow_entity()

    def set_logged_model_tags(self, model_id: str, tags: list[LoggedModelTag]) -> None:
        with self.ManagedSessionMaker() as session:
            logged_model = session.query(SqlLoggedModel).get(model_id)
            if not logged_model:
                self._raise_model_not_found(model_id)

            # TODO: Consider upserting tags in a single transaction for performance
            for tag in tags:
                session.merge(
                    SqlLoggedModelTag(
                        model_id=model_id,
                        experiment_id=logged_model.experiment_id,
                        tag_key=tag.key,
                        tag_value=tag.value,
                    )
                )

    def delete_logged_model_tag(self, model_id: str, key: str) -> None:
        with self.ManagedSessionMaker() as session:
            logged_model = session.query(SqlLoggedModel).get(model_id)
            if not logged_model:
                self._raise_model_not_found(model_id)

            count = (
                session.query(SqlLoggedModelTag)
                .filter(
                    SqlLoggedModelTag.model_id == model_id,
                    SqlLoggedModelTag.tag_key == key,
                )
                .delete()
            )
            if count == 0:
                raise MlflowException(
                    f"No tag with key {key!r} found for model with ID {model_id!r}.",
                    RESOURCE_DOES_NOT_EXIST,
                )

    def register_scorer(self, experiment_id: str, name: str, serialized_scorer: str) -> int:
        """
        Register a scorer for an experiment.

        Args:
            experiment_id: The experiment ID.
            name: The scorer name.
            serialized_scorer: The serialized scorer string (JSON).

        Returns:
            The new version number for the scorer.
        """
        with self.ManagedSessionMaker() as session:
            # Validate experiment exists and is active
            experiment = self.get_experiment(experiment_id)
            self._check_experiment_is_active(experiment)

            # First, check if the scorer exists in the scorers table
            scorer = (
                session.query(SqlScorer)
                .filter(
                    SqlScorer.experiment_id == experiment_id,
                    SqlScorer.scorer_name == name,
                )
                .first()
            )

            if scorer is None:
                # Create the scorer record with a new UUID
                scorer_id = str(uuid.uuid4())
                scorer = SqlScorer(
                    experiment_id=experiment_id,
                    scorer_name=name,
                    scorer_id=scorer_id,
                )
                session.add(scorer)
                session.flush()  # Flush to get the scorer record

            # Find the maximum version for this scorer
            max_version = (
                session.query(func.max(SqlScorerVersion.scorer_version))
                .filter(SqlScorerVersion.scorer_id == scorer.scorer_id)
                .scalar()
            )

            # Set new version (1 if no existing scorer, otherwise max + 1)
            new_version = 1 if max_version is None else max_version + 1

            # Create and save the new scorer version record
            sql_scorer_version = SqlScorerVersion(
                scorer_id=scorer.scorer_id,
                scorer_version=new_version,
                serialized_scorer=serialized_scorer,
            )

            session.add(sql_scorer_version)

            return new_version

    def list_scorers(self, experiment_id):
        """
        List all scorers for an experiment.

        Args:
            experiment_id: The experiment ID.

        Returns:
            List of mlflow.entities.scorer.ScorerVersion objects
            (latest version for each scorer name).
        """
        with self.ManagedSessionMaker() as session:
            # Validate experiment exists and is active
            experiment = self.get_experiment(experiment_id)
            self._check_experiment_is_active(experiment)

            # First, get all scorer_ids for this experiment
            scorer_ids = [
                scorer.scorer_id
                for scorer in session.query(SqlScorer.scorer_id)
                .filter(SqlScorer.experiment_id == experiment.experiment_id)
                .all()
            ]

            if not scorer_ids:
                return []

            # Query the latest version for each scorer_id
            latest_versions = (
                session.query(
                    SqlScorerVersion.scorer_id,
                    func.max(SqlScorerVersion.scorer_version).label("max_version"),
                )
                .filter(SqlScorerVersion.scorer_id.in_(scorer_ids))
                .group_by(SqlScorerVersion.scorer_id)
                .subquery()
            )

            # Query the actual scorer version records with the latest versions
            sql_scorer_versions = (
                session.query(SqlScorerVersion)
                .join(
                    latest_versions,
                    (SqlScorerVersion.scorer_id == latest_versions.c.scorer_id)
                    & (SqlScorerVersion.scorer_version == latest_versions.c.max_version),
                )
                .join(SqlScorer, SqlScorerVersion.scorer_id == SqlScorer.scorer_id)
                .order_by(SqlScorer.scorer_name)
                .all()
            )

            # Convert to mlflow.entities.scorer.ScorerVersion objects
            scorers = []
            for sql_scorer_version in sql_scorer_versions:
                scorers.append(sql_scorer_version.to_mlflow_entity())

            return scorers

    def get_scorer(self, experiment_id, name, version=None):
        """
        Get a specific scorer for an experiment.

        Args:
            experiment_id: The experiment ID.
            name: The scorer name.
            version: The scorer version. If None, returns the scorer with
                maximum version.

        Returns:
            A ScorerVersion entity object.

        Raises:
            MlflowException: If scorer is not found.
        """
        with self.ManagedSessionMaker() as session:
            # Validate experiment exists and is active
            experiment = self.get_experiment(experiment_id)
            self._check_experiment_is_active(experiment)

            # First, get the scorer record
            scorer = (
                session.query(SqlScorer)
                .filter(
                    SqlScorer.experiment_id == experiment.experiment_id,
                    SqlScorer.scorer_name == name,
                )
                .first()
            )

            if scorer is None:
                raise MlflowException(
                    f"Scorer with name '{name}' not found for experiment {experiment_id}.",
                    RESOURCE_DOES_NOT_EXIST,
                )

            # Build query for scorer versions
            query = session.query(SqlScorerVersion).filter(
                SqlScorerVersion.scorer_id == scorer.scorer_id
            )

            if version is not None:
                # Get specific version
                sql_scorer_version = query.filter(
                    SqlScorerVersion.scorer_version == version
                ).first()
                if sql_scorer_version is None:
                    raise MlflowException(
                        f"Scorer with name '{name}' and version {version} not found for "
                        f"experiment {experiment_id}.",
                        RESOURCE_DOES_NOT_EXIST,
                    )
            else:
                # Get maximum version
                sql_scorer_version = query.order_by(SqlScorerVersion.scorer_version.desc()).first()
                if sql_scorer_version is None:
                    raise MlflowException(
                        f"Scorer with name '{name}' not found for experiment {experiment_id}.",
                        RESOURCE_DOES_NOT_EXIST,
                    )

            return sql_scorer_version.to_mlflow_entity()

    def delete_scorer(self, experiment_id, name, version=None):
        """
        Delete a scorer for an experiment.

        Args:
            experiment_id: The experiment ID.
            name: The scorer name.
            version: The scorer version to delete. If None, deletes all versions.

        Raises:
            MlflowException: If scorer is not found.
        """
        with self.ManagedSessionMaker() as session:
            # Validate experiment exists and is active
            experiment = self.get_experiment(experiment_id)
            self._check_experiment_is_active(experiment)

            # First, get the scorer record
            scorer = (
                session.query(SqlScorer)
                .filter(
                    SqlScorer.experiment_id == experiment.experiment_id,
                    SqlScorer.scorer_name == name,
                )
                .first()
            )

            if scorer is None:
                raise MlflowException(
                    f"Scorer with name '{name}' not found for experiment {experiment_id}.",
                    RESOURCE_DOES_NOT_EXIST,
                )

            # Build the query for scorer versions
            query = session.query(SqlScorerVersion).filter(
                SqlScorerVersion.scorer_id == scorer.scorer_id
            )

            # If version is specified, filter by version
            if version is not None:
                query = query.filter(SqlScorerVersion.scorer_version == version)

            sql_scorer_versions = query.all()

            if not sql_scorer_versions:
                if version is not None:
                    raise MlflowException(
                        f"Scorer with name '{name}' and version {version} not found for"
                        f" experiment {experiment_id}.",
                        RESOURCE_DOES_NOT_EXIST,
                    )
                else:
                    raise MlflowException(
                        f"Scorer with name '{name}' not found for experiment {experiment_id}.",
                        RESOURCE_DOES_NOT_EXIST,
                    )

            # Delete the scorer versions
            for sql_scorer_version in sql_scorer_versions:
                session.delete(sql_scorer_version)

            # If we're deleting all versions, also delete the scorer record
            if version is None:
                session.delete(scorer)

    def list_scorer_versions(self, experiment_id, name):
        """
        List all versions of a specific scorer for an experiment.

        Args:
            experiment_id: The experiment ID.
            name: The scorer name.

        Returns:
            List of mlflow.entities.scorer.ScorerVersion objects for all versions of the scorer.

        Raises:
            MlflowException: If scorer is not found.
        """
        with self.ManagedSessionMaker() as session:
            # Validate experiment exists and is active
            experiment = self.get_experiment(experiment_id)
            self._check_experiment_is_active(experiment)

            # First, get the scorer record
            scorer = (
                session.query(SqlScorer)
                .filter(
                    SqlScorer.experiment_id == experiment.experiment_id,
                    SqlScorer.scorer_name == name,
                )
                .first()
            )

            if scorer is None:
                raise MlflowException(
                    f"Scorer with name '{name}' not found for experiment {experiment_id}.",
                    RESOURCE_DOES_NOT_EXIST,
                )

            # Query for all versions of the scorer
            sql_scorer_versions = (
                session.query(SqlScorerVersion)
                .filter(SqlScorerVersion.scorer_id == scorer.scorer_id)
                .order_by(SqlScorerVersion.scorer_version.asc())
                .all()
            )

            if not sql_scorer_versions:
                raise MlflowException(
                    f"Scorer with name '{name}' not found for experiment {experiment_id}.",
                    RESOURCE_DOES_NOT_EXIST,
                )

            # Convert to mlflow.entities.scorer.ScorerVersion objects
            scorers = []
            for sql_scorer_version in sql_scorer_versions:
                scorers.append(sql_scorer_version.to_mlflow_entity())

            return scorers

    def _apply_order_by_search_logged_models(
        self,
        models: sqlalchemy.orm.Query,
        session: sqlalchemy.orm.Session,
        order_by: list[dict[str, Any]] | None = None,
    ) -> sqlalchemy.orm.Query:
        order_by_clauses = []
        has_creation_timestamp = False
        for ob in order_by or []:
            field_name = ob.get("field_name")
            ascending = ob.get("ascending", True)
            if "." not in field_name:
                name = SqlLoggedModel.ALIASES.get(field_name, field_name)
                if name == "creation_timestamp_ms":
                    has_creation_timestamp = True
                try:
                    col = getattr(SqlLoggedModel, name)
                except AttributeError:
                    raise MlflowException.invalid_parameter_value(
                        f"Invalid order by field name: {field_name}"
                    )
                # Why not use `nulls_last`? Because it's not supported by all dialects (e.g., MySQL)
                order_by_clauses.extend(
                    [
                        # Sort nulls last
                        sqlalchemy.case((col.is_(None), 1), else_=0).asc(),
                        col.asc() if ascending else col.desc(),
                    ]
                )
                continue

            entity, name = field_name.split(".", 1)
            # TODO: Support filtering by other entities such as params if needed
            if entity != "metrics":
                raise MlflowException.invalid_parameter_value(
                    f"Invalid order by field name: {field_name}. Only metrics are supported."
                )

            # Sub query to get the latest metrics value for each (model_id, metric_name) pair
            dataset_filter = []
            if dataset_name := ob.get("dataset_name"):
                dataset_filter.append(SqlLoggedModelMetric.dataset_name == dataset_name)
            if dataset_digest := ob.get("dataset_digest"):
                dataset_filter.append(SqlLoggedModelMetric.dataset_digest == dataset_digest)

            subquery = (
                session.query(
                    SqlLoggedModelMetric.model_id,
                    SqlLoggedModelMetric.metric_value,
                    func.rank()
                    .over(
                        partition_by=[
                            SqlLoggedModelMetric.model_id,
                            SqlLoggedModelMetric.metric_name,
                        ],
                        order_by=[
                            SqlLoggedModelMetric.metric_timestamp_ms.desc(),
                            SqlLoggedModelMetric.metric_step.desc(),
                        ],
                    )
                    .label("rank"),
                )
                .filter(
                    SqlLoggedModelMetric.metric_name == name,
                    *dataset_filter,
                )
                .subquery()
            )
            subquery = select(subquery.c).where(subquery.c.rank == 1).subquery()

            models = models.outerjoin(subquery)
            # Why not use `nulls_last`? Because it's not supported by all dialects (e.g., MySQL)
            order_by_clauses.extend(
                [
                    # Sort nulls last
                    sqlalchemy.case((subquery.c.metric_value.is_(None), 1), else_=0).asc(),
                    subquery.c.metric_value.asc() if ascending else subquery.c.metric_value.desc(),
                ]
            )

        if not has_creation_timestamp:
            order_by_clauses.append(SqlLoggedModel.creation_timestamp_ms.desc())

        return models.order_by(*order_by_clauses)

    def _apply_filter_string_datasets_search_logged_models(
        self,
        models: sqlalchemy.orm.Query,
        session: sqlalchemy.orm.Session,
        experiment_ids: list[str],
        filter_string: str | None,
        datasets: list[dict[str, Any]] | None,
    ):
        from mlflow.utils.search_logged_model_utils import EntityType, parse_filter_string

        comparisons = parse_filter_string(filter_string)
        dialect = self._get_dialect()
        attr_filters: list[sqlalchemy.BinaryExpression] = []
        non_attr_filters: list[sqlalchemy.BinaryExpression] = []

        dataset_filters = []
        if datasets:
            for dataset in datasets:
                dataset_filter = SqlLoggedModelMetric.dataset_name == dataset["dataset_name"]
                if "dataset_digest" in dataset:
                    dataset_filter = dataset_filter & (
                        SqlLoggedModelMetric.dataset_digest == dataset["dataset_digest"]
                    )
                dataset_filters.append(dataset_filter)

        has_metric_filters = False
        for comp in comparisons:
            comp_func = SearchUtils.get_sql_comparison_func(comp.op, dialect)
            if comp.entity.type == EntityType.ATTRIBUTE:
                attr_filters.append(comp_func(getattr(SqlLoggedModel, comp.entity.key), comp.value))
            elif comp.entity.type == EntityType.METRIC:
                has_metric_filters = True
                metric_filters = [
                    SqlLoggedModelMetric.metric_name == comp.entity.key,
                    comp_func(SqlLoggedModelMetric.metric_value, comp.value),
                ]
                if dataset_filters:
                    metric_filters.append(sqlalchemy.or_(*dataset_filters))
                non_attr_filters.append(
                    session.query(SqlLoggedModelMetric).filter(*metric_filters).subquery()
                )
            elif comp.entity.type == EntityType.PARAM:
                non_attr_filters.append(
                    session.query(SqlLoggedModelParam)
                    .filter(
                        SqlLoggedModelParam.param_key == comp.entity.key,
                        comp_func(SqlLoggedModelParam.param_value, comp.value),
                    )
                    .subquery()
                )
            elif comp.entity.type == EntityType.TAG:
                non_attr_filters.append(
                    session.query(SqlLoggedModelTag)
                    .filter(
                        SqlLoggedModelTag.tag_key == comp.entity.key,
                        comp_func(SqlLoggedModelTag.tag_value, comp.value),
                    )
                    .subquery()
                )

        for f in non_attr_filters:
            models = models.join(f)

        # If there are dataset filters but no metric filters,
        # filter for models that have any metrics on the datasets
        if dataset_filters and not has_metric_filters:
            subquery = (
                session.query(SqlLoggedModelMetric.model_id)
                .filter(sqlalchemy.or_(*dataset_filters))
                .distinct()
                .subquery()
            )
            models = models.join(subquery)

        experiment_ids = [int(e) for e in experiment_ids]
        return models.filter(
            SqlLoggedModel.lifecycle_stage != LifecycleStage.DELETED,
            SqlLoggedModel.experiment_id.in_(experiment_ids),
            *attr_filters,
        )

    def search_logged_models(
        self,
        experiment_ids: list[str],
        filter_string: str | None = None,
        datasets: list[DatasetFilter] | None = None,
        max_results: int | None = None,
        order_by: list[dict[str, Any]] | None = None,
        page_token: str | None = None,
    ) -> PagedList[LoggedModel]:
        if datasets and not all(d.get("dataset_name") for d in datasets):
            raise MlflowException(
                "`dataset_name` in the `datasets` clause must be specified.",
                INVALID_PARAMETER_VALUE,
            )
        if page_token:
            token = SearchLoggedModelsPaginationToken.decode(page_token)
            token.validate(experiment_ids, filter_string, order_by)
            offset = token.offset
        else:
            offset = 0

        max_results = max_results or SEARCH_LOGGED_MODEL_MAX_RESULTS_DEFAULT
        with self.ManagedSessionMaker() as session:
            models = session.query(SqlLoggedModel)
            models = self._apply_filter_string_datasets_search_logged_models(
                models, session, experiment_ids, filter_string, datasets
            )
            models = self._apply_order_by_search_logged_models(models, session, order_by)
            models = models.offset(offset).limit(max_results + 1).all()

            if len(models) > max_results:
                token = SearchLoggedModelsPaginationToken(
                    offset=offset + max_results,
                    experiment_ids=experiment_ids,
                    filter_string=filter_string,
                    order_by=order_by,
                ).encode()
            else:
                token = None

            return PagedList([lm.to_mlflow_entity() for lm in models[:max_results]], token=token)

    #######################################################################################
    # Below are Tracing APIs. We may refactor them to be in a separate class in the future.
    #######################################################################################
    def _get_trace_artifact_location_tag(self, experiment, trace_id: str) -> SqlTraceTag:
        # Trace data is stored as file artifacts regardless of the tracking backend choice.
        # We use subdirectory "/traces" under the experiment's artifact location to isolate
        # them from run artifacts.
        artifact_uri = append_to_uri_path(
            experiment.artifact_location,
            SqlAlchemyStore.TRACE_FOLDER_NAME,
            trace_id,
            SqlAlchemyStore.ARTIFACTS_FOLDER_NAME,
        )
        return SqlTraceTag(request_id=trace_id, key=MLFLOW_ARTIFACT_LOCATION, value=artifact_uri)

    def start_trace(self, trace_info: "TraceInfo") -> TraceInfo:
        """
        Create a trace using the V3 API format with a complete Trace object.

        Args:
            trace_info: The TraceInfo object to create in the backend.

        Returns:
            The created TraceInfo object from the backend.
        """
        with self.ManagedSessionMaker() as session:
            experiment = self.get_experiment(trace_info.experiment_id)
            self._check_experiment_is_active(experiment)

            # Use the provided trace_id
            trace_id = trace_info.trace_id

            # Create SqlTraceInfo with V3 fields directly
            sql_trace_info = SqlTraceInfo(
                request_id=trace_id,
                experiment_id=trace_info.experiment_id,
                timestamp_ms=trace_info.request_time,
                execution_time_ms=trace_info.execution_duration,
                status=trace_info.state.value,
                client_request_id=trace_info.client_request_id,
                request_preview=trace_info.request_preview,
                response_preview=trace_info.response_preview,
            )

            sql_trace_info.tags = [
                SqlTraceTag(request_id=trace_id, key=k, value=v) for k, v in trace_info.tags.items()
            ]
            sql_trace_info.tags.append(self._get_trace_artifact_location_tag(experiment, trace_id))

            sql_trace_info.request_metadata = [
                SqlTraceMetadata(request_id=trace_id, key=k, value=v)
                for k, v in trace_info.trace_metadata.items()
            ]
            sql_trace_info.assessments = [
                SqlAssessments.from_mlflow_entity(a) for a in trace_info.assessments
            ]

            session.add(sql_trace_info)
            return sql_trace_info.to_mlflow_entity()

    def get_trace_info(self, trace_id: str) -> TraceInfo:
        """
        Fetch the trace info for the given trace id.

        Args:
            trace_id: Unique string identifier of the trace.

        Returns:
            The TraceInfo object.
        """
        with self.ManagedSessionMaker() as session:
            sql_trace_info = self._get_sql_trace_info(session, trace_id)
            return sql_trace_info.to_mlflow_entity()

    def _get_sql_trace_info(self, session, trace_id) -> SqlTraceInfo:
        sql_trace_info = (
            session.query(SqlTraceInfo).filter(SqlTraceInfo.request_id == trace_id).one_or_none()
        )
        if sql_trace_info is None:
            raise MlflowException(
                f"Trace with ID '{trace_id}' not found.",
                RESOURCE_DOES_NOT_EXIST,
            )
        return sql_trace_info

    def search_traces(
        self,
        experiment_ids: list[str],
        filter_string: str | None = None,
        max_results: int = SEARCH_TRACES_DEFAULT_MAX_RESULTS,
        order_by: list[str] | None = None,
        page_token: str | None = None,
        model_id: str | None = None,
        sql_warehouse_id: str | None = None,
    ) -> tuple[list[TraceInfo], str | None]:
        """
        Return traces that match the given list of search expressions within the experiments.

        Args:
            experiment_ids: List of experiment ids to scope the search.
            filter_string: A search filter string.
            max_results: Maximum number of traces desired.
            order_by: List of order_by clauses.
            page_token: Token specifying the next page of results. It should be obtained from
                a ``search_traces`` call.
            model_id: If specified, search traces associated with the given model ID.
            sql_warehouse_id: Only used in Databricks. The ID of the SQL warehouse to use for
                searching traces in inference tables.

        Returns:
            A tuple of a list of :py:class:`TraceInfo <mlflow.entities.TraceInfo>` objects that
            satisfy the search expressions and a pagination token for the next page of results.
        """
        self._validate_max_results_param(max_results)

        with self.ManagedSessionMaker() as session:
            cases_orderby, parsed_orderby, sorting_joins = _get_orderby_clauses_for_search_traces(
                order_by or [], session
            )
            stmt = select(SqlTraceInfo, *cases_orderby)

            attribute_filters, non_attribute_filters, span_filters, run_id_filter = (
                _get_filter_clauses_for_search_traces(filter_string, session, self._get_dialect())
            )

            # Apply non-attribute filters (tags and metadata)
            for non_attr_filter in non_attribute_filters:
                stmt = stmt.join(non_attr_filter)

            # Apply span filters with explicit join condition
            for span_filter in span_filters:
                stmt = stmt.join(span_filter, SqlTraceInfo.request_id == span_filter.c.request_id)

            # If run_id filter is present, we need to handle it specially to include linked traces
            if run_id_filter:
                # Create a subquery to check if a trace is linked to the run via entity associations
                linked_trace_exists = exists().where(
                    (SqlEntityAssociation.source_id == SqlTraceInfo.request_id)
                    & (SqlEntityAssociation.source_type == EntityAssociationType.TRACE)
                    & (SqlEntityAssociation.destination_type == EntityAssociationType.RUN)
                    & (SqlEntityAssociation.destination_id == run_id_filter)
                )

                # Create a subquery to check if trace has run_id in metadata
                metadata_exists = exists().where(
                    (SqlTraceMetadata.request_id == SqlTraceInfo.request_id)
                    & (SqlTraceMetadata.key == TraceMetadataKey.SOURCE_RUN)
                    & (SqlTraceMetadata.value == run_id_filter)
                )

            # using an outer join is necessary here because we want to be able to sort
            # on a column (tag, metric or param) without removing the lines that
            # do not have a value for this column (which is what inner join would do)
            for j in sorting_joins:
                stmt = stmt.outerjoin(j)

            offset = SearchTraceUtils.parse_start_offset_from_page_token(page_token)
            experiment_ids = [int(e) for e in experiment_ids]

            # Build the filter conditions
            filter_conditions = [
                SqlTraceInfo.experiment_id.in_(experiment_ids),
                *attribute_filters,
            ]

            # If run_id filter is present, add OR condition for linked traces
            if run_id_filter:
                filter_conditions.append(
                    or_(
                        linked_trace_exists,  # Trace is linked via entity associations
                        metadata_exists,  # Trace has run_id in metadata
                    )
                )

            stmt = (
                # NB: We don't need to distinct the results of joins because of the fact that
                #   the right tables of the joins are unique on the join key, trace_id.
                #   This is because the subquery that is joined on the right side is conditioned
                #   by a key and value pair of tags/metadata, and the combination of key and
                #   trace_id is unique in those tables.
                #   Be careful when changing the query building logic, as it may break this
                #   uniqueness property and require deduplication, which can be expensive.
                stmt.filter(*filter_conditions)
                .order_by(*parsed_orderby)
                .offset(offset)
                .limit(max_results)
            )
            queried_traces = session.execute(stmt).scalars(SqlTraceInfo).all()
            trace_infos = [t.to_mlflow_entity() for t in queried_traces]

            # Compute next search token
            if max_results == len(trace_infos):
                final_offset = offset + max_results
                next_token = SearchTraceUtils.create_page_token(final_offset)
            else:
                next_token = None

            return trace_infos, next_token

    def _validate_max_results_param(self, max_results: int, allow_null=False):
        if (not allow_null and max_results is None) or max_results < 1:
            raise MlflowException(
                f"Invalid value {max_results} for parameter 'max_results' supplied. It must be "
                f"a positive integer",
                INVALID_PARAMETER_VALUE,
            )

        if max_results > SEARCH_MAX_RESULTS_THRESHOLD:
            raise MlflowException(
                f"Invalid value {max_results} for parameter 'max_results' supplied. It must be at "
                f"most {SEARCH_MAX_RESULTS_THRESHOLD}",
                INVALID_PARAMETER_VALUE,
            )

    def set_trace_tag(self, trace_id: str, key: str, value: str):
        """
        Set a tag on the trace with the given trace_id.

        Args:
            trace_id: The ID of the trace.
            key: The string key of the tag.
            value: The string value of the tag.
        """
        with self.ManagedSessionMaker() as session:
            key, value = _validate_trace_tag(key, value)
            session.merge(SqlTraceTag(request_id=trace_id, key=key, value=value))

    def delete_trace_tag(self, trace_id: str, key: str):
        """
        Delete a tag on the trace with the given trace_id.

        Args:
            trace_id: The ID of the trace.
            key: The string key of the tag.
        """
        with self.ManagedSessionMaker() as session:
            tags = session.query(SqlTraceTag).filter_by(request_id=trace_id, key=key)
            if tags.count() == 0:
                raise MlflowException(
                    f"No trace tag with key '{key}' for trace with ID '{trace_id}'",
                    RESOURCE_DOES_NOT_EXIST,
                )
            tags.delete()

    def _delete_traces(
        self,
        experiment_id: str,
        max_timestamp_millis: int | None = None,
        max_traces: int | None = None,
        trace_ids: list[str] | None = None,
    ) -> int:
        """
        Delete traces based on the specified criteria.

        Args:
            experiment_id: ID of the associated experiment.
            max_timestamp_millis: The maximum timestamp in milliseconds since the UNIX epoch for
                deleting traces. Traces older than or equal to this timestamp will be deleted.
            max_traces: The maximum number of traces to delete.
            trace_ids: A set of request IDs to delete.

        Returns:
            The number of traces deleted.
        """
        with self.ManagedSessionMaker() as session:
            filters = [SqlTraceInfo.experiment_id == int(experiment_id)]
            if max_timestamp_millis:
                filters.append(SqlTraceInfo.timestamp_ms <= max_timestamp_millis)
            if trace_ids:
                filters.append(SqlTraceInfo.request_id.in_(trace_ids))
            if max_traces:
                filters.append(
                    SqlTraceInfo.request_id.in_(
                        session.query(SqlTraceInfo.request_id)
                        .filter(*filters)
                        # Delete the oldest traces first
                        .order_by(SqlTraceInfo.timestamp_ms)
                        .limit(max_traces)
                        .subquery()
                    )
                )

            return (
                session.query(SqlTraceInfo)
                .filter(and_(*filters))
                .delete(synchronize_session="fetch")
            )

    def create_assessment(self, assessment: Assessment) -> Assessment:
        """
        Create a new assessment in the database.

        If the assessment has an 'overrides' field set, this will also mark the
        overridden assessment as invalid.

        Args:
            assessment: The Assessment object to create (without assessment_id).

        Returns:
            The created Assessment object with backend-generated metadata.
        """

        with self.ManagedSessionMaker() as session:
            self._get_sql_trace_info(session, assessment.trace_id)
            sql_assessment = SqlAssessments.from_mlflow_entity(assessment)

            if sql_assessment.overrides:
                update_count = (
                    session.query(SqlAssessments)
                    .filter(
                        SqlAssessments.trace_id == sql_assessment.trace_id,
                        SqlAssessments.assessment_id == sql_assessment.overrides,
                    )
                    .update({"valid": False})
                )

                if update_count == 0:
                    raise MlflowException(
                        f"Assessment with ID '{sql_assessment.overrides}' not found "
                        "for trace '{trace_id}'",
                        RESOURCE_DOES_NOT_EXIST,
                    )

            session.add(sql_assessment)
            return sql_assessment.to_mlflow_entity()

    def get_assessment(self, trace_id: str, assessment_id: str) -> Assessment:
        """
        Fetch the assessment for the given trace_id and assessment_id.

        Args:
            trace_id: The ID of the trace containing the assessment.
            assessment_id: The ID of the assessment to retrieve.

        Returns:
            The Assessment object.
        """
        with self.ManagedSessionMaker() as session:
            sql_assessment = self._get_sql_assessment(session, trace_id, assessment_id)
            return sql_assessment.to_mlflow_entity()

    def update_assessment(
        self,
        trace_id: str,
        assessment_id: str,
        name: str | None = None,
        expectation: ExpectationValue | None = None,
        feedback: FeedbackValue | None = None,
        rationale: str | None = None,
        metadata: dict[str, str] | None = None,
    ) -> Assessment:
        """
        Updates an existing assessment with new values while preserving immutable fields.

        Only source and span_id are immutable.
        The last_update_time_ms will always be updated to the current timestamp.
        Metadata will be merged with the new metadata taking precedence.

        Args:
            trace_id: The unique identifier of the trace containing the assessment.
            assessment_id: The unique identifier of the assessment to update.
            name: The updated name of the assessment. If None, preserves existing name.
            expectation: Updated expectation value for expectation assessments.
            feedback: Updated feedback value for feedback assessments.
            rationale: Updated rationale text. If None, preserves existing rationale.
            metadata: Updated metadata dict. Will be merged with existing metadata.

        Returns:
            Assessment: The updated assessment object with new last_update_time_ms.

        Raises:
            MlflowException: If the assessment doesn't exist, if immutable fields have
                            changed, or if there's an error saving the assessment.
        """
        with self.ManagedSessionMaker() as session:
            existing_sql = self._get_sql_assessment(session, trace_id, assessment_id)
            existing = existing_sql.to_mlflow_entity()

            if expectation is not None and feedback is not None:
                raise MlflowException.invalid_parameter_value(
                    "Cannot specify both `expectation` and `feedback` parameters."
                )

            if expectation is not None and not isinstance(existing, Expectation):
                raise MlflowException.invalid_parameter_value(
                    "Cannot update expectation value on a Feedback assessment."
                )

            if feedback is not None and not isinstance(existing, Feedback):
                raise MlflowException.invalid_parameter_value(
                    "Cannot update feedback value on an Expectation assessment."
                )

            merged_metadata = None
            if existing.metadata or metadata:
                merged_metadata = (existing.metadata or {}).copy()
                if metadata:
                    merged_metadata.update(metadata)

            updated_timestamp = get_current_time_millis()

            if isinstance(existing, Expectation):
                new_value = expectation.value if expectation is not None else existing.value

                updated_assessment = Expectation(
                    name=name if name is not None else existing.name,
                    value=new_value,
                    source=existing.source,
                    trace_id=trace_id,
                    metadata=merged_metadata,
                    span_id=existing.span_id,
                    create_time_ms=existing.create_time_ms,
                    last_update_time_ms=updated_timestamp,
                )
            else:
                if feedback is not None:
                    new_value = feedback.value
                    new_error = feedback.error
                else:
                    new_value = existing.value
                    new_error = existing.error

                updated_assessment = Feedback(
                    name=name if name is not None else existing.name,
                    value=new_value,
                    error=new_error,
                    source=existing.source,
                    trace_id=trace_id,
                    metadata=merged_metadata,
                    span_id=existing.span_id,
                    create_time_ms=existing.create_time_ms,
                    last_update_time_ms=updated_timestamp,
                    rationale=rationale if rationale is not None else existing.rationale,
                )

            updated_assessment.assessment_id = existing.assessment_id
            updated_assessment.valid = existing.valid
            updated_assessment.overrides = existing.overrides

            if hasattr(existing, "run_id"):
                updated_assessment.run_id = existing.run_id

            if updated_assessment.feedback is not None:
                value_json = json.dumps(updated_assessment.feedback.value)
                error_json = (
                    json.dumps(updated_assessment.feedback.error.to_dictionary())
                    if updated_assessment.feedback.error
                    else None
                )
            elif updated_assessment.expectation is not None:
                value_json = json.dumps(updated_assessment.expectation.value)
                error_json = None

            metadata_json = (
                json.dumps(updated_assessment.metadata) if updated_assessment.metadata else None
            )

            session.query(SqlAssessments).filter(
                SqlAssessments.trace_id == trace_id, SqlAssessments.assessment_id == assessment_id
            ).update(
                {
                    "name": updated_assessment.name,
                    "value": value_json,
                    "error": error_json,
                    "last_updated_timestamp": updated_timestamp,
                    "rationale": updated_assessment.rationale,
                    "assessment_metadata": metadata_json,
                }
            )

            return updated_assessment

    def delete_assessment(self, trace_id: str, assessment_id: str) -> None:
        """
        Delete an assessment from a trace.

        If the deleted assessment was overriding another assessment, the overridden
        assessment will be restored to valid=True.

        Args:
            trace_id: The ID of the trace containing the assessment.
            assessment_id: The ID of the assessment to delete.
        """
        with self.ManagedSessionMaker() as session:
            assessment_to_delete = (
                session.query(SqlAssessments)
                .filter_by(trace_id=trace_id, assessment_id=assessment_id)
                .first()
            )

            if assessment_to_delete is None:
                # Assessment doesn't exist - this is idempotent, so just return
                return

            # If this assessment was overriding another assessment, restore the original
            if assessment_to_delete.overrides:
                session.query(SqlAssessments).filter_by(
                    assessment_id=assessment_to_delete.overrides
                ).update({"valid": True})

            session.delete(assessment_to_delete)
            session.commit()

    def _get_sql_assessment(self, session, trace_id: str, assessment_id: str) -> SqlAssessments:
        """Helper method to get SqlAssessments object."""
        sql_assessment = (
            session.query(SqlAssessments)
            .filter(
                SqlAssessments.trace_id == trace_id, SqlAssessments.assessment_id == assessment_id
            )
            .one_or_none()
        )
        if sql_assessment is None:
            trace_exists = (
                session.query(SqlTraceInfo).filter(SqlTraceInfo.request_id == trace_id).first()
                is not None
            )
            if not trace_exists:
                raise MlflowException(
                    f"Trace with request_id '{trace_id}' not found",
                    RESOURCE_DOES_NOT_EXIST,
                )
            else:
                raise MlflowException(
                    f"Assessment with ID '{assessment_id}' not found for trace '{trace_id}'",
                    RESOURCE_DOES_NOT_EXIST,
                )
        return sql_assessment

    def link_traces_to_run(self, trace_ids: list[str], run_id: str) -> None:
        """
        Link multiple traces to a run by creating entity associations.

        Args:
            trace_ids: List of trace IDs to link to the run. Maximum 100 traces allowed.
            run_id: ID of the run to link traces to.

        Raises:
            MlflowException: If more than 100 traces are provided.
        """
        MAX_TRACES_PER_REQUEST = 100

        if not trace_ids:
            return

        if len(trace_ids) > MAX_TRACES_PER_REQUEST:
            raise MlflowException(
                f"Cannot link more than {MAX_TRACES_PER_REQUEST} traces to a run in "
                f"a single request. Provided {len(trace_ids)} traces.",
                error_code=INVALID_PARAMETER_VALUE,
            )

        with self.ManagedSessionMaker() as session:
            session.add_all(
                SqlEntityAssociation(
                    association_id=uuid.uuid4().hex,
                    source_type=EntityAssociationType.TRACE,
                    source_id=trace_id,
                    destination_type=EntityAssociationType.RUN,
                    destination_id=run_id,
                )
                for trace_id in trace_ids
            )

    def calculate_trace_filter_correlation(
        self,
        experiment_ids: list[str],
        filter_string1: str,
        filter_string2: str,
        base_filter: str | None = None,
    ) -> TraceFilterCorrelationResult:
        """
        Calculate correlation between two trace filter conditions using NPMI.

        Args:
            experiment_ids: List of experiment_ids to search over
            filter_string1: First filter condition in search_traces filter syntax
            filter_string2: Second filter condition in search_traces filter syntax
            base_filter: Optional base filter that both filter1 and filter2 are tested on top of
                        (e.g. 'request_time > ... and request_time < ...' for time windows)

        Returns:
            TraceFilterCorrelationResult which containst the NPMI analytics data.
        """

        with self.ManagedSessionMaker() as session:
            filter1_combined = (
                f"{base_filter} and {filter_string1}" if base_filter else filter_string1
            )
            filter2_combined = (
                f"{base_filter} and {filter_string2}" if base_filter else filter_string2
            )

            filter1_subquery = self._build_trace_filter_subquery(
                session, experiment_ids, filter1_combined
            )
            filter2_subquery = self._build_trace_filter_subquery(
                session, experiment_ids, filter2_combined
            )

            counts = self._get_trace_correlation_counts(
                session, experiment_ids, filter1_subquery, filter2_subquery, base_filter
            )

            npmi_result = trace_correlation.calculate_npmi_from_counts(
                counts.joint_count,
                counts.filter1_count,
                counts.filter2_count,
                counts.total_count,
            )

            return TraceFilterCorrelationResult(
                npmi=npmi_result.npmi,
                npmi_smoothed=npmi_result.npmi_smoothed,
                filter1_count=counts.filter1_count,
                filter2_count=counts.filter2_count,
                joint_count=counts.joint_count,
                total_count=counts.total_count,
            )

    def _build_trace_filter_subquery(self, session, experiment_ids: list[str], filter_string: str):
        """Build a subquery for traces that match a given filter in the specified experiments."""
        stmt = select(SqlTraceInfo.request_id).where(SqlTraceInfo.experiment_id.in_(experiment_ids))

        if filter_string:
            attribute_filters, non_attribute_filters, span_filters, run_id_filter = (
                _get_filter_clauses_for_search_traces(filter_string, session, self._get_dialect())
            )

            for non_attr_filter in non_attribute_filters:
                stmt = stmt.join(non_attr_filter)

            for span_filter in span_filters:
                stmt = stmt.join(span_filter, SqlTraceInfo.request_id == span_filter.c.request_id)

            for attr_filter in attribute_filters:
                stmt = stmt.where(attr_filter)

        return stmt

    def _get_trace_correlation_counts(
        self,
        session,
        experiment_ids: list[str],
        filter1_subquery,
        filter2_subquery,
        base_filter: str | None = None,
    ) -> trace_correlation.TraceCorrelationCounts:
        """
        Get trace counts for correlation analysis using a single SQL query.

        This method efficiently calculates all necessary counts for NPMI calculation
        in a single database round-trip using LEFT JOINs instead of EXISTS subqueries
        for MSSQL compatibility.

        When base_filter is provided, the total count refers to traces matching the base filter.
        """
        f1_subq = filter1_subquery.subquery()
        f2_subq = filter2_subquery.subquery()

        filter1_alias = aliased(f1_subq)
        filter2_alias = aliased(f2_subq)

        # If base_filter is provided, use traces matching the base filter as the universe
        # Otherwise, use all traces in the experiments
        if base_filter:
            base_subquery = self._build_trace_filter_subquery(session, experiment_ids, base_filter)
            base_subq = base_subquery.subquery()
            base_table = aliased(base_subq)
            base_request_id = base_table.c.request_id
        else:
            base_table = SqlTraceInfo
            base_request_id = SqlTraceInfo.request_id

        # NB: MSSQL does not support exists queries within subjoins so a slightly
        # less efficient subquery LEFT JOIN is used to support all backends.
        query = (
            session.query(
                func.count(base_request_id).label("total"),
                func.count(filter1_alias.c.request_id).label("filter1"),
                func.count(filter2_alias.c.request_id).label("filter2"),
                func.count(
                    case(
                        (
                            (filter1_alias.c.request_id.isnot(None))
                            & (filter2_alias.c.request_id.isnot(None)),
                            base_request_id,
                        ),
                        else_=None,
                    )
                ).label("joint"),
            )
            .select_from(base_table)
            .outerjoin(filter1_alias, base_request_id == filter1_alias.c.request_id)
            .outerjoin(filter2_alias, base_request_id == filter2_alias.c.request_id)
        )

        # Only add experiment filter if we're using SqlTraceInfo directly (no base_filter)
        if not base_filter:
            query = query.filter(SqlTraceInfo.experiment_id.in_(experiment_ids))

        result = query.one()

        # Cast to int (some databases return Decimal)
        # Handle None values from empty result sets
        total_count = int(result.total or 0)
        filter1_count = int(result.filter1 or 0)
        filter2_count = int(result.filter2 or 0)
        joint_count = int(result.joint or 0)

        return trace_correlation.TraceCorrelationCounts(
            total_count=total_count,
            filter1_count=filter1_count,
            filter2_count=filter2_count,
            joint_count=joint_count,
        )

    def log_spans(self, experiment_id: str, spans: list[Span]) -> list[Span]:
        """
        Log multiple span entities to the tracking store.

        Args:
            experiment_id: The experiment ID to log spans to.
            spans: List of Span entities to log. All spans must belong to the same trace.

        Returns:
            List of logged Span entities.

        Raises:
            MlflowException: If spans belong to different traces.
        """
        if not spans:
            return []

        # Validate all spans belong to the same trace
        trace_ids = {span.trace_id for span in spans}
        if len(trace_ids) > 1:
            raise MlflowException(
                f"All spans must belong to the same trace. Found trace IDs: {trace_ids}",
                error_code=INVALID_PARAMETER_VALUE,
            )

        trace_id = next(iter(trace_ids))

        # Calculate trace time bounds from spans
        min_start_ms = min(span.start_time_ns for span in spans) // 1_000_000
        # If no spans have ended, max_end_time should be None (trace still in progress)
        end_times = [span.end_time_ns for span in spans if span.end_time_ns is not None]
        max_end_ms = (max(end_times) // 1_000_000) if end_times else None

        # Determine trace status from root span if available
        root_span_status = self._get_trace_status_from_root_span(spans)
        trace_status = root_span_status if root_span_status else TraceState.IN_PROGRESS.value

        with self.ManagedSessionMaker() as session:
            # Try to get the trace info to check if trace exists
            sql_trace_info = (
                session.query(SqlTraceInfo)
                .filter(SqlTraceInfo.request_id == trace_id)
                .one_or_none()
            )
            # If trace doesn't exist, create it
            if sql_trace_info is None:
                # Get experiment to add artifact location tag
                experiment = self.get_experiment(experiment_id)

                # Create trace info for this new trace. We need to establish the trace
                # before we can add spans to it, as spans have a foreign key to trace_info.
                sql_trace_info = SqlTraceInfo(
                    request_id=trace_id,
                    experiment_id=experiment_id,
                    timestamp_ms=min_start_ms,
                    execution_time_ms=((max_end_ms - min_start_ms) if max_end_ms else None),
                    status=trace_status,
                    client_request_id=None,
                )
                # Add the artifact location tag that's required for search_traces to work
                sql_trace_info.tags = [self._get_trace_artifact_location_tag(experiment, trace_id)]
                session.add(sql_trace_info)
                try:
                    session.flush()
                except IntegrityError:
                    # IntegrityError indicates a race condition: another process/thread
                    # created the trace between our initial check and insert attempt.
                    # This is expected in concurrent scenarios. We rollback and fetch
                    # the trace that was created by the other process.
                    session.rollback()
                    sql_trace_info = (
                        session.query(SqlTraceInfo)
                        .filter(SqlTraceInfo.request_id == trace_id)
                        .one()
                    )

            # Atomic update of trace time range using SQLAlchemy's case expressions.
            # This is necessary to handle concurrent span additions from multiple processes/threads
            # without race conditions. The database performs the min/max comparisons atomically,
            # ensuring the trace always reflects the earliest start and latest end times across
            # all spans, even when multiple log_spans calls happen simultaneously.
            timestamp_update_expr = case(
                (SqlTraceInfo.timestamp_ms > min_start_ms, min_start_ms),
                else_=SqlTraceInfo.timestamp_ms,
            )
            update_dict = {
                SqlTraceInfo.timestamp_ms: timestamp_update_expr,
            }
            # Only attempt to update execution_time_ms if we have at least one ended span
            if max_end_ms is not None:
                update_dict[SqlTraceInfo.execution_time_ms] = (
                    case(
                        (
                            (SqlTraceInfo.timestamp_ms + SqlTraceInfo.execution_time_ms)
                            > max_end_ms,
                            SqlTraceInfo.timestamp_ms + SqlTraceInfo.execution_time_ms,
                        ),
                        else_=max_end_ms,
                    )
                    - timestamp_update_expr
                )

            # If trace status is IN_PROGRESS or unspecified, check for root span to update it
            if sql_trace_info.status in (
                TraceState.IN_PROGRESS.value,
                TraceState.STATE_UNSPECIFIED.value,
            ):
                if root_span_status:
                    update_dict[SqlTraceInfo.status] = root_span_status

            session.query(SqlTraceInfo).filter(SqlTraceInfo.request_id == trace_id).update(
                update_dict,
                # Skip session synchronization for performance - we don't use the object afterward
                synchronize_session=False,
            )

            for span in spans:
                span_dict = span.to_dict()
                content_json = json.dumps(span_dict, cls=TraceJSONEncoder)

                sql_span = SqlSpan(
                    trace_id=span.trace_id,
                    experiment_id=sql_trace_info.experiment_id,
                    span_id=span.span_id,
                    parent_span_id=span.parent_id,
                    name=span.name,
                    type=span.span_type,
                    status=span.status.status_code,
                    start_time_unix_nano=span.start_time_ns,
                    end_time_unix_nano=span.end_time_ns,
                    content=content_json,
                )

                session.merge(sql_span)

        return spans

    async def log_spans_async(self, experiment_id: str, spans: list[Span]) -> list[Span]:
        """
        Asynchronously log multiple span entities to the tracking store.

        Args:
            experiment_id: The experiment ID to log spans to.
            spans: List of Span entities to log. All spans must belong to the same trace.

        Returns:
            List of logged Span entities.

        Raises:
            MlflowException: If spans belong to different traces.
        """
        # TODO: Implement proper async support
        return self.log_spans(experiment_id, spans)

    def _get_trace_status_from_root_span(self, spans: list[Span]) -> str | None:
        """
        Infer trace status from root span if present.

        Returns the mapped trace status string or None if no root span found.
        """
        for span in spans:
            if span.parent_id is None:  # Found root span (no parent)
                # Map span status to trace status
                span_status = span.status.status_code
                if span_status == SpanStatusCode.ERROR:
                    return TraceState.ERROR.value
                else:
                    # Beyond ERROR, the only other valid span statuses are OK and UNSET.
                    # For both OK and UNSET span statuses, return OK trace status.
                    # UNSET is unexpected in production but we handle it gracefully.
                    return TraceState.OK.value
        return None

    #######################################################################################
    # Entity Association Methods
    #######################################################################################

    def _search_entity_associations(
        self,
        entity_ids: str | list[str],
        entity_type: EntityAssociationType,
        target_type: EntityAssociationType,
        search_direction: str,  # "forward" or "reverse"
        max_results: int | None = None,
        page_token: str | None = None,
    ) -> PagedList[str]:
        """
        Common implementation for searching entity associations.

        Args:
            entity_ids: The ID(s) of the entity to search from. Can be a single ID or a list.
            entity_type: The type of the entity to search from.
            target_type: The type of the target entities to find.
            search_direction: "forward" to search source->destination, "reverse" for the opposite.
            max_results: Maximum number of results to return. If None, return all results.
            page_token: Token indicating the page of results to fetch.

        Returns:
            A :py:class:`mlflow.store.entities.paged_list.PagedList` of target entity IDs.
        """
        if isinstance(entity_ids, str):
            entity_ids = [entity_ids]

        with self.ManagedSessionMaker() as session:
            query = session.query(SqlEntityAssociation)

            if search_direction == "forward":
                query = query.filter(
                    SqlEntityAssociation.source_type == entity_type,
                    SqlEntityAssociation.source_id.in_(entity_ids),
                    SqlEntityAssociation.destination_type == target_type,
                )
                order_field = SqlEntityAssociation.destination_id
                result_field = "destination_id"
            else:
                query = query.filter(
                    SqlEntityAssociation.destination_type == entity_type,
                    SqlEntityAssociation.destination_id.in_(entity_ids),
                    SqlEntityAssociation.source_type == target_type,
                )
                order_field = SqlEntityAssociation.source_id
                result_field = "source_id"

            offset = SearchUtils.parse_start_offset_from_page_token(page_token)

            query = query.order_by(SqlEntityAssociation.created_time, order_field)
            query = query.offset(offset)

            if max_results is not None:
                query = query.limit(max_results + 1)

            associations = query.all()

            next_token = None
            if max_results is not None and len(associations) == max_results + 1:
                final_offset = offset + max_results
                next_token = SearchUtils.create_page_token(final_offset)
                associations = associations[:max_results]

            results = list(dict.fromkeys([getattr(assoc, result_field) for assoc in associations]))
            return PagedList(results, next_token)

    def search_entities_by_source(
        self,
        source_ids: str | list[str],
        source_type: EntityAssociationType,
        destination_type: EntityAssociationType,
        max_results: int | None = None,
        page_token: str | None = None,
    ) -> PagedList[str]:
        """
        Get destination IDs associated with source entity/entities.

        Args:
            source_ids: The ID(s) of the source entity. Can be a single ID or a list.
            source_type: The type of the source entity.
            destination_type: The type of the destination entity.
            max_results: Maximum number of results to return. If None, return all results.
            page_token: Token indicating the page of results to fetch.

        Returns:
            A :py:class:`mlflow.store.entities.paged_list.PagedList` of destination IDs
            associated with the source entity/entities.
        """
        return self._search_entity_associations(
            source_ids, source_type, destination_type, "forward", max_results, page_token
        )

    def search_entities_by_destination(
        self,
        destination_ids: str | list[str],
        destination_type: EntityAssociationType,
        source_type: EntityAssociationType,
        max_results: int | None = None,
        page_token: str | None = None,
    ) -> PagedList[str]:
        """
        Get source IDs associated with destination entity/entities.

        Args:
            destination_ids: The ID(s) of the destination entity. Can be a single ID or a list.
            destination_type: The type of the destination entity.
            source_type: The type of the source entity.
            max_results: Maximum number of results to return. If None, return all results.
            page_token: Token indicating the page of results to fetch.

        Returns:
            A :py:class:`mlflow.store.entities.paged_list.PagedList` of source IDs
            associated with the destination entity/entities.
        """
        return self._search_entity_associations(
            destination_ids, destination_type, source_type, "reverse", max_results, page_token
        )

    #######################################################################################
    # Evaluation Dataset Methods
    #######################################################################################

    def _compute_dataset_digest(self, name: str, last_update_time: int) -> str:
        """
        Compute digest for an evaluation dataset.

        The digest includes the dataset name and last_update_time to ensure
        that any state change results in a different digest.

        Args:
            name: Dataset name
            last_update_time: Last update timestamp in milliseconds

        Returns:
            8-character digest string
        """
        digest_input = f"{name}:{last_update_time}".encode()
        return hashlib.sha256(digest_input).hexdigest()[:8]

    def create_dataset(
        self,
        name: str,
        tags: dict[str, str] | None = None,
        experiment_ids: list[str] | None = None,
    ) -> EvaluationDataset:
        """
        Create a new evaluation dataset in the database.

        Args:
            name: The name of the evaluation dataset.
            tags: Optional tags to associate with the dataset.
            experiment_ids: List of experiment IDs to associate with the dataset

        Returns:
            The created EvaluationDataset object with backend-generated metadata.
        """
        with self.ManagedSessionMaker() as session:
            dataset_id = f"{self.EVALUATION_DATASET_ID_PREFIX}{uuid.uuid4().hex}"

            current_time = get_current_time_millis()
            digest = self._compute_dataset_digest(name, current_time)

            user_id = None
            if tags and MLFLOW_USER in tags:
                user_id = tags[MLFLOW_USER]

            created_dataset = EvaluationDataset(
                dataset_id=dataset_id,
                name=name,
                digest=digest,
                created_time=current_time,
                last_update_time=current_time,
                tags=tags or {},
                schema=None,  # Schema is computed when data is added
                profile=None,  # Profile is computed when data is added
                created_by=user_id,
                last_updated_by=user_id,
            )

            sql_dataset = SqlEvaluationDataset.from_mlflow_entity(created_dataset)
            session.add(sql_dataset)

            if created_dataset.tags:
                for key, value in created_dataset.tags.items():
                    tag = SqlEvaluationDatasetTag(
                        dataset_id=dataset_id,
                        key=key,
                        value=value,
                    )
                    session.add(tag)

            if experiment_ids:
                for exp_id in experiment_ids:
                    association = SqlEntityAssociation(
                        source_type=EntityAssociationType.EVALUATION_DATASET,
                        source_id=dataset_id,
                        destination_type=EntityAssociationType.EXPERIMENT,
                        destination_id=str(exp_id),
                        created_time=current_time,
                    )
                    session.add(association)

            sql_dataset_with_tags = (
                session.query(SqlEvaluationDataset)
                .filter(SqlEvaluationDataset.dataset_id == dataset_id)
                .one()
            )

            created_dataset = sql_dataset_with_tags.to_mlflow_entity()
            created_dataset.experiment_ids = experiment_ids or []
            created_dataset._tracking_store = self

            return created_dataset

    def get_dataset(self, dataset_id: str) -> EvaluationDataset:
        """
        Get an evaluation dataset by ID.

        Args:
            dataset_id: The ID of the dataset to retrieve.

        Returns:
            The EvaluationDataset object (without records or experiment_ids - lazy loading).
        """
        with self.ManagedSessionMaker() as session:
            sql_dataset = (
                session.query(SqlEvaluationDataset)
                .filter(SqlEvaluationDataset.dataset_id == dataset_id)
                .one_or_none()
            )

            if sql_dataset is None:
                raise MlflowException(
                    f"Evaluation dataset with id '{dataset_id}' not found",
                    RESOURCE_DOES_NOT_EXIST,
                )

            return sql_dataset.to_mlflow_entity()

    def delete_dataset(self, dataset_id: str) -> None:
        """
        Delete an evaluation dataset and all its records.

        Args:
            dataset_id: The ID of the dataset to delete.
        """

        with self.ManagedSessionMaker() as session:
            sql_dataset = (
                session.query(SqlEvaluationDataset)
                .filter(SqlEvaluationDataset.dataset_id == dataset_id)
                .one_or_none()
            )

            if sql_dataset is None:
                _logger.warning(f"Evaluation dataset with id '{dataset_id}' not found.")
                return

            session.query(SqlEntityAssociation).filter(
                or_(
                    and_(
                        SqlEntityAssociation.destination_type
                        == EntityAssociationType.EVALUATION_DATASET,
                        SqlEntityAssociation.destination_id == dataset_id,
                    ),
                    and_(
                        SqlEntityAssociation.source_type
                        == EntityAssociationType.EVALUATION_DATASET,
                        SqlEntityAssociation.source_id == dataset_id,
                    ),
                )
            ).delete()

            session.delete(sql_dataset)

    def search_datasets(
        self,
        experiment_ids: list[str] | None = None,
        filter_string: str | None = None,
        max_results: int = 1000,
        order_by: list[str] | None = None,
        page_token: str | None = None,
    ) -> PagedList[EvaluationDataset]:
        """
        Search for evaluation datasets.

        Args:
            experiment_ids: Filter by associated experiment IDs.
            filter_string: SQL-like filter string.
            max_results: Maximum number of results to return.
            order_by: List of fields to order by.
            page_token: Token for pagination.

        Returns:
            PagedList of EvaluationDataset objects (without records).
        """
        self._validate_max_results_param(max_results)

        offset = SearchUtils.parse_start_offset_from_page_token(page_token)

        with self.ManagedSessionMaker() as session:
            if filter_string:
                parsed_filters = SearchEvaluationDatasetsUtils.parse_search_filter(filter_string)
                attribute_filters, non_attribute_filters = _get_search_datasets_filter_clauses(
                    parsed_filters, self._get_dialect()
                )
            else:
                attribute_filters = []
                non_attribute_filters = []

            stmt = reduce(
                lambda s, f: s.join(f), non_attribute_filters, select(SqlEvaluationDataset)
            )

            if experiment_ids:
                dataset_ids_result = self.search_entities_by_destination(
                    destination_ids=experiment_ids,
                    destination_type=EntityAssociationType.EXPERIMENT,
                    source_type=EntityAssociationType.EVALUATION_DATASET,
                )
                dataset_ids = dataset_ids_result.to_list()
                stmt = stmt.filter(SqlEvaluationDataset.dataset_id.in_(dataset_ids))

            stmt = stmt.filter(*attribute_filters)

            order_by_clauses = _get_search_datasets_order_by_clauses(order_by)
            stmt = stmt.order_by(*order_by_clauses)

            stmt = stmt.offset(offset).limit(max_results + 1)

            sql_datasets = session.execute(stmt).scalars(SqlEvaluationDataset).all()

            next_page_token = None
            if len(sql_datasets) > max_results:
                sql_datasets = sql_datasets[:max_results]
                next_page_token = SearchUtils.create_page_token(offset + max_results)

            datasets = []
            for sql_dataset in sql_datasets:
                dataset = sql_dataset.to_mlflow_entity()
                datasets.append(dataset)

            return PagedList(datasets, next_page_token)

    def _update_dataset_schema(self, existing_schema_json, record_dicts):
        """
        Update dataset schema with new fields from records.
        This method combines schema computation and merging into a single operation
        for efficiency, since schemas are stored as JSON strings.

        Args:
            existing_schema_json: JSON string of existing schema or None
            record_dicts: List of record dictionaries being upserted

        Returns:
            Updated schema dictionary or None if no records and no existing schema
        """
        if not record_dicts and not existing_schema_json:
            return None

        schema = (
            json.loads(existing_schema_json)
            if existing_schema_json
            else {"inputs": {}, "expectations": {}, "version": "1.0"}
        )

        for record in record_dicts:
            if inputs := record.get("inputs"):
                for key, value in inputs.items():
                    if key not in schema["inputs"]:
                        schema["inputs"][key] = self._infer_field_type(value)

            if expectations := record.get("expectations"):
                for key, value in expectations.items():
                    if key not in schema["expectations"]:
                        schema["expectations"][key] = self._infer_field_type(value)

        return schema

    def _compute_dataset_profile(self, session, dataset_id):
        """
        Compute profile statistics for the dataset based on current state.

        Args:
            session: Database session
            dataset_id: ID of the dataset

        Returns:
            Profile dictionary with current statistics
        """
        total_records = (
            session.query(SqlEvaluationDatasetRecord)
            .filter(SqlEvaluationDatasetRecord.dataset_id == dataset_id)
            .count()
        )

        if total_records == 0:
            return None

        return {"num_records": total_records}

    def _infer_field_type(self, value):
        """
        Infer the type of a field value.

        Returns a string representation of the type.
        """
        if value is None:
            return "null"
        elif isinstance(value, bool):
            return "boolean"
        elif isinstance(value, int):
            return "integer"
        elif isinstance(value, float):
            return "float"
        elif isinstance(value, str):
            return "string"
        elif isinstance(value, list):
            return "array"
        elif isinstance(value, dict):
            return "object"
        else:
            return "unknown"

    def _load_dataset_records(
        self,
        dataset_id: str,
        max_results: int | None = None,
        page_token: str | None = None,
    ) -> tuple[list[DatasetRecord], str | None]:
        """
        Load dataset records with cursor-based pagination support.

        Records are ordered by (created_time, dataset_record_id) to ensure deterministic
        pagination across all database backends.

        Args:
            dataset_id: The ID of the dataset.
            max_results: Maximum number of records to return. Defaults to
                LOAD_DATASET_RECORDS_MAX_RESULTS. If explicitly set to None, returns all records.
            page_token: Cursor token for pagination in format "created_time:record_id".
                If None, starts from the beginning.

        Returns:
            Tuple of (list of DatasetRecord objects, next_page_token).
            next_page_token is None if there are no more records.
        """
        from mlflow.store.tracking import LOAD_DATASET_RECORDS_MAX_RESULTS

        # Use default if not explicitly set
        if max_results is None:
            effective_max_results = None  # Return all records for internal use
        else:
            effective_max_results = max_results or LOAD_DATASET_RECORDS_MAX_RESULTS

        with self.ManagedSessionMaker() as session:
            query = (
                session.query(SqlEvaluationDatasetRecord)
                .filter(SqlEvaluationDatasetRecord.dataset_id == dataset_id)
                .order_by(
                    SqlEvaluationDatasetRecord.created_time,
                    SqlEvaluationDatasetRecord.dataset_record_id,
                )
            )

            if page_token:
                try:
                    decoded = base64.b64decode(page_token.encode()).decode()
                    last_created_time, last_record_id = decoded.split(":", 1)
                    last_created_time = int(last_created_time)

                    query = query.filter(
                        (SqlEvaluationDatasetRecord.created_time > last_created_time)
                        | (
                            (SqlEvaluationDatasetRecord.created_time == last_created_time)
                            & (SqlEvaluationDatasetRecord.dataset_record_id > last_record_id)
                        )
                    )
                except (ValueError, AttributeError):
                    offset = int(page_token)
                    query = query.offset(offset)

            if effective_max_results is not None:
                sql_records = query.limit(effective_max_results + 1).all()

                if len(sql_records) > effective_max_results:
                    sql_records = sql_records[:effective_max_results]
                    last_record = sql_records[-1]
                    cursor = f"{last_record.created_time}:{last_record.dataset_record_id}"
                    next_page_token = base64.b64encode(cursor.encode()).decode()
                else:
                    next_page_token = None
            else:
                sql_records = query.all()
                next_page_token = None

            records = [record.to_mlflow_entity() for record in sql_records]
            return records, next_page_token

    def delete_dataset_tag(self, dataset_id: str, key: str) -> None:
        """
        Delete a tag from an evaluation dataset.

        This operation is idempotent - if the tag doesn't exist, it's a no-op.

        Args:
            dataset_id: The ID of the dataset.
            key: The tag key to delete.
        """
        with self.ManagedSessionMaker() as session:
            deleted_count = (
                session.query(SqlEvaluationDatasetTag)
                .filter_by(dataset_id=dataset_id, key=key)
                .delete()
            )

            if deleted_count == 0:
                _logger.debug(
                    f"Tag '{key}' not found for evaluation dataset {dataset_id}. "
                    "It may have already been deleted or never existed."
                )

    def upsert_dataset_records(
        self, dataset_id: str, records: list[dict[str, Any]]
    ) -> dict[str, int]:
        """
        Bulk upsert records with input-based deduplication.

        Args:
            dataset_id: The ID of the dataset.
            records: List of record dictionaries.

        Returns:
            Dictionary with counts of inserted and updated records.
        """

        with self.ManagedSessionMaker() as session:
            inserted_count = 0
            updated_count = 0
            current_time = get_current_time_millis()
            updated_by = None  # Track who last updated the dataset

            for record_dict in records:
                inputs_json = json.dumps(record_dict.get("inputs", {}), sort_keys=True)
                input_hash = hashlib.sha256(inputs_json.encode()).hexdigest()

                existing_record = (
                    session.query(SqlEvaluationDatasetRecord)
                    .filter(
                        SqlEvaluationDatasetRecord.dataset_id == dataset_id,
                        SqlEvaluationDatasetRecord.input_hash == input_hash,
                    )
                    .one_or_none()
                )

                tags = record_dict.get("tags")
                if tags and MLFLOW_USER in tags:
                    updated_by = tags[MLFLOW_USER]

                if existing_record:
                    existing_record.merge(record_dict)
                    updated_count += 1
                else:
                    created_by = None
                    if tags and MLFLOW_USER in tags:
                        created_by = tags[MLFLOW_USER]

                    source = None
                    if source_data := record_dict.get("source"):
                        if isinstance(source_data, dict):
                            source = DatasetRecordSource.from_dict(source_data)
                        else:
                            source = source_data

                    record = DatasetRecord(
                        dataset_record_id=None,
                        dataset_id=dataset_id,
                        inputs=record_dict.get("inputs", {}),
                        created_time=current_time,
                        last_update_time=current_time,
                        expectations=record_dict.get("expectations"),
                        tags=tags,
                        source=source,
                        created_by=created_by,
                        last_updated_by=created_by,
                    )

                    sql_record = SqlEvaluationDatasetRecord.from_mlflow_entity(record, input_hash)
                    session.add(sql_record)
                    inserted_count += 1

            dataset_info = (
                session.query(SqlEvaluationDataset.schema, SqlEvaluationDataset.name)
                .filter(SqlEvaluationDataset.dataset_id == dataset_id)
                .first()
            )

            if dataset_info:
                existing_schema = dataset_info[0]
                dataset_name = dataset_info[1]
            else:
                existing_schema = None
                dataset_name = None

            updated_schema = self._update_dataset_schema(existing_schema, records)

            updated_profile = self._compute_dataset_profile(session, dataset_id)

            new_digest = self._compute_dataset_digest(dataset_name, current_time)

            update_fields = {
                "last_update_time": current_time,
                "last_updated_by": updated_by,
                "digest": new_digest,
            }

            if updated_schema:
                update_fields["schema"] = json.dumps(updated_schema)

            if updated_profile:
                update_fields["profile"] = json.dumps(updated_profile)

            session.query(SqlEvaluationDataset).filter(
                SqlEvaluationDataset.dataset_id == dataset_id
            ).update(update_fields)

            return {"inserted": inserted_count, "updated": updated_count}

    def get_dataset_experiment_ids(self, dataset_id: str) -> list[str]:
        """
        Get experiment IDs associated with an evaluation dataset.
        This method is used for lazy loading of experiment_ids in the EvaluationDataset entity.

        Args:
            dataset_id: The ID of the dataset.

        Returns:
            List of experiment IDs associated with the dataset.
        """
        experiment_ids = self.search_entities_by_source(
            source_ids=dataset_id,
            source_type=EntityAssociationType.EVALUATION_DATASET,
            destination_type=EntityAssociationType.EXPERIMENT,
        )

        return experiment_ids.to_list()

    def set_dataset_tags(self, dataset_id: str, tags: dict[str, Any]) -> None:
        """
        Update tags for an evaluation dataset.
        This implements an upsert operation - existing tags are merged with new tags.

        Args:
            dataset_id: The ID of the dataset to update.
            tags: Dictionary of tags to update.

        Raises:
            MlflowException: If the dataset doesn't exist.
        """
        with self.ManagedSessionMaker() as session:
            # NB: Checking that the dataset exists within this API avoids
            # very confusing error messages regarding foreign key constraint
            # violations that are different for various RDBMS backends and
            # a generic error message regarding existence of a dependent key.
            # Use .first() instead of .exists() for MSSQL compatibility
            dataset = session.query(SqlEvaluationDataset).filter_by(dataset_id=dataset_id).first()

            if not dataset:
                raise MlflowException(
                    f"Could not find evaluation dataset with ID {dataset_id}",
                    error_code=RESOURCE_DOES_NOT_EXIST,
                )

            for key, value in tags.items():
                if value is not None:
                    existing_tag = (
                        session.query(SqlEvaluationDatasetTag)
                        .filter_by(dataset_id=dataset_id, key=key)
                        .first()
                    )
                    if existing_tag:
                        existing_tag.value = str(value)
                    else:
                        new_tag = SqlEvaluationDatasetTag(
                            dataset_id=dataset_id,
                            key=key,
                            value=str(value),
                        )
                        session.add(new_tag)

    #######################################################################################
    # Below are legacy V2 Tracing APIs. DO NOT USE. Use the V3 APIs instead.
    #######################################################################################
    def deprecated_start_trace_v2(
        self,
        experiment_id: str,
        timestamp_ms: int,
        request_metadata: dict[str, str],
        tags: dict[str, str],
    ) -> TraceInfoV2:
        """
        DEPRECATED. DO NOT USE.

        Create an initial TraceInfo object in the database.

        Args:
            experiment_id: String id of the experiment for this run.
            timestamp_ms: Start time of the trace, in milliseconds since the UNIX epoch.
            request_metadata: Metadata of the trace.
            tags: Tags of the trace.

        Returns:
            The created TraceInfo object.
        """
        with self.ManagedSessionMaker() as session:
            experiment = self.get_experiment(experiment_id)
            self._check_experiment_is_active(experiment)

            request_id = generate_request_id_v2()
            trace_info = SqlTraceInfo(
                request_id=request_id,
                experiment_id=experiment_id,
                timestamp_ms=timestamp_ms,
                execution_time_ms=None,
                status=TraceStatus.IN_PROGRESS,
            )

            trace_info.tags = [SqlTraceTag(key=k, value=v) for k, v in tags.items()]
            trace_info.tags.append(self._get_trace_artifact_location_tag(experiment, request_id))

            trace_info.request_metadata = [
                SqlTraceMetadata(key=k, value=v) for k, v in request_metadata.items()
            ]
            session.add(trace_info)

            return TraceInfoV2.from_v3(trace_info.to_mlflow_entity())

    def deprecated_end_trace_v2(
        self,
        request_id: str,
        timestamp_ms: int,
        status: TraceStatus,
        request_metadata: dict[str, str],
        tags: dict[str, str],
    ) -> TraceInfoV2:
        """
        DEPRECATED. DO NOT USE.

        Update the TraceInfo object in the database with the completed trace info.

        Args:
            request_id: Unique string identifier of the trace.
            timestamp_ms: End time of the trace, in milliseconds. The execution time field
                in the TraceInfo will be calculated by subtracting the start time from this.
            status: Status of the trace.
            request_metadata: Metadata of the trace. This will be merged with the existing
                metadata logged during the start_trace call.
            tags: Tags of the trace. This will be merged with the existing tags logged
                during the start_trace or set_trace_tag calls.

        Returns:
            The updated TraceInfo object.
        """
        with self.ManagedSessionMaker() as session:
            sql_trace_info = self._get_sql_trace_info(session, request_id)
            trace_start_time_ms = sql_trace_info.timestamp_ms
            execution_time_ms = timestamp_ms - trace_start_time_ms
            sql_trace_info.execution_time_ms = execution_time_ms
            sql_trace_info.status = status
            session.merge(sql_trace_info)
            for k, v in request_metadata.items():
                session.merge(SqlTraceMetadata(request_id=request_id, key=k, value=v))
            for k, v in tags.items():
                session.merge(SqlTraceTag(request_id=request_id, key=k, value=v))
            return TraceInfoV2.from_v3(sql_trace_info.to_mlflow_entity())

    def add_dataset_to_experiments(
        self, dataset_id: str, experiment_ids: list[str]
    ) -> EvaluationDataset:
        """
        Add a dataset to additional experiments.
        """
        from mlflow.entities.entity_type import EntityAssociationType

        with self.ManagedSessionMaker() as session:
            dataset = session.query(SqlEvaluationDataset).filter_by(dataset_id=dataset_id).first()
            if not dataset:
                raise MlflowException(
                    f"Dataset '{dataset_id}' not found",
                    error_code=RESOURCE_DOES_NOT_EXIST,
                )

            for exp_id in experiment_ids:
                if not session.query(SqlExperiment).filter_by(experiment_id=str(exp_id)).first():
                    raise MlflowException(
                        f"Experiment '{exp_id}' not found",
                        error_code=RESOURCE_DOES_NOT_EXIST,
                    )

            existing_associations = (
                session.query(SqlEntityAssociation)
                .filter(
                    SqlEntityAssociation.source_id == dataset_id,
                    SqlEntityAssociation.source_type == EntityAssociationType.EVALUATION_DATASET,
                    SqlEntityAssociation.destination_id.in_(
                        [str(exp_id) for exp_id in experiment_ids]
                    ),
                    SqlEntityAssociation.destination_type == EntityAssociationType.EXPERIMENT,
                )
                .all()
            )

            existing_exp_ids = {assoc.destination_id for assoc in existing_associations}

            new_associations = []
            for exp_id in experiment_ids:
                if str(exp_id) not in existing_exp_ids:
                    new_associations.append(
                        SqlEntityAssociation(
                            association_id=uuid.uuid4().hex,
                            source_id=dataset_id,
                            source_type=EntityAssociationType.EVALUATION_DATASET,
                            destination_id=str(exp_id),
                            destination_type=EntityAssociationType.EXPERIMENT,
                        )
                    )

            if new_associations:
                session.bulk_save_objects(new_associations)

            dataset.last_update_time = get_current_time_millis()
            session.commit()

            return dataset.to_mlflow_entity()

    def remove_dataset_from_experiments(
        self, dataset_id: str, experiment_ids: list[str]
    ) -> EvaluationDataset:
        """
        Remove a dataset from experiments (idempotent).
        """
        from mlflow.entities.entity_type import EntityAssociationType

        with self.ManagedSessionMaker() as session:
            dataset = session.query(SqlEvaluationDataset).filter_by(dataset_id=dataset_id).first()
            if not dataset:
                raise MlflowException(
                    f"Dataset '{dataset_id}' not found",
                    error_code=RESOURCE_DOES_NOT_EXIST,
                )

            existing_associations = (
                session.query(SqlEntityAssociation)
                .filter(
                    SqlEntityAssociation.source_id == dataset_id,
                    SqlEntityAssociation.source_type == EntityAssociationType.EVALUATION_DATASET,
                    SqlEntityAssociation.destination_id.in_(
                        [str(exp_id) for exp_id in experiment_ids]
                    ),
                    SqlEntityAssociation.destination_type == EntityAssociationType.EXPERIMENT,
                )
                .all()
            )

            existing_exp_ids = {assoc.destination_id for assoc in existing_associations}

            for exp_id in experiment_ids:
                if str(exp_id) not in existing_exp_ids:
                    _logger.warning(
                        f"Dataset '{dataset_id}' was not associated with experiment '{exp_id}'"
                    )

            if existing_exp_ids:
                session.query(SqlEntityAssociation).filter(
                    SqlEntityAssociation.source_id == dataset_id,
                    SqlEntityAssociation.source_type == EntityAssociationType.EVALUATION_DATASET,
                    SqlEntityAssociation.destination_id.in_(list(existing_exp_ids)),
                    SqlEntityAssociation.destination_type == EntityAssociationType.EXPERIMENT,
                ).delete(synchronize_session=False)

                dataset.last_update_time = get_current_time_millis()

            session.commit()

            return dataset.to_mlflow_entity()


def _get_sqlalchemy_filter_clauses(parsed, session, dialect):
    """
    Creates run attribute filters and subqueries that will be inner-joined to SqlRun to act as
    multi-clause filters and return them as a tuple.
    """
    attribute_filters = []
    non_attribute_filters = []
    dataset_filters = []

    for sql_statement in parsed:
        key_type = sql_statement.get("type")
        key_name = sql_statement.get("key")
        value = sql_statement.get("value")
        comparator = sql_statement.get("comparator").upper()

        key_name = SearchUtils.translate_key_alias(key_name)

        if SearchUtils.is_string_attribute(
            key_type, key_name, comparator
        ) or SearchUtils.is_numeric_attribute(key_type, key_name, comparator):
            if key_name == "run_name":
                # Treat "attributes.run_name == <value>" as "tags.`mlflow.runName` == <value>".
                # The name column in the runs table is empty for runs logged in MLflow <= 1.29.0.
                key_filter = SearchUtils.get_sql_comparison_func("=", dialect)(
                    SqlTag.key, MLFLOW_RUN_NAME
                )
                val_filter = SearchUtils.get_sql_comparison_func(comparator, dialect)(
                    SqlTag.value, value
                )
                non_attribute_filters.append(
                    session.query(SqlTag).filter(key_filter, val_filter).subquery()
                )
            else:
                attribute = getattr(SqlRun, SqlRun.get_attribute_name(key_name))
                attr_filter = SearchUtils.get_sql_comparison_func(comparator, dialect)(
                    attribute, value
                )
                attribute_filters.append(attr_filter)
        else:
            if SearchUtils.is_metric(key_type, comparator):
                entity = SqlLatestMetric
                value = float(value)
            elif SearchUtils.is_param(key_type, comparator):
                entity = SqlParam
            elif SearchUtils.is_tag(key_type, comparator):
                entity = SqlTag
            elif SearchUtils.is_dataset(key_type, comparator):
                entity = SqlDataset
            else:
                raise MlflowException(
                    f"Invalid search expression type '{key_type}'",
                    error_code=INVALID_PARAMETER_VALUE,
                )

            if entity == SqlDataset:
                if key_name == "context":
                    dataset_filters.append(
                        session.query(entity, SqlInput, SqlInputTag)
                        .join(SqlInput, SqlInput.source_id == SqlDataset.dataset_uuid)
                        .join(
                            SqlInputTag,
                            and_(
                                SqlInputTag.input_uuid == SqlInput.input_uuid,
                                SqlInputTag.name == MLFLOW_DATASET_CONTEXT,
                                SearchUtils.get_sql_comparison_func(comparator, dialect)(
                                    getattr(SqlInputTag, "value"), value
                                ),
                            ),
                        )
                        .subquery()
                    )
                else:
                    dataset_attr_filter = SearchUtils.get_sql_comparison_func(comparator, dialect)(
                        getattr(SqlDataset, key_name), value
                    )
                    dataset_filters.append(
                        session.query(entity, SqlInput)
                        .join(SqlInput, SqlInput.source_id == SqlDataset.dataset_uuid)
                        .filter(dataset_attr_filter)
                        .subquery()
                    )
            else:
                key_filter = SearchUtils.get_sql_comparison_func("=", dialect)(entity.key, key_name)
                val_filter = SearchUtils.get_sql_comparison_func(comparator, dialect)(
                    entity.value, value
                )
                non_attribute_filters.append(
                    session.query(entity).filter(key_filter, val_filter).subquery()
                )

    return attribute_filters, non_attribute_filters, dataset_filters


def _get_orderby_clauses(order_by_list, session):
    """Sorts a set of runs based on their natural ordering and an overriding set of order_bys.
    Runs are naturally ordered first by start time descending, then by run id for tie-breaking.
    """

    clauses = []
    ordering_joins = []
    clause_id = 0
    observed_order_by_clauses = set()
    select_clauses = []
    # contrary to filters, it is not easily feasible to separately handle sorting
    # on attributes and on joined tables as we must keep all clauses in the same order
    if order_by_list:
        for order_by_clause in order_by_list:
            clause_id += 1
            (key_type, key, ascending) = SearchUtils.parse_order_by_for_search_runs(order_by_clause)
            key = SearchUtils.translate_key_alias(key)
            if SearchUtils.is_string_attribute(
                key_type, key, "="
            ) or SearchUtils.is_numeric_attribute(key_type, key, "="):
                order_value = getattr(SqlRun, SqlRun.get_attribute_name(key))
            else:
                if SearchUtils.is_metric(key_type, "="):  # any valid comparator
                    entity = SqlLatestMetric
                elif SearchUtils.is_tag(key_type, "="):
                    entity = SqlTag
                elif SearchUtils.is_param(key_type, "="):
                    entity = SqlParam
                else:
                    raise MlflowException(
                        f"Invalid identifier type '{key_type}'",
                        error_code=INVALID_PARAMETER_VALUE,
                    )

                # build a subquery first because we will join it in the main request so that the
                # metric we want to sort on is available when we apply the sorting clause
                subquery = session.query(entity).filter(entity.key == key).subquery()

                ordering_joins.append(subquery)
                order_value = subquery.c.value

            # MySQL does not support NULLS LAST expression, so we sort first by
            # presence of the field (and is_nan for metrics), then by actual value
            # As the subqueries are created independently and used later in the
            # same main query, the CASE WHEN columns need to have unique names to
            # avoid ambiguity
            if SearchUtils.is_metric(key_type, "="):
                case = sql.case(
                    # Ideally the use of "IS" is preferred here but owing to sqlalchemy
                    # translation in MSSQL we are forced to use "=" instead.
                    # These 2 options are functionally identical / unchanged because
                    # the column (is_nan) is not nullable. However it could become an issue
                    # if this precondition changes in the future.
                    (subquery.c.is_nan == sqlalchemy.true(), 1),
                    (order_value.is_(None), 2),
                    else_=0,
                ).label(f"clause_{clause_id}")

            else:  # other entities do not have an 'is_nan' field
                case = sql.case((order_value.is_(None), 1), else_=0).label(f"clause_{clause_id}")
            clauses.append(case.name)
            select_clauses.append(case)
            select_clauses.append(order_value)

            if (key_type, key) in observed_order_by_clauses:
                raise MlflowException(f"`order_by` contains duplicate fields: {order_by_list}")
            observed_order_by_clauses.add((key_type, key))

            if ascending:
                clauses.append(order_value)
            else:
                clauses.append(order_value.desc())

    if (
        SearchUtils._ATTRIBUTE_IDENTIFIER,
        SqlRun.start_time.key,
    ) not in observed_order_by_clauses:
        clauses.append(SqlRun.start_time.desc())
    clauses.append(SqlRun.run_uuid)
    return select_clauses, clauses, ordering_joins


def _get_search_experiments_filter_clauses(parsed_filters, dialect):
    attribute_filters = []
    non_attribute_filters = []
    for f in parsed_filters:
        type_ = f["type"]
        key = f["key"]
        comparator = f["comparator"]
        value = f["value"]
        if type_ == "attribute":
            if SearchExperimentsUtils.is_string_attribute(
                type_, key, comparator
            ) and comparator not in ("=", "!=", "LIKE", "ILIKE"):
                raise MlflowException.invalid_parameter_value(
                    f"Invalid comparator for string attribute: {comparator}"
                )
            if SearchExperimentsUtils.is_numeric_attribute(
                type_, key, comparator
            ) and comparator not in ("=", "!=", "<", "<=", ">", ">="):
                raise MlflowException.invalid_parameter_value(
                    f"Invalid comparator for numeric attribute: {comparator}"
                )
            attr = getattr(SqlExperiment, key)
            attr_filter = SearchUtils.get_sql_comparison_func(comparator, dialect)(attr, value)
            attribute_filters.append(attr_filter)
        elif type_ == "tag":
            if comparator not in ("=", "!=", "LIKE", "ILIKE"):
                raise MlflowException.invalid_parameter_value(
                    f"Invalid comparator for tag: {comparator}"
                )
            val_filter = SearchUtils.get_sql_comparison_func(comparator, dialect)(
                SqlExperimentTag.value, value
            )
            key_filter = SearchUtils.get_sql_comparison_func("=", dialect)(
                SqlExperimentTag.key, key
            )
            non_attribute_filters.append(
                select(SqlExperimentTag).filter(key_filter, val_filter).subquery()
            )
        else:
            raise MlflowException.invalid_parameter_value(f"Invalid token type: {type_}")

    return attribute_filters, non_attribute_filters


def _get_search_experiments_order_by_clauses(order_by):
    order_by_clauses = []
    for type_, key, ascending in map(
        SearchExperimentsUtils.parse_order_by_for_search_experiments,
        order_by or ["creation_time DESC", "experiment_id ASC"],
    ):
        if type_ == "attribute":
            order_by_clauses.append((getattr(SqlExperiment, key), ascending))
        else:
            raise MlflowException.invalid_parameter_value(f"Invalid order_by entity: {type_}")

    # Add a tie-breaker
    if not any(col == SqlExperiment.experiment_id for col, _ in order_by_clauses):
        order_by_clauses.append((SqlExperiment.experiment_id, False))

    return [col.asc() if ascending else col.desc() for col, ascending in order_by_clauses]


def _get_orderby_clauses_for_search_traces(order_by_list: list[str], session):
    """Sorts a set of traces based on their natural ordering and an overriding set of order_bys.
    Traces are ordered first by timestamp_ms descending, then by trace_id for tie-breaking.
    """
    clauses = []
    ordering_joins = []
    observed_order_by_clauses = set()
    select_clauses = []

    for clause_id, order_by_clause in enumerate(order_by_list):
        (key_type, key, ascending) = SearchTraceUtils.parse_order_by_for_search_traces(
            order_by_clause
        )

        if SearchTraceUtils.is_attribute(key_type, key, "="):
            order_value = getattr(SqlTraceInfo, key)
        else:
            if SearchTraceUtils.is_tag(key_type, "="):
                entity = SqlTraceTag
            elif SearchTraceUtils.is_request_metadata(key_type, "="):
                entity = SqlTraceMetadata
            else:
                raise MlflowException(
                    f"Invalid identifier type '{key_type}'",
                    error_code=INVALID_PARAMETER_VALUE,
                )
            # Tags and request metadata requires a join to the main table (trace_info)
            subquery = session.query(entity).filter(entity.key == key).subquery()
            ordering_joins.append(subquery)
            order_value = subquery.c.value

        case = sql.case((order_value.is_(None), 1), else_=0).label(f"clause_{clause_id}")
        clauses.append(case.name)
        select_clauses.append(case)
        select_clauses.append(order_value)

        if (key_type, key) in observed_order_by_clauses:
            raise MlflowException(f"`order_by` contains duplicate fields: {order_by_list}")
        observed_order_by_clauses.add((key_type, key))
        clauses.append(order_value if ascending else order_value.desc())

    # Add descending trace start time as default ordering and a tie-breaker
    for attr, ascending in [
        (SqlTraceInfo.timestamp_ms, False),
        (SqlTraceInfo.request_id, True),
    ]:
        if (
            SearchTraceUtils._ATTRIBUTE_IDENTIFIER,
            attr.key,
        ) not in observed_order_by_clauses:
            clauses.append(attr if ascending else attr.desc())
    return select_clauses, clauses, ordering_joins


def _get_filter_clauses_for_search_traces(filter_string, session, dialect):
    """
    Creates trace attribute filters and subqueries that will be inner-joined
    to SqlTraceInfo to act as multi-clause filters and return them as a tuple.
    Also extracts run_id filter if present for special handling.

    Returns:
        attribute_filters: Direct filters on SqlTraceInfo attributes
        non_attribute_filters: Subqueries for tags and metadata
        span_filters: Subqueries for span filters
        run_id_filter: Special run_id value for linked trace handling
    """
    attribute_filters = []
    non_attribute_filters = []
    span_filters = []
    run_id_filter = None

    parsed_filters = SearchTraceUtils.parse_search_filter_for_search_traces(filter_string)
    for sql_statement in parsed_filters:
        key_type = sql_statement.get("type")
        key_name = sql_statement.get("key")
        value = sql_statement.get("value")
        comparator = sql_statement.get("comparator").upper()

        if SearchTraceUtils.is_attribute(key_type, key_name, comparator):
            attribute = getattr(SqlTraceInfo, key_name)
            attr_filter = SearchTraceUtils.get_sql_comparison_func(comparator, dialect)(
                attribute, value
            )
            attribute_filters.append(attr_filter)
        else:
            # Check if this is a run_id filter (stored as SOURCE_RUN in metadata)
            if (
                SearchTraceUtils.is_request_metadata(key_type, comparator)
                and key_name == TraceMetadataKey.SOURCE_RUN
                and comparator == "="
            ):
                run_id_filter = value
                # Don't add run_id filter to non_attribute_filters since we handle it specially
                continue

            if SearchTraceUtils.is_tag(key_type, comparator):
                entity = SqlTraceTag
            elif SearchTraceUtils.is_request_metadata(key_type, comparator):
                entity = SqlTraceMetadata
            elif SearchTraceUtils.is_span(key_type, key_name, comparator):
                # Spans have specialized columns (name, type, status) unlike tags/metadata
                # which have key-value structure, so we need specialized handling
                from mlflow.store.tracking.dbmodels.models import SqlSpan

                span_column = getattr(SqlSpan, key_name)
                val_filter = SearchTraceUtils.get_sql_comparison_func(comparator, dialect)(
                    span_column, value
                )

                span_subquery = (
                    session.query(SqlSpan.trace_id.label("request_id"))
                    .filter(val_filter)
                    .distinct()
                    .subquery()
                )
                span_filters.append(span_subquery)
                continue
            else:
                raise MlflowException(
                    f"Invalid search expression type '{key_type}'",
                    error_code=INVALID_PARAMETER_VALUE,
                )

            key_filter = SearchTraceUtils.get_sql_comparison_func("=", dialect)(
                entity.key, key_name
            )
            val_filter = SearchTraceUtils.get_sql_comparison_func(comparator, dialect)(
                entity.value, value
            )
            non_attribute_filters.append(
                session.query(entity).filter(key_filter, val_filter).subquery()
            )

<<<<<<< HEAD
    return attribute_filters, non_attribute_filters, run_id_filter


def _get_search_datasets_filter_clauses(parsed_filters, dialect):
    """
    Creates evaluation dataset attribute filters and non-attribute filters for tags.
    """
    attribute_filters = []
    non_attribute_filters = []

    for f in parsed_filters:
        type_ = f["type"]
        key = f["key"]
        comparator = f["comparator"]
        value = f["value"]

        if type_ == "attribute":
            if SearchEvaluationDatasetsUtils.is_string_attribute(
                type_, key, comparator
            ) and comparator not in ("=", "!=", "LIKE", "ILIKE"):
                raise MlflowException.invalid_parameter_value(
                    f"Invalid comparator for string attribute: {comparator}"
                )
            if SearchEvaluationDatasetsUtils.is_numeric_attribute(
                type_, key, comparator
            ) and comparator not in ("=", "!=", "<", "<=", ">", ">="):
                raise MlflowException.invalid_parameter_value(
                    f"Invalid comparator for numeric attribute: {comparator}"
                )
            attr = getattr(SqlEvaluationDataset, key)
            attr_filter = SearchUtils.get_sql_comparison_func(comparator, dialect)(attr, value)
            attribute_filters.append(attr_filter)
        elif type_ == "tag":
            if comparator not in ("=", "!=", "LIKE", "ILIKE"):
                raise MlflowException.invalid_parameter_value(
                    f"Invalid comparator for tag: {comparator}"
                )
            val_filter = SearchUtils.get_sql_comparison_func(comparator, dialect)(
                SqlEvaluationDatasetTag.value, value
            )
            key_filter = SearchUtils.get_sql_comparison_func("=", dialect)(
                SqlEvaluationDatasetTag.key, key
            )
            non_attribute_filters.append(
                select(SqlEvaluationDatasetTag).filter(key_filter, val_filter).subquery()
            )
        else:
            raise MlflowException.invalid_parameter_value(f"Invalid token type: {type_}")

    return attribute_filters, non_attribute_filters


def _get_search_datasets_order_by_clauses(order_by):
    """
    Creates order by clauses for searching evaluation datasets.
    """
    if not order_by:
        order_by = ["created_time DESC"]

    order_by_clauses = []

    for order in order_by:
        type_, key, ascending = (
            SearchEvaluationDatasetsUtils.parse_order_by_for_search_evaluation_datasets(order)
        )
        if type_ == "attribute":
            field = key
        else:
            raise MlflowException.invalid_parameter_value(f"Invalid order_by entity: {type_}")

        order_by_clauses.append((getattr(SqlEvaluationDataset, field), ascending))

    # Add a tie-breaker
    if not any(col == SqlEvaluationDataset.dataset_id for col, _ in order_by_clauses):
        order_by_clauses.append((SqlEvaluationDataset.dataset_id, False))

    return [col.asc() if ascending else col.desc() for col, ascending in order_by_clauses]
=======
    return attribute_filters, non_attribute_filters, span_filters, run_id_filter
>>>>>>> d6ba6644
<|MERGE_RESOLUTION|>--- conflicted
+++ resolved
@@ -14,11 +14,7 @@
 import sqlalchemy
 import sqlalchemy.orm
 import sqlalchemy.sql.expression as sql
-<<<<<<< HEAD
-from sqlalchemy import and_, case, func, or_, sql, text
-=======
 from sqlalchemy import and_, case, exists, func, or_, sql, text
->>>>>>> d6ba6644
 from sqlalchemy.exc import IntegrityError
 from sqlalchemy.future import select
 from sqlalchemy.orm import aliased
@@ -4633,8 +4629,7 @@
                 session.query(entity).filter(key_filter, val_filter).subquery()
             )
 
-<<<<<<< HEAD
-    return attribute_filters, non_attribute_filters, run_id_filter
+    return attribute_filters, non_attribute_filters, span_filters, run_id_filter
 
 
 def _get_search_datasets_filter_clauses(parsed_filters, dialect):
@@ -4710,7 +4705,4 @@
     if not any(col == SqlEvaluationDataset.dataset_id for col, _ in order_by_clauses):
         order_by_clauses.append((SqlEvaluationDataset.dataset_id, False))
 
-    return [col.asc() if ascending else col.desc() for col, ascending in order_by_clauses]
-=======
-    return attribute_filters, non_attribute_filters, span_filters, run_id_filter
->>>>>>> d6ba6644
+    return [col.asc() if ascending else col.desc() for col, ascending in order_by_clauses]