--- conflicted
+++ resolved
@@ -3384,10 +3384,7 @@
                     created_by = None
                     if tags and MLFLOW_USER in tags:
                         created_by = tags[MLFLOW_USER]
-<<<<<<< HEAD
-                        last_updated_by = created_by  # Track the user for updating dataset
-=======
->>>>>>> 883e671f
+                        last_updated_by = created_by
 
                     source = None
                     if source_data := record_dict.get("source"):
@@ -3441,11 +3438,7 @@
 
             update_fields = {
                 "last_update_time": current_time,
-<<<<<<< HEAD
                 "last_updated_by": last_updated_by,
-=======
-                "last_updated_by": updated_by,
->>>>>>> 883e671f
                 "digest": new_digest,
             }
 
