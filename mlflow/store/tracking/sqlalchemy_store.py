import hashlib
import json
import logging
import math
import random
import threading
import time
import uuid
from collections import defaultdict
from functools import reduce
from typing import Any, Optional, TypedDict

import sqlalchemy
import sqlalchemy.orm
import sqlalchemy.sql.expression as sql
from sqlalchemy import Column, and_, func, or_, sql, text
from sqlalchemy.future import select

import mlflow.store.db.utils
from mlflow.entities import (
    Assessment,
    DatasetInput,
    DatasetRecord,
    DatasetRecordSource,
    EvaluationDataset,
    Expectation,
    Experiment,
    Feedback,
    Run,
    RunInputs,
    RunOutputs,
    RunStatus,
    RunTag,
    SourceType,
    TraceInfo,
    ViewType,
    _DatasetSummary,
)
from mlflow.entities.assessment import ExpectationValue, FeedbackValue
from mlflow.entities.entity_types import EntityAssociationType
from mlflow.entities.lifecycle_stage import LifecycleStage
from mlflow.entities.logged_model import LoggedModel
from mlflow.entities.logged_model_input import LoggedModelInput
from mlflow.entities.logged_model_output import LoggedModelOutput
from mlflow.entities.logged_model_parameter import LoggedModelParameter
from mlflow.entities.logged_model_status import LoggedModelStatus
from mlflow.entities.logged_model_tag import LoggedModelTag
from mlflow.entities.metric import Metric, MetricWithRunId
from mlflow.entities.trace_info_v2 import TraceInfoV2
from mlflow.entities.trace_status import TraceStatus
from mlflow.exceptions import MlflowException
from mlflow.protos.databricks_pb2 import (
    INTERNAL_ERROR,
    INVALID_PARAMETER_VALUE,
    INVALID_STATE,
    RESOURCE_ALREADY_EXISTS,
    RESOURCE_DOES_NOT_EXIST,
)
from mlflow.store.db.db_types import MSSQL, MYSQL
from mlflow.store.entities.paged_list import PagedList
from mlflow.store.tracking import (
    SEARCH_LOGGED_MODEL_MAX_RESULTS_DEFAULT,
    SEARCH_MAX_RESULTS_DEFAULT,
    SEARCH_MAX_RESULTS_THRESHOLD,
    SEARCH_TRACES_DEFAULT_MAX_RESULTS,
)
from mlflow.store.tracking.abstract_store import AbstractStore
from mlflow.store.tracking.dbmodels.models import (
    SqlAssessments,
    SqlDataset,
    SqlEntityAssociation,
    SqlEvaluationDataset,
    SqlEvaluationDatasetRecord,
    SqlEvaluationDatasetTag,
    SqlExperiment,
    SqlExperimentTag,
    SqlInput,
    SqlInputTag,
    SqlLatestMetric,
    SqlLoggedModel,
    SqlLoggedModelMetric,
    SqlLoggedModelParam,
    SqlLoggedModelTag,
    SqlMetric,
    SqlParam,
    SqlRun,
    SqlTag,
    SqlTraceInfo,
    SqlTraceMetadata,
    SqlTraceTag,
)
from mlflow.tracing.utils import generate_request_id_v2
from mlflow.tracking.fluent import _get_experiment_id
from mlflow.utils.file_utils import local_file_uri_to_path, mkdir
from mlflow.utils.mlflow_tags import (
    MLFLOW_ARTIFACT_LOCATION,
    MLFLOW_DATASET_CONTEXT,
    MLFLOW_LOGGED_MODELS,
    MLFLOW_RUN_NAME,
    MLFLOW_USER,
    _get_run_name_from_tags,
)
from mlflow.utils.name_utils import _generate_random_name
from mlflow.utils.search_utils import (
    SearchEvaluationDatasetsUtils,
    SearchExperimentsUtils,
    SearchLoggedModelsPaginationToken,
    SearchTraceUtils,
    SearchUtils,
)
from mlflow.utils.string_utils import is_string_type
from mlflow.utils.time import get_current_time_millis
from mlflow.utils.uri import (
    append_to_uri_path,
    extract_db_type_from_uri,
    is_local_uri,
    resolve_uri_if_local,
)
from mlflow.utils.validation import (
    _validate_batch_log_data,
    _validate_batch_log_limits,
    _validate_dataset_inputs,
    _validate_experiment_artifact_location_length,
    _validate_experiment_name,
    _validate_experiment_tag,
    _validate_logged_model_name,
    _validate_metric,
    _validate_param,
    _validate_param_keys_unique,
    _validate_run_id,
    _validate_tag,
    _validate_trace_tag,
)

_logger = logging.getLogger(__name__)

# For each database table, fetch its columns and define an appropriate attribute for each column
# on the table's associated object representation (Mapper). This is necessary to ensure that
# columns defined via backreference are available as Mapper instance attributes (e.g.,
# ``SqlExperiment.tags`` and ``SqlRun.params``). For more information, see
# https://docs.sqlalchemy.org/en/latest/orm/mapping_api.html#sqlalchemy.orm.configure_mappers
# and https://docs.sqlalchemy.org/en/latest/orm/mapping_api.html#sqlalchemy.orm.mapper.Mapper
sqlalchemy.orm.configure_mappers()


class DatasetFilter(TypedDict, total=False):
    """
    Dataset filter used for search_logged_models.
    """

    dataset_name: str
    dataset_digest: str


class SqlAlchemyStore(AbstractStore):
    """
    SQLAlchemy compliant backend store for tracking meta data for MLflow entities. MLflow
    supports the database dialects ``mysql``, ``mssql``, ``sqlite``, and ``postgresql``.
    As specified in the
    `SQLAlchemy docs <https://docs.sqlalchemy.org/en/latest/core/engines.html#database-urls>`_ ,
    the database URI is expected in the format
    ``<dialect>+<driver>://<username>:<password>@<host>:<port>/<database>``. If you do not
    specify a driver, SQLAlchemy uses a dialect's default driver.

    This store interacts with SQL store using SQLAlchemy abstractions defined for MLflow entities.
    :py:class:`mlflow.store.dbmodels.models.SqlExperiment`,
    :py:class:`mlflow.store.dbmodels.models.SqlRun`,
    :py:class:`mlflow.store.dbmodels.models.SqlTag`,
    :py:class:`mlflow.store.dbmodels.models.SqlMetric`, and
    :py:class:`mlflow.store.dbmodels.models.SqlParam`.

    Run artifacts are stored in a separate location using artifact stores conforming to
    :py:class:`mlflow.store.artifact_repo.ArtifactRepository`. Default artifact locations for
    user experiments are stored in the database along with metadata. Each run artifact location
    is recorded in :py:class:`mlflow.store.dbmodels.models.SqlRun` and stored in the backend DB.
    """

    ARTIFACTS_FOLDER_NAME = "artifacts"
    MODELS_FOLDER_NAME = "models"
    TRACE_FOLDER_NAME = "traces"
    DEFAULT_EXPERIMENT_ID = "0"
    EVALUATION_DATASET_ID_PREFIX = "d-"
    EVALUATION_DATASET_RECORD_ID_PREFIX = "dr-"
    ENTITY_ASSOCIATION_ID_PREFIX = "a-"
    _db_uri_sql_alchemy_engine_map = {}
    _db_uri_sql_alchemy_engine_map_lock = threading.Lock()

    def __init__(self, db_uri, default_artifact_root):
        """
        Create a database backed store.

        Args:
            db_uri: The SQLAlchemy database URI string to connect to the database. See
                the `SQLAlchemy docs
                <https://docs.sqlalchemy.org/en/latest/core/engines.html#database-urls>`_
                for format specifications. MLflow supports the dialects ``mysql``,
                ``mssql``, ``sqlite``, and ``postgresql``.
            default_artifact_root: Path/URI to location suitable for large data (such as a blob
                store object, DBFS path, or shared NFS file system).
        """
        super().__init__()
        self.db_uri = db_uri
        self.db_type = extract_db_type_from_uri(db_uri)
        self.artifact_root_uri = resolve_uri_if_local(default_artifact_root)
        # Quick check to see if the respective SQLAlchemy database engine has already been created.
        if db_uri not in SqlAlchemyStore._db_uri_sql_alchemy_engine_map:
            with SqlAlchemyStore._db_uri_sql_alchemy_engine_map_lock:
                # Repeat check to prevent race conditions where one thread checks for an existing
                # engine while another is creating the respective one, resulting in multiple
                # engines being created. It isn't combined with the above check to prevent
                # inefficiency from multiple threads waiting for the lock to check for engine
                # existence if it has already been created.
                if db_uri not in SqlAlchemyStore._db_uri_sql_alchemy_engine_map:
                    SqlAlchemyStore._db_uri_sql_alchemy_engine_map[db_uri] = (
                        mlflow.store.db.utils.create_sqlalchemy_engine_with_retry(db_uri)
                    )
        self.engine = SqlAlchemyStore._db_uri_sql_alchemy_engine_map[db_uri]
        # On a completely fresh MLflow installation against an empty database (verify database
        # emptiness by checking that 'experiments' etc aren't in the list of table names), run all
        # DB migrations
        if not mlflow.store.db.utils._all_tables_exist(self.engine):
            mlflow.store.db.utils._initialize_tables(self.engine)
        SessionMaker = sqlalchemy.orm.sessionmaker(bind=self.engine)
        self.ManagedSessionMaker = mlflow.store.db.utils._get_managed_session_maker(
            SessionMaker, self.db_type
        )
        mlflow.store.db.utils._verify_schema(self.engine)

        if is_local_uri(default_artifact_root):
            mkdir(local_file_uri_to_path(default_artifact_root))

        if len(self.search_experiments(view_type=ViewType.ALL)) == 0:
            with self.ManagedSessionMaker() as session:
                self._create_default_experiment(session)

    def _get_dialect(self):
        return self.engine.dialect.name

    def _dispose_engine(self):
        self.engine.dispose()

    def _set_zero_value_insertion_for_autoincrement_column(self, session):
        if self.db_type == MYSQL:
            # config letting MySQL override default
            # to allow 0 value for experiment ID (auto increment column)
            session.execute(sql.text("SET @@SESSION.sql_mode='NO_AUTO_VALUE_ON_ZERO';"))
        if self.db_type == MSSQL:
            # config letting MSSQL override default
            # to allow any manual value inserted into IDENTITY column
            session.execute(sql.text("SET IDENTITY_INSERT experiments ON;"))

    # DB helper methods to allow zero values for columns with auto increments
    def _unset_zero_value_insertion_for_autoincrement_column(self, session):
        if self.db_type == MYSQL:
            session.execute(sql.text("SET @@SESSION.sql_mode='';"))
        if self.db_type == MSSQL:
            session.execute(sql.text("SET IDENTITY_INSERT experiments OFF;"))

    def _create_default_experiment(self, session):
        """
        MLflow UI and client code expects a default experiment with ID 0.
        This method uses SQL insert statement to create the default experiment as a hack, since
        experiment table uses 'experiment_id' column is a PK and is also set to auto increment.
        MySQL and other implementation do not allow value '0' for such cases.

        ToDo: Identify a less hacky mechanism to create default experiment 0
        """
        table = SqlExperiment.__tablename__
        creation_time = get_current_time_millis()
        default_experiment = {
            SqlExperiment.experiment_id.name: int(SqlAlchemyStore.DEFAULT_EXPERIMENT_ID),
            SqlExperiment.name.name: Experiment.DEFAULT_EXPERIMENT_NAME,
            SqlExperiment.artifact_location.name: str(self._get_artifact_location(0)),
            SqlExperiment.lifecycle_stage.name: LifecycleStage.ACTIVE,
            SqlExperiment.creation_time.name: creation_time,
            SqlExperiment.last_update_time.name: creation_time,
        }

        def decorate(s):
            if is_string_type(s):
                return repr(s)
            else:
                return str(s)

        # Get a list of keys to ensure we have a deterministic ordering
        columns = list(default_experiment.keys())
        values = ", ".join([decorate(default_experiment.get(c)) for c in columns])

        try:
            self._set_zero_value_insertion_for_autoincrement_column(session)
            session.execute(
                sql.text(f"INSERT INTO {table} ({', '.join(columns)}) VALUES ({values});")
            )
        finally:
            self._unset_zero_value_insertion_for_autoincrement_column(session)

    def _get_or_create(self, session, model, **kwargs):
        instance = session.query(model).filter_by(**kwargs).first()
        created = False

        if instance:
            return instance, created
        else:
            instance = model(**kwargs)
            session.add(instance)
            created = True

        return instance, created

    def _get_artifact_location(self, experiment_id):
        return append_to_uri_path(self.artifact_root_uri, str(experiment_id))

    def create_experiment(self, name, artifact_location=None, tags=None):
        _validate_experiment_name(name)
        if artifact_location:
            artifact_location = resolve_uri_if_local(artifact_location)
            _validate_experiment_artifact_location_length(artifact_location)
        with self.ManagedSessionMaker() as session:
            try:
                creation_time = get_current_time_millis()
                experiment = SqlExperiment(
                    name=name,
                    lifecycle_stage=LifecycleStage.ACTIVE,
                    artifact_location=artifact_location,
                    creation_time=creation_time,
                    last_update_time=creation_time,
                )
                experiment.tags = (
                    [SqlExperimentTag(key=tag.key, value=tag.value) for tag in tags] if tags else []
                )
                session.add(experiment)
                if not artifact_location:
                    # this requires a double write. The first one to generate an autoincrement-ed ID
                    eid = session.query(SqlExperiment).filter_by(name=name).first().experiment_id
                    experiment.artifact_location = self._get_artifact_location(eid)
            except sqlalchemy.exc.IntegrityError as e:
                raise MlflowException(
                    f"Experiment(name={name}) already exists. Error: {e}",
                    RESOURCE_ALREADY_EXISTS,
                )

            session.flush()
            return str(experiment.experiment_id)

    def _search_experiments(
        self,
        view_type,
        max_results,
        filter_string,
        order_by,
        page_token,
    ):
        def compute_next_token(current_size):
            next_token = None
            if max_results + 1 == current_size:
                final_offset = offset + max_results
                next_token = SearchExperimentsUtils.create_page_token(final_offset)

            return next_token

        self._validate_max_results_param(max_results)
        with self.ManagedSessionMaker() as session:
            parsed_filters = SearchExperimentsUtils.parse_search_filter(filter_string)
            attribute_filters, non_attribute_filters = _get_search_experiments_filter_clauses(
                parsed_filters, self._get_dialect()
            )

            order_by_clauses = _get_search_experiments_order_by_clauses(order_by)
            offset = SearchUtils.parse_start_offset_from_page_token(page_token)
            lifecycle_stags = set(LifecycleStage.view_type_to_stages(view_type))

            stmt = (
                reduce(lambda s, f: s.join(f), non_attribute_filters, select(SqlExperiment))
                .options(*self._get_eager_experiment_query_options())
                .filter(
                    *attribute_filters,
                    SqlExperiment.lifecycle_stage.in_(lifecycle_stags),
                )
                .order_by(*order_by_clauses)
                .offset(offset)
                .limit(max_results + 1)
            )
            queried_experiments = session.execute(stmt).scalars(SqlExperiment).all()
            experiments = [e.to_mlflow_entity() for e in queried_experiments]
            next_page_token = compute_next_token(len(experiments))

        return experiments[:max_results], next_page_token

    def search_experiments(
        self,
        view_type=ViewType.ACTIVE_ONLY,
        max_results=SEARCH_MAX_RESULTS_DEFAULT,
        filter_string=None,
        order_by=None,
        page_token=None,
    ):
        experiments, next_page_token = self._search_experiments(
            view_type, max_results, filter_string, order_by, page_token
        )
        return PagedList(experiments, next_page_token)

    def _get_experiment(self, session, experiment_id, view_type, eager=False):
        """
        Args:
            eager: If ``True``, eagerly loads the experiments's tags. If ``False``, these tags
                are not eagerly loaded and will be loaded if/when their corresponding
                object properties are accessed from the resulting ``SqlExperiment`` object.
        """
        experiment_id = experiment_id or SqlAlchemyStore.DEFAULT_EXPERIMENT_ID
        stages = LifecycleStage.view_type_to_stages(view_type)
        query_options = self._get_eager_experiment_query_options() if eager else []

        experiment = (
            session.query(SqlExperiment)
            .options(*query_options)
            .filter(
                SqlExperiment.experiment_id == experiment_id,
                SqlExperiment.lifecycle_stage.in_(stages),
            )
            .one_or_none()
        )

        if experiment is None:
            raise MlflowException(
                f"No Experiment with id={experiment_id} exists", RESOURCE_DOES_NOT_EXIST
            )

        return experiment

    @staticmethod
    def _get_eager_experiment_query_options():
        """
        A list of SQLAlchemy query options that can be used to eagerly load the following
        experiment attributes when fetching an experiment: ``tags``.
        """
        return [
            # Use a subquery load rather than a joined load in order to minimize the memory overhead
            # of the eager loading procedure. For more information about relationship loading
            # techniques, see https://docs.sqlalchemy.org/en/13/orm/
            # loading_relationships.html#relationship-loading-techniques
            sqlalchemy.orm.subqueryload(SqlExperiment.tags),
        ]

    def get_experiment(self, experiment_id):
        with self.ManagedSessionMaker() as session:
            return self._get_experiment(
                session, experiment_id, ViewType.ALL, eager=True
            ).to_mlflow_entity()

    def get_experiment_by_name(self, experiment_name):
        """
        Specialized implementation for SQL backed store.
        """
        with self.ManagedSessionMaker() as session:
            stages = LifecycleStage.view_type_to_stages(ViewType.ALL)
            experiment = (
                session.query(SqlExperiment)
                .options(*self._get_eager_experiment_query_options())
                .filter(
                    SqlExperiment.name == experiment_name,
                    SqlExperiment.lifecycle_stage.in_(stages),
                )
                .one_or_none()
            )
            return experiment.to_mlflow_entity() if experiment is not None else None

    def delete_experiment(self, experiment_id):
        with self.ManagedSessionMaker() as session:
            experiment = self._get_experiment(session, experiment_id, ViewType.ACTIVE_ONLY)
            experiment.lifecycle_stage = LifecycleStage.DELETED
            experiment.last_update_time = get_current_time_millis()
            runs = self._list_run_infos(session, experiment_id)
            for run in runs:
                self._mark_run_deleted(session, run)
            session.add(experiment)

    def _hard_delete_experiment(self, experiment_id):
        """
        Permanently delete a experiment (metadata and metrics, tags, parameters).
        This is used by the ``mlflow gc`` command line and is not intended to be used elsewhere.
        """
        with self.ManagedSessionMaker() as session:
            experiment = self._get_experiment(
                experiment_id=experiment_id,
                session=session,
                view_type=ViewType.DELETED_ONLY,
            )
            session.delete(experiment)

    def _mark_run_deleted(self, session, run):
        run.lifecycle_stage = LifecycleStage.DELETED
        run.deleted_time = get_current_time_millis()
        session.add(run)

    def _mark_run_active(self, session, run):
        run.lifecycle_stage = LifecycleStage.ACTIVE
        run.deleted_time = None
        session.add(run)

    def _list_run_infos(self, session, experiment_id):
        return session.query(SqlRun).filter(SqlRun.experiment_id == experiment_id).all()

    def restore_experiment(self, experiment_id):
        with self.ManagedSessionMaker() as session:
            experiment = self._get_experiment(session, experiment_id, ViewType.DELETED_ONLY)
            experiment.lifecycle_stage = LifecycleStage.ACTIVE
            experiment.last_update_time = get_current_time_millis()
            runs = self._list_run_infos(session, experiment_id)
            for run in runs:
                self._mark_run_active(session, run)
            session.add(experiment)

    def rename_experiment(self, experiment_id, new_name):
        with self.ManagedSessionMaker() as session:
            experiment = self._get_experiment(session, experiment_id, ViewType.ALL)
            if experiment.lifecycle_stage != LifecycleStage.ACTIVE:
                raise MlflowException("Cannot rename a non-active experiment.", INVALID_STATE)

            experiment.name = new_name
            experiment.last_update_time = get_current_time_millis()
            session.add(experiment)

    def create_run(self, experiment_id, user_id, start_time, tags, run_name):
        with self.ManagedSessionMaker() as session:
            experiment = self.get_experiment(experiment_id)
            self._check_experiment_is_active(experiment)

            # Note: we need to ensure the generated "run_id" only contains digits and lower
            # case letters, because some query filters contain "IN" clause, and in MYSQL the
            # "IN" clause is case-insensitive, we use a trick that filters out comparison values
            # containing upper case letters when parsing "IN" clause inside query filter.
            run_id = uuid.uuid4().hex
            artifact_location = append_to_uri_path(
                experiment.artifact_location,
                run_id,
                SqlAlchemyStore.ARTIFACTS_FOLDER_NAME,
            )
            tags = tags.copy() if tags else []
            run_name_tag = _get_run_name_from_tags(tags)
            if run_name and run_name_tag and (run_name != run_name_tag):
                raise MlflowException(
                    "Both 'run_name' argument and 'mlflow.runName' tag are specified, but with "
                    f"different values (run_name='{run_name}', mlflow.runName='{run_name_tag}').",
                    INVALID_PARAMETER_VALUE,
                )
            run_name = run_name or run_name_tag or _generate_random_name()
            if not run_name_tag:
                tags.append(RunTag(key=MLFLOW_RUN_NAME, value=run_name))
            run = SqlRun(
                name=run_name,
                artifact_uri=artifact_location,
                run_uuid=run_id,
                experiment_id=experiment_id,
                source_type=SourceType.to_string(SourceType.UNKNOWN),
                source_name="",
                entry_point_name="",
                user_id=user_id,
                status=RunStatus.to_string(RunStatus.RUNNING),
                start_time=start_time,
                end_time=None,
                deleted_time=None,
                source_version="",
                lifecycle_stage=LifecycleStage.ACTIVE,
            )

            run.tags = [SqlTag(key=tag.key, value=tag.value) for tag in tags]
            session.add(run)

            run = run.to_mlflow_entity()
            inputs_list = self._get_run_inputs(session, [run_id])
            dataset_inputs = inputs_list[0] if inputs_list else []
            return Run(run.info, run.data, RunInputs(dataset_inputs=dataset_inputs))

    def _get_run(self, session, run_uuid, eager=False):
        """
        Args:
            eager: If ``True``, eagerly loads the run's summary metrics (``latest_metrics``),
                params, and tags when fetching the run. If ``False``, these attributes
                are not eagerly loaded and will be loaded when their corresponding
                object properties are accessed from the resulting ``SqlRun`` object.
        """
        query_options = self._get_eager_run_query_options() if eager else []
        runs = (
            session.query(SqlRun).options(*query_options).filter(SqlRun.run_uuid == run_uuid).all()
        )

        if len(runs) == 0:
            raise MlflowException(f"Run with id={run_uuid} not found", RESOURCE_DOES_NOT_EXIST)
        if len(runs) > 1:
            raise MlflowException(
                f"Expected only 1 run with id={run_uuid}. Found {len(runs)}.",
                INVALID_STATE,
            )

        return runs[0]

    def _get_run_inputs(self, session, run_uuids):
        datasets_with_tags = (
            session.query(
                SqlInput.input_uuid,
                SqlInput.destination_id.label("run_uuid"),
                SqlDataset,
                SqlInputTag,
            )
            .select_from(SqlInput)
            .join(SqlDataset, SqlInput.source_id == SqlDataset.dataset_uuid)
            .outerjoin(SqlInputTag, SqlInputTag.input_uuid == SqlInput.input_uuid)
            .filter(SqlInput.destination_type == "RUN", SqlInput.destination_id.in_(run_uuids))
            .order_by("run_uuid")
        ).all()

        dataset_inputs_per_run = defaultdict(dict)
        for input_uuid, run_uuid, dataset_sql, tag_sql in datasets_with_tags:
            dataset_inputs = dataset_inputs_per_run[run_uuid]
            dataset_uuid = dataset_sql.dataset_uuid
            dataset_input = dataset_inputs.get(dataset_uuid)
            if dataset_input is None:
                dataset_entity = dataset_sql.to_mlflow_entity()
                dataset_input = DatasetInput(dataset=dataset_entity, tags=[])
                dataset_inputs[dataset_uuid] = dataset_input
            if tag_sql is not None:
                dataset_input.tags.append(tag_sql.to_mlflow_entity())
        return [list(dataset_inputs_per_run[run_uuid].values()) for run_uuid in run_uuids]

    @staticmethod
    def _get_eager_run_query_options():
        """
        A list of SQLAlchemy query options that can be used to eagerly load the following
        run attributes when fetching a run: ``latest_metrics``, ``params``, and ``tags``.
        """
        return [
            # Use a select in load rather than a joined load in order to minimize the memory
            # overhead of the eager loading procedure. For more information about relationship
            # loading techniques, see https://docs.sqlalchemy.org/en/13/orm/
            # loading_relationships.html#relationship-loading-techniques
            sqlalchemy.orm.selectinload(SqlRun.latest_metrics),
            sqlalchemy.orm.selectinload(SqlRun.params),
            sqlalchemy.orm.selectinload(SqlRun.tags),
        ]

    def _check_run_is_active(self, run):
        if run.lifecycle_stage != LifecycleStage.ACTIVE:
            raise MlflowException(
                (
                    f"The run {run.run_uuid} must be in the 'active' state. "
                    f"Current state is {run.lifecycle_stage}."
                ),
                INVALID_PARAMETER_VALUE,
            )

    def _check_experiment_is_active(self, experiment):
        if experiment.lifecycle_stage != LifecycleStage.ACTIVE:
            raise MlflowException(
                (
                    f"The experiment {experiment.experiment_id} must be in the 'active' state. "
                    f"Current state is {experiment.lifecycle_stage}."
                ),
                INVALID_PARAMETER_VALUE,
            )

    def update_run_info(self, run_id, run_status, end_time, run_name):
        with self.ManagedSessionMaker() as session:
            run = self._get_run(run_uuid=run_id, session=session)
            self._check_run_is_active(run)
            if run_status is not None:
                run.status = RunStatus.to_string(run_status)
            if end_time is not None:
                run.end_time = end_time
            if run_name:
                run.name = run_name
                run_name_tag = self._try_get_run_tag(session, run_id, MLFLOW_RUN_NAME)
                if run_name_tag is None:
                    run.tags.append(SqlTag(key=MLFLOW_RUN_NAME, value=run_name))
                else:
                    run_name_tag.value = run_name

            session.add(run)
            run = run.to_mlflow_entity()

            return run.info

    def _try_get_run_tag(self, session, run_id, tagKey, eager=False):
        query_options = self._get_eager_run_query_options() if eager else []
        return (
            session.query(SqlTag)
            .options(*query_options)
            .filter(SqlTag.run_uuid == run_id, SqlTag.key == tagKey)
            .one_or_none()
        )

    def get_run(self, run_id):
        with self.ManagedSessionMaker() as session:
            # Load the run with the specified id and eagerly load its summary metrics, params, and
            # tags. These attributes are referenced during the invocation of
            # ``run.to_mlflow_entity()``, so eager loading helps avoid additional database queries
            # that are otherwise executed at attribute access time under a lazy loading model.
            run = self._get_run(run_uuid=run_id, session=session, eager=True)
            mlflow_run = run.to_mlflow_entity()
            # Get the run inputs and add to the run
            inputs = self._get_run_inputs(run_uuids=[run_id], session=session)[0]
            model_inputs = self._get_model_inputs(run_id, session)
            model_outputs = self._get_model_outputs(run_id, session)
            return Run(
                mlflow_run.info,
                mlflow_run.data,
                RunInputs(dataset_inputs=inputs, model_inputs=model_inputs),
                RunOutputs(model_outputs),
            )

    def restore_run(self, run_id):
        with self.ManagedSessionMaker() as session:
            run = self._get_run(run_uuid=run_id, session=session)
            run.lifecycle_stage = LifecycleStage.ACTIVE
            run.deleted_time = None
            session.add(run)

    def delete_run(self, run_id):
        with self.ManagedSessionMaker() as session:
            run = self._get_run(run_uuid=run_id, session=session)
            run.lifecycle_stage = LifecycleStage.DELETED
            run.deleted_time = get_current_time_millis()
            session.add(run)

    def _hard_delete_run(self, run_id):
        """
        Permanently delete a run (metadata and metrics, tags, parameters).
        This is used by the ``mlflow gc`` command line and is not intended to be used elsewhere.
        """
        with self.ManagedSessionMaker() as session:
            run = self._get_run(run_uuid=run_id, session=session)
            session.delete(run)

    def _get_deleted_runs(self, older_than=0):
        """
        Get all deleted run ids.

        Args:
            older_than: get runs that is older than this variable in number of milliseconds.
                        defaults to 0 ms to get all deleted runs.
        """
        current_time = get_current_time_millis()
        with self.ManagedSessionMaker() as session:
            runs = (
                session.query(SqlRun)
                .filter(
                    SqlRun.lifecycle_stage == LifecycleStage.DELETED,
                    SqlRun.deleted_time <= (current_time - older_than),
                )
                .all()
            )
            return [run.run_uuid for run in runs]

    def log_metric(self, run_id, metric):
        # simply call _log_metrics and let it handle the rest
        self._log_metrics(run_id, [metric])
        self._log_model_metrics(run_id, [metric])

    def sanitize_metric_value(self, metric_value: float) -> tuple[bool, float]:
        """
        Returns a tuple of two values:
            - A boolean indicating whether the metric is NaN.
            - The metric value, which is set to 0 if the metric is NaN.
        """
        is_nan = math.isnan(metric_value)
        if is_nan:
            value = 0
        elif math.isinf(metric_value):
            #  NB: Sql can not represent Infs = > We replace +/- Inf with max/min 64b float
            # value
            value = 1.7976931348623157e308 if metric_value > 0 else -1.7976931348623157e308
        else:
            value = metric_value
        return is_nan, value

    def _log_metrics(self, run_id, metrics):
        # Duplicate metric values are eliminated here to maintain
        # the same behavior in log_metric
        metric_instances = []
        seen = set()
        is_single_metric = len(metrics) == 1
        for idx, metric in enumerate(metrics):
            _validate_metric(
                metric.key,
                metric.value,
                metric.timestamp,
                metric.step,
                path="" if is_single_metric else f"metrics[{idx}]",
            )
            if metric not in seen:
                is_nan, value = self.sanitize_metric_value(metric.value)
                metric_instances.append(
                    SqlMetric(
                        run_uuid=run_id,
                        key=metric.key,
                        value=value,
                        timestamp=metric.timestamp,
                        step=metric.step,
                        is_nan=is_nan,
                    )
                )
            seen.add(metric)

        with self.ManagedSessionMaker() as session:
            run = self._get_run(run_uuid=run_id, session=session)
            self._check_run_is_active(run)

            def _insert_metrics(metric_instances):
                session.add_all(metric_instances)
                self._update_latest_metrics_if_necessary(metric_instances, session)
                session.commit()

            try:
                _insert_metrics(metric_instances)
            except sqlalchemy.exc.IntegrityError:
                # Primary key can be violated if it is tried to log a metric with same value,
                # timestamp, step, and key within the same run.
                # Roll back the current session to make it usable for further transactions. In
                # the event of an error during "commit", a rollback is required in order to
                # continue using the session. In this case, we re-use the session to query
                # SqlMetric
                session.rollback()
                # Divide metric keys into batches of 100 to avoid loading too much metric
                # history data into memory at once
                metric_keys = [m.key for m in metric_instances]
                metric_key_batches = [
                    metric_keys[i : i + 100] for i in range(0, len(metric_keys), 100)
                ]
                for metric_key_batch in metric_key_batches:
                    # obtain the metric history corresponding to the given metrics
                    metric_history = (
                        session.query(SqlMetric)
                        .filter(
                            SqlMetric.run_uuid == run_id,
                            SqlMetric.key.in_(metric_key_batch),
                        )
                        .all()
                    )
                    # convert to a set of Metric instance to take advantage of its hashable
                    # and then obtain the metrics that were not logged earlier within this
                    # run_id
                    metric_history = {m.to_mlflow_entity() for m in metric_history}
                    non_existing_metrics = [
                        m for m in metric_instances if m.to_mlflow_entity() not in metric_history
                    ]
                    # if there exist metrics that were tried to be logged & rolled back even
                    # though they were not violating the PK, log them
                    _insert_metrics(non_existing_metrics)

    def _log_model_metrics(
        self,
        run_id: str,
        metrics: list[Metric],
        dataset_uuid: Optional[str] = None,
        experiment_id: Optional[str] = None,
    ) -> None:
        if not metrics:
            return

        metric_instances: list[SqlLoggedModelMetric] = []
        is_single_metric = len(metrics) == 1
        seen: set[Metric] = set()
        for idx, metric in enumerate(metrics):
            if metric.model_id is None:
                continue

            if metric in seen:
                continue
            seen.add(metric)

            _validate_metric(
                metric.key,
                metric.value,
                metric.timestamp,
                metric.step,
                path="" if is_single_metric else f"metrics[{idx}]",
            )
            is_nan, value = self.sanitize_metric_value(metric.value)
            metric_instances.append(
                SqlLoggedModelMetric(
                    model_id=metric.model_id,
                    metric_name=metric.key,
                    metric_timestamp_ms=metric.timestamp,
                    metric_step=metric.step,
                    metric_value=value,
                    experiment_id=experiment_id or _get_experiment_id(),
                    run_id=run_id,
                    dataset_uuid=dataset_uuid,
                    dataset_name=metric.dataset_name,
                    dataset_digest=metric.dataset_digest,
                )
            )

        with self.ManagedSessionMaker() as session:
            try:
                session.add_all(metric_instances)
                session.commit()
            except sqlalchemy.exc.IntegrityError:
                # Primary key can be violated if it is tried to log a metric with same value,
                # timestamp, step, and key within the same run.
                session.rollback()
                metric_keys = [m.metric_name for m in metric_instances]
                metric_key_batches = (
                    metric_keys[i : i + 100] for i in range(0, len(metric_keys), 100)
                )
                for batch in metric_key_batches:
                    existing_metrics = (
                        session.query(SqlLoggedModelMetric)
                        .filter(
                            SqlLoggedModelMetric.run_id == run_id,
                            SqlLoggedModelMetric.metric_name.in_(batch),
                        )
                        .all()
                    )
                    existing_metrics = {m.to_mlflow_entity() for m in existing_metrics}
                    non_existing_metrics = [
                        m for m in metric_instances if m.to_mlflow_entity() not in existing_metrics
                    ]
                    session.add_all(non_existing_metrics)

    def _update_latest_metrics_if_necessary(self, logged_metrics, session):
        def _compare_metrics(metric_a, metric_b):
            """
            Returns:
                True if ``metric_a`` is strictly more recent than ``metric_b``, as determined
                by ``step``, ``timestamp``, and ``value``. False otherwise.
            """
            return (metric_a.step, metric_a.timestamp, metric_a.value) > (
                metric_b.step,
                metric_b.timestamp,
                metric_b.value,
            )

        def _overwrite_metric(new_metric, old_metric):
            """
            Writes content of new_metric over old_metric. The content are `value`, `step`,
            `timestamp`, and `is_nan`.

            Returns:
                old_metric with its content updated.
            """
            old_metric.value = new_metric.value
            old_metric.step = new_metric.step
            old_metric.timestamp = new_metric.timestamp
            old_metric.is_nan = new_metric.is_nan
            return old_metric

        if not logged_metrics:
            return

        # Fetch the latest metric value corresponding to the specified run_id and metric keys and
        # lock their associated rows for the remainder of the transaction in order to ensure
        # isolation
        latest_metrics = {}
        metric_keys = [m.key for m in logged_metrics]
        # Divide metric keys into batches of 500 to avoid binding too many parameters to the SQL
        # query, which may produce limit exceeded errors or poor performance on certain database
        # platforms
        metric_key_batches = [metric_keys[i : i + 500] for i in range(0, len(metric_keys), 500)]
        for metric_key_batch in metric_key_batches:
            # First, determine which metric keys are present in the database
            latest_metrics_key_records_from_db = (
                session.query(SqlLatestMetric.key)
                .filter(
                    SqlLatestMetric.run_uuid == logged_metrics[0].run_uuid,
                    SqlLatestMetric.key.in_(metric_key_batch),
                )
                .all()
            )
            # Then, take a write lock on the rows corresponding to metric keys that are present,
            # ensuring that they aren't modified by another transaction until they can be
            # compared to the metric values logged by this transaction while avoiding gap locking
            # and next-key locking which may otherwise occur when issuing a `SELECT FOR UPDATE`
            # against nonexistent rows
            if len(latest_metrics_key_records_from_db) > 0:
                latest_metric_keys_from_db = [
                    record[0] for record in latest_metrics_key_records_from_db
                ]
                latest_metrics_batch = (
                    session.query(SqlLatestMetric)
                    .filter(
                        SqlLatestMetric.run_uuid == logged_metrics[0].run_uuid,
                        SqlLatestMetric.key.in_(latest_metric_keys_from_db),
                    )
                    # Order by the metric run ID and key to ensure a consistent locking order
                    # across transactions, reducing deadlock likelihood
                    .order_by(SqlLatestMetric.run_uuid, SqlLatestMetric.key)
                    .with_for_update()
                    .all()
                )
                latest_metrics.update({m.key: m for m in latest_metrics_batch})

        # iterate over all logged metrics and compare them with corresponding
        # SqlLatestMetric entries
        # if there's no SqlLatestMetric entry for the current metric key,
        # create a new SqlLatestMetric instance and put it in
        # new_latest_metric_dict so that they can be saved later.
        new_latest_metric_dict = {}
        for logged_metric in logged_metrics:
            latest_metric = latest_metrics.get(logged_metric.key)
            # a metric key can be passed more then once within logged metrics
            # with different step/timestamp/value. However SqlLatestMetric
            # entries are inserted after this loop is completed.
            # so, retrieve the instances they were just created and use them
            # for comparison.
            new_latest_metric = new_latest_metric_dict.get(logged_metric.key)

            # just create a new SqlLatestMetric instance since both
            # latest_metric row or recently created instance does not exist
            if not latest_metric and not new_latest_metric:
                new_latest_metric = SqlLatestMetric(
                    run_uuid=logged_metric.run_uuid,
                    key=logged_metric.key,
                    value=logged_metric.value,
                    timestamp=logged_metric.timestamp,
                    step=logged_metric.step,
                    is_nan=logged_metric.is_nan,
                )
                new_latest_metric_dict[logged_metric.key] = new_latest_metric

            # there's no row but a new instance is recently created.
            # so, update the recent instance in new_latest_metric_dict if
            # metric comparison is successful.
            elif not latest_metric and new_latest_metric:
                if _compare_metrics(logged_metric, new_latest_metric):
                    new_latest_metric = _overwrite_metric(logged_metric, new_latest_metric)
                    new_latest_metric_dict[logged_metric.key] = new_latest_metric

            # compare with the row
            elif _compare_metrics(logged_metric, latest_metric):
                # editing the attributes of latest_metric, which is a
                # SqlLatestMetric instance will result in UPDATE in DB side.
                latest_metric = _overwrite_metric(logged_metric, latest_metric)

        if new_latest_metric_dict:
            session.add_all(new_latest_metric_dict.values())

    def get_metric_history(self, run_id, metric_key, max_results=None, page_token=None):
        """
        Return all logged values for a given metric.

        Args:
            run_id: Unique identifier for run.
            metric_key: Metric name within the run.
            max_results: An indicator for paginated results.
            page_token: Token indicating the page of metric history to fetch.

        Returns:
            A :py:class:`mlflow.store.entities.paged_list.PagedList` of
            :py:class:`mlflow.entities.Metric` entities if ``metric_key`` values
            have been logged to the ``run_id``, else an empty list.

        """
        with self.ManagedSessionMaker() as session:
            query = session.query(SqlMetric).filter_by(run_uuid=run_id, key=metric_key)

            # Parse offset from page_token for pagination
            offset = SearchUtils.parse_start_offset_from_page_token(page_token)

            # Add ORDER BY clause to satisfy MSSQL requirement for OFFSET
            query = query.order_by(SqlMetric.timestamp, SqlMetric.step, SqlMetric.value)
            query = query.offset(offset)

            if max_results is not None:
                query = query.limit(max_results + 1)

            metrics = query.all()

            # Compute next token if more results are available
            next_token = None
            if max_results is not None and len(metrics) == max_results + 1:
                final_offset = offset + max_results
                next_token = SearchUtils.create_page_token(final_offset)
                metrics = metrics[:max_results]

            return PagedList([metric.to_mlflow_entity() for metric in metrics], next_token)

    def get_metric_history_bulk(self, run_ids, metric_key, max_results):
        """
        Return all logged values for a given metric.

        Args:
            run_ids: Unique identifiers of the runs from which to fetch the metric histories for
                the specified key.
            metric_key: Metric name within the runs.
            max_results: The maximum number of results to return.

        Returns:
            A List of SqlAlchemyStore.MetricWithRunId objects if metric_key values have been logged
            to one or more of the specified run_ids, else an empty list. Results are sorted by run
            ID in lexicographically ascending order, followed by timestamp, step, and value in
            numerically ascending order.
        """
        # NB: The SQLAlchemyStore does not currently support pagination for this API.
        # Raise if `page_token` is specified, as the functionality to support paged queries
        # is not implemented.
        with self.ManagedSessionMaker() as session:
            metrics = (
                session.query(SqlMetric)
                .filter(
                    SqlMetric.key == metric_key,
                    SqlMetric.run_uuid.in_(run_ids),
                )
                .order_by(
                    SqlMetric.run_uuid,
                    SqlMetric.timestamp,
                    SqlMetric.step,
                    SqlMetric.value,
                )
                .limit(max_results)
                .all()
            )
            return [
                MetricWithRunId(
                    run_id=metric.run_uuid,
                    metric=metric.to_mlflow_entity(),
                )
                for metric in metrics
            ]

    def get_max_step_for_metric(self, run_id, metric_key):
        with self.ManagedSessionMaker() as session:
            max_step = (
                session.query(func.max(SqlMetric.step))
                .filter(SqlMetric.run_uuid == run_id, SqlMetric.key == metric_key)
                .scalar()
            )
            return max_step or 0

    def get_metric_history_bulk_interval_from_steps(self, run_id, metric_key, steps, max_results):
        with self.ManagedSessionMaker() as session:
            metrics = (
                session.query(SqlMetric)
                .filter(
                    SqlMetric.key == metric_key,
                    SqlMetric.run_uuid == run_id,
                    SqlMetric.step.in_(steps),
                )
                .order_by(
                    SqlMetric.run_uuid,
                    SqlMetric.step,
                    SqlMetric.timestamp,
                    SqlMetric.value,
                )
                .limit(max_results)
                .all()
            )
            return [
                MetricWithRunId(
                    run_id=metric.run_uuid,
                    metric=metric.to_mlflow_entity(),
                )
                for metric in metrics
            ]

    def _search_datasets(self, experiment_ids):
        """
        Return all dataset summaries associated to the given experiments.

        Args:
            experiment_ids: List of experiment ids to scope the search

        Returns:
            A List of :py:class:`SqlAlchemyStore.DatasetSummary` entities.
        """

        MAX_DATASET_SUMMARIES_RESULTS = 1000
        with self.ManagedSessionMaker() as session:
            # Note that the join with the input tag table is a left join. This is required so if an
            # input does not have the MLFLOW_DATASET_CONTEXT tag, we still return that entry as part
            # of the final result with the context set to None.
            summaries = (
                session.query(
                    SqlDataset.experiment_id,
                    SqlDataset.name,
                    SqlDataset.digest,
                    SqlInputTag.value,
                )
                .select_from(SqlDataset)
                .distinct()
                .join(SqlInput, SqlInput.source_id == SqlDataset.dataset_uuid)
                .join(
                    SqlInputTag,
                    and_(
                        SqlInput.input_uuid == SqlInputTag.input_uuid,
                        SqlInputTag.name == MLFLOW_DATASET_CONTEXT,
                    ),
                    isouter=True,
                )
                .filter(SqlDataset.experiment_id.in_(experiment_ids))
                .limit(MAX_DATASET_SUMMARIES_RESULTS)
                .all()
            )

            return [
                _DatasetSummary(
                    experiment_id=str(summary.experiment_id),
                    name=summary.name,
                    digest=summary.digest,
                    context=summary.value,
                )
                for summary in summaries
            ]

    def log_param(self, run_id, param):
        param = _validate_param(param.key, param.value)
        with self.ManagedSessionMaker() as session:
            run = self._get_run(run_uuid=run_id, session=session)
            self._check_run_is_active(run)
            # if we try to update the value of an existing param this will fail
            # because it will try to create it with same run_uuid, param key
            try:
                # This will check for various integrity checks for params table.
                # ToDo: Consider prior checks for null, type, param name validations, ... etc.
                self._get_or_create(
                    model=SqlParam,
                    session=session,
                    run_uuid=run_id,
                    key=param.key,
                    value=param.value,
                )
                # Explicitly commit the session in order to catch potential integrity errors
                # while maintaining the current managed session scope ("commit" checks that
                # a transaction satisfies uniqueness constraints and throws integrity errors
                # when they are violated; "get_or_create()" does not perform these checks). It is
                # important that we maintain the same session scope because, in the case of
                # an integrity error, we want to examine the uniqueness of parameter values using
                # the same database state that the session uses during "commit". Creating a new
                # session synchronizes the state with the database. As a result, if the conflicting
                # parameter value were to be removed prior to the creation of a new session,
                # we would be unable to determine the cause of failure for the first session's
                # "commit" operation.
                session.commit()
            except sqlalchemy.exc.IntegrityError:
                # Roll back the current session to make it usable for further transactions. In the
                # event of an error during "commit", a rollback is required in order to continue
                # using the session. In this case, we re-use the session because the SqlRun, `run`,
                # is lazily evaluated during the invocation of `run.params`.
                session.rollback()
                existing_params = [p.value for p in run.params if p.key == param.key]
                if len(existing_params) > 0:
                    old_value = existing_params[0]
                    if old_value != param.value:
                        raise MlflowException(
                            "Changing param values is not allowed. Param with key='{}' was already"
                            " logged with value='{}' for run ID='{}'. Attempted logging new value"
                            " '{}'.".format(param.key, old_value, run_id, param.value),
                            INVALID_PARAMETER_VALUE,
                        )
                else:
                    raise

    def _log_params(self, run_id, params):
        if not params:
            return

        with self.ManagedSessionMaker() as session:
            run = self._get_run(run_uuid=run_id, session=session)
            self._check_run_is_active(run)
            existing_params = {p.key: p.value for p in run.params}
            new_params = []
            non_matching_params = []
            for param in params:
                if param.key in existing_params:
                    if param.value != existing_params[param.key]:
                        non_matching_params.append(
                            {
                                "key": param.key,
                                "old_value": existing_params[param.key],
                                "new_value": param.value,
                            }
                        )
                    continue
                new_params.append(SqlParam(run_uuid=run_id, key=param.key, value=param.value))

            if non_matching_params:
                raise MlflowException(
                    "Changing param values is not allowed. Params were already"
                    f" logged='{non_matching_params}' for run ID='{run_id}'.",
                    INVALID_PARAMETER_VALUE,
                )

            if not new_params:
                return

            session.add_all(new_params)

    def set_experiment_tag(self, experiment_id, tag):
        """
        Set a tag for the specified experiment

        Args:
            experiment_id: String ID of the experiment
            tag: ExperimentRunTag instance to log
        """
        _validate_experiment_tag(tag.key, tag.value)
        with self.ManagedSessionMaker() as session:
            tag = _validate_tag(tag.key, tag.value)
            experiment = self._get_experiment(
                session, experiment_id, ViewType.ALL
            ).to_mlflow_entity()
            self._check_experiment_is_active(experiment)
            session.merge(
                SqlExperimentTag(experiment_id=experiment_id, key=tag.key, value=tag.value)
            )

    def delete_experiment_tag(self, experiment_id, key):
        """
        Delete a tag from the specified experiment

        Args:
            experiment_id: String ID of the experiment
            key: String name of the tag to be deleted
        """
        with self.ManagedSessionMaker() as session:
            experiment = self._get_experiment(
                session, experiment_id, ViewType.ALL
            ).to_mlflow_entity()
            self._check_experiment_is_active(experiment)
            filtered_tags = (
                session.query(SqlExperimentTag)
                .filter_by(experiment_id=experiment_id, key=key)
                .all()
            )
            if len(filtered_tags) == 0:
                raise MlflowException(
                    f"No tag with name: {key} in experiment with id {experiment_id}",
                    error_code=RESOURCE_DOES_NOT_EXIST,
                )
            elif len(filtered_tags) > 1:
                raise MlflowException(
                    "Bad data in database - tags for a specific experiment must have "
                    "a single unique value. "
                    "See https://mlflow.org/docs/latest/ml/getting-started/logging-first-model/step3-create-experiment/#notes-on-tags-vs-experiments",
                    error_code=INVALID_STATE,
                )
            session.delete(filtered_tags[0])

    def set_tag(self, run_id, tag):
        """
        Set a tag on a run.

        Args:
            run_id: String ID of the run.
            tag: RunTag instance to log.
        """
        with self.ManagedSessionMaker() as session:
            tag = _validate_tag(tag.key, tag.value)
            run = self._get_run(run_uuid=run_id, session=session)
            self._check_run_is_active(run)
            if tag.key == MLFLOW_RUN_NAME:
                run_status = RunStatus.from_string(run.status)
                self.update_run_info(run_id, run_status, run.end_time, tag.value)
            else:
                # NB: Updating the run_info will set the tag. No need to do it twice.
                session.merge(SqlTag(run_uuid=run_id, key=tag.key, value=tag.value))

    def _set_tags(self, run_id, tags):
        """
        Set multiple tags on a run

        Args:
            run_id: String ID of the run
            tags: List of RunTag instances to log
            path: current json path for error messages
        """
        if not tags:
            return

        tags = [_validate_tag(t.key, t.value, path=f"tags[{idx}]") for (idx, t) in enumerate(tags)]

        with self.ManagedSessionMaker() as session:
            run = self._get_run(run_uuid=run_id, session=session)
            self._check_run_is_active(run)

            def _try_insert_tags(attempt_number, max_retries):
                try:
                    current_tags = (
                        session.query(SqlTag)
                        .filter(
                            SqlTag.run_uuid == run_id,
                            SqlTag.key.in_([t.key for t in tags]),
                        )
                        .all()
                    )
                    current_tags = {t.key: t for t in current_tags}

                    new_tag_dict = {}
                    for tag in tags:
                        # NB: If the run name tag is explicitly set, update the run info attribute
                        # and do not resubmit the tag for overwrite as the tag will be set within
                        # `set_tag()` with a call to `update_run_info()`
                        if tag.key == MLFLOW_RUN_NAME:
                            self.set_tag(run_id, tag)
                        else:
                            current_tag = current_tags.get(tag.key)
                            new_tag = new_tag_dict.get(tag.key)

                            # update the SqlTag if it is already present in DB
                            if current_tag:
                                current_tag.value = tag.value
                                continue

                            # if a SqlTag instance is already present in `new_tag_dict`,
                            # this means that multiple tags with the same key were passed to
                            # `set_tags`.
                            # In this case, we resolve potential conflicts by updating the value
                            # of the existing instance to the value of `tag`
                            if new_tag:
                                new_tag.value = tag.value
                            # otherwise, put it into the dict
                            else:
                                new_tag = SqlTag(run_uuid=run_id, key=tag.key, value=tag.value)

                            new_tag_dict[tag.key] = new_tag

                    # finally, save new entries to DB.
                    session.add_all(new_tag_dict.values())
                    session.commit()
                except sqlalchemy.exc.IntegrityError:
                    session.rollback()
                    # two concurrent operations may try to attempt to insert tags.
                    # apply retry here.
                    if attempt_number > max_retries:
                        raise MlflowException(
                            "Failed to set tags with given within {} retries. Keys: {}".format(
                                max_retries, [t.key for t in tags]
                            )
                        )
                    sleep_duration = (2**attempt_number) - 1
                    sleep_duration += random.uniform(0, 1)
                    time.sleep(sleep_duration)
                    _try_insert_tags(attempt_number + 1, max_retries=max_retries)

            _try_insert_tags(attempt_number=0, max_retries=3)

    def delete_tag(self, run_id, key):
        """
        Delete a tag from a run. This is irreversible.

        Args:
            run_id: String ID of the run
            key: Name of the tag
        """
        with self.ManagedSessionMaker() as session:
            run = self._get_run(run_uuid=run_id, session=session)
            self._check_run_is_active(run)
            filtered_tags = session.query(SqlTag).filter_by(run_uuid=run_id, key=key).all()
            if len(filtered_tags) == 0:
                raise MlflowException(
                    f"No tag with name: {key} in run with id {run_id}",
                    error_code=RESOURCE_DOES_NOT_EXIST,
                )
            elif len(filtered_tags) > 1:
                raise MlflowException(
                    "Bad data in database - tags for a specific run must have "
                    "a single unique value. "
                    "See https://mlflow.org/docs/latest/tracking.html#adding-tags-to-runs",
                    error_code=INVALID_STATE,
                )
            session.delete(filtered_tags[0])

    def _search_runs(
        self,
        experiment_ids,
        filter_string,
        run_view_type,
        max_results,
        order_by,
        page_token,
    ):
        def compute_next_token(current_size):
            next_token = None
            if max_results == current_size:
                final_offset = offset + max_results
                next_token = SearchUtils.create_page_token(final_offset)

            return next_token

        self._validate_max_results_param(max_results, allow_null=True)

        stages = set(LifecycleStage.view_type_to_stages(run_view_type))

        with self.ManagedSessionMaker() as session:
            # Fetch the appropriate runs and eagerly load their summary metrics, params, and
            # tags. These run attributes are referenced during the invocation of
            # ``run.to_mlflow_entity()``, so eager loading helps avoid additional database queries
            # that are otherwise executed at attribute access time under a lazy loading model.
            parsed_filters = SearchUtils.parse_search_filter(filter_string)
            cases_orderby, parsed_orderby, sorting_joins = _get_orderby_clauses(order_by, session)

            stmt = select(SqlRun, *cases_orderby)
            (
                attribute_filters,
                non_attribute_filters,
                dataset_filters,
            ) = _get_sqlalchemy_filter_clauses(parsed_filters, session, self._get_dialect())
            for non_attr_filter in non_attribute_filters:
                stmt = stmt.join(non_attr_filter)
            for idx, dataset_filter in enumerate(dataset_filters):
                # need to reference the anon table in the join condition
                anon_table_name = f"anon_{idx + 1}"
                stmt = stmt.join(
                    dataset_filter,
                    text(f"runs.run_uuid = {anon_table_name}.destination_id"),
                )
            # using an outer join is necessary here because we want to be able to sort
            # on a column (tag, metric or param) without removing the lines that
            # do not have a value for this column (which is what inner join would do)
            for j in sorting_joins:
                stmt = stmt.outerjoin(j)

            offset = SearchUtils.parse_start_offset_from_page_token(page_token)
            stmt = (
                stmt.distinct()
                .options(*self._get_eager_run_query_options())
                .filter(
                    SqlRun.experiment_id.in_(experiment_ids),
                    SqlRun.lifecycle_stage.in_(stages),
                    *attribute_filters,
                )
                .order_by(*parsed_orderby)
                .offset(offset)
                .limit(max_results)
            )
            queried_runs = session.execute(stmt).scalars(SqlRun).all()

            runs = [run.to_mlflow_entity() for run in queried_runs]
            run_ids = [run.info.run_id for run in runs]

            # add inputs to runs
            inputs = self._get_run_inputs(run_uuids=run_ids, session=session)
            runs_with_inputs = []
            for i, run in enumerate(runs):
                runs_with_inputs.append(
                    Run(run.info, run.data, RunInputs(dataset_inputs=inputs[i]))
                )

            next_page_token = compute_next_token(len(runs_with_inputs))

        return runs_with_inputs, next_page_token

    def log_batch(self, run_id, metrics, params, tags):
        _validate_run_id(run_id)
        metrics, params, tags = _validate_batch_log_data(metrics, params, tags)
        _validate_batch_log_limits(metrics, params, tags)
        _validate_param_keys_unique(params)

        with self.ManagedSessionMaker() as session:
            run = self._get_run(run_uuid=run_id, session=session)
            self._check_run_is_active(run)
            try:
                self._log_params(run_id, params)
                self._log_metrics(run_id, metrics)
                self._log_model_metrics(run_id, metrics)
                self._set_tags(run_id, tags)
            except MlflowException as e:
                raise e
            except Exception as e:
                raise MlflowException(e, INTERNAL_ERROR)

    def record_logged_model(self, run_id, mlflow_model):
        from mlflow.models import Model

        if not isinstance(mlflow_model, Model):
            raise TypeError(
                f"Argument 'mlflow_model' should be mlflow.models.Model, got '{type(mlflow_model)}'"
            )
        model_dict = mlflow_model.get_tags_dict()
        with self.ManagedSessionMaker() as session:
            run = self._get_run(run_uuid=run_id, session=session)
            self._check_run_is_active(run)
            previous_tag = [t for t in run.tags if t.key == MLFLOW_LOGGED_MODELS]
            if previous_tag:
                value = json.dumps(json.loads(previous_tag[0].value) + [model_dict])
            else:
                value = json.dumps([model_dict])
            _validate_tag(MLFLOW_LOGGED_MODELS, value)
            session.merge(SqlTag(key=MLFLOW_LOGGED_MODELS, value=value, run_uuid=run_id))

    def log_inputs(
        self,
        run_id: str,
        datasets: Optional[list[DatasetInput]] = None,
        models: Optional[list[LoggedModelInput]] = None,
    ):
        """
        Log inputs, such as datasets, to the specified run.

        Args:
            run_id: String id for the run
            datasets: List of :py:class:`mlflow.entities.DatasetInput` instances to log
                as inputs to the run.
            models: List of :py:class:`mlflow.entities.LoggedModelInput` instances to log
                as inputs to the run.

        Returns:
            None.
        """
        _validate_run_id(run_id)
        if datasets is not None:
            if not isinstance(datasets, list):
                raise TypeError(f"Argument 'datasets' should be a list, got '{type(datasets)}'")
            _validate_dataset_inputs(datasets)

        with self.ManagedSessionMaker() as session:
            run = self._get_run(run_uuid=run_id, session=session)
            experiment_id = run.experiment_id
            self._check_run_is_active(run)
            try:
                self._log_inputs_impl(experiment_id, run_id, datasets, models)
            except MlflowException as e:
                raise e
            except Exception as e:
                raise MlflowException(e, INTERNAL_ERROR)

    def _log_inputs_impl(
        self,
        experiment_id,
        run_id,
        dataset_inputs: Optional[list[DatasetInput]] = None,
        models: Optional[list[LoggedModelInput]] = None,
    ):
        dataset_inputs = dataset_inputs or []
        for dataset_input in dataset_inputs:
            if dataset_input.dataset is None:
                raise MlflowException(
                    "Dataset input must have a dataset associated with it.",
                    INTERNAL_ERROR,
                )

        # dedup dataset_inputs list if two dataset inputs have the same name and digest
        # keeping the first occurrence
        name_digest_keys = {}
        for dataset_input in dataset_inputs:
            key = (dataset_input.dataset.name, dataset_input.dataset.digest)
            if key not in name_digest_keys:
                name_digest_keys[key] = dataset_input
        dataset_inputs = list(name_digest_keys.values())

        with self.ManagedSessionMaker() as session:
            dataset_names_to_check = [
                dataset_input.dataset.name for dataset_input in dataset_inputs
            ]
            dataset_digests_to_check = [
                dataset_input.dataset.digest for dataset_input in dataset_inputs
            ]
            # find all datasets with the same name and digest
            # if the dataset already exists, use the existing dataset uuid
            existing_datasets = (
                session.query(SqlDataset)
                .filter(SqlDataset.name.in_(dataset_names_to_check))
                .filter(SqlDataset.digest.in_(dataset_digests_to_check))
                .all()
            )
            dataset_uuids = {}
            for existing_dataset in existing_datasets:
                dataset_uuids[(existing_dataset.name, existing_dataset.digest)] = (
                    existing_dataset.dataset_uuid
                )

            # collect all objects to write to DB in a single list
            objs_to_write = []

            # add datasets to objs_to_write
            for dataset_input in dataset_inputs:
                if (
                    dataset_input.dataset.name,
                    dataset_input.dataset.digest,
                ) not in dataset_uuids:
                    new_dataset_uuid = uuid.uuid4().hex
                    dataset_uuids[(dataset_input.dataset.name, dataset_input.dataset.digest)] = (
                        new_dataset_uuid
                    )
                    objs_to_write.append(
                        SqlDataset(
                            dataset_uuid=new_dataset_uuid,
                            experiment_id=experiment_id,
                            name=dataset_input.dataset.name,
                            digest=dataset_input.dataset.digest,
                            dataset_source_type=dataset_input.dataset.source_type,
                            dataset_source=dataset_input.dataset.source,
                            dataset_schema=dataset_input.dataset.schema,
                            dataset_profile=dataset_input.dataset.profile,
                        )
                    )

            # find all inputs with the same source_id and destination_id
            # if the input already exists, use the existing input uuid
            existing_inputs = (
                session.query(SqlInput)
                .filter(SqlInput.source_type == "DATASET")
                .filter(SqlInput.source_id.in_(dataset_uuids.values()))
                .filter(SqlInput.destination_type == "RUN")
                .filter(SqlInput.destination_id == run_id)
                .all()
            )
            input_uuids = {}
            for existing_input in existing_inputs:
                input_uuids[(existing_input.source_id, existing_input.destination_id)] = (
                    existing_input.input_uuid
                )

            # add input edges to objs_to_write
            for dataset_input in dataset_inputs:
                dataset_uuid = dataset_uuids[
                    (dataset_input.dataset.name, dataset_input.dataset.digest)
                ]
                if (dataset_uuid, run_id) not in input_uuids:
                    new_input_uuid = uuid.uuid4().hex
                    input_uuids[(dataset_input.dataset.name, dataset_input.dataset.digest)] = (
                        new_input_uuid
                    )
                    objs_to_write.append(
                        SqlInput(
                            input_uuid=new_input_uuid,
                            source_type="DATASET",
                            source_id=dataset_uuid,
                            destination_type="RUN",
                            destination_id=run_id,
                        )
                    )
                    # add input tags to objs_to_write
                    for input_tag in dataset_input.tags:
                        objs_to_write.append(
                            SqlInputTag(
                                input_uuid=new_input_uuid,
                                name=input_tag.key,
                                value=input_tag.value,
                            )
                        )

            if models:
                for model in models:
                    session.merge(
                        SqlInput(
                            input_uuid=uuid.uuid4().hex,
                            source_type="RUN_INPUT",
                            source_id=run_id,
                            destination_type="MODEL_INPUT",
                            destination_id=model.model_id,
                        )
                    )

            session.add_all(objs_to_write)

    def log_outputs(self, run_id: str, models: list[LoggedModelOutput]):
        with self.ManagedSessionMaker() as session:
            run = self._get_run(run_uuid=run_id, session=session)
            self._check_run_is_active(run)
            session.add_all(
                SqlInput(
                    input_uuid=uuid.uuid4().hex,
                    source_type="RUN_OUTPUT",
                    source_id=run_id,
                    destination_type="MODEL_OUTPUT",
                    destination_id=model.model_id,
                    step=model.step,
                )
                for model in models
            )

    def _get_model_inputs(
        self,
        run_id: str,
        session: Optional[sqlalchemy.orm.Session] = None,
    ) -> list[LoggedModelInput]:
        return [
            LoggedModelInput(model_id=input.destination_id)
            for input in (
                session.query(SqlInput)
                .filter(
                    SqlInput.source_type == "RUN_INPUT",
                    SqlInput.source_id == run_id,
                    SqlInput.destination_type == "MODEL_INPUT",
                )
                .all()
            )
        ]

    def _get_model_outputs(
        self,
        run_id: str,
        session: sqlalchemy.orm.Session,
    ) -> list[LoggedModelOutput]:
        return [
            LoggedModelOutput(model_id=output.destination_id, step=output.step)
            for output in session.query(SqlInput)
            .filter(
                SqlInput.source_type == "RUN_OUTPUT",
                SqlInput.source_id == run_id,
                SqlInput.destination_type == "MODEL_OUTPUT",
            )
            .all()
        ]

    #######################################################################################
    # Logged models
    #######################################################################################
    def create_logged_model(
        self,
        experiment_id: str,
        name: Optional[str] = None,
        source_run_id: Optional[str] = None,
        tags: Optional[list[LoggedModelTag]] = None,
        params: Optional[list[LoggedModelParameter]] = None,
        model_type: Optional[str] = None,
    ) -> LoggedModel:
        _validate_logged_model_name(name)
        with self.ManagedSessionMaker() as session:
            experiment = self.get_experiment(experiment_id)
            self._check_experiment_is_active(experiment)
            model_id = f"m-{str(uuid.uuid4()).replace('-', '')}"
            artifact_location = append_to_uri_path(
                experiment.artifact_location,
                SqlAlchemyStore.MODELS_FOLDER_NAME,
                model_id,
                SqlAlchemyStore.ARTIFACTS_FOLDER_NAME,
            )
            name = name or _generate_random_name()
            creation_timestamp = get_current_time_millis()
            logged_model = SqlLoggedModel(
                model_id=model_id,
                experiment_id=experiment_id,
                name=name,
                artifact_location=artifact_location,
                creation_timestamp_ms=creation_timestamp,
                last_updated_timestamp_ms=creation_timestamp,
                model_type=model_type,
                status=LoggedModelStatus.PENDING.to_int(),
                lifecycle_stage=LifecycleStage.ACTIVE,
                source_run_id=source_run_id,
            )
            session.add(logged_model)

            if params:
                session.add_all(
                    SqlLoggedModelParam(
                        model_id=logged_model.model_id,
                        experiment_id=experiment_id,
                        param_key=param.key,
                        param_value=param.value,
                    )
                    for param in params
                )

            if tags:
                session.add_all(
                    SqlLoggedModelTag(
                        model_id=logged_model.model_id,
                        experiment_id=experiment_id,
                        tag_key=tag.key,
                        tag_value=tag.value,
                    )
                    for tag in tags
                )

            session.commit()
            return logged_model.to_mlflow_entity()

    def log_logged_model_params(self, model_id: str, params: list[LoggedModelParameter]):
        with self.ManagedSessionMaker() as session:
            logged_model = session.query(SqlLoggedModel).get(model_id)
            if not logged_model:
                self._raise_model_not_found(model_id)

            session.add_all(
                SqlLoggedModelParam(
                    model_id=model_id,
                    experiment_id=logged_model.experiment_id,
                    param_key=param.key,
                    param_value=param.value,
                )
                for param in params
            )

    def _raise_model_not_found(self, model_id: str):
        raise MlflowException(
            f"Logged model with ID '{model_id}' not found.",
            RESOURCE_DOES_NOT_EXIST,
        )

    def get_logged_model(self, model_id: str) -> LoggedModel:
        with self.ManagedSessionMaker() as session:
            logged_model = (
                session.query(SqlLoggedModel)
                .filter(
                    SqlLoggedModel.model_id == model_id,
                    SqlLoggedModel.lifecycle_stage != LifecycleStage.DELETED,
                )
                .first()
            )
            if not logged_model:
                self._raise_model_not_found(model_id)

            return logged_model.to_mlflow_entity()

    def delete_logged_model(self, model_id):
        with self.ManagedSessionMaker() as session:
            logged_model = session.query(SqlLoggedModel).get(model_id)
            if not logged_model:
                self._raise_model_not_found(model_id)

            logged_model.lifecycle_stage = LifecycleStage.DELETED
            logged_model.last_updated_timestamp_ms = get_current_time_millis()
            session.commit()

    def finalize_logged_model(self, model_id: str, status: LoggedModelStatus) -> LoggedModel:
        with self.ManagedSessionMaker() as session:
            logged_model = session.query(SqlLoggedModel).get(model_id)
            if not logged_model:
                self._raise_model_not_found(model_id)

            logged_model.status = status.to_int()
            logged_model.last_updated_timestamp_ms = get_current_time_millis()
            session.commit()
            return logged_model.to_mlflow_entity()

    def set_logged_model_tags(self, model_id: str, tags: list[LoggedModelTag]) -> None:
        with self.ManagedSessionMaker() as session:
            logged_model = session.query(SqlLoggedModel).get(model_id)
            if not logged_model:
                self._raise_model_not_found(model_id)

            # TODO: Consider upserting tags in a single transaction for performance
            for tag in tags:
                session.merge(
                    SqlLoggedModelTag(
                        model_id=model_id,
                        experiment_id=logged_model.experiment_id,
                        tag_key=tag.key,
                        tag_value=tag.value,
                    )
                )

    def delete_logged_model_tag(self, model_id: str, key: str) -> None:
        with self.ManagedSessionMaker() as session:
            logged_model = session.query(SqlLoggedModel).get(model_id)
            if not logged_model:
                self._raise_model_not_found(model_id)

            count = (
                session.query(SqlLoggedModelTag)
                .filter(
                    SqlLoggedModelTag.model_id == model_id,
                    SqlLoggedModelTag.tag_key == key,
                )
                .delete()
            )
            if count == 0:
                raise MlflowException(
                    f"No tag with key {key!r} found for model with ID {model_id!r}.",
                    RESOURCE_DOES_NOT_EXIST,
                )

    def _apply_order_by_search_logged_models(
        self,
        models: sqlalchemy.orm.Query,
        session: sqlalchemy.orm.Session,
        order_by: Optional[list[dict[str, Any]]] = None,
    ) -> sqlalchemy.orm.Query:
        order_by_clauses = []
        has_creation_timestamp = False
        for ob in order_by or []:
            field_name = ob.get("field_name")
            ascending = ob.get("ascending", True)
            if "." not in field_name:
                name = SqlLoggedModel.ALIASES.get(field_name, field_name)
                if name == "creation_timestamp_ms":
                    has_creation_timestamp = True
                try:
                    col = getattr(SqlLoggedModel, name)
                except AttributeError:
                    raise MlflowException.invalid_parameter_value(
                        f"Invalid order by field name: {field_name}"
                    )
                # Why not use `nulls_last`? Because it's not supported by all dialects (e.g., MySQL)
                order_by_clauses.extend(
                    [
                        # Sort nulls last
                        sqlalchemy.case((col.is_(None), 1), else_=0).asc(),
                        col.asc() if ascending else col.desc(),
                    ]
                )
                continue

            entity, name = field_name.split(".", 1)
            # TODO: Support filtering by other entities such as params if needed
            if entity != "metrics":
                raise MlflowException.invalid_parameter_value(
                    f"Invalid order by field name: {field_name}. Only metrics are supported."
                )

            # Sub query to get the latest metrics value for each (model_id, metric_name) pair
            dataset_filter = []
            if dataset_name := ob.get("dataset_name"):
                dataset_filter.append(SqlLoggedModelMetric.dataset_name == dataset_name)
            if dataset_digest := ob.get("dataset_digest"):
                dataset_filter.append(SqlLoggedModelMetric.dataset_digest == dataset_digest)

            subquery = (
                session.query(
                    SqlLoggedModelMetric.model_id,
                    SqlLoggedModelMetric.metric_value,
                    func.rank()
                    .over(
                        partition_by=[
                            SqlLoggedModelMetric.model_id,
                            SqlLoggedModelMetric.metric_name,
                        ],
                        order_by=[
                            SqlLoggedModelMetric.metric_timestamp_ms.desc(),
                            SqlLoggedModelMetric.metric_step.desc(),
                        ],
                    )
                    .label("rank"),
                )
                .filter(
                    SqlLoggedModelMetric.metric_name == name,
                    *dataset_filter,
                )
                .subquery()
            )
            subquery = select(subquery.c).where(subquery.c.rank == 1).subquery()

            models = models.outerjoin(subquery)
            # Why not use `nulls_last`? Because it's not supported by all dialects (e.g., MySQL)
            order_by_clauses.extend(
                [
                    # Sort nulls last
                    sqlalchemy.case((subquery.c.metric_value.is_(None), 1), else_=0).asc(),
                    subquery.c.metric_value.asc() if ascending else subquery.c.metric_value.desc(),
                ]
            )

        if not has_creation_timestamp:
            order_by_clauses.append(SqlLoggedModel.creation_timestamp_ms.desc())

        return models.order_by(*order_by_clauses)

    def _apply_filter_string_datasets_search_logged_models(
        self,
        models: sqlalchemy.orm.Query,
        session: sqlalchemy.orm.Session,
        experiment_ids: list[str],
        filter_string: Optional[str],
        datasets: Optional[list[dict[str, Any]]],
    ):
        from mlflow.utils.search_logged_model_utils import EntityType, parse_filter_string

        comparisons = parse_filter_string(filter_string)
        dialect = self._get_dialect()
        attr_filters: list[sqlalchemy.BinaryExpression] = []
        non_attr_filters: list[sqlalchemy.BinaryExpression] = []

        dataset_filters = []
        if datasets:
            for dataset in datasets:
                dataset_filter = SqlLoggedModelMetric.dataset_name == dataset["dataset_name"]
                if "dataset_digest" in dataset:
                    dataset_filter = dataset_filter & (
                        SqlLoggedModelMetric.dataset_digest == dataset["dataset_digest"]
                    )
                dataset_filters.append(dataset_filter)

        has_metric_filters = False
        for comp in comparisons:
            comp_func = SearchUtils.get_sql_comparison_func(comp.op, dialect)
            if comp.entity.type == EntityType.ATTRIBUTE:
                attr_filters.append(comp_func(getattr(SqlLoggedModel, comp.entity.key), comp.value))
            elif comp.entity.type == EntityType.METRIC:
                has_metric_filters = True
                metric_filters = [
                    SqlLoggedModelMetric.metric_name == comp.entity.key,
                    comp_func(SqlLoggedModelMetric.metric_value, comp.value),
                ]
                if dataset_filters:
                    metric_filters.append(sqlalchemy.or_(*dataset_filters))
                non_attr_filters.append(
                    session.query(SqlLoggedModelMetric).filter(*metric_filters).subquery()
                )
            elif comp.entity.type == EntityType.PARAM:
                non_attr_filters.append(
                    session.query(SqlLoggedModelParam)
                    .filter(
                        SqlLoggedModelParam.param_key == comp.entity.key,
                        comp_func(SqlLoggedModelParam.param_value, comp.value),
                    )
                    .subquery()
                )
            elif comp.entity.type == EntityType.TAG:
                non_attr_filters.append(
                    session.query(SqlLoggedModelTag)
                    .filter(
                        SqlLoggedModelTag.tag_key == comp.entity.key,
                        comp_func(SqlLoggedModelTag.tag_value, comp.value),
                    )
                    .subquery()
                )

        for f in non_attr_filters:
            models = models.join(f)

        # If there are dataset filters but no metric filters,
        # filter for models that have any metrics on the datasets
        if dataset_filters and not has_metric_filters:
            subquery = (
                session.query(SqlLoggedModelMetric.model_id)
                .filter(sqlalchemy.or_(*dataset_filters))
                .distinct()
                .subquery()
            )
            models = models.join(subquery)

        return models.filter(
            SqlLoggedModel.lifecycle_stage != LifecycleStage.DELETED,
            SqlLoggedModel.experiment_id.in_(experiment_ids),
            *attr_filters,
        )

    def search_logged_models(
        self,
        experiment_ids: list[str],
        filter_string: Optional[str] = None,
        datasets: Optional[list[DatasetFilter]] = None,
        max_results: Optional[int] = None,
        order_by: Optional[list[dict[str, Any]]] = None,
        page_token: Optional[str] = None,
    ) -> PagedList[LoggedModel]:
        if datasets and not all(d.get("dataset_name") for d in datasets):
            raise MlflowException(
                "`dataset_name` in the `datasets` clause must be specified.",
                INVALID_PARAMETER_VALUE,
            )
        if page_token:
            token = SearchLoggedModelsPaginationToken.decode(page_token)
            token.validate(experiment_ids, filter_string, order_by)
            offset = token.offset
        else:
            offset = 0

        max_results = max_results or SEARCH_LOGGED_MODEL_MAX_RESULTS_DEFAULT
        with self.ManagedSessionMaker() as session:
            models = session.query(SqlLoggedModel)
            models = self._apply_filter_string_datasets_search_logged_models(
                models, session, experiment_ids, filter_string, datasets
            )
            models = self._apply_order_by_search_logged_models(models, session, order_by)
            models = models.offset(offset).limit(max_results + 1).all()

            if len(models) > max_results:
                token = SearchLoggedModelsPaginationToken(
                    offset=offset + max_results,
                    experiment_ids=experiment_ids,
                    filter_string=filter_string,
                    order_by=order_by,
                ).encode()
            else:
                token = None

            return PagedList([lm.to_mlflow_entity() for lm in models[:max_results]], token=token)

    #######################################################################################
    # Below are Tracing APIs. We may refactor them to be in a separate class in the future.
    #######################################################################################
    def _get_trace_artifact_location_tag(self, experiment, trace_id: str) -> SqlTraceTag:
        # Trace data is stored as file artifacts regardless of the tracking backend choice.
        # We use subdirectory "/traces" under the experiment's artifact location to isolate
        # them from run artifacts.
        artifact_uri = append_to_uri_path(
            experiment.artifact_location,
            SqlAlchemyStore.TRACE_FOLDER_NAME,
            trace_id,
            SqlAlchemyStore.ARTIFACTS_FOLDER_NAME,
        )
        return SqlTraceTag(request_id=trace_id, key=MLFLOW_ARTIFACT_LOCATION, value=artifact_uri)

    def start_trace(self, trace_info: "TraceInfo") -> TraceInfo:
        """
        Create a trace using the V3 API format with a complete Trace object.

        Args:
            trace_info: The TraceInfo object to create in the backend.

        Returns:
            The created TraceInfo object from the backend.
        """
        with self.ManagedSessionMaker() as session:
            experiment = self.get_experiment(trace_info.experiment_id)
            self._check_experiment_is_active(experiment)

            # Use the provided trace_id
            trace_id = trace_info.trace_id

            # Create SqlTraceInfo with V3 fields directly
            sql_trace_info = SqlTraceInfo(
                request_id=trace_id,
                experiment_id=trace_info.experiment_id,
                timestamp_ms=trace_info.request_time,
                execution_time_ms=trace_info.execution_duration,
                status=trace_info.state.value,
                client_request_id=trace_info.client_request_id,
                request_preview=trace_info.request_preview,
                response_preview=trace_info.response_preview,
            )

            sql_trace_info.tags = [
                SqlTraceTag(request_id=trace_id, key=k, value=v) for k, v in trace_info.tags.items()
            ]
            sql_trace_info.tags.append(self._get_trace_artifact_location_tag(experiment, trace_id))

            sql_trace_info.request_metadata = [
                SqlTraceMetadata(request_id=trace_id, key=k, value=v)
                for k, v in trace_info.trace_metadata.items()
            ]
            sql_trace_info.assessments = [
                SqlAssessments.from_mlflow_entity(a) for a in trace_info.assessments
            ]

            session.add(sql_trace_info)
            return sql_trace_info.to_mlflow_entity()

    def get_trace_info(self, trace_id: str) -> TraceInfo:
        """
        Fetch the trace info for the given trace id.

        Args:
            trace_id: Unique string identifier of the trace.

        Returns:
            The TraceInfo object.
        """
        with self.ManagedSessionMaker() as session:
            sql_trace_info = self._get_sql_trace_info(session, trace_id)
            return sql_trace_info.to_mlflow_entity()

    def _get_sql_trace_info(self, session, trace_id) -> SqlTraceInfo:
        sql_trace_info = (
            session.query(SqlTraceInfo).filter(SqlTraceInfo.request_id == trace_id).one_or_none()
        )
        if sql_trace_info is None:
            raise MlflowException(
                f"Trace with ID '{trace_id}' not found.",
                RESOURCE_DOES_NOT_EXIST,
            )
        return sql_trace_info

    def search_traces(
        self,
        experiment_ids: list[str],
        filter_string: Optional[str] = None,
        max_results: int = SEARCH_TRACES_DEFAULT_MAX_RESULTS,
        order_by: Optional[list[str]] = None,
        page_token: Optional[str] = None,
        model_id: Optional[str] = None,
        sql_warehouse_id: Optional[str] = None,
    ) -> tuple[list[TraceInfo], Optional[str]]:
        """
        Return traces that match the given list of search expressions within the experiments.

        Args:
            experiment_ids: List of experiment ids to scope the search.
            filter_string: A search filter string.
            max_results: Maximum number of traces desired.
            order_by: List of order_by clauses.
            page_token: Token specifying the next page of results. It should be obtained from
                a ``search_traces`` call.
            model_id: If specified, search traces associated with the given model ID.
            sql_warehouse_id: Only used in Databricks. The ID of the SQL warehouse to use for
                searching traces in inference tables.

        Returns:
            A tuple of a list of :py:class:`TraceInfo <mlflow.entities.TraceInfo>` objects that
            satisfy the search expressions and a pagination token for the next page of results.
        """
        self._validate_max_results_param(max_results)

        with self.ManagedSessionMaker() as session:
            cases_orderby, parsed_orderby, sorting_joins = _get_orderby_clauses_for_search_traces(
                order_by or [], session
            )
            stmt = select(SqlTraceInfo, *cases_orderby)

            attribute_filters, non_attribute_filters = _get_filter_clauses_for_search_traces(
                filter_string, session, self._get_dialect()
            )
            for non_attr_filter in non_attribute_filters:
                stmt = stmt.join(non_attr_filter)

            # using an outer join is necessary here because we want to be able to sort
            # on a column (tag, metric or param) without removing the lines that
            # do not have a value for this column (which is what inner join would do)
            for j in sorting_joins:
                stmt = stmt.outerjoin(j)

            offset = SearchTraceUtils.parse_start_offset_from_page_token(page_token)
            stmt = (
                # NB: We don't need to distinct the results of joins because of the fact that
                #   the right tables of the joins are unique on the join key, trace_id.
                #   This is because the subquery that is joined on the right side is conditioned
                #   by a key and value pair of tags/metadata, and the combination of key and
                #   trace_id is unique in those tables.
                #   Be careful when changing the query building logic, as it may break this
                #   uniqueness property and require deduplication, which can be expensive.
                stmt.filter(
                    SqlTraceInfo.experiment_id.in_(experiment_ids),
                    *attribute_filters,
                )
                .order_by(*parsed_orderby)
                .offset(offset)
                .limit(max_results)
            )
            queried_traces = session.execute(stmt).scalars(SqlTraceInfo).all()
            trace_infos = [t.to_mlflow_entity() for t in queried_traces]

            # Compute next search token
            if max_results == len(trace_infos):
                final_offset = offset + max_results
                next_token = SearchTraceUtils.create_page_token(final_offset)
            else:
                next_token = None

            return trace_infos, next_token

    def _validate_max_results_param(self, max_results: int, allow_null=False):
        if (not allow_null and max_results is None) or max_results < 1:
            raise MlflowException(
                f"Invalid value {max_results} for parameter 'max_results' supplied. It must be "
                f"a positive integer",
                INVALID_PARAMETER_VALUE,
            )

        if max_results > SEARCH_MAX_RESULTS_THRESHOLD:
            raise MlflowException(
                f"Invalid value {max_results} for parameter 'max_results' supplied. It must be at "
                f"most {SEARCH_MAX_RESULTS_THRESHOLD}",
                INVALID_PARAMETER_VALUE,
            )

    def set_trace_tag(self, trace_id: str, key: str, value: str):
        """
        Set a tag on the trace with the given trace_id.

        Args:
            trace_id: The ID of the trace.
            key: The string key of the tag.
            value: The string value of the tag.
        """
        with self.ManagedSessionMaker() as session:
            key, value = _validate_trace_tag(key, value)
            session.merge(SqlTraceTag(request_id=trace_id, key=key, value=value))

    def delete_trace_tag(self, trace_id: str, key: str):
        """
        Delete a tag on the trace with the given trace_id.

        Args:
            trace_id: The ID of the trace.
            key: The string key of the tag.
        """
        with self.ManagedSessionMaker() as session:
            tags = session.query(SqlTraceTag).filter_by(request_id=trace_id, key=key)
            if tags.count() == 0:
                raise MlflowException(
                    f"No trace tag with key '{key}' for trace with ID '{trace_id}'",
                    RESOURCE_DOES_NOT_EXIST,
                )
            tags.delete()

    def _delete_traces(
        self,
        experiment_id: str,
        max_timestamp_millis: Optional[int] = None,
        max_traces: Optional[int] = None,
        trace_ids: Optional[list[str]] = None,
    ) -> int:
        """
        Delete traces based on the specified criteria.

        Args:
            experiment_id: ID of the associated experiment.
            max_timestamp_millis: The maximum timestamp in milliseconds since the UNIX epoch for
                deleting traces. Traces older than or equal to this timestamp will be deleted.
            max_traces: The maximum number of traces to delete.
            trace_ids: A set of request IDs to delete.

        Returns:
            The number of traces deleted.
        """
        with self.ManagedSessionMaker() as session:
            filters = [SqlTraceInfo.experiment_id == experiment_id]
            if max_timestamp_millis:
                filters.append(SqlTraceInfo.timestamp_ms <= max_timestamp_millis)
            if trace_ids:
                filters.append(SqlTraceInfo.request_id.in_(trace_ids))
            if max_traces:
                filters.append(
                    SqlTraceInfo.request_id.in_(
                        session.query(SqlTraceInfo.request_id)
                        .filter(*filters)
                        # Delete the oldest traces first
                        .order_by(SqlTraceInfo.timestamp_ms)
                        .limit(max_traces)
                        .subquery()
                    )
                )

            return (
                session.query(SqlTraceInfo)
                .filter(and_(*filters))
                .delete(synchronize_session="fetch")
            )

    def create_assessment(self, assessment: Assessment) -> Assessment:
        """
        Create a new assessment in the database.

        If the assessment has an 'overrides' field set, this will also mark the
        overridden assessment as invalid.

        Args:
            assessment: The Assessment object to create (without assessment_id).

        Returns:
            The created Assessment object with backend-generated metadata.
        """

        with self.ManagedSessionMaker() as session:
            self._get_sql_trace_info(session, assessment.trace_id)
            sql_assessment = SqlAssessments.from_mlflow_entity(assessment)

            if sql_assessment.overrides:
                update_count = (
                    session.query(SqlAssessments)
                    .filter(
                        SqlAssessments.trace_id == sql_assessment.trace_id,
                        SqlAssessments.assessment_id == sql_assessment.overrides,
                    )
                    .update({"valid": False})
                )

                if update_count == 0:
                    raise MlflowException(
                        f"Assessment with ID '{sql_assessment.overrides}' not found "
                        "for trace '{trace_id}'",
                        RESOURCE_DOES_NOT_EXIST,
                    )

            session.add(sql_assessment)
            return sql_assessment.to_mlflow_entity()

    def get_assessment(self, trace_id: str, assessment_id: str) -> Assessment:
        """
        Fetch the assessment for the given trace_id and assessment_id.

        Args:
            trace_id: The ID of the trace containing the assessment.
            assessment_id: The ID of the assessment to retrieve.

        Returns:
            The Assessment object.
        """
        with self.ManagedSessionMaker() as session:
            sql_assessment = self._get_sql_assessment(session, trace_id, assessment_id)
            return sql_assessment.to_mlflow_entity()

    def update_assessment(
        self,
        trace_id: str,
        assessment_id: str,
        name: Optional[str] = None,
        expectation: Optional[ExpectationValue] = None,
        feedback: Optional[FeedbackValue] = None,
        rationale: Optional[str] = None,
        metadata: Optional[dict[str, str]] = None,
    ) -> Assessment:
        """
        Updates an existing assessment with new values while preserving immutable fields.

        Only source and span_id are immutable.
        The last_update_time_ms will always be updated to the current timestamp.
        Metadata will be merged with the new metadata taking precedence.

        Args:
            trace_id: The unique identifier of the trace containing the assessment.
            assessment_id: The unique identifier of the assessment to update.
            name: The updated name of the assessment. If None, preserves existing name.
            expectation: Updated expectation value for expectation assessments.
            feedback: Updated feedback value for feedback assessments.
            rationale: Updated rationale text. If None, preserves existing rationale.
            metadata: Updated metadata dict. Will be merged with existing metadata.

        Returns:
            Assessment: The updated assessment object with new last_update_time_ms.

        Raises:
            MlflowException: If the assessment doesn't exist, if immutable fields have
                            changed, or if there's an error saving the assessment.
        """
        with self.ManagedSessionMaker() as session:
            existing_sql = self._get_sql_assessment(session, trace_id, assessment_id)
            existing = existing_sql.to_mlflow_entity()

            if expectation is not None and feedback is not None:
                raise MlflowException.invalid_parameter_value(
                    "Cannot specify both `expectation` and `feedback` parameters."
                )

            if expectation is not None and not isinstance(existing, Expectation):
                raise MlflowException.invalid_parameter_value(
                    "Cannot update expectation value on a Feedback assessment."
                )

            if feedback is not None and not isinstance(existing, Feedback):
                raise MlflowException.invalid_parameter_value(
                    "Cannot update feedback value on an Expectation assessment."
                )

            merged_metadata = None
            if existing.metadata or metadata:
                merged_metadata = (existing.metadata or {}).copy()
                if metadata:
                    merged_metadata.update(metadata)

            updated_timestamp = get_current_time_millis()

            if isinstance(existing, Expectation):
                new_value = expectation.value if expectation is not None else existing.value

                updated_assessment = Expectation(
                    name=name if name is not None else existing.name,
                    value=new_value,
                    source=existing.source,
                    trace_id=trace_id,
                    metadata=merged_metadata,
                    span_id=existing.span_id,
                    create_time_ms=existing.create_time_ms,
                    last_update_time_ms=updated_timestamp,
                )
            else:
                if feedback is not None:
                    new_value = feedback.value
                    new_error = feedback.error
                else:
                    new_value = existing.value
                    new_error = existing.error

                updated_assessment = Feedback(
                    name=name if name is not None else existing.name,
                    value=new_value,
                    error=new_error,
                    source=existing.source,
                    trace_id=trace_id,
                    metadata=merged_metadata,
                    span_id=existing.span_id,
                    create_time_ms=existing.create_time_ms,
                    last_update_time_ms=updated_timestamp,
                    rationale=rationale if rationale is not None else existing.rationale,
                )

            updated_assessment.assessment_id = existing.assessment_id
            updated_assessment.valid = existing.valid
            updated_assessment.overrides = existing.overrides

            if hasattr(existing, "run_id"):
                updated_assessment.run_id = existing.run_id

            if updated_assessment.feedback is not None:
                value_json = json.dumps(updated_assessment.feedback.value)
                error_json = (
                    json.dumps(updated_assessment.feedback.error.to_dictionary())
                    if updated_assessment.feedback.error
                    else None
                )
            elif updated_assessment.expectation is not None:
                value_json = json.dumps(updated_assessment.expectation.value)
                error_json = None

            metadata_json = (
                json.dumps(updated_assessment.metadata) if updated_assessment.metadata else None
            )

            session.query(SqlAssessments).filter(
                SqlAssessments.trace_id == trace_id, SqlAssessments.assessment_id == assessment_id
            ).update(
                {
                    "name": updated_assessment.name,
                    "value": value_json,
                    "error": error_json,
                    "last_updated_timestamp": updated_timestamp,
                    "rationale": updated_assessment.rationale,
                    "assessment_metadata": metadata_json,
                }
            )

            return updated_assessment

    def delete_assessment(self, trace_id: str, assessment_id: str) -> None:
        """
        Delete an assessment from a trace.

        If the deleted assessment was overriding another assessment, the overridden
        assessment will be restored to valid=True.

        Args:
            trace_id: The ID of the trace containing the assessment.
            assessment_id: The ID of the assessment to delete.
        """
        with self.ManagedSessionMaker() as session:
            assessment_to_delete = (
                session.query(SqlAssessments)
                .filter_by(trace_id=trace_id, assessment_id=assessment_id)
                .first()
            )

            if assessment_to_delete is None:
                # Assessment doesn't exist - this is idempotent, so just return
                return

            # If this assessment was overriding another assessment, restore the original
            if assessment_to_delete.overrides:
                session.query(SqlAssessments).filter_by(
                    assessment_id=assessment_to_delete.overrides
                ).update({"valid": True})

            session.delete(assessment_to_delete)
            session.commit()

    def _get_sql_assessment(self, session, trace_id: str, assessment_id: str) -> SqlAssessments:
        """Helper method to get SqlAssessments object."""
        sql_assessment = (
            session.query(SqlAssessments)
            .filter(
                SqlAssessments.trace_id == trace_id, SqlAssessments.assessment_id == assessment_id
            )
            .one_or_none()
        )
        if sql_assessment is None:
            trace_exists = (
                session.query(SqlTraceInfo).filter(SqlTraceInfo.request_id == trace_id).first()
                is not None
            )
            if not trace_exists:
                raise MlflowException(
                    f"Trace with request_id '{trace_id}' not found",
                    RESOURCE_DOES_NOT_EXIST,
                )
            else:
                raise MlflowException(
                    f"Assessment with ID '{assessment_id}' not found for trace '{trace_id}'",
                    RESOURCE_DOES_NOT_EXIST,
                )
        return sql_assessment

    #######################################################################################
    # Generic Entity Association Helper Methods
    #######################################################################################

    def _create_entity_association(
        self,
        source_type: str,
        source_id: str,
        destination_type: str,
        destination_id: str,
        session,
        created_time: Optional[int] = None,
    ) -> str:
        """
        Create a generic entity association.

        Args:
            source_type: Type of the source entity (e.g., 'EVALUATION_DATASET')
            source_id: ID of the source entity
            destination_type: Type of the destination entity (e.g., 'EXPERIMENT')
            destination_id: ID of the destination entity
            session: Database session
            created_time: Optional creation timestamp (defaults to current time)

        Returns:
            The generated association ID
        """
        association_id = f"{self.ENTITY_ASSOCIATION_ID_PREFIX}{uuid.uuid4().hex}"
        association_args = {
            "association_id": association_id,
            "source_type": source_type,
            "source_id": source_id,
            "destination_type": destination_type,
            "destination_id": destination_id,
        }
        if created_time is not None:
            association_args["created_time"] = created_time

        association = SqlEntityAssociation(**association_args)
        session.add(association)
        return association_id

    def _get_entity_associations(
        self,
        source_type: Optional[str] = None,
        source_id: Optional[str] = None,
        destination_type: Optional[str] = None,
        destination_id: Optional[str] = None,
        session=None,
    ) -> list[SqlEntityAssociation]:
        """
        Get entity associations based on source and/or destination criteria.

        Args:
            source_type: Filter by source entity type
            source_id: Filter by source entity ID
            destination_type: Filter by destination entity type
            destination_id: Filter by destination entity ID
            session: Database session (if None, creates a new session)

        Returns:
            List of matching entity associations
        """
        with self._get_or_create_session(session) as session:
            query = session.query(SqlEntityAssociation)

            if source_type is not None:
                query = query.filter(SqlEntityAssociation.source_type == source_type)
            if source_id is not None:
                query = query.filter(SqlEntityAssociation.source_id == source_id)
            if destination_type is not None:
                query = query.filter(SqlEntityAssociation.destination_type == destination_type)
            if destination_id is not None:
                query = query.filter(SqlEntityAssociation.destination_id == destination_id)

            return query.all()

    def _build_association_query(
        self,
        session,
        select_columns: Optional[list[Any]] = None,
        source_type: Optional[str] = None,
        source_id: Optional[str] = None,
        source_ids: Optional[list[str]] = None,
        destination_type: Optional[str] = None,
        destination_id: Optional[str] = None,
        destination_ids: Optional[list[str]] = None,
    ):
        """
        Build a query for entity associations with flexible filtering.

        Args:
            session: Database session
            select_columns: List of columns to select (defaults to full SqlEntityAssociation)
            source_type: Filter by source entity type
            source_id: Filter by source entity ID
            source_ids: Filter by multiple source entity IDs (IN clause)
            destination_type: Filter by destination entity type
            destination_id: Filter by destination entity ID
            destination_ids: Filter by multiple destination entity IDs (IN clause)

        Returns:
            SQLAlchemy query object
        """
        query = (
            session.query(*select_columns)
            if select_columns
            else session.query(SqlEntityAssociation)
        )

        if source_type is not None:
            query = query.filter(SqlEntityAssociation.source_type == source_type)
        if source_id is not None:
            query = query.filter(SqlEntityAssociation.source_id == source_id)
        if source_ids is not None:
            query = query.filter(SqlEntityAssociation.source_id.in_(source_ids))
        if destination_type is not None:
            query = query.filter(SqlEntityAssociation.destination_type == destination_type)
        if destination_id is not None:
            query = query.filter(SqlEntityAssociation.destination_id == destination_id)
        if destination_ids is not None:
            query = query.filter(SqlEntityAssociation.destination_id.in_(destination_ids))

        return query

    #######################################################################################
    # Evaluation Dataset Methods
    #######################################################################################

    def create_evaluation_dataset(
        self,
        name: str,
        tags: Optional[dict[str, str]] = None,
        experiment_ids: Optional[list[str]] = None,
    ) -> EvaluationDataset:
        """
        Create a new evaluation dataset in the database.

        Args:
            name: The name of the evaluation dataset.
            tags: Optional tags to associate with the dataset.
<<<<<<< HEAD
            experiment_ids: List of experiment IDs to associate with the dataset.
=======
            experiment_ids: List of experiment IDs to associate with the dataset
>>>>>>> 3db63f2e

        Returns:
            The created EvaluationDataset object with backend-generated metadata.
        """
        with self.ManagedSessionMaker() as session:
            dataset_id = f"{self.EVALUATION_DATASET_ID_PREFIX}{uuid.uuid4().hex}"

            digest = hashlib.sha256(name.encode()).hexdigest()[:8]

            current_time = get_current_time_millis()

            user_id = None
<<<<<<< HEAD
            if tags and MLFLOW_USER in tags:
                user_id = tags[MLFLOW_USER]
=======
            if tags and "mlflow.user" in tags:
                user_id = tags["mlflow.user"]
>>>>>>> 3db63f2e

            created_dataset = EvaluationDataset(
                dataset_id=dataset_id,
                name=name,
                digest=digest,
                created_time=current_time,
                last_update_time=current_time,
                tags=tags or {},
                schema=None,  # Schema is computed when data is added
                profile=None,  # Profile is computed when data is added
                created_by=user_id,
                last_updated_by=user_id,
            )

            sql_dataset = SqlEvaluationDataset.from_mlflow_entity(created_dataset)
            session.add(sql_dataset)

            if created_dataset.tags:
                for key, value in created_dataset.tags.items():
                    tag = SqlEvaluationDatasetTag(
                        dataset_id=dataset_id,
                        key=key,
                        value=value,
                    )
                    session.add(tag)

            if experiment_ids:
                for exp_id in experiment_ids:
                    association_id = f"{self.ENTITY_ASSOCIATION_ID_PREFIX}{uuid.uuid4().hex}"
                    association = SqlEntityAssociation(
                        association_id=association_id,
                        source_type=EntityAssociationType.EVALUATION_DATASET,
                        source_id=dataset_id,
                        destination_type=EntityAssociationType.EXPERIMENT,
                        destination_id=str(exp_id),
                        created_time=current_time,
                    )
                    session.add(association)

            sql_dataset_with_tags = (
                session.query(SqlEvaluationDataset)
                .filter(SqlEvaluationDataset.dataset_id == dataset_id)
                .one()
            )

<<<<<<< HEAD
            created_dataset = sql_dataset.to_mlflow_entity()
=======
            created_dataset = sql_dataset_with_tags.to_mlflow_entity()
>>>>>>> 3db63f2e
            created_dataset.experiment_ids = experiment_ids or []
            created_dataset._tracking_store = self

            return created_dataset

    def get_evaluation_dataset(self, dataset_id: str) -> EvaluationDataset:
        """
        Get an evaluation dataset by ID.

        Args:
            dataset_id: The ID of the dataset to retrieve.

        Returns:
            The EvaluationDataset object (without records or experiment_ids - lazy loading).
        """
        if not dataset_id:
            raise MlflowException(
                "dataset_id must be provided",
                INVALID_PARAMETER_VALUE,
            )

        with self.ManagedSessionMaker() as session:
            sql_dataset = (
                session.query(SqlEvaluationDataset)
                .filter(SqlEvaluationDataset.dataset_id == dataset_id)
                .one_or_none()
            )

            if sql_dataset is None:
                raise MlflowException(
                    f"Evaluation dataset with id '{dataset_id}' not found",
                    RESOURCE_DOES_NOT_EXIST,
                )

            return sql_dataset.to_mlflow_entity()

    def delete_evaluation_dataset(self, dataset_id: str) -> None:
        """
        Delete an evaluation dataset and all its records.

        Args:
            dataset_id: The ID of the dataset to delete.
        """

        with self.ManagedSessionMaker() as session:
            sql_dataset = (
                session.query(SqlEvaluationDataset)
                .filter(SqlEvaluationDataset.dataset_id == dataset_id)
                .one_or_none()
            )

            if sql_dataset is None:
                _logger.warning(f"Evaluation dataset with id '{dataset_id}' not found.")
                return

            session.query(SqlEntityAssociation).filter(
                or_(
                    and_(
                        SqlEntityAssociation.destination_type
                        == EntityAssociationType.EVALUATION_DATASET,
                        SqlEntityAssociation.destination_id == dataset_id,
                    ),
                    and_(
                        SqlEntityAssociation.source_type
                        == EntityAssociationType.EVALUATION_DATASET,
                        SqlEntityAssociation.source_id == dataset_id,
                    ),
                )
            ).delete()

            session.delete(sql_dataset)

    def search_evaluation_datasets(
        self,
        experiment_ids: Optional[list[str]] = None,
        filter_string: Optional[str] = None,
        max_results: int = 1000,
        order_by: Optional[list[str]] = None,
        page_token: Optional[str] = None,
    ) -> PagedList[EvaluationDataset]:
        """
        Search for evaluation datasets.

        Args:
            experiment_ids: Filter by associated experiment IDs.
            filter_string: SQL-like filter string.
            max_results: Maximum number of results to return.
            order_by: List of fields to order by.
            page_token: Token for pagination.

        Returns:
            PagedList of EvaluationDataset objects (without records).
        """
        self._validate_max_results_param(max_results)

        offset = SearchUtils.parse_start_offset_from_page_token(page_token)

        with self.ManagedSessionMaker() as session:
            if filter_string:
                parsed_filters = SearchEvaluationDatasetsUtils.parse_search_filter(filter_string)
                attribute_filters, non_attribute_filters = (
                    _get_search_evaluation_datasets_filter_clauses(
                        parsed_filters, self._get_dialect()
                    )
                )
            else:
                attribute_filters = []
                non_attribute_filters = []

            stmt = reduce(
                lambda s, f: s.join(f), non_attribute_filters, select(SqlEvaluationDataset)
            )

            if experiment_ids:
<<<<<<< HEAD
                dataset_ids = (
                    session.query(SqlEntityAssociation.source_id)
                    .filter(
                        SqlEntityAssociation.source_type == EntityType.EVALUATION_DATASET,
                        SqlEntityAssociation.destination_type == EntityType.EXPERIMENT,
                        SqlEntityAssociation.destination_id.in_(experiment_ids),
                    )
                    .distinct()
                )
                stmt = stmt.filter(SqlEvaluationDataset.dataset_id.in_(dataset_ids))

            stmt = stmt.filter(*attribute_filters)
=======
                dataset_ids = self._build_association_query(
                    session,
                    select_columns=[SqlEntityAssociation.source_id],
                    source_type=EntityAssociationType.EVALUATION_DATASET,
                    destination_type=EntityAssociationType.EXPERIMENT,
                    destination_ids=experiment_ids,
                ).distinct()
                query = query.filter(SqlEvaluationDataset.dataset_id.in_(dataset_ids))

            order_by_list = order_by or ["created_time DESC", "dataset_id ASC"]
            order_by_clauses = []

            for order_clause in order_by_list:
                order_clause = order_clause.strip()

                parts = order_clause.split()
                if len(parts) == 1:
                    field = parts[0]
                    ascending = True
                elif len(parts) == 2 and parts[1].upper() in ["ASC", "DESC"]:
                    field = parts[0]
                    ascending = parts[1].upper() == "ASC"
                else:
                    raise MlflowException(
                        f"Invalid order_by clause: '{order_clause}'. "
                        f"Expected format: 'field_name [ASC|DESC]'",
                        INVALID_PARAMETER_VALUE,
                    )

                if not hasattr(SqlEvaluationDataset, field):
                    raise MlflowException(
                        f"Invalid field for order_by: '{field}'",
                        INVALID_PARAMETER_VALUE,
                    )

                column = getattr(SqlEvaluationDataset, field)
                order_by_clauses.append(column.asc() if ascending else column.desc())

            if not any(
                isinstance(clause.element, Column) and clause.element.name == "dataset_id"
                for clause in order_by_clauses
            ):
                order_by_clauses.append(SqlEvaluationDataset.dataset_id.asc())

            query = query.order_by(*order_by_clauses)
>>>>>>> 3db63f2e

            order_by_clauses = _get_search_evaluation_datasets_order_by_clauses(order_by)
            stmt = stmt.order_by(*order_by_clauses)

            stmt = stmt.offset(offset).limit(max_results + 1)

            sql_datasets = session.execute(stmt).scalars(SqlEvaluationDataset).all()

            next_page_token = None
            if len(sql_datasets) > max_results:
                sql_datasets = sql_datasets[:max_results]
                next_page_token = SearchUtils.create_page_token(offset + max_results)

            datasets = []
            for sql_dataset in sql_datasets:
                dataset = sql_dataset.to_mlflow_entity()
                datasets.append(dataset)

            return PagedList(datasets, next_page_token)

    def _compute_dataset_schema_from_records(self, record_dicts):
        """
        Compute schema information from record dictionaries.

        Args:
            record_dicts: List of record dictionaries being upserted

        Returns:
            Dictionary describing the structure of inputs and expectations.
        """
        if not record_dicts:
            return None

        input_fields = {}
        expectation_fields = {}

        for record in record_dicts:
            if inputs := record.get("inputs"):
                for key, value in inputs.items():
                    if key not in input_fields:
                        input_fields[key] = self._infer_field_type(value)

            if expectations := record.get("expectations"):
                for key, value in expectations.items():
                    if key not in expectation_fields:
                        expectation_fields[key] = self._infer_field_type(value)

        return {"inputs": input_fields, "expectations": expectation_fields, "version": "1.0"}

    def _merge_schemas(self, existing_schema, new_schema):
        """
        Merge new schema information with existing schema.

        Args:
            existing_schema: Current schema dictionary or None
            new_schema: New schema information from recent records

        Returns:
            Merged schema dictionary
        """
        if not new_schema:
            return existing_schema

        if not existing_schema:
            return new_schema

        merged_inputs = existing_schema.get("inputs", {}).copy()
        for field, field_type in new_schema.get("inputs", {}).items():
            if field not in merged_inputs:
                merged_inputs[field] = field_type

        merged_expectations = existing_schema.get("expectations", {}).copy()
        for field, field_type in new_schema.get("expectations", {}).items():
            if field not in merged_expectations:
                merged_expectations[field] = field_type

        return {"inputs": merged_inputs, "expectations": merged_expectations, "version": "1.0"}

    def _compute_dataset_profile(self, session, dataset_id):
        """
        Compute profile statistics for the dataset based on current state.

        Args:
            session: Database session
            dataset_id: ID of the dataset

        Returns:
            Profile dictionary with current statistics
        """
        total_records = (
            session.query(SqlEvaluationDatasetRecord)
            .filter(SqlEvaluationDatasetRecord.dataset_id == dataset_id)
            .count()
        )

        if total_records == 0:
            return None

        return {"num_records": total_records}

    def _infer_field_type(self, value):
        """
        Infer the type of a field value.

        Returns a string representation of the type.
        """
        if value is None:
            return "null"
        elif isinstance(value, bool):
            return "boolean"
        elif isinstance(value, int):
            return "integer"
        elif isinstance(value, float):
            return "float"
        elif isinstance(value, str):
            return "string"
        elif isinstance(value, list):
            return "array"
        elif isinstance(value, dict):
            return "object"
        else:
            return "unknown"

    def _load_dataset_records(self, dataset_id: str) -> list[DatasetRecord]:
        """
        Internal method to load dataset records for lazy loading.

        Args:
            dataset_id: The ID of the dataset.

        Returns:
            List of DatasetRecord objects.
        """
        with self.ManagedSessionMaker() as session:
            sql_records = (
                session.query(SqlEvaluationDatasetRecord)
                .filter(SqlEvaluationDatasetRecord.dataset_id == dataset_id)
                .order_by(SqlEvaluationDatasetRecord.created_time)
                .all()
            )

            return [record.to_mlflow_entity() for record in sql_records]

    def upsert_evaluation_dataset_records(
        self, dataset_id: str, records: list[dict[str, Any]], updated_by: Optional[str] = None
    ) -> dict[str, int]:
        """
        Bulk upsert records with input-based deduplication.

        Args:
            dataset_id: The ID of the dataset.
            records: List of record dictionaries.
            updated_by: User ID performing the update.

        Returns:
            Dictionary with counts of inserted and updated records.
        """

        with self.ManagedSessionMaker() as session:
            inserted_count = 0
            updated_count = 0
            current_time = get_current_time_millis()

            for record_dict in records:
                inputs_json = json.dumps(record_dict.get("inputs", {}), sort_keys=True)
                input_hash = hashlib.sha256(inputs_json.encode()).hexdigest()

                existing_record = (
                    session.query(SqlEvaluationDatasetRecord)
                    .filter(
                        SqlEvaluationDatasetRecord.dataset_id == dataset_id,
                        SqlEvaluationDatasetRecord.input_hash == input_hash,
                    )
                    .one_or_none()
                )

                if existing_record:
                    record_id = existing_record.dataset_record_id
                    created_time = existing_record.created_time
                    created_by = existing_record.created_by

                    merged_expectations = existing_record.expectations or {}
                    if new_expectations := record_dict.get("expectations"):
                        merged_expectations.update(new_expectations)

                    merged_tags = existing_record.tags or {}
                    if new_tags := record_dict.get("tags"):
                        merged_tags.update(new_tags)

                    source = None
                    if existing_record.source:
                        source = DatasetRecordSource.from_dict(existing_record.source)

                    updated_count += 1
                else:
                    record_id = f"{self.EVALUATION_DATASET_RECORD_ID_PREFIX}{uuid.uuid4().hex}"
                    created_time = current_time
                    created_by = updated_by
                    merged_expectations = record_dict.get("expectations")
                    merged_tags = record_dict.get("tags")

                    source = None
                    if source_data := record_dict.get("source"):
                        if isinstance(source_data, dict):
                            source = DatasetRecordSource.from_dict(source_data)
                        else:
                            source = source_data

                    inserted_count += 1

<<<<<<< HEAD
            dataset = (
                session.query(SqlEvaluationDataset)
                .filter(SqlEvaluationDataset.dataset_id == dataset_id)
                .first()
            )

            existing_schema = json.loads(dataset.schema) if dataset.schema else None
            new_schema_info = self._compute_dataset_schema_from_records(records)
            merged_schema = self._merge_schemas(existing_schema, new_schema_info)

            updated_profile = self._compute_dataset_profile(session, dataset_id)

            update_fields = {
                "last_update_time": current_time,
                "last_updated_by": updated_by,
            }

            if merged_schema:
                update_fields["schema"] = json.dumps(merged_schema)

            if updated_profile:
                update_fields["profile"] = json.dumps(updated_profile)
=======
                record = DatasetRecord(
                    dataset_record_id=record_id,
                    dataset_id=dataset_id,
                    inputs=record_dict.get("inputs", {}),
                    created_time=created_time,
                    last_update_time=current_time,
                    expectations=merged_expectations,
                    tags=merged_tags,
                    source=source,
                    created_by=created_by,
                    last_updated_by=updated_by,
                )

                sql_record = SqlEvaluationDatasetRecord.from_mlflow_entity(record, input_hash)
                session.merge(sql_record)
>>>>>>> 3db63f2e

            session.query(SqlEvaluationDataset).filter(
                SqlEvaluationDataset.dataset_id == dataset_id
            ).update(update_fields)

            return {"inserted": inserted_count, "updated": updated_count}

    def get_evaluation_dataset_experiment_ids(self, dataset_id: str) -> list[str]:
        """
        Get experiment IDs associated with an evaluation dataset.

        This method is used for lazy loading of experiment_ids in the EvaluationDataset entity.

        Args:
            dataset_id: The ID of the dataset.

        Returns:
            List of experiment IDs associated with the dataset.
        """
        if not dataset_id:
            raise MlflowException(
                "dataset_id must be provided",
                INVALID_PARAMETER_VALUE,
            )

        with self.ManagedSessionMaker() as session:
            query = (
                session.query(SqlEvaluationDataset.dataset_id, SqlEntityAssociation.destination_id)
                .outerjoin(
                    SqlEntityAssociation,
                    (SqlEntityAssociation.source_id == SqlEvaluationDataset.dataset_id)
                    & (SqlEntityAssociation.source_type == EntityAssociationType.EVALUATION_DATASET)
                    & (SqlEntityAssociation.destination_type == EntityAssociationType.EXPERIMENT),
                )
                .filter(SqlEvaluationDataset.dataset_id == dataset_id)
            )

            results = query.all()

            if not results:
                raise MlflowException(
                    f"Evaluation dataset with id '{dataset_id}' not found",
                    RESOURCE_DOES_NOT_EXIST,
                )

            return [
                result.destination_id for result in results if result.destination_id is not None
            ]

    def set_evaluation_dataset_tags(
        self, dataset_id: str, tags: dict[str, Any], updated_by: Optional[str] = None
    ) -> None:
        """
        Update tags for an evaluation dataset.

        This implements an upsert operation - existing tags are merged with new tags.
        To remove a tag, set its value to None.

        Args:
            dataset_id: The ID of the dataset to update.
            tags: Dictionary of tags to update. Setting a value to None removes the tag.
            updated_by: The user making the update.

        Raises:
            MlflowException: If dataset not found or invalid parameters.
        """
        if not dataset_id:
            raise MlflowException(
                "dataset_id must be provided",
                INVALID_PARAMETER_VALUE,
            )

        if tags is None:
            raise MlflowException(
                "tags must be provided",
                INVALID_PARAMETER_VALUE,
            )

        with self.ManagedSessionMaker() as session:
            dataset = session.query(SqlEvaluationDataset).filter_by(dataset_id=dataset_id).first()
            if not dataset:
                raise MlflowException(
                    f"Could not find evaluation dataset with id={dataset_id}",
                    RESOURCE_DOES_NOT_EXIST,
                )

            dataset.last_update_time = get_current_time_millis()
            if updated_by:
                dataset.last_updated_by = updated_by

            for key, value in tags.items():
                if value is None:
                    session.query(SqlEvaluationDatasetTag).filter_by(
                        dataset_id=dataset_id, key=key
                    ).delete()
                else:
                    existing_tag = (
                        session.query(SqlEvaluationDatasetTag)
                        .filter_by(dataset_id=dataset_id, key=key)
                        .first()
                    )
                    if existing_tag:
                        existing_tag.value = str(value)
                    else:
                        new_tag = SqlEvaluationDatasetTag(
                            dataset_id=dataset_id,
                            key=key,
                            value=str(value),
                        )
                        session.add(new_tag)

    #######################################################################################
    # Below are legacy V2 Tracing APIs. DO NOT USE. Use the V3 APIs instead.
    #######################################################################################
    def deprecated_start_trace_v2(
        self,
        experiment_id: str,
        timestamp_ms: int,
        request_metadata: dict[str, str],
        tags: dict[str, str],
    ) -> TraceInfoV2:
        """
        DEPRECATED. DO NOT USE.

        Create an initial TraceInfo object in the database.

        Args:
            experiment_id: String id of the experiment for this run.
            timestamp_ms: Start time of the trace, in milliseconds since the UNIX epoch.
            request_metadata: Metadata of the trace.
            tags: Tags of the trace.

        Returns:
            The created TraceInfo object.
        """
        with self.ManagedSessionMaker() as session:
            experiment = self.get_experiment(experiment_id)
            self._check_experiment_is_active(experiment)

            request_id = generate_request_id_v2()
            trace_info = SqlTraceInfo(
                request_id=request_id,
                experiment_id=experiment_id,
                timestamp_ms=timestamp_ms,
                execution_time_ms=None,
                status=TraceStatus.IN_PROGRESS,
            )

            trace_info.tags = [SqlTraceTag(key=k, value=v) for k, v in tags.items()]
            trace_info.tags.append(self._get_trace_artifact_location_tag(experiment, request_id))

            trace_info.request_metadata = [
                SqlTraceMetadata(key=k, value=v) for k, v in request_metadata.items()
            ]
            session.add(trace_info)

            return TraceInfoV2.from_v3(trace_info.to_mlflow_entity())

    def deprecated_end_trace_v2(
        self,
        request_id: str,
        timestamp_ms: int,
        status: TraceStatus,
        request_metadata: dict[str, str],
        tags: dict[str, str],
    ) -> TraceInfoV2:
        """
        DEPRECATED. DO NOT USE.

        Update the TraceInfo object in the database with the completed trace info.

        Args:
            request_id: Unique string identifier of the trace.
            timestamp_ms: End time of the trace, in milliseconds. The execution time field
                in the TraceInfo will be calculated by subtracting the start time from this.
            status: Status of the trace.
            request_metadata: Metadata of the trace. This will be merged with the existing
                metadata logged during the start_trace call.
            tags: Tags of the trace. This will be merged with the existing tags logged
                during the start_trace or set_trace_tag calls.

        Returns:
            The updated TraceInfo object.
        """
        with self.ManagedSessionMaker() as session:
            sql_trace_info = self._get_sql_trace_info(session, request_id)
            trace_start_time_ms = sql_trace_info.timestamp_ms
            execution_time_ms = timestamp_ms - trace_start_time_ms
            sql_trace_info.execution_time_ms = execution_time_ms
            sql_trace_info.status = status
            session.merge(sql_trace_info)
            for k, v in request_metadata.items():
                session.merge(SqlTraceMetadata(request_id=request_id, key=k, value=v))
            for k, v in tags.items():
                session.merge(SqlTraceTag(request_id=request_id, key=k, value=v))
            return TraceInfoV2.from_v3(sql_trace_info.to_mlflow_entity())


def _get_sqlalchemy_filter_clauses(parsed, session, dialect):
    """
    Creates run attribute filters and subqueries that will be inner-joined to SqlRun to act as
    multi-clause filters and return them as a tuple.
    """
    attribute_filters = []
    non_attribute_filters = []
    dataset_filters = []

    for sql_statement in parsed:
        key_type = sql_statement.get("type")
        key_name = sql_statement.get("key")
        value = sql_statement.get("value")
        comparator = sql_statement.get("comparator").upper()

        key_name = SearchUtils.translate_key_alias(key_name)

        if SearchUtils.is_string_attribute(
            key_type, key_name, comparator
        ) or SearchUtils.is_numeric_attribute(key_type, key_name, comparator):
            if key_name == "run_name":
                # Treat "attributes.run_name == <value>" as "tags.`mlflow.runName` == <value>".
                # The name column in the runs table is empty for runs logged in MLflow <= 1.29.0.
                key_filter = SearchUtils.get_sql_comparison_func("=", dialect)(
                    SqlTag.key, MLFLOW_RUN_NAME
                )
                val_filter = SearchUtils.get_sql_comparison_func(comparator, dialect)(
                    SqlTag.value, value
                )
                non_attribute_filters.append(
                    session.query(SqlTag).filter(key_filter, val_filter).subquery()
                )
            else:
                attribute = getattr(SqlRun, SqlRun.get_attribute_name(key_name))
                attr_filter = SearchUtils.get_sql_comparison_func(comparator, dialect)(
                    attribute, value
                )
                attribute_filters.append(attr_filter)
        else:
            if SearchUtils.is_metric(key_type, comparator):
                entity = SqlLatestMetric
                value = float(value)
            elif SearchUtils.is_param(key_type, comparator):
                entity = SqlParam
            elif SearchUtils.is_tag(key_type, comparator):
                entity = SqlTag
            elif SearchUtils.is_dataset(key_type, comparator):
                entity = SqlDataset
            else:
                raise MlflowException(
                    f"Invalid search expression type '{key_type}'",
                    error_code=INVALID_PARAMETER_VALUE,
                )

            if entity == SqlDataset:
                if key_name == "context":
                    dataset_filters.append(
                        session.query(entity, SqlInput, SqlInputTag)
                        .join(SqlInput, SqlInput.source_id == SqlDataset.dataset_uuid)
                        .join(
                            SqlInputTag,
                            and_(
                                SqlInputTag.input_uuid == SqlInput.input_uuid,
                                SqlInputTag.name == MLFLOW_DATASET_CONTEXT,
                                SearchUtils.get_sql_comparison_func(comparator, dialect)(
                                    getattr(SqlInputTag, "value"), value
                                ),
                            ),
                        )
                        .subquery()
                    )
                else:
                    dataset_attr_filter = SearchUtils.get_sql_comparison_func(comparator, dialect)(
                        getattr(SqlDataset, key_name), value
                    )
                    dataset_filters.append(
                        session.query(entity, SqlInput)
                        .join(SqlInput, SqlInput.source_id == SqlDataset.dataset_uuid)
                        .filter(dataset_attr_filter)
                        .subquery()
                    )
            else:
                key_filter = SearchUtils.get_sql_comparison_func("=", dialect)(entity.key, key_name)
                val_filter = SearchUtils.get_sql_comparison_func(comparator, dialect)(
                    entity.value, value
                )
                non_attribute_filters.append(
                    session.query(entity).filter(key_filter, val_filter).subquery()
                )

    return attribute_filters, non_attribute_filters, dataset_filters


def _get_orderby_clauses(order_by_list, session):
    """Sorts a set of runs based on their natural ordering and an overriding set of order_bys.
    Runs are naturally ordered first by start time descending, then by run id for tie-breaking.
    """

    clauses = []
    ordering_joins = []
    clause_id = 0
    observed_order_by_clauses = set()
    select_clauses = []
    # contrary to filters, it is not easily feasible to separately handle sorting
    # on attributes and on joined tables as we must keep all clauses in the same order
    if order_by_list:
        for order_by_clause in order_by_list:
            clause_id += 1
            (key_type, key, ascending) = SearchUtils.parse_order_by_for_search_runs(order_by_clause)
            key = SearchUtils.translate_key_alias(key)
            if SearchUtils.is_string_attribute(
                key_type, key, "="
            ) or SearchUtils.is_numeric_attribute(key_type, key, "="):
                order_value = getattr(SqlRun, SqlRun.get_attribute_name(key))
            else:
                if SearchUtils.is_metric(key_type, "="):  # any valid comparator
                    entity = SqlLatestMetric
                elif SearchUtils.is_tag(key_type, "="):
                    entity = SqlTag
                elif SearchUtils.is_param(key_type, "="):
                    entity = SqlParam
                else:
                    raise MlflowException(
                        f"Invalid identifier type '{key_type}'",
                        error_code=INVALID_PARAMETER_VALUE,
                    )

                # build a subquery first because we will join it in the main request so that the
                # metric we want to sort on is available when we apply the sorting clause
                subquery = session.query(entity).filter(entity.key == key).subquery()

                ordering_joins.append(subquery)
                order_value = subquery.c.value

            # MySQL does not support NULLS LAST expression, so we sort first by
            # presence of the field (and is_nan for metrics), then by actual value
            # As the subqueries are created independently and used later in the
            # same main query, the CASE WHEN columns need to have unique names to
            # avoid ambiguity
            if SearchUtils.is_metric(key_type, "="):
                case = sql.case(
                    # Ideally the use of "IS" is preferred here but owing to sqlalchemy
                    # translation in MSSQL we are forced to use "=" instead.
                    # These 2 options are functionally identical / unchanged because
                    # the column (is_nan) is not nullable. However it could become an issue
                    # if this precondition changes in the future.
                    (subquery.c.is_nan == sqlalchemy.true(), 1),
                    (order_value.is_(None), 2),
                    else_=0,
                ).label(f"clause_{clause_id}")

            else:  # other entities do not have an 'is_nan' field
                case = sql.case((order_value.is_(None), 1), else_=0).label(f"clause_{clause_id}")
            clauses.append(case.name)
            select_clauses.append(case)
            select_clauses.append(order_value)

            if (key_type, key) in observed_order_by_clauses:
                raise MlflowException(f"`order_by` contains duplicate fields: {order_by_list}")
            observed_order_by_clauses.add((key_type, key))

            if ascending:
                clauses.append(order_value)
            else:
                clauses.append(order_value.desc())

    if (
        SearchUtils._ATTRIBUTE_IDENTIFIER,
        SqlRun.start_time.key,
    ) not in observed_order_by_clauses:
        clauses.append(SqlRun.start_time.desc())
    clauses.append(SqlRun.run_uuid)
    return select_clauses, clauses, ordering_joins


def _get_search_experiments_filter_clauses(parsed_filters, dialect):
    attribute_filters = []
    non_attribute_filters = []
    for f in parsed_filters:
        type_ = f["type"]
        key = f["key"]
        comparator = f["comparator"]
        value = f["value"]
        if type_ == "attribute":
            if SearchExperimentsUtils.is_string_attribute(
                type_, key, comparator
            ) and comparator not in ("=", "!=", "LIKE", "ILIKE"):
                raise MlflowException.invalid_parameter_value(
                    f"Invalid comparator for string attribute: {comparator}"
                )
            if SearchExperimentsUtils.is_numeric_attribute(
                type_, key, comparator
            ) and comparator not in ("=", "!=", "<", "<=", ">", ">="):
                raise MlflowException.invalid_parameter_value(
                    f"Invalid comparator for numeric attribute: {comparator}"
                )
            attr = getattr(SqlExperiment, key)
            attr_filter = SearchUtils.get_sql_comparison_func(comparator, dialect)(attr, value)
            attribute_filters.append(attr_filter)
        elif type_ == "tag":
            if comparator not in ("=", "!=", "LIKE", "ILIKE"):
                raise MlflowException.invalid_parameter_value(
                    f"Invalid comparator for tag: {comparator}"
                )
            val_filter = SearchUtils.get_sql_comparison_func(comparator, dialect)(
                SqlExperimentTag.value, value
            )
            key_filter = SearchUtils.get_sql_comparison_func("=", dialect)(
                SqlExperimentTag.key, key
            )
            non_attribute_filters.append(
                select(SqlExperimentTag).filter(key_filter, val_filter).subquery()
            )
        else:
            raise MlflowException.invalid_parameter_value(f"Invalid token type: {type_}")

    return attribute_filters, non_attribute_filters


def _get_search_experiments_order_by_clauses(order_by):
    order_by_clauses = []
    for type_, key, ascending in map(
        SearchExperimentsUtils.parse_order_by_for_search_experiments,
        order_by or ["creation_time DESC", "experiment_id ASC"],
    ):
        if type_ == "attribute":
            order_by_clauses.append((getattr(SqlExperiment, key), ascending))
        else:
            raise MlflowException.invalid_parameter_value(f"Invalid order_by entity: {type_}")

    # Add a tie-breaker
    if not any(col == SqlExperiment.experiment_id for col, _ in order_by_clauses):
        order_by_clauses.append((SqlExperiment.experiment_id, False))

    return [col.asc() if ascending else col.desc() for col, ascending in order_by_clauses]


def _get_orderby_clauses_for_search_traces(order_by_list: list[str], session):
    """Sorts a set of traces based on their natural ordering and an overriding set of order_bys.
    Traces are ordered first by timestamp_ms descending, then by trace_id for tie-breaking.
    """
    clauses = []
    ordering_joins = []
    observed_order_by_clauses = set()
    select_clauses = []

    for clause_id, order_by_clause in enumerate(order_by_list):
        (key_type, key, ascending) = SearchTraceUtils.parse_order_by_for_search_traces(
            order_by_clause
        )

        if SearchTraceUtils.is_attribute(key_type, key, "="):
            order_value = getattr(SqlTraceInfo, key)
        else:
            if SearchTraceUtils.is_tag(key_type, "="):
                entity = SqlTraceTag
            elif SearchTraceUtils.is_request_metadata(key_type, "="):
                entity = SqlTraceMetadata
            else:
                raise MlflowException(
                    f"Invalid identifier type '{key_type}'",
                    error_code=INVALID_PARAMETER_VALUE,
                )
            # Tags and request metadata requires a join to the main table (trace_info)
            subquery = session.query(entity).filter(entity.key == key).subquery()
            ordering_joins.append(subquery)
            order_value = subquery.c.value

        case = sql.case((order_value.is_(None), 1), else_=0).label(f"clause_{clause_id}")
        clauses.append(case.name)
        select_clauses.append(case)
        select_clauses.append(order_value)

        if (key_type, key) in observed_order_by_clauses:
            raise MlflowException(f"`order_by` contains duplicate fields: {order_by_list}")
        observed_order_by_clauses.add((key_type, key))
        clauses.append(order_value if ascending else order_value.desc())

    # Add descending trace start time as default ordering and a tie-breaker
    for attr, ascending in [
        (SqlTraceInfo.timestamp_ms, False),
        (SqlTraceInfo.request_id, True),
    ]:
        if (
            SearchTraceUtils._ATTRIBUTE_IDENTIFIER,
            attr.key,
        ) not in observed_order_by_clauses:
            clauses.append(attr if ascending else attr.desc())
    return select_clauses, clauses, ordering_joins


def _get_filter_clauses_for_search_traces(filter_string, session, dialect):
    """
    Creates trace attribute filters and subqueries that will be inner-joined
    to SqlTraceInfo to act as multi-clause filters and return them as a tuple.
    """
    attribute_filters = []
    non_attribute_filters = []

    parsed_filters = SearchTraceUtils.parse_search_filter_for_search_traces(filter_string)
    for sql_statement in parsed_filters:
        key_type = sql_statement.get("type")
        key_name = sql_statement.get("key")
        value = sql_statement.get("value")
        comparator = sql_statement.get("comparator").upper()

        if SearchTraceUtils.is_attribute(key_type, key_name, comparator):
            attribute = getattr(SqlTraceInfo, key_name)
            attr_filter = SearchTraceUtils.get_sql_comparison_func(comparator, dialect)(
                attribute, value
            )
            attribute_filters.append(attr_filter)
        else:
            if SearchTraceUtils.is_tag(key_type, comparator):
                entity = SqlTraceTag
            elif SearchTraceUtils.is_request_metadata(key_type, comparator):
                entity = SqlTraceMetadata
            else:
                raise MlflowException(
                    f"Invalid search expression type '{key_type}'",
                    error_code=INVALID_PARAMETER_VALUE,
                )

            key_filter = SearchTraceUtils.get_sql_comparison_func("=", dialect)(
                entity.key, key_name
            )
            val_filter = SearchTraceUtils.get_sql_comparison_func(comparator, dialect)(
                entity.value, value
            )
            non_attribute_filters.append(
                session.query(entity).filter(key_filter, val_filter).subquery()
            )

    return attribute_filters, non_attribute_filters


def _get_search_evaluation_datasets_filter_clauses(parsed_filters, dialect):
    """
    Creates evaluation dataset attribute filters and non-attribute filters for tags.
    """
    attribute_filters = []
    non_attribute_filters = []

    for f in parsed_filters:
        type_ = f["type"]
        key = f["key"]
        comparator = f["comparator"]
        value = f["value"]

        if type_ == "attribute":
            if SearchEvaluationDatasetsUtils.is_string_attribute(
                type_, key, comparator
            ) and comparator not in ("=", "!=", "LIKE", "ILIKE"):
                raise MlflowException.invalid_parameter_value(
                    f"Invalid comparator for string attribute: {comparator}"
                )
            if SearchEvaluationDatasetsUtils.is_numeric_attribute(
                type_, key, comparator
            ) and comparator not in ("=", "!=", "<", "<=", ">", ">="):
                raise MlflowException.invalid_parameter_value(
                    f"Invalid comparator for numeric attribute: {comparator}"
                )
            attr = getattr(SqlEvaluationDataset, key)
            attr_filter = SearchUtils.get_sql_comparison_func(comparator, dialect)(attr, value)
            attribute_filters.append(attr_filter)
        elif type_ == "tag":
            if comparator not in ("=", "!=", "LIKE", "ILIKE"):
                raise MlflowException.invalid_parameter_value(
                    f"Invalid comparator for tag: {comparator}"
                )
            val_filter = SearchUtils.get_sql_comparison_func(comparator, dialect)(
                SqlEvaluationDatasetTag.value, value
            )
            key_filter = SearchUtils.get_sql_comparison_func("=", dialect)(
                SqlEvaluationDatasetTag.key, key
            )
            non_attribute_filters.append(
                select(SqlEvaluationDatasetTag).filter(key_filter, val_filter).subquery()
            )
        else:
            raise MlflowException.invalid_parameter_value(f"Invalid token type: {type_}")

    return attribute_filters, non_attribute_filters


def _get_search_evaluation_datasets_order_by_clauses(order_by):
    """
    Creates order by clauses for searching evaluation datasets.
    """
    if not order_by:
        order_by = ["created_time DESC"]

    order_by_clauses = []

    for order in order_by:
        type_, key, ascending = (
            SearchEvaluationDatasetsUtils.parse_order_by_for_search_evaluation_datasets(order)
        )
        if type_ == "attribute":
            field = key
        else:
            raise MlflowException.invalid_parameter_value(f"Invalid order_by entity: {type_}")

        order_by_clauses.append((getattr(SqlEvaluationDataset, field), ascending))

    # Add a tie-breaker
    if not any(col == SqlEvaluationDataset.dataset_id for col, _ in order_by_clauses):
        order_by_clauses.append((SqlEvaluationDataset.dataset_id, False))

    return [col.asc() if ascending else col.desc() for col, ascending in order_by_clauses]<|MERGE_RESOLUTION|>--- conflicted
+++ resolved
@@ -2792,11 +2792,7 @@
         Args:
             name: The name of the evaluation dataset.
             tags: Optional tags to associate with the dataset.
-<<<<<<< HEAD
-            experiment_ids: List of experiment IDs to associate with the dataset.
-=======
             experiment_ids: List of experiment IDs to associate with the dataset
->>>>>>> 3db63f2e
 
         Returns:
             The created EvaluationDataset object with backend-generated metadata.
@@ -2809,13 +2805,8 @@
             current_time = get_current_time_millis()
 
             user_id = None
-<<<<<<< HEAD
             if tags and MLFLOW_USER in tags:
                 user_id = tags[MLFLOW_USER]
-=======
-            if tags and "mlflow.user" in tags:
-                user_id = tags["mlflow.user"]
->>>>>>> 3db63f2e
 
             created_dataset = EvaluationDataset(
                 dataset_id=dataset_id,
@@ -2861,11 +2852,7 @@
                 .one()
             )
 
-<<<<<<< HEAD
-            created_dataset = sql_dataset.to_mlflow_entity()
-=======
             created_dataset = sql_dataset_with_tags.to_mlflow_entity()
->>>>>>> 3db63f2e
             created_dataset.experiment_ids = experiment_ids or []
             created_dataset._tracking_store = self
 
@@ -2980,7 +2967,6 @@
             )
 
             if experiment_ids:
-<<<<<<< HEAD
                 dataset_ids = (
                     session.query(SqlEntityAssociation.source_id)
                     .filter(
@@ -2993,53 +2979,6 @@
                 stmt = stmt.filter(SqlEvaluationDataset.dataset_id.in_(dataset_ids))
 
             stmt = stmt.filter(*attribute_filters)
-=======
-                dataset_ids = self._build_association_query(
-                    session,
-                    select_columns=[SqlEntityAssociation.source_id],
-                    source_type=EntityAssociationType.EVALUATION_DATASET,
-                    destination_type=EntityAssociationType.EXPERIMENT,
-                    destination_ids=experiment_ids,
-                ).distinct()
-                query = query.filter(SqlEvaluationDataset.dataset_id.in_(dataset_ids))
-
-            order_by_list = order_by or ["created_time DESC", "dataset_id ASC"]
-            order_by_clauses = []
-
-            for order_clause in order_by_list:
-                order_clause = order_clause.strip()
-
-                parts = order_clause.split()
-                if len(parts) == 1:
-                    field = parts[0]
-                    ascending = True
-                elif len(parts) == 2 and parts[1].upper() in ["ASC", "DESC"]:
-                    field = parts[0]
-                    ascending = parts[1].upper() == "ASC"
-                else:
-                    raise MlflowException(
-                        f"Invalid order_by clause: '{order_clause}'. "
-                        f"Expected format: 'field_name [ASC|DESC]'",
-                        INVALID_PARAMETER_VALUE,
-                    )
-
-                if not hasattr(SqlEvaluationDataset, field):
-                    raise MlflowException(
-                        f"Invalid field for order_by: '{field}'",
-                        INVALID_PARAMETER_VALUE,
-                    )
-
-                column = getattr(SqlEvaluationDataset, field)
-                order_by_clauses.append(column.asc() if ascending else column.desc())
-
-            if not any(
-                isinstance(clause.element, Column) and clause.element.name == "dataset_id"
-                for clause in order_by_clauses
-            ):
-                order_by_clauses.append(SqlEvaluationDataset.dataset_id.asc())
-
-            query = query.order_by(*order_by_clauses)
->>>>>>> 3db63f2e
 
             order_by_clauses = _get_search_evaluation_datasets_order_by_clauses(order_by)
             stmt = stmt.order_by(*order_by_clauses)
@@ -3250,7 +3189,6 @@
 
                     inserted_count += 1
 
-<<<<<<< HEAD
             dataset = (
                 session.query(SqlEvaluationDataset)
                 .filter(SqlEvaluationDataset.dataset_id == dataset_id)
@@ -3273,23 +3211,6 @@
 
             if updated_profile:
                 update_fields["profile"] = json.dumps(updated_profile)
-=======
-                record = DatasetRecord(
-                    dataset_record_id=record_id,
-                    dataset_id=dataset_id,
-                    inputs=record_dict.get("inputs", {}),
-                    created_time=created_time,
-                    last_update_time=current_time,
-                    expectations=merged_expectations,
-                    tags=merged_tags,
-                    source=source,
-                    created_by=created_by,
-                    last_updated_by=updated_by,
-                )
-
-                sql_record = SqlEvaluationDatasetRecord.from_mlflow_entity(record, input_hash)
-                session.merge(sql_record)
->>>>>>> 3db63f2e
 
             session.query(SqlEvaluationDataset).filter(
                 SqlEvaluationDataset.dataset_id == dataset_id
