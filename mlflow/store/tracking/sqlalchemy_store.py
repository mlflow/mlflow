--- conflicted
+++ resolved
@@ -2683,26 +2683,6 @@
                 )
         return sql_assessment
 
-<<<<<<< HEAD
-    def _get_trace_status_from_root_span(self, spans: list[Span]) -> str | None:
-        """
-        Infer trace status from root span if present.
-
-        Returns the mapped trace status string or None if no root span found.
-        """
-        for span in spans:
-            if span.parent_id is None:  # Found root span (no parent)
-                # Map span status to trace status
-                span_status = span.status.status_code
-                if span_status == SpanStatusCode.ERROR:
-                    return TraceState.ERROR.value
-                else:
-                    # Beyond ERROR, the only other valid span statuses are OK and UNSET.
-                    # For both OK and UNSET span statuses, return OK trace status.
-                    # UNSET is unexpected in production but we handle it gracefully.
-                    return TraceState.OK.value
-        return None
-=======
     def link_traces_to_run(self, trace_ids: list[str], run_id: str) -> None:
         """
         Link multiple traces to a run by creating entity associations.
@@ -2737,7 +2717,6 @@
                 )
                 for trace_id in trace_ids
             )
->>>>>>> f37df1c3
 
     def log_spans(self, experiment_id: str, spans: list[Span]) -> list[Span]:
         """
@@ -2887,6 +2866,25 @@
         """
         # TODO: Implement proper async support
         return self.log_spans(experiment_id, spans)
+
+    def _get_trace_status_from_root_span(self, spans: list[Span]) -> str | None:
+        """
+        Infer trace status from root span if present.
+
+        Returns the mapped trace status string or None if no root span found.
+        """
+        for span in spans:
+            if span.parent_id is None:  # Found root span (no parent)
+                # Map span status to trace status
+                span_status = span.status.status_code
+                if span_status == SpanStatusCode.ERROR:
+                    return TraceState.ERROR.value
+                else:
+                    # Beyond ERROR, the only other valid span statuses are OK and UNSET.
+                    # For both OK and UNSET span statuses, return OK trace status.
+                    # UNSET is unexpected in production but we handle it gracefully.
+                    return TraceState.OK.value
+        return None
 
     #######################################################################################
     # Below are legacy V2 Tracing APIs. DO NOT USE. Use the V3 APIs instead.
