--- conflicted
+++ resolved
@@ -12,11 +12,7 @@
 import sqlalchemy
 import sqlalchemy.orm
 import sqlalchemy.sql.expression as sql
-<<<<<<< HEAD
-from sqlalchemy import and_, case, func, sql, text
-=======
 from sqlalchemy import and_, case, exists, func, or_, sql, text
->>>>>>> 364cbe4d
 from sqlalchemy.exc import IntegrityError
 from sqlalchemy.future import select
 from sqlalchemy.orm import aliased
@@ -95,10 +91,7 @@
     SqlTraceMetadata,
     SqlTraceTag,
 )
-<<<<<<< HEAD
-=======
 from mlflow.tracing.analysis import TraceFilterCorrelationResult
->>>>>>> 364cbe4d
 from mlflow.tracing.constant import TraceMetadataKey
 from mlflow.tracing.utils import TraceJSONEncoder, generate_request_id_v2
 from mlflow.tracking.fluent import _get_experiment_id
@@ -2047,11 +2040,6 @@
                 return []
 
             # Query the latest version for each scorer_id
-<<<<<<< HEAD
-            from sqlalchemy import func
-
-=======
->>>>>>> 364cbe4d
             latest_versions = (
                 session.query(
                     SqlScorerVersion.scorer_id,
@@ -2596,20 +2584,6 @@
             )
             stmt = select(SqlTraceInfo, *cases_orderby)
 
-<<<<<<< HEAD
-            attribute_filters, non_attribute_filters, run_id_filter = (
-                _get_filter_clauses_for_search_traces(filter_string, session, self._get_dialect())
-            )
-
-            # Apply non-attribute filters
-            for non_attr_filter in non_attribute_filters:
-                stmt = stmt.join(non_attr_filter)
-
-            # If run_id filter is present, we need to handle it specially to include linked traces
-            if run_id_filter:
-                from sqlalchemy import exists, or_
-
-=======
             attribute_filters, non_attribute_filters, span_filters, run_id_filter = (
                 _get_filter_clauses_for_search_traces(filter_string, session, self._get_dialect())
             )
@@ -2624,7 +2598,6 @@
 
             # If run_id filter is present, we need to handle it specially to include linked traces
             if run_id_filter:
->>>>>>> 364cbe4d
                 # Create a subquery to check if a trace is linked to the run via entity associations
                 linked_trace_exists = exists().where(
                     (SqlEntityAssociation.source_id == SqlTraceInfo.request_id)
@@ -3054,8 +3027,6 @@
                 for trace_id in trace_ids
             )
 
-<<<<<<< HEAD
-=======
     def calculate_trace_filter_correlation(
         self,
         experiment_ids: list[str],
@@ -3209,7 +3180,6 @@
             joint_count=joint_count,
         )
 
->>>>>>> 364cbe4d
     def log_spans(self, experiment_id: str, spans: list[Span]) -> list[Span]:
         """
         Log multiple span entities to the tracking store.
@@ -3256,12 +3226,9 @@
             )
             # If trace doesn't exist, create it
             if sql_trace_info is None:
-<<<<<<< HEAD
-=======
                 # Get experiment to add artifact location tag
                 experiment = self.get_experiment(experiment_id)
 
->>>>>>> 364cbe4d
                 # Create trace info for this new trace. We need to establish the trace
                 # before we can add spans to it, as spans have a foreign key to trace_info.
                 sql_trace_info = SqlTraceInfo(
@@ -3272,11 +3239,8 @@
                     status=trace_status,
                     client_request_id=None,
                 )
-<<<<<<< HEAD
-=======
                 # Add the artifact location tag that's required for search_traces to work
                 sql_trace_info.tags = [self._get_trace_artifact_location_tag(experiment, trace_id)]
->>>>>>> 364cbe4d
                 session.add(sql_trace_info)
                 try:
                     session.flush()
@@ -3772,11 +3736,6 @@
     Creates trace attribute filters and subqueries that will be inner-joined
     to SqlTraceInfo to act as multi-clause filters and return them as a tuple.
     Also extracts run_id filter if present for special handling.
-<<<<<<< HEAD
-    """
-    attribute_filters = []
-    non_attribute_filters = []
-=======
 
     Returns:
         attribute_filters: Direct filters on SqlTraceInfo attributes
@@ -3787,7 +3746,6 @@
     attribute_filters = []
     non_attribute_filters = []
     span_filters = []
->>>>>>> 364cbe4d
     run_id_filter = None
 
     parsed_filters = SearchTraceUtils.parse_search_filter_for_search_traces(filter_string)
@@ -3852,8 +3810,4 @@
                 session.query(entity).filter(key_filter, val_filter).subquery()
             )
 
-<<<<<<< HEAD
-    return attribute_filters, non_attribute_filters, run_id_filter
-=======
-    return attribute_filters, non_attribute_filters, span_filters, run_id_filter
->>>>>>> 364cbe4d
+    return attribute_filters, non_attribute_filters, span_filters, run_id_filter