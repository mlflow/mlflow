import json
import logging
import random
import time
import uuid
import threading
from functools import reduce
from typing import List, Optional

import math
import sqlalchemy
import sqlalchemy.sql.expression as sql
from sqlalchemy import and_, sql, text
from sqlalchemy.future import select

from mlflow.entities import RunTag, Metric, DatasetInput, _DatasetSummary
from mlflow.entities.lifecycle_stage import LifecycleStage
from mlflow.store.tracking import SEARCH_MAX_RESULTS_DEFAULT, SEARCH_MAX_RESULTS_THRESHOLD
from mlflow.store.db.db_types import MYSQL, MSSQL
import mlflow.store.db.utils
from mlflow.store.tracking.dbmodels.models import (
    SqlExperiment,
    SqlRun,
    SqlMetric,
    SqlParam,
    SqlTag,
    SqlExperimentTag,
    SqlLatestMetric,
    SqlDataset,
    SqlInput,
    SqlInputTag,
)
from mlflow.entities import RunStatus, SourceType, Experiment, Run, RunInputs
from mlflow.store.tracking.abstract_store import AbstractStore
from mlflow.store.entities.paged_list import PagedList
from mlflow.entities import ViewType
from mlflow.exceptions import MlflowException
from mlflow.protos.databricks_pb2 import (
    INVALID_PARAMETER_VALUE,
    RESOURCE_ALREADY_EXISTS,
    INVALID_STATE,
    RESOURCE_DOES_NOT_EXIST,
    INTERNAL_ERROR,
)
from mlflow.utils.name_utils import _generate_random_name
from mlflow.utils.uri import is_local_uri, extract_db_type_from_uri, resolve_uri_if_local
from mlflow.utils.file_utils import mkdir, local_file_uri_to_path
from mlflow.utils.search_utils import SearchUtils, SearchExperimentsUtils
from mlflow.utils.string_utils import is_string_type
from mlflow.utils.uri import append_to_uri_path
from mlflow.utils.validation import (
    _validate_batch_log_limits,
    _validate_batch_log_data,
    _validate_dataset_inputs,
    _validate_run_id,
    _validate_metric,
    _validate_experiment_tag,
    _validate_tag,
    _validate_param_keys_unique,
    _validate_param,
    _validate_experiment_name,
)
from mlflow.utils.mlflow_tags import (
    MLFLOW_DATASET_CONTEXT,
    MLFLOW_LOGGED_MODELS,
    MLFLOW_RUN_NAME,
    _get_run_name_from_tags,
)
from mlflow.utils.time_utils import get_current_time_millis

_logger = logging.getLogger(__name__)

# For each database table, fetch its columns and define an appropriate attribute for each column
# on the table's associated object representation (Mapper). This is necessary to ensure that
# columns defined via backreference are available as Mapper instance attributes (e.g.,
# ``SqlExperiment.tags`` and ``SqlRun.params``). For more information, see
# https://docs.sqlalchemy.org/en/latest/orm/mapping_api.html#sqlalchemy.orm.configure_mappers
# and https://docs.sqlalchemy.org/en/latest/orm/mapping_api.html#sqlalchemy.orm.mapper.Mapper
sqlalchemy.orm.configure_mappers()


class SqlAlchemyStore(AbstractStore):
    """
    SQLAlchemy compliant backend store for tracking meta data for MLflow entities. MLflow
    supports the database dialects ``mysql``, ``mssql``, ``sqlite``, and ``postgresql``.
    As specified in the
    `SQLAlchemy docs <https://docs.sqlalchemy.org/en/latest/core/engines.html#database-urls>`_ ,
    the database URI is expected in the format
    ``<dialect>+<driver>://<username>:<password>@<host>:<port>/<database>``. If you do not
    specify a driver, SQLAlchemy uses a dialect's default driver.

    This store interacts with SQL store using SQLAlchemy abstractions defined for MLflow entities.
    :py:class:`mlflow.store.dbmodels.models.SqlExperiment`,
    :py:class:`mlflow.store.dbmodels.models.SqlRun`,
    :py:class:`mlflow.store.dbmodels.models.SqlTag`,
    :py:class:`mlflow.store.dbmodels.models.SqlMetric`, and
    :py:class:`mlflow.store.dbmodels.models.SqlParam`.

    Run artifacts are stored in a separate location using artifact stores conforming to
    :py:class:`mlflow.store.artifact_repo.ArtifactRepository`. Default artifact locations for
    user experiments are stored in the database along with metadata. Each run artifact location
    is recorded in :py:class:`mlflow.store.dbmodels.models.SqlRun` and stored in the backend DB.
    """

    ARTIFACTS_FOLDER_NAME = "artifacts"
    DEFAULT_EXPERIMENT_ID = "0"
    _db_uri_sql_alchemy_engine_map = {}
    _db_uri_sql_alchemy_engine_map_lock = threading.Lock()

    def __init__(self, db_uri, default_artifact_root):
        """
        Create a database backed store.

        :param db_uri: The SQLAlchemy database URI string to connect to the database. See
                       the `SQLAlchemy docs
                       <https://docs.sqlalchemy.org/en/latest/core/engines.html#database-urls>`_
                       for format specifications. Mlflow supports the dialects ``mysql``,
                       ``mssql``, ``sqlite``, and ``postgresql``.
        :param default_artifact_root: Path/URI to location suitable for large data (such as a blob
                                      store object, DBFS path, or shared NFS file system).
        """
        super().__init__()
        self.db_uri = db_uri
        self.db_type = extract_db_type_from_uri(db_uri)
        self.artifact_root_uri = resolve_uri_if_local(default_artifact_root)
        # Quick check to see if the respective SQLAlchemy database engine has already been created.
        if db_uri not in SqlAlchemyStore._db_uri_sql_alchemy_engine_map:
            with SqlAlchemyStore._db_uri_sql_alchemy_engine_map_lock:
                # Repeat check to prevent race conditions where one thread checks for an existing
                # engine while another is creating the respective one, resulting in multiple
                # engines being created. It isn't combined with the above check to prevent
                # inefficiency from multiple threads waiting for the lock to check for engine
                # existence if it has already been created.
                if db_uri not in SqlAlchemyStore._db_uri_sql_alchemy_engine_map:
                    SqlAlchemyStore._db_uri_sql_alchemy_engine_map[
                        db_uri
                    ] = mlflow.store.db.utils.create_sqlalchemy_engine_with_retry(db_uri)
        self.engine = SqlAlchemyStore._db_uri_sql_alchemy_engine_map[db_uri]
        # On a completely fresh MLflow installation against an empty database (verify database
        # emptiness by checking that 'experiments' etc aren't in the list of table names), run all
        # DB migrations
        if not mlflow.store.db.utils._all_tables_exist(self.engine):
            mlflow.store.db.utils._initialize_tables(self.engine)
        SessionMaker = sqlalchemy.orm.sessionmaker(bind=self.engine)
        self.ManagedSessionMaker = mlflow.store.db.utils._get_managed_session_maker(
            SessionMaker, self.db_type
        )
        mlflow.store.db.utils._verify_schema(self.engine)

        if is_local_uri(default_artifact_root):
            mkdir(local_file_uri_to_path(default_artifact_root))

        if len(self.search_experiments(view_type=ViewType.ALL)) == 0:
            with self.ManagedSessionMaker() as session:
                self._create_default_experiment(session)

    def _get_dialect(self):
        return self.engine.dialect.name

    def _dispose_engine(self):
        self.engine.dispose()

    def _set_zero_value_insertion_for_autoincrement_column(self, session):
        if self.db_type == MYSQL:
            # config letting MySQL override default
            # to allow 0 value for experiment ID (auto increment column)
            session.execute(sql.text("SET @@SESSION.sql_mode='NO_AUTO_VALUE_ON_ZERO';"))
        if self.db_type == MSSQL:
            # config letting MSSQL override default
            # to allow any manual value inserted into IDENTITY column
            session.execute(sql.text("SET IDENTITY_INSERT experiments ON;"))

    # DB helper methods to allow zero values for columns with auto increments
    def _unset_zero_value_insertion_for_autoincrement_column(self, session):
        if self.db_type == MYSQL:
            session.execute(sql.text("SET @@SESSION.sql_mode='';"))
        if self.db_type == MSSQL:
            session.execute(sql.text("SET IDENTITY_INSERT experiments OFF;"))

    def _create_default_experiment(self, session):
        """
        MLflow UI and client code expects a default experiment with ID 0.
        This method uses SQL insert statement to create the default experiment as a hack, since
        experiment table uses 'experiment_id' column is a PK and is also set to auto increment.
        MySQL and other implementation do not allow value '0' for such cases.

        ToDo: Identify a less hacky mechanism to create default experiment 0
        """
        table = SqlExperiment.__tablename__
        creation_time = get_current_time_millis()
        default_experiment = {
            SqlExperiment.experiment_id.name: int(SqlAlchemyStore.DEFAULT_EXPERIMENT_ID),
            SqlExperiment.name.name: Experiment.DEFAULT_EXPERIMENT_NAME,
            SqlExperiment.artifact_location.name: str(self._get_artifact_location(0)),
            SqlExperiment.lifecycle_stage.name: LifecycleStage.ACTIVE,
            SqlExperiment.creation_time.name: creation_time,
            SqlExperiment.last_update_time.name: creation_time,
        }

        def decorate(s):
            if is_string_type(s):
                return repr(s)
            else:
                return str(s)

        # Get a list of keys to ensure we have a deterministic ordering
        columns = list(default_experiment.keys())
        values = ", ".join([decorate(default_experiment.get(c)) for c in columns])

        try:
            self._set_zero_value_insertion_for_autoincrement_column(session)
            session.execute(
                sql.text(f"INSERT INTO {table} ({', '.join(columns)}) VALUES ({values});")
            )
        finally:
            self._unset_zero_value_insertion_for_autoincrement_column(session)

    def _get_or_create(self, session, model, **kwargs):
        instance = session.query(model).filter_by(**kwargs).first()
        created = False

        if instance:
            return instance, created
        else:
            instance = model(**kwargs)
            session.add(instance)
            created = True

        return instance, created

    def _get_artifact_location(self, experiment_id):
        return append_to_uri_path(self.artifact_root_uri, str(experiment_id))

    def create_experiment(self, name, artifact_location=None, tags=None):
        _validate_experiment_name(name)
        if artifact_location:
            artifact_location = resolve_uri_if_local(artifact_location)
        with self.ManagedSessionMaker() as session:
            try:
                creation_time = get_current_time_millis()
                experiment = SqlExperiment(
                    name=name,
                    lifecycle_stage=LifecycleStage.ACTIVE,
                    artifact_location=artifact_location,
                    creation_time=creation_time,
                    last_update_time=creation_time,
                )
                experiment.tags = (
                    [SqlExperimentTag(key=tag.key, value=tag.value) for tag in tags] if tags else []
                )
                session.add(experiment)
                if not artifact_location:
                    # this requires a double write. The first one to generate an autoincrement-ed ID
                    eid = session.query(SqlExperiment).filter_by(name=name).first().experiment_id
                    experiment.artifact_location = self._get_artifact_location(eid)
            except sqlalchemy.exc.IntegrityError as e:
                raise MlflowException(
                    "Experiment(name={}) already exists. Error: {}".format(name, str(e)),
                    RESOURCE_ALREADY_EXISTS,
                )

            session.flush()
            return str(experiment.experiment_id)

    def _search_experiments(
        self,
        view_type,
        max_results,
        filter_string,
        order_by,
        page_token,
    ):
        def compute_next_token(current_size):
            next_token = None
            if max_results + 1 == current_size:
                final_offset = offset + max_results
                next_token = SearchExperimentsUtils.create_page_token(final_offset)

            return next_token

        if not isinstance(max_results, int) or max_results < 1:
            raise MlflowException(
                "Invalid value for max_results. It must be a positive integer,"
                f" but got {max_results}",
                INVALID_PARAMETER_VALUE,
            )
        if max_results > SEARCH_MAX_RESULTS_THRESHOLD:
            raise MlflowException(
                f"Invalid value for max_results. It must be at most {SEARCH_MAX_RESULTS_THRESHOLD},"
                f" but got {max_results}",
                INVALID_PARAMETER_VALUE,
            )
        with self.ManagedSessionMaker() as session:
            parsed_filters = SearchExperimentsUtils.parse_search_filter(filter_string)
            attribute_filters, non_attribute_filters = _get_search_experiments_filter_clauses(
                parsed_filters, self._get_dialect()
            )

            order_by_clauses = _get_search_experiments_order_by_clauses(order_by)
            offset = SearchUtils.parse_start_offset_from_page_token(page_token)
            lifecycle_stags = set(LifecycleStage.view_type_to_stages(view_type))

            stmt = (
                reduce(lambda s, f: s.join(f), non_attribute_filters, select(SqlExperiment))
                .options(*self._get_eager_experiment_query_options())
                .filter(*attribute_filters, SqlExperiment.lifecycle_stage.in_(lifecycle_stags))
                .order_by(*order_by_clauses)
                .offset(offset)
                .limit(max_results + 1)
            )
            queried_experiments = session.execute(stmt).scalars(SqlExperiment).all()
            experiments = [e.to_mlflow_entity() for e in queried_experiments]
            next_page_token = compute_next_token(len(experiments))

        return experiments[:max_results], next_page_token

    def search_experiments(
        self,
        view_type=ViewType.ACTIVE_ONLY,
        max_results=SEARCH_MAX_RESULTS_DEFAULT,
        filter_string=None,
        order_by=None,
        page_token=None,
    ):
        experiments, next_page_token = self._search_experiments(
            view_type, max_results, filter_string, order_by, page_token
        )
        return PagedList(experiments, next_page_token)

    def _get_experiment(self, session, experiment_id, view_type, eager=False):
        """
        :param eager: If ``True``, eagerly loads the experiments's tags. If ``False``, these tags
                      are not eagerly loaded and will be loaded if/when their corresponding
                      object properties are accessed from the resulting ``SqlExperiment`` object.
        """
        experiment_id = experiment_id or SqlAlchemyStore.DEFAULT_EXPERIMENT_ID
        stages = LifecycleStage.view_type_to_stages(view_type)
        query_options = self._get_eager_experiment_query_options() if eager else []

        experiment = (
            session.query(SqlExperiment)
            .options(*query_options)
            .filter(
                SqlExperiment.experiment_id == experiment_id,
                SqlExperiment.lifecycle_stage.in_(stages),
            )
            .one_or_none()
        )

        if experiment is None:
            raise MlflowException(
                f"No Experiment with id={experiment_id} exists", RESOURCE_DOES_NOT_EXIST
            )

        return experiment

    @staticmethod
    def _get_eager_experiment_query_options():
        """
        :return: A list of SQLAlchemy query options that can be used to eagerly load the following
                 experiment attributes when fetching an experiment: ``tags``.
        """
        return [
            # Use a subquery load rather than a joined load in order to minimize the memory overhead
            # of the eager loading procedure. For more information about relationship loading
            # techniques, see https://docs.sqlalchemy.org/en/13/orm/
            # loading_relationships.html#relationship-loading-techniques
            sqlalchemy.orm.subqueryload(SqlExperiment.tags),
        ]

    def get_experiment(self, experiment_id):
        with self.ManagedSessionMaker() as session:
            return self._get_experiment(
                session, experiment_id, ViewType.ALL, eager=True
            ).to_mlflow_entity()

    def get_experiment_by_name(self, experiment_name):
        """
        Specialized implementation for SQL backed store.
        """
        with self.ManagedSessionMaker() as session:
            stages = LifecycleStage.view_type_to_stages(ViewType.ALL)
            experiment = (
                session.query(SqlExperiment)
                .options(*self._get_eager_experiment_query_options())
                .filter(
                    SqlExperiment.name == experiment_name, SqlExperiment.lifecycle_stage.in_(stages)
                )
                .one_or_none()
            )
            return experiment.to_mlflow_entity() if experiment is not None else None

    def delete_experiment(self, experiment_id):
        with self.ManagedSessionMaker() as session:
            experiment = self._get_experiment(session, experiment_id, ViewType.ACTIVE_ONLY)
            experiment.lifecycle_stage = LifecycleStage.DELETED
            experiment.last_update_time = get_current_time_millis()
            runs = self._list_run_infos(session, experiment_id)
            for run in runs:
                self._mark_run_deleted(session, run)
            session.add(experiment)

    def _hard_delete_experiment(self, experiment_id):
        """
        Permanently delete a experiment (metadata and metrics, tags, parameters).
        This is used by the ``mlflow gc`` command line and is not intended to be used elsewhere.
        """
        with self.ManagedSessionMaker() as session:
            experiment = self._get_experiment(
                experiment_id=experiment_id, session=session, view_type=ViewType.DELETED_ONLY
            )
            session.delete(experiment)

    def _mark_run_deleted(self, session, run):
        run.lifecycle_stage = LifecycleStage.DELETED
        run.deleted_time = get_current_time_millis()
        session.add(run)

    def _mark_run_active(self, session, run):
        run.lifecycle_stage = LifecycleStage.ACTIVE
        run.deleted_time = None
        session.add(run)

    def _list_run_infos(self, session, experiment_id):
        return session.query(SqlRun).filter(SqlRun.experiment_id == experiment_id).all()

    def restore_experiment(self, experiment_id):
        with self.ManagedSessionMaker() as session:
            experiment = self._get_experiment(session, experiment_id, ViewType.DELETED_ONLY)
            experiment.lifecycle_stage = LifecycleStage.ACTIVE
            experiment.last_update_time = get_current_time_millis()
            runs = self._list_run_infos(session, experiment_id)
            for run in runs:
                self._mark_run_active(session, run)
            session.add(experiment)

    def rename_experiment(self, experiment_id, new_name):
        with self.ManagedSessionMaker() as session:
            experiment = self._get_experiment(session, experiment_id, ViewType.ALL)
            if experiment.lifecycle_stage != LifecycleStage.ACTIVE:
                raise MlflowException("Cannot rename a non-active experiment.", INVALID_STATE)

            experiment.name = new_name
            experiment.last_update_time = get_current_time_millis()
            session.add(experiment)

    def create_run(self, experiment_id, user_id, start_time, tags, run_name):
        with self.ManagedSessionMaker() as session:
            experiment = self.get_experiment(experiment_id)
            self._check_experiment_is_active(experiment)

            # Note: we need to ensure the generated "run_id" only contains digits and lower
            # case letters, because some query filters contain "IN" clause, and in MYSQL the
            # "IN" clause is case-insensitive, we use a trick that filters out comparison values
            # containing upper case letters when parsing "IN" clause inside query filter.
            run_id = uuid.uuid4().hex
            artifact_location = append_to_uri_path(
                experiment.artifact_location, run_id, SqlAlchemyStore.ARTIFACTS_FOLDER_NAME
            )
            tags = tags or []
            run_name_tag = _get_run_name_from_tags(tags)
            if run_name and run_name_tag and (run_name != run_name_tag):
                raise MlflowException(
                    "Both 'run_name' argument and 'mlflow.runName' tag are specified, but with "
                    f"different values (run_name='{run_name}', mlflow.runName='{run_name_tag}').",
                    INVALID_PARAMETER_VALUE,
                )
            run_name = run_name or run_name_tag or _generate_random_name()
            if not run_name_tag:
                tags.append(RunTag(key=MLFLOW_RUN_NAME, value=run_name))
            run = SqlRun(
                name=run_name,
                artifact_uri=artifact_location,
                run_uuid=run_id,
                experiment_id=experiment_id,
                source_type=SourceType.to_string(SourceType.UNKNOWN),
                source_name="",
                entry_point_name="",
                user_id=user_id,
                status=RunStatus.to_string(RunStatus.RUNNING),
                start_time=start_time,
                end_time=None,
                deleted_time=None,
                source_version="",
                lifecycle_stage=LifecycleStage.ACTIVE,
            )

            run.tags = [SqlTag(key=tag.key, value=tag.value) for tag in tags]
            session.add(run)

            return run.to_mlflow_entity()

    def _get_run(self, session, run_uuid, eager=False):
        """
        :param eager: If ``True``, eagerly loads the run's summary metrics (``latest_metrics``),
                      params, and tags when fetching the run. If ``False``, these attributes
                      are not eagerly loaded and will be loaded when their corresponding
                      object properties are accessed from the resulting ``SqlRun`` object.
        """
        query_options = self._get_eager_run_query_options() if eager else []
        runs = (
            session.query(SqlRun).options(*query_options).filter(SqlRun.run_uuid == run_uuid).all()
        )

        if len(runs) == 0:
            raise MlflowException(f"Run with id={run_uuid} not found", RESOURCE_DOES_NOT_EXIST)
        if len(runs) > 1:
            raise MlflowException(
                "Expected only 1 run with id={}. Found {}.".format(run_uuid, len(runs)),
                INVALID_STATE,
            )

        return runs[0]

    def _get_run_inputs(self, session, run_uuids):
        datasets = (
            session.query(
                SqlInput.input_uuid, SqlInput.destination_id.label("run_uuid"), SqlDataset
            )
            .select_from(SqlDataset)
            .join(SqlInput, SqlInput.source_id == SqlDataset.dataset_uuid)
            .filter(SqlInput.destination_type == "RUN", SqlInput.destination_id.in_(run_uuids))
            .order_by("run_uuid")
        ).all()
        input_uuids = [dataset.input_uuid for dataset in datasets]
        input_tags = (
            session.query(
                SqlInput.input_uuid, SqlInput.destination_id.label("run_uuid"), SqlInputTag
            )
            .join(SqlInput, (SqlInput.input_uuid == SqlInputTag.input_uuid))
            .filter(SqlInput.input_uuid.in_(input_uuids))
            .order_by("run_uuid")
        ).all()

        all_dataset_inputs = []
        for run_uuid in run_uuids:
            dataset_inputs = []
            for input_uuid, dataset_run_uuid, dataset_sql in datasets:
                if run_uuid == dataset_run_uuid:
                    dataset_entity = dataset_sql.to_mlflow_entity()
                    tags = []
                    for tag_input_uuid, tag_run_uuid, tag_sql in input_tags:
                        if input_uuid == tag_input_uuid and run_uuid == tag_run_uuid:
                            tags.append(tag_sql.to_mlflow_entity())
                    dataset_input_entity = DatasetInput(dataset=dataset_entity, tags=tags)
                    dataset_inputs.append(dataset_input_entity)
            all_dataset_inputs.append(dataset_inputs)
        return all_dataset_inputs

    @staticmethod
    def _get_eager_run_query_options():
        """
        :return: A list of SQLAlchemy query options that can be used to eagerly load the following
                 run attributes when fetching a run: ``latest_metrics``, ``params``, and ``tags``.
        """
        return [
            # Use a select in load rather than a joined load in order to minimize the memory
            # overhead of the eager loading procedure. For more information about relationship
            # loading techniques, see https://docs.sqlalchemy.org/en/13/orm/
            # loading_relationships.html#relationship-loading-techniques
            sqlalchemy.orm.selectinload(SqlRun.latest_metrics),
            sqlalchemy.orm.selectinload(SqlRun.params),
            sqlalchemy.orm.selectinload(SqlRun.tags),
        ]

    def _check_run_is_active(self, run):
        if run.lifecycle_stage != LifecycleStage.ACTIVE:
            raise MlflowException(
                "The run {} must be in the 'active' state. Current state is {}.".format(
                    run.run_uuid, run.lifecycle_stage
                ),
                INVALID_PARAMETER_VALUE,
            )

    def _check_experiment_is_active(self, experiment):
        if experiment.lifecycle_stage != LifecycleStage.ACTIVE:
            raise MlflowException(
                "The experiment {} must be in the 'active' state. "
                "Current state is {}.".format(experiment.experiment_id, experiment.lifecycle_stage),
                INVALID_PARAMETER_VALUE,
            )

    def update_run_info(self, run_id, run_status, start_time, end_time, run_name):
        with self.ManagedSessionMaker() as session:
            run = self._get_run(run_uuid=run_id, session=session)
            self._check_run_is_active(run)
<<<<<<< HEAD
            run.status = RunStatus.to_string(run_status)
            if start_time is not None:
                run.start_time = start_time
            run.end_time = end_time
=======
            if run_status is not None:
                run.status = RunStatus.to_string(run_status)
            if end_time is not None:
                run.end_time = end_time
>>>>>>> 32dff3b9
            if run_name:
                run.name = run_name
                run_name_tag = self._try_get_run_tag(session, run_id, MLFLOW_RUN_NAME)
                if run_name_tag is None:
                    run.tags.append(SqlTag(key=MLFLOW_RUN_NAME, value=run_name))
                else:
                    run_name_tag.value = run_name

            session.add(run)
            run = run.to_mlflow_entity()

            return run.info

    def _try_get_run_tag(self, session, run_id, tagKey, eager=False):
        query_options = self._get_eager_run_query_options() if eager else []
        return (
            session.query(SqlTag)
            .options(*query_options)
            .filter(SqlTag.run_uuid == run_id, SqlTag.key == tagKey)
            .one_or_none()
        )

    def get_run(self, run_id):
        with self.ManagedSessionMaker() as session:
            # Load the run with the specified id and eagerly load its summary metrics, params, and
            # tags. These attributes are referenced during the invocation of
            # ``run.to_mlflow_entity()``, so eager loading helps avoid additional database queries
            # that are otherwise executed at attribute access time under a lazy loading model.
            run = self._get_run(run_uuid=run_id, session=session, eager=True)
            mlflow_run = run.to_mlflow_entity()
            # Get the run inputs and add to the run
            inputs = self._get_run_inputs(run_uuids=[run_id], session=session)[0]
            return Run(mlflow_run.info, mlflow_run.data, RunInputs(dataset_inputs=inputs))

    def restore_run(self, run_id):
        with self.ManagedSessionMaker() as session:
            run = self._get_run(run_uuid=run_id, session=session)
            run.lifecycle_stage = LifecycleStage.ACTIVE
            run.deleted_time = None
            session.add(run)

    def delete_run(self, run_id):
        with self.ManagedSessionMaker() as session:
            run = self._get_run(run_uuid=run_id, session=session)
            run.lifecycle_stage = LifecycleStage.DELETED
            run.deleted_time = get_current_time_millis()
            session.add(run)

    def _hard_delete_run(self, run_id):
        """
        Permanently delete a run (metadata and metrics, tags, parameters).
        This is used by the ``mlflow gc`` command line and is not intended to be used elsewhere.
        """
        with self.ManagedSessionMaker() as session:
            run = self._get_run(run_uuid=run_id, session=session)
            session.delete(run)

    def _get_deleted_runs(self, older_than=0):
        """
        Get all deleted run ids.
        Args:
            older_than: get runs that is older than this variable in number of milliseconds.
                        defaults to 0 ms to get all deleted runs.
        """
        current_time = get_current_time_millis()
        with self.ManagedSessionMaker() as session:
            runs = (
                session.query(SqlRun)
                .filter(
                    SqlRun.lifecycle_stage == LifecycleStage.DELETED,
                    SqlRun.deleted_time <= (current_time - older_than),
                )
                .all()
            )
            return [run.run_uuid for run in runs]

    def _get_metric_value_details(self, metric):
        _validate_metric(metric.key, metric.value, metric.timestamp, metric.step)
        is_nan = math.isnan(metric.value)
        if is_nan:
            value = 0
        elif math.isinf(metric.value):
            #  NB: Sql can not represent Infs = > We replace +/- Inf with max/min 64b float value
            value = 1.7976931348623157e308 if metric.value > 0 else -1.7976931348623157e308
        else:
            value = metric.value
        return metric, value, is_nan

    def log_metric(self, run_id, metric):
        # simply call _log_metrics and let it handle the rest
        self._log_metrics(run_id, [metric])

    def _log_metrics(self, run_id, metrics):
        if not metrics:
            return

        # Duplicate metric values are eliminated here to maintain
        # the same behavior in log_metric
        metric_instances = []
        seen = set()
        for metric in metrics:
            metric, value, is_nan = self._get_metric_value_details(metric)
            if metric not in seen:
                metric_instances.append(
                    SqlMetric(
                        run_uuid=run_id,
                        key=metric.key,
                        value=value,
                        timestamp=metric.timestamp,
                        step=metric.step,
                        is_nan=is_nan,
                    )
                )
            seen.add(metric)

        with self.ManagedSessionMaker() as session:
            run = self._get_run(run_uuid=run_id, session=session)
            self._check_run_is_active(run)

            def _insert_metrics(metric_instances):
                session.add_all(metric_instances)
                self._update_latest_metrics_if_necessary(metric_instances, session)
                session.commit()

            try:
                _insert_metrics(metric_instances)
            except sqlalchemy.exc.IntegrityError:
                # Primary key can be violated if it is tried to log a metric with same value,
                # timestamp, step, and key within the same run.
                # Roll back the current session to make it usable for further transactions. In
                # the event of an error during "commit", a rollback is required in order to
                # continue using the session. In this case, we re-use the session to query
                # SqlMetric
                session.rollback()
                # Divide metric keys into batches of 100 to avoid loading too much metric
                # history data into memory at once
                metric_keys = [m.key for m in metric_instances]
                metric_key_batches = [
                    metric_keys[i : i + 100] for i in range(0, len(metric_keys), 100)
                ]
                for metric_key_batch in metric_key_batches:
                    # obtain the metric history corresponding to the given metrics
                    metric_history = (
                        session.query(SqlMetric)
                        .filter(
                            SqlMetric.run_uuid == run_id,
                            SqlMetric.key.in_(metric_key_batch),
                        )
                        .all()
                    )
                    # convert to a set of Metric instance to take advantage of its hashable
                    # and then obtain the metrics that were not logged earlier within this
                    # run_id
                    metric_history = {m.to_mlflow_entity() for m in metric_history}
                    non_existing_metrics = [
                        m for m in metric_instances if m.to_mlflow_entity() not in metric_history
                    ]
                    # if there exist metrics that were tried to be logged & rolled back even
                    # though they were not violating the PK, log them
                    _insert_metrics(non_existing_metrics)

    def _update_latest_metrics_if_necessary(self, logged_metrics, session):
        def _compare_metrics(metric_a, metric_b):
            """
            :return: True if ``metric_a`` is strictly more recent than ``metric_b``, as determined
                     by ``step``, ``timestamp``, and ``value``. False otherwise.
            """
            return (metric_a.step, metric_a.timestamp, metric_a.value) > (
                metric_b.step,
                metric_b.timestamp,
                metric_b.value,
            )

        def _overwrite_metric(new_metric, old_metric):
            """
            writes content of new_metric over old_metric. The content are
            `value`, `step`, `timestamp`, and `is_nan`.

            :return: old_metric with its content updated.
            """
            old_metric.value = new_metric.value
            old_metric.step = new_metric.step
            old_metric.timestamp = new_metric.timestamp
            old_metric.is_nan = new_metric.is_nan
            return old_metric

        if not logged_metrics:
            return

        # Fetch the latest metric value corresponding to the specified run_id and metric keys and
        # lock their associated rows for the remainder of the transaction in order to ensure
        # isolation
        latest_metrics = {}
        metric_keys = [m.key for m in logged_metrics]
        # Divide metric keys into batches of 500 to avoid binding too many parameters to the SQL
        # query, which may produce limit exceeded errors or poor performance on certain database
        # platforms
        metric_key_batches = [metric_keys[i : i + 500] for i in range(0, len(metric_keys), 500)]
        for metric_key_batch in metric_key_batches:
            # First, determine which metric keys are present in the database
            latest_metrics_key_records_from_db = (
                session.query(SqlLatestMetric.key)
                .filter(
                    SqlLatestMetric.run_uuid == logged_metrics[0].run_uuid,
                    SqlLatestMetric.key.in_(metric_key_batch),
                )
                .all()
            )
            # Then, take a write lock on the rows corresponding to metric keys that are present,
            # ensuring that they aren't modified by another transaction until they can be
            # compared to the metric values logged by this transaction while avoiding gap locking
            # and next-key locking which may otherwise occur when issuing a `SELECT FOR UPDATE`
            # against nonexistent rows
            if len(latest_metrics_key_records_from_db) > 0:
                latest_metric_keys_from_db = [
                    record[0] for record in latest_metrics_key_records_from_db
                ]
                latest_metrics_batch = (
                    session.query(SqlLatestMetric)
                    .filter(
                        SqlLatestMetric.run_uuid == logged_metrics[0].run_uuid,
                        SqlLatestMetric.key.in_(latest_metric_keys_from_db),
                    )
                    # Order by the metric run ID and key to ensure a consistent locking order
                    # across transactions, reducing deadlock likelihood
                    .order_by(SqlLatestMetric.run_uuid, SqlLatestMetric.key)
                    .with_for_update()
                    .all()
                )
                latest_metrics.update({m.key: m for m in latest_metrics_batch})

        # iterate over all logged metrics and compare them with corresponding
        # SqlLatestMetric entries
        # if there's no SqlLatestMetric entry for the current metric key,
        # create a new SqlLatestMetric instance and put it in
        # new_latest_metric_dict so that they can be saved later.
        new_latest_metric_dict = {}
        for logged_metric in logged_metrics:
            latest_metric = latest_metrics.get(logged_metric.key)
            # a metric key can be passed more then once within logged metrics
            # with different step/timestamp/value. However SqlLatestMetric
            # entries are inserted after this loop is completed.
            # so, retrieve the instances they were just created and use them
            # for comparison.
            new_latest_metric = new_latest_metric_dict.get(logged_metric.key)

            # just create a new SqlLatestMetric instance since both
            # latest_metric row or recently created instance does not exist
            if not latest_metric and not new_latest_metric:
                new_latest_metric = SqlLatestMetric(
                    run_uuid=logged_metric.run_uuid,
                    key=logged_metric.key,
                    value=logged_metric.value,
                    timestamp=logged_metric.timestamp,
                    step=logged_metric.step,
                    is_nan=logged_metric.is_nan,
                )
                new_latest_metric_dict[logged_metric.key] = new_latest_metric

            # there's no row but a new instance is recently created.
            # so, update the recent instance in new_latest_metric_dict if
            # metric comparison is successful.
            elif not latest_metric and new_latest_metric:
                if _compare_metrics(logged_metric, new_latest_metric):
                    new_latest_metric = _overwrite_metric(logged_metric, new_latest_metric)
                    new_latest_metric_dict[logged_metric.key] = new_latest_metric

            # compare with the row
            elif _compare_metrics(logged_metric, latest_metric):
                # editing the attributes of latest_metric, which is a
                # SqlLatestMetric instance will result in UPDATE in DB side.
                latest_metric = _overwrite_metric(logged_metric, latest_metric)

        if new_latest_metric_dict:
            session.add_all(new_latest_metric_dict.values())

    def get_metric_history(self, run_id, metric_key, max_results=None, page_token=None):
        """
        Return all logged values for a given metric.

        :param run_id: Unique identifier for run
        :param metric_key: Metric name within the run
        :param max_results: An indicator for paginated results. This functionality is not
            implemented for SQLAlchemyStore and is unused in this store's implementation.
        :param page_token: An indicator for paginated results. This functionality is not
            implemented for SQLAlchemyStore and if the value is overridden with a value other than
            ``None``, an MlflowException will be thrown.

        :return: A List of :py:class:`mlflow.entities.Metric` entities if ``metric_key`` values
            have been logged to the ``run_id``, else an empty list.
        """
        # NB: The SQLAlchemyStore does not currently support pagination for this API.
        # Raise if `page_token` is specified, as the functionality to support paged queries
        # is not implemented.
        if page_token is not None:
            raise MlflowException(
                "The SQLAlchemyStore backend does not support pagination for the "
                f"`get_metric_history` API. Supplied argument `page_token` '{page_token}' must be "
                "`None`."
            )

        with self.ManagedSessionMaker() as session:
            metrics = session.query(SqlMetric).filter_by(run_uuid=run_id, key=metric_key).all()
            return PagedList([metric.to_mlflow_entity() for metric in metrics], None)

    class MetricWithRunId(Metric):
        def __init__(self, metric: Metric, run_id):
            super().__init__(
                key=metric.key,
                value=metric.value,
                timestamp=metric.timestamp,
                step=metric.step,
            )
            self._run_id = run_id

        @property
        def run_id(self):
            return self._run_id

        def to_dict(self):
            return {
                "key": self.key,
                "value": self.value,
                "timestamp": self.timestamp,
                "step": self.step,
                "run_id": self.run_id,
            }

    def get_metric_history_bulk(self, run_ids, metric_key, max_results):
        """
        Return all logged values for a given metric.

        :param run_ids: Unique identifiers of the runs from which to fetch the metric histories for
                        the specified key.
        :param metric_key: Metric name within the runs.
        :param max_results: The maximum number of results to return.

        :return: A List of :py:class:`SqlAlchemyStore.MetricWithRunId` objects if ``metric_key``
            values have been logged to one or more of the specified ``run_ids``, else an empty
            list. Results are sorted by run ID in lexicographically ascending order, followed by
            timestamp, step, and value in numerically ascending order.
        """
        # NB: The SQLAlchemyStore does not currently support pagination for this API.
        # Raise if `page_token` is specified, as the functionality to support paged queries
        # is not implemented.
        with self.ManagedSessionMaker() as session:
            metrics = (
                session.query(SqlMetric)
                .filter(
                    SqlMetric.key == metric_key,
                    SqlMetric.run_uuid.in_(run_ids),
                )
                .order_by(
                    SqlMetric.run_uuid,
                    SqlMetric.timestamp,
                    SqlMetric.step,
                    SqlMetric.value,
                )
                .limit(max_results)
                .all()
            )
            return [
                SqlAlchemyStore.MetricWithRunId(
                    run_id=metric.run_uuid,
                    metric=metric.to_mlflow_entity(),
                )
                for metric in metrics
            ]

    def _search_datasets(self, experiment_ids):
        """
        Return all dataset summaries associated to the given experiments.

        :param experiment_ids List of experiment ids to scope the search

        :return A List of :py:class:`SqlAlchemyStore.DatasetSummary` entities.
        """

        MAX_DATASET_SUMMARIES_RESULTS = 1000
        with self.ManagedSessionMaker() as session:
            # Note that the join with the input tag table is a left join. This is required so if an
            # input does not have the MLFLOW_DATASET_CONTEXT tag, we still return that entry as part
            # of the final result with the context set to None.
            summaries = (
                session.query(
                    SqlDataset.experiment_id, SqlDataset.name, SqlDataset.digest, SqlInputTag.value
                )
                .select_from(SqlDataset)
                .distinct()
                .join(SqlInput, SqlInput.source_id == SqlDataset.dataset_uuid)
                .join(
                    SqlInputTag,
                    and_(
                        SqlInput.input_uuid == SqlInputTag.input_uuid,
                        SqlInputTag.name == MLFLOW_DATASET_CONTEXT,
                    ),
                    isouter=True,
                )
                .filter(SqlDataset.experiment_id.in_(experiment_ids))
                .limit(MAX_DATASET_SUMMARIES_RESULTS)
                .all()
            )

            return [
                _DatasetSummary(
                    experiment_id=str(summary.experiment_id),
                    name=summary.name,
                    digest=summary.digest,
                    context=summary.value,
                )
                for summary in summaries
            ]

    def log_param(self, run_id, param):
        _validate_param(param.key, param.value)
        with self.ManagedSessionMaker() as session:
            run = self._get_run(run_uuid=run_id, session=session)
            self._check_run_is_active(run)
            # if we try to update the value of an existing param this will fail
            # because it will try to create it with same run_uuid, param key
            try:
                # This will check for various integrity checks for params table.
                # ToDo: Consider prior checks for null, type, param name validations, ... etc.
                self._get_or_create(
                    model=SqlParam,
                    session=session,
                    run_uuid=run_id,
                    key=param.key,
                    value=param.value,
                )
                # Explicitly commit the session in order to catch potential integrity errors
                # while maintaining the current managed session scope ("commit" checks that
                # a transaction satisfies uniqueness constraints and throws integrity errors
                # when they are violated; "get_or_create()" does not perform these checks). It is
                # important that we maintain the same session scope because, in the case of
                # an integrity error, we want to examine the uniqueness of parameter values using
                # the same database state that the session uses during "commit". Creating a new
                # session synchronizes the state with the database. As a result, if the conflicting
                # parameter value were to be removed prior to the creation of a new session,
                # we would be unable to determine the cause of failure for the first session's
                # "commit" operation.
                session.commit()
            except sqlalchemy.exc.IntegrityError:
                # Roll back the current session to make it usable for further transactions. In the
                # event of an error during "commit", a rollback is required in order to continue
                # using the session. In this case, we re-use the session because the SqlRun, `run`,
                # is lazily evaluated during the invocation of `run.params`.
                session.rollback()
                existing_params = [p.value for p in run.params if p.key == param.key]
                if len(existing_params) > 0:
                    old_value = existing_params[0]
                    if old_value != param.value:
                        raise MlflowException(
                            "Changing param values is not allowed. Param with key='{}' was already"
                            " logged with value='{}' for run ID='{}'. Attempted logging new value"
                            " '{}'.".format(param.key, old_value, run_id, param.value),
                            INVALID_PARAMETER_VALUE,
                        )
                else:
                    raise

    def _log_params(self, run_id, params):
        if not params:
            return

        with self.ManagedSessionMaker() as session:
            run = self._get_run(run_uuid=run_id, session=session)
            self._check_run_is_active(run)
            existing_params = {p.key: p.value for p in run.params}
            new_params = []
            non_matching_params = []
            for param in params:
                if param.key in existing_params:
                    if param.value != existing_params[param.key]:
                        non_matching_params.append(
                            {
                                "key": param.key,
                                "old_value": existing_params[param.key],
                                "new_value": param.value,
                            }
                        )
                    continue
                new_params.append(SqlParam(run_uuid=run_id, key=param.key, value=param.value))

            if non_matching_params:
                raise MlflowException(
                    "Changing param values is not allowed. Params were already"
                    f" logged='{non_matching_params}' for run ID='{run_id}'.",
                    INVALID_PARAMETER_VALUE,
                )

            if not new_params:
                return

            session.add_all(new_params)

    def set_experiment_tag(self, experiment_id, tag):
        """
        Set a tag for the specified experiment

        :param experiment_id: String ID of the experiment
        :param tag: ExperimentRunTag instance to log
        """
        _validate_experiment_tag(tag.key, tag.value)
        with self.ManagedSessionMaker() as session:
            experiment = self._get_experiment(
                session, experiment_id, ViewType.ALL
            ).to_mlflow_entity()
            self._check_experiment_is_active(experiment)
            session.merge(
                SqlExperimentTag(experiment_id=experiment_id, key=tag.key, value=tag.value)
            )

    def set_tag(self, run_id, tag):
        """
        Set a tag on a run.

        :param run_id: String ID of the run
        :param tag: RunTag instance to log
        """
        with self.ManagedSessionMaker() as session:
            _validate_tag(tag.key, tag.value)
            run = self._get_run(run_uuid=run_id, session=session)
            self._check_run_is_active(run)
            if tag.key == MLFLOW_RUN_NAME:
                run_status = RunStatus.from_string(run.status)
                self.update_run_info(run_id, run_status, run.start_time, run.end_time, tag.value)
            else:
                # NB: Updating the run_info will set the tag. No need to do it twice.
                session.merge(SqlTag(run_uuid=run_id, key=tag.key, value=tag.value))

    def _set_tags(self, run_id, tags):
        """
        Set multiple tags on a run

        :param run_id: String ID of the run
        :param tags: List of RunTag instances to log
        """
        if not tags:
            return

        for tag in tags:
            _validate_tag(tag.key, tag.value)

        with self.ManagedSessionMaker() as session:
            run = self._get_run(run_uuid=run_id, session=session)
            self._check_run_is_active(run)

            def _try_insert_tags(attempt_number, max_retries):
                try:
                    current_tags = (
                        session.query(SqlTag)
                        .filter(SqlTag.run_uuid == run_id, SqlTag.key.in_([t.key for t in tags]))
                        .all()
                    )
                    current_tags = {t.key: t for t in current_tags}

                    new_tag_dict = {}
                    for tag in tags:
                        # NB: If the run name tag is explicitly set, update the run info attribute
                        # and do not resubmit the tag for overwrite as the tag will be set within
                        # `set_tag()` with a call to `update_run_info()`
                        if tag.key == MLFLOW_RUN_NAME:
                            self.set_tag(run_id, tag)
                        else:
                            current_tag = current_tags.get(tag.key)
                            new_tag = new_tag_dict.get(tag.key)

                            # update the SqlTag if it is already present in DB
                            if current_tag:
                                current_tag.value = tag.value
                                continue

                            # if a SqlTag instance is already present in `new_tag_dict`,
                            # this means that multiple tags with the same key were passed to
                            # `set_tags`.
                            # In this case, we resolve potential conflicts by updating the value
                            # of the existing instance to the value of `tag`
                            if new_tag:
                                new_tag.value = tag.value
                            # otherwise, put it into the dict
                            else:
                                new_tag = SqlTag(run_uuid=run_id, key=tag.key, value=tag.value)

                            new_tag_dict[tag.key] = new_tag

                    # finally, save new entries to DB.
                    session.add_all(new_tag_dict.values())
                    session.commit()
                except sqlalchemy.exc.IntegrityError:
                    session.rollback()
                    # two concurrent operations may try to attempt to insert tags.
                    # apply retry here.
                    if attempt_number > max_retries:
                        raise MlflowException(
                            "Failed to set tags with given within {} retries. Keys: {}".format(
                                max_retries, [t.key for t in tags]
                            )
                        )
                    sleep_duration = (2**attempt_number) - 1
                    sleep_duration += random.uniform(0, 1)
                    time.sleep(sleep_duration)
                    _try_insert_tags(attempt_number + 1, max_retries=max_retries)

            _try_insert_tags(attempt_number=0, max_retries=3)

    def delete_tag(self, run_id, key):
        """
        Delete a tag from a run. This is irreversible.

        :param run_id: String ID of the run
        :param key: Name of the tag
        """
        with self.ManagedSessionMaker() as session:
            run = self._get_run(run_uuid=run_id, session=session)
            self._check_run_is_active(run)
            filtered_tags = session.query(SqlTag).filter_by(run_uuid=run_id, key=key).all()
            if len(filtered_tags) == 0:
                raise MlflowException(
                    f"No tag with name: {key} in run with id {run_id}",
                    error_code=RESOURCE_DOES_NOT_EXIST,
                )
            elif len(filtered_tags) > 1:
                raise MlflowException(
                    "Bad data in database - tags for a specific run must have "
                    "a single unique value. "
                    "See https://mlflow.org/docs/latest/tracking.html#adding-tags-to-runs",
                    error_code=INVALID_STATE,
                )
            session.delete(filtered_tags[0])

    def _search_runs(
        self, experiment_ids, filter_string, run_view_type, max_results, order_by, page_token
    ):
        def compute_next_token(current_size):
            next_token = None
            if max_results == current_size:
                final_offset = offset + max_results
                next_token = SearchUtils.create_page_token(final_offset)

            return next_token

        if max_results > SEARCH_MAX_RESULTS_THRESHOLD:
            raise MlflowException(
                "Invalid value for request parameter max_results. It must be at "
                f"most {SEARCH_MAX_RESULTS_THRESHOLD}, but got value {max_results}",
                INVALID_PARAMETER_VALUE,
            )

        stages = set(LifecycleStage.view_type_to_stages(run_view_type))

        with self.ManagedSessionMaker() as session:
            # Fetch the appropriate runs and eagerly load their summary metrics, params, and
            # tags. These run attributes are referenced during the invocation of
            # ``run.to_mlflow_entity()``, so eager loading helps avoid additional database queries
            # that are otherwise executed at attribute access time under a lazy loading model.
            parsed_filters = SearchUtils.parse_search_filter(filter_string)
            cases_orderby, parsed_orderby, sorting_joins = _get_orderby_clauses(order_by, session)

            stmt = select(SqlRun, *cases_orderby)
            (
                attribute_filters,
                non_attribute_filters,
                dataset_filters,
            ) = _get_sqlalchemy_filter_clauses(parsed_filters, session, self._get_dialect())
            for non_attr_filter in non_attribute_filters:
                stmt = stmt.join(non_attr_filter)
            for idx, dataset_filter in enumerate(dataset_filters):
                # need to reference the anon table in the join condition
                anon_table_name = f"anon_{idx+1}"
                stmt = stmt.join(
                    dataset_filter, text(f"runs.run_uuid = {anon_table_name}.destination_id")
                )
            # using an outer join is necessary here because we want to be able to sort
            # on a column (tag, metric or param) without removing the lines that
            # do not have a value for this column (which is what inner join would do)
            for j in sorting_joins:
                stmt = stmt.outerjoin(j)

            offset = SearchUtils.parse_start_offset_from_page_token(page_token)
            stmt = (
                stmt.distinct()
                .options(*self._get_eager_run_query_options())
                .filter(
                    SqlRun.experiment_id.in_(experiment_ids),
                    SqlRun.lifecycle_stage.in_(stages),
                    *attribute_filters,
                )
                .order_by(*parsed_orderby)
                .offset(offset)
                .limit(max_results)
            )
            queried_runs = session.execute(stmt).scalars(SqlRun).all()

            runs = [run.to_mlflow_entity() for run in queried_runs]
            run_ids = [run.info.run_id for run in runs]

            # add inputs to runs
            inputs = self._get_run_inputs(run_uuids=run_ids, session=session)
            runs_with_inputs = []
            for i, run in enumerate(runs):
                runs_with_inputs.append(
                    Run(run.info, run.data, RunInputs(dataset_inputs=inputs[i]))
                )

            next_page_token = compute_next_token(len(runs_with_inputs))

        return runs_with_inputs, next_page_token

    def log_batch(self, run_id, metrics, params, tags):
        _validate_run_id(run_id)
        _validate_batch_log_data(metrics, params, tags)
        _validate_batch_log_limits(metrics, params, tags)
        _validate_param_keys_unique(params)

        with self.ManagedSessionMaker() as session:
            run = self._get_run(run_uuid=run_id, session=session)
            self._check_run_is_active(run)
            try:
                self._log_params(run_id, params)
                self._log_metrics(run_id, metrics)
                self._set_tags(run_id, tags)
            except MlflowException as e:
                raise e
            except Exception as e:
                raise MlflowException(e, INTERNAL_ERROR)

    def record_logged_model(self, run_id, mlflow_model):
        from mlflow.models import Model

        if not isinstance(mlflow_model, Model):
            raise TypeError(
                "Argument 'mlflow_model' should be mlflow.models.Model, got '{}'".format(
                    type(mlflow_model)
                )
            )
        model_dict = mlflow_model.to_dict()
        with self.ManagedSessionMaker() as session:
            run = self._get_run(run_uuid=run_id, session=session)
            self._check_run_is_active(run)
            previous_tag = [t for t in run.tags if t.key == MLFLOW_LOGGED_MODELS]
            if previous_tag:
                value = json.dumps(json.loads(previous_tag[0].value) + [model_dict])
            else:
                value = json.dumps([model_dict])
            _validate_tag(MLFLOW_LOGGED_MODELS, value)
            session.merge(SqlTag(key=MLFLOW_LOGGED_MODELS, value=value, run_uuid=run_id))

    def log_inputs(self, run_id: str, datasets: Optional[List[DatasetInput]] = None):
        """
        Log inputs, such as datasets, to the specified run.

        :param run_id: String id for the run
        :param datasets: List of :py:class:`mlflow.entities.DatasetInput` instances to log
                         as inputs to the run.

        :return: None.
        """
        _validate_run_id(run_id)
        if datasets is not None:
            if not isinstance(datasets, list):
                raise TypeError(
                    "Argument 'datasets' should be a list, got '{}'".format(type(datasets))
                )
            _validate_dataset_inputs(datasets)

        with self.ManagedSessionMaker() as session:
            run = self._get_run(run_uuid=run_id, session=session)
            experiment_id = run.experiment_id
            self._check_run_is_active(run)
            try:
                self._log_inputs_impl(experiment_id, run_id, datasets)
            except MlflowException as e:
                raise e
            except Exception as e:
                raise MlflowException(e, INTERNAL_ERROR)

    def _log_inputs_impl(
        self, experiment_id, run_id, dataset_inputs: Optional[List[DatasetInput]] = None
    ):
        if dataset_inputs is None or len(dataset_inputs) == 0:
            return
        for dataset_input in dataset_inputs:
            if dataset_input.dataset is None:
                raise MlflowException(
                    "Dataset input must have a dataset associated with it.", INTERNAL_ERROR
                )

        # dedup dataset_inputs list if two dataset inputs have the same name and digest
        # keeping the first occurrence
        name_digest_keys = {}
        for dataset_input in dataset_inputs:
            key = (dataset_input.dataset.name, dataset_input.dataset.digest)
            if key not in name_digest_keys:
                name_digest_keys[key] = dataset_input
        dataset_inputs = list(name_digest_keys.values())

        with self.ManagedSessionMaker() as session:
            dataset_names_to_check = [
                dataset_input.dataset.name for dataset_input in dataset_inputs
            ]
            dataset_digests_to_check = [
                dataset_input.dataset.digest for dataset_input in dataset_inputs
            ]
            # find all datasets with the same name and digest
            # if the dataset already exists, use the existing dataset uuid
            existing_datasets = (
                session.query(SqlDataset)
                .filter(SqlDataset.name.in_(dataset_names_to_check))
                .filter(SqlDataset.digest.in_(dataset_digests_to_check))
                .all()
            )
            dataset_uuids = {}
            for existing_dataset in existing_datasets:
                dataset_uuids[
                    (existing_dataset.name, existing_dataset.digest)
                ] = existing_dataset.dataset_uuid

            # collect all objects to write to DB in a single list
            objs_to_write = []

            # add datasets to objs_to_write
            for dataset_input in dataset_inputs:
                if (dataset_input.dataset.name, dataset_input.dataset.digest) not in dataset_uuids:
                    new_dataset_uuid = uuid.uuid4().hex
                    dataset_uuids[
                        (dataset_input.dataset.name, dataset_input.dataset.digest)
                    ] = new_dataset_uuid
                    objs_to_write.append(
                        SqlDataset(
                            dataset_uuid=new_dataset_uuid,
                            experiment_id=experiment_id,
                            name=dataset_input.dataset.name,
                            digest=dataset_input.dataset.digest,
                            dataset_source_type=dataset_input.dataset.source_type,
                            dataset_source=dataset_input.dataset.source,
                            dataset_schema=dataset_input.dataset.schema,
                            dataset_profile=dataset_input.dataset.profile,
                        )
                    )

            # find all inputs with the same source_id and destination_id
            # if the input already exists, use the existing input uuid
            existing_inputs = (
                session.query(SqlInput)
                .filter(SqlInput.source_type == "DATASET")
                .filter(SqlInput.source_id.in_(dataset_uuids.values()))
                .filter(SqlInput.destination_type == "RUN")
                .filter(SqlInput.destination_id == run_id)
                .all()
            )
            input_uuids = {}
            for existing_input in existing_inputs:
                input_uuids[
                    (existing_input.source_id, existing_input.destination_id)
                ] = existing_input.input_uuid

            # add input edges to objs_to_write
            for dataset_input in dataset_inputs:
                dataset_uuid = dataset_uuids[
                    (dataset_input.dataset.name, dataset_input.dataset.digest)
                ]
                if (dataset_uuid, run_id) not in input_uuids:
                    new_input_uuid = uuid.uuid4().hex
                    input_uuids[
                        (dataset_input.dataset.name, dataset_input.dataset.digest)
                    ] = new_input_uuid
                    objs_to_write.append(
                        SqlInput(
                            input_uuid=new_input_uuid,
                            source_type="DATASET",
                            source_id=dataset_uuid,
                            destination_type="RUN",
                            destination_id=run_id,
                        )
                    )
                    # add input tags to objs_to_write
                    for input_tag in dataset_input.tags:
                        objs_to_write.append(
                            SqlInputTag(
                                input_uuid=new_input_uuid,
                                name=input_tag.key,
                                value=input_tag.value,
                            )
                        )

            session.add_all(objs_to_write)


def _get_attributes_filtering_clauses(parsed, dialect):
    clauses = []
    for sql_statement in parsed:
        key_type = sql_statement.get("type")
        key_name = sql_statement.get("key")
        value = sql_statement.get("value")
        comparator = sql_statement.get("comparator").upper()
        if SearchUtils.is_string_attribute(
            key_type, key_name, comparator
        ) or SearchUtils.is_numeric_attribute(key_type, key_name, comparator):
            # key_name is guaranteed to be a valid searchable attribute of entities.RunInfo
            # by the call to parse_search_filter
            attribute = getattr(SqlRun, SqlRun.get_attribute_name(key_name))
            clauses.append(
                SearchUtils.get_sql_comparison_func(comparator, dialect)(attribute, value)
            )
    return clauses


def _get_sqlalchemy_filter_clauses(parsed, session, dialect):
    """
    Creates run attribute filters and subqueries that will be inner-joined to SqlRun to act as
    multi-clause filters and return them as a tuple.
    """
    attribute_filters = []
    non_attribute_filters = []
    dataset_filters = []

    for sql_statement in parsed:
        key_type = sql_statement.get("type")
        key_name = sql_statement.get("key")
        value = sql_statement.get("value")
        comparator = sql_statement.get("comparator").upper()

        key_name = SearchUtils.translate_key_alias(key_name)

        if SearchUtils.is_string_attribute(
            key_type, key_name, comparator
        ) or SearchUtils.is_numeric_attribute(key_type, key_name, comparator):
            if key_name == "run_name":
                # Treat "attributes.run_name == <value>" as "tags.`mlflow.runName` == <value>".
                # The name column in the runs table is empty for runs logged in MLflow <= 1.29.0.
                key_filter = SearchUtils.get_sql_comparison_func("=", dialect)(
                    SqlTag.key, MLFLOW_RUN_NAME
                )
                val_filter = SearchUtils.get_sql_comparison_func(comparator, dialect)(
                    SqlTag.value, value
                )
                non_attribute_filters.append(
                    session.query(SqlTag).filter(key_filter, val_filter).subquery()
                )
            else:
                attribute = getattr(SqlRun, SqlRun.get_attribute_name(key_name))
                attr_filter = SearchUtils.get_sql_comparison_func(comparator, dialect)(
                    attribute, value
                )
                attribute_filters.append(attr_filter)
        else:
            if SearchUtils.is_metric(key_type, comparator):
                entity = SqlLatestMetric
                value = float(value)
            elif SearchUtils.is_param(key_type, comparator):
                entity = SqlParam
            elif SearchUtils.is_tag(key_type, comparator):
                entity = SqlTag
            elif SearchUtils.is_dataset(key_type, comparator):
                entity = SqlDataset
            else:
                raise MlflowException(
                    "Invalid search expression type '%s'" % key_type,
                    error_code=INVALID_PARAMETER_VALUE,
                )

            if entity == SqlDataset:
                if key_name == "context":
                    dataset_filters.append(
                        session.query(entity, SqlInput, SqlInputTag)
                        .join(SqlInput, SqlInput.source_id == SqlDataset.dataset_uuid)
                        .join(
                            SqlInputTag,
                            and_(
                                SqlInputTag.input_uuid == SqlInput.input_uuid,
                                SqlInputTag.name == MLFLOW_DATASET_CONTEXT,
                                SearchUtils.get_sql_comparison_func(comparator, dialect)(
                                    getattr(SqlInputTag, "value"), value
                                ),
                            ),
                        )
                        .subquery()
                    )
                else:
                    dataset_attr_filter = SearchUtils.get_sql_comparison_func(comparator, dialect)(
                        getattr(SqlDataset, key_name), value
                    )
                    dataset_filters.append(
                        session.query(entity, SqlInput)
                        .join(SqlInput, SqlInput.source_id == SqlDataset.dataset_uuid)
                        .filter(dataset_attr_filter)
                        .subquery()
                    )
            else:
                key_filter = SearchUtils.get_sql_comparison_func("=", dialect)(entity.key, key_name)
                val_filter = SearchUtils.get_sql_comparison_func(comparator, dialect)(
                    entity.value, value
                )
                non_attribute_filters.append(
                    session.query(entity).filter(key_filter, val_filter).subquery()
                )

    return attribute_filters, non_attribute_filters, dataset_filters


def _get_orderby_clauses(order_by_list, session):
    """Sorts a set of runs based on their natural ordering and an overriding set of order_bys.
    Runs are naturally ordered first by start time descending, then by run id for tie-breaking.
    """

    clauses = []
    ordering_joins = []
    clause_id = 0
    observed_order_by_clauses = set()
    select_clauses = []
    # contrary to filters, it is not easily feasible to separately handle sorting
    # on attributes and on joined tables as we must keep all clauses in the same order
    if order_by_list:
        for order_by_clause in order_by_list:
            clause_id += 1
            (key_type, key, ascending) = SearchUtils.parse_order_by_for_search_runs(order_by_clause)
            key = SearchUtils.translate_key_alias(key)
            if SearchUtils.is_string_attribute(
                key_type, key, "="
            ) or SearchUtils.is_numeric_attribute(key_type, key, "="):
                order_value = getattr(SqlRun, SqlRun.get_attribute_name(key))
            else:
                if SearchUtils.is_metric(key_type, "="):  # any valid comparator
                    entity = SqlLatestMetric
                elif SearchUtils.is_tag(key_type, "="):
                    entity = SqlTag
                elif SearchUtils.is_param(key_type, "="):
                    entity = SqlParam
                else:
                    raise MlflowException(
                        "Invalid identifier type '%s'" % key_type,
                        error_code=INVALID_PARAMETER_VALUE,
                    )

                # build a subquery first because we will join it in the main request so that the
                # metric we want to sort on is available when we apply the sorting clause
                subquery = session.query(entity).filter(entity.key == key).subquery()

                ordering_joins.append(subquery)
                order_value = subquery.c.value

            # sqlite does not support NULLS LAST expression, so we sort first by
            # presence of the field (and is_nan for metrics), then by actual value
            # As the subqueries are created independently and used later in the
            # same main query, the CASE WHEN columns need to have unique names to
            # avoid ambiguity
            if SearchUtils.is_metric(key_type, "="):
                case = sql.case(
                    # Ideally the use of "IS" is preferred here but owing to sqlalchemy
                    # translation in MSSQL we are forced to use "=" instead.
                    # These 2 options are functionally identical / unchanged because
                    # the column (is_nan) is not nullable. However it could become an issue
                    # if this precondition changes in the future.
                    (subquery.c.is_nan == sqlalchemy.true(), 1),
                    (order_value.is_(None), 2),
                    else_=0,
                ).label("clause_%s" % clause_id)

            else:  # other entities do not have an 'is_nan' field
                case = sql.case((order_value.is_(None), 1), else_=0).label("clause_%s" % clause_id)
            clauses.append(case.name)
            select_clauses.append(case)
            select_clauses.append(order_value)

            if (key_type, key) in observed_order_by_clauses:
                raise MlflowException(f"`order_by` contains duplicate fields: {order_by_list}")
            observed_order_by_clauses.add((key_type, key))

            if ascending:
                clauses.append(order_value)
            else:
                clauses.append(order_value.desc())

    if (SearchUtils._ATTRIBUTE_IDENTIFIER, SqlRun.start_time.key) not in observed_order_by_clauses:
        clauses.append(SqlRun.start_time.desc())
    clauses.append(SqlRun.run_uuid)
    return select_clauses, clauses, ordering_joins


def _get_search_experiments_filter_clauses(parsed_filters, dialect):
    attribute_filters = []
    non_attribute_filters = []
    for f in parsed_filters:
        type_ = f["type"]
        key = f["key"]
        comparator = f["comparator"]
        value = f["value"]
        if type_ == "attribute":
            if SearchExperimentsUtils.is_string_attribute(
                type_, key, comparator
            ) and comparator not in ("=", "!=", "LIKE", "ILIKE"):
                raise MlflowException.invalid_parameter_value(
                    f"Invalid comparator for string attribute: {comparator}"
                )
            if SearchExperimentsUtils.is_numeric_attribute(
                type_, key, comparator
            ) and comparator not in ("=", "!=", "<", "<=", ">", ">="):
                raise MlflowException.invalid_parameter_value(
                    f"Invalid comparator for numeric attribute: {comparator}"
                )
            attr = getattr(SqlExperiment, key)
            attr_filter = SearchUtils.get_sql_comparison_func(comparator, dialect)(attr, value)
            attribute_filters.append(attr_filter)
        elif type_ == "tag":
            if comparator not in ("=", "!=", "LIKE", "ILIKE"):
                raise MlflowException.invalid_parameter_value(
                    f"Invalid comparator for tag: {comparator}"
                )
            val_filter = SearchUtils.get_sql_comparison_func(comparator, dialect)(
                SqlExperimentTag.value, value
            )
            key_filter = SearchUtils.get_sql_comparison_func("=", dialect)(
                SqlExperimentTag.key, key
            )
            non_attribute_filters.append(
                select(SqlExperimentTag).filter(key_filter, val_filter).subquery()
            )
        else:
            raise MlflowException.invalid_parameter_value(f"Invalid token type: {type_}")

    return attribute_filters, non_attribute_filters


def _get_search_experiments_order_by_clauses(order_by):
    order_by_clauses = []
    for type_, key, ascending in map(
        SearchExperimentsUtils.parse_order_by_for_search_experiments,
        order_by or ["creation_time DESC", "experiment_id ASC"],
    ):
        if type_ == "attribute":
            order_by_clauses.append((getattr(SqlExperiment, key), ascending))
        else:
            raise MlflowException.invalid_parameter_value(f"Invalid order_by entity: {type_}")

    # Add a tie-breaker
    if not any(col == SqlExperiment.experiment_id for col, _ in order_by_clauses):
        order_by_clauses.append((SqlExperiment.experiment_id, False))

    return [col.asc() if ascending else col.desc() for col, ascending in order_by_clauses]<|MERGE_RESOLUTION|>--- conflicted
+++ resolved
@@ -584,17 +584,12 @@
         with self.ManagedSessionMaker() as session:
             run = self._get_run(run_uuid=run_id, session=session)
             self._check_run_is_active(run)
-<<<<<<< HEAD
-            run.status = RunStatus.to_string(run_status)
+            if run_status is not None:
+                run.status = RunStatus.to_string(run_status)
             if start_time is not None:
                 run.start_time = start_time
-            run.end_time = end_time
-=======
-            if run_status is not None:
-                run.status = RunStatus.to_string(run_status)
             if end_time is not None:
                 run.end_time = end_time
->>>>>>> 32dff3b9
             if run_name:
                 run.name = run_name
                 run_name_tag = self._try_get_run_tag(session, run_id, MLFLOW_RUN_NAME)
