--- conflicted
+++ resolved
@@ -1,10 +1,6 @@
 import json
 from abc import ABCMeta, abstractmethod
-<<<<<<< HEAD
-from typing import TYPE_CHECKING, Any, Optional
-=======
 from typing import TYPE_CHECKING, Any
->>>>>>> fdb7ea58
 
 from mlflow.entities import (
     Assessment,
@@ -938,13 +934,8 @@
     def create_evaluation_dataset(
         self,
         name: str,
-<<<<<<< HEAD
-        tags: Optional[dict[str, str]] = None,
-        experiment_ids: Optional[list[str]] = None,
-=======
         tags: dict[str, str] | None = None,
         experiment_id: list[str] | None = None,
->>>>>>> fdb7ea58
     ) -> "EvaluationDataset":
         """
         Create a new evaluation dataset.
@@ -952,11 +943,7 @@
         Args:
             name: The name of the evaluation dataset.
             tags: Optional tags to associate with the dataset.
-<<<<<<< HEAD
-            experiment_ids: List of experiment IDs to associate with the dataset.
-=======
             experiment_id: List of experiment IDs to associate with the dataset.
->>>>>>> fdb7ea58
 
         Returns:
             The created evaluation dataset with populated metadata.
@@ -989,19 +976,11 @@
     @requires_sql_backend
     def search_evaluation_datasets(
         self,
-<<<<<<< HEAD
-        experiment_ids: Optional[list[str]] = None,
-        filter_string: Optional[str] = None,
-        max_results: int = 1000,
-        order_by: Optional[list[str]] = None,
-        page_token: Optional[str] = None,
-=======
         experiment_ids: list[str] | None = None,
         filter_string: str | None = None,
         max_results: int = 1000,
         order_by: list[str] | None = None,
         page_token: str | None = None,
->>>>>>> fdb7ea58
     ) -> PagedList["EvaluationDataset"]:
         """
         Search for evaluation datasets.
@@ -1079,9 +1058,6 @@
         Returns:
             List of experiment IDs associated with the dataset.
         """
-<<<<<<< HEAD
-        raise NotImplementedError(self.__class__.__name__)
-=======
         raise NotImplementedError(self.__class__.__name__)
 
     @abstractmethod
@@ -1095,5 +1071,4 @@
 
         Raises:
             MlflowException: If more than 100 traces are provided.
-        """
->>>>>>> fdb7ea58
+        """