import json
from abc import ABCMeta, abstractmethod
from typing import Any

from mlflow.entities import (
    Assessment,
    DatasetInput,
    LoggedModel,
    LoggedModelInput,
    LoggedModelOutput,
    LoggedModelParameter,
    LoggedModelStatus,
    LoggedModelTag,
    ViewType,
)
from mlflow.entities.metric import MetricWithRunId
<<<<<<< HEAD
from mlflow.entities.span import Span
=======
from mlflow.entities.trace import Span
>>>>>>> 7bd83140
from mlflow.entities.trace_info import TraceInfo
from mlflow.exceptions import MlflowException
from mlflow.store.entities.paged_list import PagedList
from mlflow.store.tracking import SEARCH_MAX_RESULTS_DEFAULT, SEARCH_TRACES_DEFAULT_MAX_RESULTS
from mlflow.utils import mlflow_tags
from mlflow.utils.annotations import developer_stable
from mlflow.utils.async_logging.async_logging_queue import AsyncLoggingQueue
from mlflow.utils.async_logging.run_operations import RunOperations


@developer_stable
class AbstractStore:
    """
    Abstract class for Backend Storage.
    This class defines the API interface for front ends to connect with various types of backends.
    """

    __metaclass__ = ABCMeta

    def __init__(self):
        """
        Empty constructor for now. This is deliberately not marked as abstract, else every
        derived class would be forced to create one.
        """
        self._async_logging_queue = AsyncLoggingQueue(logging_func=self.log_batch)

    @abstractmethod
    def search_experiments(
        self,
        view_type=ViewType.ACTIVE_ONLY,
        max_results=SEARCH_MAX_RESULTS_DEFAULT,
        filter_string=None,
        order_by=None,
        page_token=None,
    ):
        """
        Search for experiments that match the specified search query.

        Args:
            view_type: One of enum values ``ACTIVE_ONLY``, ``DELETED_ONLY``, or ``ALL``
                defined in :py:class:`mlflow.entities.ViewType`.
            max_results: Maximum number of experiments desired. Certain server backend may apply
                its own limit.
            filter_string: Filter query string (e.g., ``"name = 'my_experiment'"``), defaults to
                searching for all experiments. The following identifiers, comparators, and logical
                operators are supported.

                Identifiers
                  - ``name``: Experiment name
                  - ``creation_time``: Experiment creation time
                  - ``last_update_time``: Experiment last update time
                  - ``tags.<tag_key>``: Experiment tag. If ``tag_key`` contains
                    spaces, it must be wrapped with backticks (e.g., ``"tags.`extra key`"``).

                Comparators for string attributes and tags
                  - ``=``: Equal to
                  - ``!=``: Not equal to
                  - ``LIKE``: Case-sensitive pattern match
                  - ``ILIKE``: Case-insensitive pattern match

                Comparators for numeric attributes
                  - ``=``: Equal to
                  - ``!=``: Not equal to
                  - ``<``: Less than
                  - ``<=``: Less than or equal to
                  - ``>``: Greater than
                  - ``>=``: Greater than or equal to

                Logical operators
                  - ``AND``: Combines two sub-queries and returns True if both of them are True.

            order_by: List of columns to order by. The ``order_by`` column can contain an optional
                ``DESC`` or ``ASC`` value (e.g., ``"name DESC"``). The default ordering is ``ASC``,
                so ``"name"`` is equivalent to ``"name ASC"``. If unspecified, defaults to
                ``["last_update_time DESC"]``, which lists experiments updated most recently first.
                The following fields are supported:

                - ``experiment_id``: Experiment ID
                - ``name``: Experiment name
                - ``creation_time``: Experiment creation time
                - ``last_update_time``: Experiment last update time

            page_token: Token specifying the next page of results. It should be obtained from
                a ``search_experiments`` call.

        Returns:
            A :py:class:`PagedList <mlflow.store.entities.PagedList>` of
            :py:class:`Experiment <mlflow.entities.Experiment>` objects. The pagination token
            for the next page can be obtained via the ``token`` attribute of the object.

        """

    @abstractmethod
    def create_experiment(self, name, artifact_location, tags):
        """
        Create a new experiment.
        If an experiment with the given name already exists, throws exception.

        Args:
            name: Desired name for an experiment.
            artifact_location: Base location for artifacts in runs. May be None.
            tags: Experiment tags to set upon experiment creation

        Returns:
            experiment_id (string) for the newly created experiment if successful, else None.

        """

    @abstractmethod
    def get_experiment(self, experiment_id):
        """
        Fetch the experiment by ID from the backend store.

        Args:
            experiment_id: String id for the experiment

        Returns:
            A single :py:class:`mlflow.entities.Experiment` object if it exists,
            otherwise raises an exception.
        """

    def get_experiment_by_name(self, experiment_name):
        """
        Fetch the experiment by name from the backend store.

        Args:
            experiment_name: Name of experiment

        Returns:
            A single :py:class:`mlflow.entities.Experiment` object if it exists.
        """

    @abstractmethod
    def delete_experiment(self, experiment_id):
        """
        Delete the experiment from the backend store. Deleted experiments can be restored until
        permanently deleted.

        Args:
            experiment_id: String id for the experiment.
        """

    @abstractmethod
    def restore_experiment(self, experiment_id):
        """
        Restore deleted experiment unless it is permanently deleted.

        Args:
            experiment_id: String id for the experiment.
        """

    @abstractmethod
    def rename_experiment(self, experiment_id, new_name):
        """
        Update an experiment's name. The new name must be unique.

        Args:
            experiment_id: String id for the experiment.
            new_name: New name for the experiment.
        """

    @abstractmethod
    def get_run(self, run_id):
        """
        Fetch the run from backend store. The resulting :py:class:`Run <mlflow.entities.Run>`
        contains a collection of run metadata - :py:class:`RunInfo <mlflow.entities.RunInfo>`,
        as well as a collection of run parameters, tags, and metrics -
        :py:class:`RunData <mlflow.entities.RunData>`. In the case where multiple metrics with the
        same key are logged for the run, the :py:class:`RunData <mlflow.entities.RunData>` contains
        the value at the latest timestamp for each metric. If there are multiple values with the
        latest timestamp for a given metric, the maximum of these values is returned.

        Args:
            run_id: Unique identifier for the run.

        Returns:
            A single :py:class:`mlflow.entities.Run` object, if the run exists. Otherwise,
            raises an exception.
        """

    @abstractmethod
    def update_run_info(self, run_id, run_status, end_time, run_name):
        """
        Update the metadata of the specified run.

        Returns:
            mlflow.entities.RunInfo: Describing the updated run.
        """

    @abstractmethod
    def create_run(self, experiment_id, user_id, start_time, tags, run_name):
        """
        Create a run under the specified experiment ID, setting the run's status to "RUNNING"
        and the start time to the current time.

        Args:
            experiment_id: String id of the experiment for this run.
            user_id: ID of the user launching this run.
            start_time: Start time of the run.
            tags: A dictionary of string keys and string values.
            run_name: Name of the run.

        Returns:
            The created Run object
        """

    @abstractmethod
    def delete_run(self, run_id):
        """
        Delete a run.

        Args:
            run_id: The ID of the run to delete.

        """

    @abstractmethod
    def restore_run(self, run_id):
        """
        Restore a run.

        Args:
            run_id: The ID of the run to restore.

        """

    def start_trace(self, trace_info: TraceInfo) -> TraceInfo:
        """
        Create a trace using the V3 API format with a complete Trace object.

        Args:
            trace_info: The TraceInfo object to create in the backend.

        Returns:
            The returned TraceInfo object from the backend.
        """
        raise NotImplementedError

    def delete_traces(
        self,
        experiment_id: str,
        max_timestamp_millis: int | None = None,
        max_traces: int | None = None,
        trace_ids: list[str] | None = None,
    ) -> int:
        """
        Delete traces based on the specified criteria.

        - Either `max_timestamp_millis` or `trace_ids` must be specified, but not both.
        - `max_traces` can't be specified if `trace_ids` is specified.

        Args:
            experiment_id: ID of the associated experiment.
            max_timestamp_millis: The maximum timestamp in milliseconds since the UNIX epoch for
                deleting traces. Traces older than or equal to this timestamp will be deleted.
            max_traces: The maximum number of traces to delete. If max_traces is specified, and
                it is less than the number of traces that would be deleted based on the
                max_timestamp_millis, the oldest traces will be deleted first.
            trace_ids: A set of trace IDs to delete.

        Returns:
            The number of traces deleted.
        """
        # trace_ids can't be an empty list of string
        if max_timestamp_millis is None and not trace_ids:
            raise MlflowException.invalid_parameter_value(
                "Either `max_timestamp_millis` or `trace_ids` must be specified.",
            )
        if max_timestamp_millis and trace_ids:
            raise MlflowException.invalid_parameter_value(
                "Only one of `max_timestamp_millis` and `trace_ids` can be specified.",
            )
        if trace_ids and max_traces is not None:
            raise MlflowException.invalid_parameter_value(
                "`max_traces` can't be specified if `trace_ids` is specified.",
            )
        if max_traces is not None and max_traces <= 0:
            raise MlflowException.invalid_parameter_value(
                f"`max_traces` must be a positive integer, received {max_traces}.",
            )
        return self._delete_traces(experiment_id, max_timestamp_millis, max_traces, trace_ids)

    def _delete_traces(
        self,
        experiment_id: str,
        max_timestamp_millis: int | None = None,
        max_traces: int | None = None,
        trace_ids: list[str] | None = None,
    ) -> int:
        raise NotImplementedError

    def get_trace_info(self, trace_id: str) -> TraceInfo:
        """
        Get the trace matching the `trace_id`.

        Args:
            trace_id: String id of the trace to fetch.

        Returns:
            The fetched Trace object, of type ``mlflow.entities.TraceInfo``.
        """
        raise NotImplementedError

    def get_online_trace_details(
        self,
        trace_id: str,
        sql_warehouse_id: str,
        source_inference_table: str,
        source_databricks_request_id: str,
    ) -> str:
        raise NotImplementedError(
            f"{self.__class__.__name__} does not support `get_online_trace_details`."
        )

    def search_traces(
        self,
        experiment_ids: list[str],
        filter_string: str | None = None,
        max_results: int = SEARCH_TRACES_DEFAULT_MAX_RESULTS,
        order_by: list[str] | None = None,
        page_token: str | None = None,
        model_id: str | None = None,
        sql_warehouse_id: str | None = None,
    ) -> tuple[list[TraceInfo], str | None]:
        """
        Return traces that match the given list of search expressions within the experiments.

        Args:
            experiment_ids: List of experiment ids to scope the search.
            filter_string: A search filter string.
            max_results: Maximum number of traces desired.
            order_by: List of order_by clauses.
            page_token: Token specifying the next page of results. It should be obtained from
                a ``search_traces`` call.
            model_id: If specified, return traces associated with the model ID.
            sql_warehouse_id: Only used in Databricks. The ID of the SQL warehouse to use for
                searching traces in inference tables.

        Returns:
            A tuple of a list of :py:class:`TraceInfo <mlflow.entities.TraceInfo>` objects that
            satisfy the search expressions and a pagination token for the next page of results.
            If the underlying tracking store supports pagination, the token for the
            next page may be obtained via the ``token`` attribute of the returned object; however,
            some store implementations may not support pagination and thus the returned token would
            not be meaningful in such cases.
        """
        raise NotImplementedError

    def set_trace_tag(self, trace_id: str, key: str, value: str):
        """
        Set a tag on the trace with the given trace_id.

        Args:
            trace_id: The ID of the trace.
            key: The string key of the tag.
            value: The string value of the tag.
        """
        raise NotImplementedError

    def delete_trace_tag(self, trace_id: str, key: str):
        """
        Delete a tag on the trace with the given trace_id.

        Args:
            trace_id: The ID of the trace.
            key: The string key of the tag.
        """
        raise NotImplementedError

    def get_assessment(self, trace_id: str, assessment_id: str) -> Assessment:
        """
        Retrieve an assessment from a given trace.

        Args:
            trace_id: The ID of the trace.
            assessment_id: The assessment identifier that denotes a unique assessment entry
                for a given trace.

        Returns:
            The Assessment object for the given trace and assessment ids.
        """
        raise NotImplementedError

    def create_assessment(self, assessment: Assessment) -> Assessment:
        """
        Logs an Assessment for a given trace or a span within a trace.

        Args:
            assessment: An :py:class:`Assessment <mlflow.entities.Assessment>` object that
                contains the key value mappings of assessment criteria comprised of either
                expectations or user/system/scorer-provided feedback (label data) on the quality
                of the trace response or for a span within a trace.

        Returns:
            The Assessment object for the logging operation.
        """
        raise NotImplementedError

    def update_assessment(
        self,
        trace_id: str,
        assessment_id: str,
        name: str | None = None,
        expectation: str | None = None,
        feedback: str | None = None,
        rationale: str | None = None,
        metadata: dict[str, str] | None = None,
    ) -> Assessment:
        """
        Updates the given Assessment's mutable values to overwrite updated values
        for the given trace and Assessment data.

        Args:
            trace_id: The ID of the trace.
            assessment_id: The ID of the assessment upon which overrides will be applied to
                mutable attributes.
            name: An Optional override to the name of the assessment.
            expectation: An Optional override of the expectation for the assessment.
            feedback: An Optional override to the feedback for a given assessment.
            rationale: An Optional string defining the reasoning behind the override of
                the assessment.
            metadata: An Optional mapping of additional customizable metadata for the assessment.

        Returns:
            The Assessment object representing the updated state of an assessment for a given trace.
        """
        raise NotImplementedError

    def delete_assessment(self, trace_id: str, assessment_id):
        """
        Delete an assessment for a given trace.

        Args:
            trace_id: The ID of the trace.
            assessment_id: The ID of the assessment to be deleted.
        """
        raise NotImplementedError

    def log_spans(self, experiment_id: str, spans: list[Span]) -> list[Span]:
        """
        Log multiple span entities to the tracking store.

        Args:
            experiment_id: The experiment ID to log spans to.
            spans: List of Span entities to log. All spans must belong to the same trace.

        Returns:
            List of logged Span entities.

        Raises:
            MlflowException: If spans belong to different traces.
        """
        raise NotImplementedError

    async def log_spans_async(self, experiment_id: str, spans: list[Span]) -> list[Span]:
        """
        Asynchronously log multiple span entities to the tracking store.

        Args:
            experiment_id: The experiment ID to log spans to.
            spans: List of Span entities to log. All spans must belong to the same trace.

        Returns:
            List of logged Span entities.

        Raises:
            MlflowException: If spans belong to different traces.
        """
        raise NotImplementedError

    def log_metric(self, run_id, metric):
        """
        Log a metric for the specified run

        Args:
            run_id: String id for the run
            metric: `mlflow.entities.Metric` instance to log
        """
        self.log_batch(run_id, metrics=[metric], params=[], tags=[])

    def log_metric_async(self, run_id, metric) -> RunOperations:
        """
        Log a metric for the specified run in async fashion.

        Args:
            run_id: String id for the run
            metric: `mlflow.entities.Metric` instance to log
        """
        return self.log_batch_async(run_id, metrics=[metric], params=[], tags=[])

    def log_param(self, run_id, param):
        """
        Log a param for the specified run

        Args:
            run_id: String id for the run
            param: :py:class:`mlflow.entities.Param` instance to log
        """
        self.log_batch(run_id, metrics=[], params=[param], tags=[])

    def log_param_async(self, run_id, param) -> RunOperations:
        """
        Log a param for the specified run in async fashion.

        Args:
            run_id: String id for the run.
            param: :py:class:`mlflow.entities.Param` instance to log.
        """
        return self.log_batch_async(run_id, metrics=[], params=[param], tags=[])

    def set_experiment_tag(self, experiment_id, tag):
        """
        Set a tag for the specified experiment

        Args:
            experiment_id: String id for the experiment.
            tag: :py:class:`mlflow.entities.ExperimentTag` instance to set.
        """

    def delete_experiment_tag(self, experiment_id, key):
        """
        Delete a tag from the specified experiment

        Args:
            experiment_id: String id for the experiment.
            key: String name of the tag to be deleted.
        """

    def set_tag(self, run_id, tag):
        """
        Set a tag for the specified run

        Args:
            run_id: String id for the run.
            tag: :py:class:`mlflow.entities.RunTag` instance to set.
        """
        self.log_batch(run_id, metrics=[], params=[], tags=[tag])

    def set_tag_async(self, run_id, tag) -> RunOperations:
        """
        Set a tag for the specified run in async fashion.

        Args:
            run_id: String id for the run.
            tag: :py:class:`mlflow.entities.RunTag` instance to set.
        """
        return self.log_batch_async(run_id, metrics=[], params=[], tags=[tag])

    @abstractmethod
    def get_metric_history(self, run_id, metric_key, max_results=None, page_token=None):
        """
        Return a list of metric objects corresponding to all values logged for a given metric
        within a run.

        Args:
            run_id: Unique identifier for run.
            metric_key: Metric name within the run.
            max_results: Maximum number of metric history events (steps) to return per paged
                query.
            page_token: A Token specifying the next paginated set of results of metric history.
                This value is obtained as a return value from a paginated call to GetMetricHistory.

        Returns:
            A list of :py:class:`mlflow.entities.Metric` entities if logged, else empty list.
        """

        # NB: Pagination for this API is not supported in FileStore or SQLAlchemyStore. The
        # argument `max_results` is used as a pagination activation flag. If the `max_results`
        # argument is not provided, this API will return a full metric history event collection
        # without the paged queries to the backend store.

    def get_metric_history_bulk_interval_from_steps(self, run_id, metric_key, steps, max_results):
        """
        Return a list of metric objects corresponding to all values logged
        for a given metric within a run for the specified steps.

        Args:
            run_id: Unique identifier for run.
            metric_key: Metric name within the run.
            steps: List of steps for which to return metrics.
            max_results: Maximum number of metric history events (steps) to return.

        Returns:
            A list of MetricWithRunId objects:
                - key: Metric name within the run.
                - value: Metric value.
                - timestamp: Metric timestamp.
                - step: Metric step.
                - run_id: Unique identifier for run.
        """
        metrics_for_run = sorted(
            [m for m in self.get_metric_history(run_id, metric_key) if m.step in steps],
            key=lambda metric: (metric.step, metric.timestamp),
        )[:max_results]
        return [
            MetricWithRunId(
                run_id=run_id,
                metric=metric,
            )
            for metric in metrics_for_run
        ]

    def search_runs(
        self,
        experiment_ids,
        filter_string,
        run_view_type,
        max_results=SEARCH_MAX_RESULTS_DEFAULT,
        order_by=None,
        page_token=None,
    ):
        """
        Return runs that match the given list of search expressions within the experiments.

        Args:
            experiment_ids: List of experiment ids to scope the search.
            filter_string: A search filter string.
            run_view_type: ACTIVE_ONLY, DELETED_ONLY, or ALL runs.
            max_results: Maximum number of runs desired.
            order_by: List of order_by clauses.
            page_token: Token specifying the next page of results. It should be obtained from
                a ``search_runs`` call.

        Returns:
            A :py:class:`PagedList <mlflow.store.entities.PagedList>` of
            :py:class:`Run <mlflow.entities.Run>` objects that satisfy the search expressions.
            If the underlying tracking store supports pagination, the token for the next page may
            be obtained via the ``token`` attribute of the returned object; however, some store
            implementations may not support pagination and thus the returned token would not be
            meaningful in such cases.
        """
        runs, token = self._search_runs(
            experiment_ids,
            filter_string,
            run_view_type,
            max_results,
            order_by,
            page_token,
        )
        return PagedList(runs, token)

    @abstractmethod
    def _search_runs(
        self,
        experiment_ids,
        filter_string,
        run_view_type,
        max_results,
        order_by,
        page_token,
    ):
        """
        Return runs that match the given list of search expressions within the experiments, as
        well as a pagination token (indicating where the next page should start). Subclasses of
        ``AbstractStore`` should implement this method to support pagination instead of
        ``search_runs``.

        See ``search_runs`` for parameter descriptions.

        Returns:
            A tuple of ``runs`` and ``token`` where ``runs`` is a list of
            :py:class:`mlflow.entities.Run` objects that satisfy the search expressions,
            and ``token`` is the pagination token for the next page of results.
        """

    @abstractmethod
    def log_batch(self, run_id, metrics, params, tags):
        """
        Log multiple metrics, params, and tags for the specified run

        Args:
            run_id: String id for the run
            metrics: List of :py:class:`mlflow.entities.Metric` instances to log
            params: List of :py:class:`mlflow.entities.Param` instances to log
            tags: List of :py:class:`mlflow.entities.RunTag` instances to log

        Returns:
            None.
        """

    def log_batch_async(self, run_id, metrics, params, tags) -> RunOperations:
        """
        Log multiple metrics, params, and tags for the specified run in async fashion.
        This API does not offer immediate consistency of the data. When API returns,
        data is accepted but not persisted/processed by back end. Data would be processed
        in near real time fashion.

        Args:
            run_id: String id for the run.
            metrics: List of :py:class:`mlflow.entities.Metric` instances to log.
            params: List of :py:class:`mlflow.entities.Param` instances to log.
            tags: List of :py:class:`mlflow.entities.RunTag` instances to log.

        Returns:
            An :py:class:`mlflow.utils.async_logging.run_operations.RunOperations` instance
            that represents future for logging operation.
        """
        if not self._async_logging_queue.is_active():
            self._async_logging_queue.activate()

        return self._async_logging_queue.log_batch_async(
            run_id=run_id, metrics=metrics, params=params, tags=tags
        )

    def end_async_logging(self):
        """
        Ends the async logging queue. This method is a no-op if the queue is not active. This is
        different from flush as it just stops the async logging queue from accepting
        new data (moving the queue state TEAR_DOWN state), but flush will ensure all data
        is processed before returning (moving the queue to IDLE state).
        """
        if self._async_logging_queue.is_active():
            self._async_logging_queue.end_async_logging()

    def flush_async_logging(self):
        """
        Flushes the async logging queue. This method is a no-op if the queue is already
        at IDLE state. This methods also shutdown the logging worker threads.
        After flushing, logging thread is setup again.
        """
        if not self._async_logging_queue.is_idle():
            self._async_logging_queue.flush()

    def shut_down_async_logging(self):
        """
        Shuts down the async logging queue. This method is a no-op if the queue is already
        at IDLE state. This methods also shutdown the logging worker threads.
        """
        if not self._async_logging_queue.is_idle():
            self._async_logging_queue.shut_down_async_logging()

    @abstractmethod
    def log_inputs(
        self,
        run_id: str,
        datasets: list[DatasetInput] | None = None,
        models: list[LoggedModelInput] | None = None,
    ):
        """
        Log inputs, such as datasets, to the specified run.

        Args:
            run_id: String id for the run
            datasets: List of :py:class:`mlflow.entities.DatasetInput` instances to log
                as inputs to the run.
            models: List of :py:class:`mlflow.entities.LoggedModelInput` instances to log
                as inputs to the run.

        Returns:
            None.
        """

    def log_outputs(self, run_id: str, models: list[LoggedModelOutput]):
        """
        Log outputs, such as models, to the specified run.

        Args:
            run_id: String id for the run
            models: List of :py:class:`mlflow.entities.LoggedModelOutput` instances to log
                as outputs of the run.

        Returns:
            None.
        """
        raise NotImplementedError(self.__class__.__name__)

    def record_logged_model(self, run_id, mlflow_model):
        raise NotImplementedError(self.__class__.__name__)

    def create_logged_model(
        self,
        experiment_id: str,
        name: str | None = None,
        source_run_id: str | None = None,
        tags: list[LoggedModelTag] | None = None,
        params: list[LoggedModelParameter] | None = None,
        model_type: str | None = None,
    ) -> LoggedModel:
        """
        Create a new logged model.

        Args:
            experiment_id: ID of the experiment to which the model belongs.
            name: Name of the model. If not specified, a random name will be generated.
            source_run_id: ID of the run that produced the model.
            tags: Tags to set on the model.
            params: Parameters to set on the model.
            model_type: Type of the model.

        Returns:
            The created model.
        """
        raise NotImplementedError(self.__class__.__name__)

    def search_logged_models(
        self,
        experiment_ids: list[str],
        filter_string: str | None = None,
        datasets: list[dict[str, Any]] | None = None,
        max_results: int | None = None,
        order_by: list[dict[str, Any]] | None = None,
        page_token: str | None = None,
    ) -> PagedList[LoggedModel]:
        """
        Search for logged models that match the specified search criteria.

        Args:
            experiment_ids: List of experiment ids to scope the search.
            filter_string: A search filter string.
            datasets: List of dictionaries to specify datasets on which to apply metrics filters.
                The following fields are supported:

                name (str): Required. Name of the dataset.
                digest (str): Optional. Digest of the dataset.
            max_results: Maximum number of logged models desired.
            order_by: List of dictionaries to specify the ordering of the search results.
                The following fields are supported:

                field_name (str): Required. Name of the field to order by, e.g. "metrics.accuracy".
                ascending: (bool): Optional. Whether the order is ascending or not.
                dataset_name: (str): Optional. If ``field_name`` refers to a metric, this field
                    specifies the name of the dataset associated with the metric. Only metrics
                    associated with the specified dataset name will be considered for ordering.
                    This field may only be set if ``field_name`` refers to a metric.
                dataset_digest (str): Optional. If ``field_name`` refers to a metric, this field
                    specifies the digest of the dataset associated with the metric. Only metrics
                    associated with the specified dataset name and digest will be considered for
                    ordering. This field may only be set if ``dataset_name`` is also set.
            page_token: Token specifying the next page of results.

        Returns:
            A :py:class:`PagedList <mlflow.store.entities.PagedList>` of
            :py:class:`LoggedModel <mlflow.entities.LoggedModel>` objects.
        """

        raise NotImplementedError(self.__class__.__name__)

    def finalize_logged_model(self, model_id: str, status: LoggedModelStatus) -> LoggedModel:
        """
        Finalize a model by updating its status.

        Args:
            model_id: ID of the model to finalize.
            status: Final status to set on the model.

        Returns:
            The updated model.
        """
        raise NotImplementedError(self.__class__.__name__)

    def set_logged_model_tags(self, model_id: str, tags: list[LoggedModelTag]) -> None:
        """
        Set tags on the specified logged model.

        Args:
            model_id: ID of the model.
            tags: Tags to set on the model.

        Returns:
            None
        """
        raise NotImplementedError(self.__class__.__name__)

    def set_model_versions_tags(self, name: str, version: str, model_id: str) -> None:
        mvs = [{"name": name, "version": version}]
        model = self.get_logged_model(model_id)
        if existing_mvs := model.tags.get(mlflow_tags.MLFLOW_MODEL_VERSIONS):
            existing_mvs = json.loads(existing_mvs)
            if mvs[0] not in existing_mvs:
                mvs = existing_mvs + mvs

        self.set_logged_model_tags(
            model_id,
            [
                LoggedModelTag(
                    key=mlflow_tags.MLFLOW_MODEL_VERSIONS,
                    value=json.dumps(mvs),
                )
            ],
        )

    def delete_logged_model_tag(self, model_id: str, key: str) -> None:
        """
        Delete a tag from the specified logged model.

        Args:
            model_id: ID of the model.
            key: Key of the tag to delete.
        """
        raise NotImplementedError(self.__class__.__name__)

    def get_logged_model(self, model_id: str) -> LoggedModel:
        """
        Fetch the logged model with the specified ID.

        Args:
            model_id: ID of the model to fetch.

        Returns:
            The fetched model.
        """
        raise NotImplementedError(self.__class__.__name__)

    def delete_logged_model(self, model_id: str) -> None:
        """
        Delete the logged model with the specified ID.

        Args:
            model_id: ID of the model to delete.
        """
        raise NotImplementedError(self.__class__.__name__)

    def log_spans(self, spans: list[Span]) -> list[Span]:
        """
        Log multiple span entities to the tracking store.

        Args:
            spans: List of Span entities to log. All spans must belong to the same trace.

        Returns:
            List of logged Span entities.

        Raises:
            ValueError: If spans belong to different traces.
        """
        raise NotImplementedError(self.__class__.__name__)

    async def log_spans_async(self, spans: list[Span]) -> list[Span]:
        """
        Async wrapper for log_spans method.

        Args:
            spans: List of Span entities to log. All spans must belong to the same trace.

        Returns:
            List of logged Span entities.

        Raises:
            ValueError: If spans belong to different traces.
        """
        raise NotImplementedError(self.__class__.__name__)<|MERGE_RESOLUTION|>--- conflicted
+++ resolved
@@ -14,11 +14,7 @@
     ViewType,
 )
 from mlflow.entities.metric import MetricWithRunId
-<<<<<<< HEAD
 from mlflow.entities.span import Span
-=======
-from mlflow.entities.trace import Span
->>>>>>> 7bd83140
 from mlflow.entities.trace_info import TraceInfo
 from mlflow.exceptions import MlflowException
 from mlflow.store.entities.paged_list import PagedList
