--- conflicted
+++ resolved
@@ -927,7 +927,19 @@
         """
         raise NotImplementedError(self.__class__.__name__)
 
-<<<<<<< HEAD
+    @abstractmethod
+    def link_traces_to_run(self, trace_ids: list[str], run_id: str) -> None:
+        """
+        Link multiple traces to a run by creating entity associations.
+
+        Args:
+            trace_ids: List of trace IDs to link to the run. Maximum 100 traces allowed.
+            run_id: ID of the run to link traces to.
+
+        Raises:
+            MlflowException: If more than 100 traces are provided.
+        """
+
     def register_scorer(self, experiment_id: str, name: str, serialized_scorer: str) -> int:
         """
         Register a scorer for an experiment.
@@ -1000,17 +1012,3 @@
             MlflowException: If scorer is not found.
         """
         raise NotImplementedError(self.__class__.__name__)
-=======
-    @abstractmethod
-    def link_traces_to_run(self, trace_ids: list[str], run_id: str) -> None:
-        """
-        Link multiple traces to a run by creating entity associations.
-
-        Args:
-            trace_ids: List of trace IDs to link to the run. Maximum 100 traces allowed.
-            run_id: ID of the run to link traces to.
-
-        Raises:
-            MlflowException: If more than 100 traces are provided.
-        """
->>>>>>> ddb3bb3e
