import logging

<<<<<<< HEAD
from mlflow.entities import Trace, TraceInfo, TraceLocation
=======
from mlflow.entities import Trace, TraceInfo
from mlflow.entities.trace_location import UCSchemaLocation as UCSchemaLocationEntity
>>>>>>> db752aab
from mlflow.environment_variables import (
    MLFLOW_ASYNC_TRACE_LOGGING_RETRY_TIMEOUT,
    MLFLOW_TRACING_SQL_WAREHOUSE_ID,
)
from mlflow.exceptions import MlflowException
from mlflow.protos.databricks_pb2 import ALREADY_EXISTS, ENDPOINT_NOT_FOUND, ErrorCode
from mlflow.protos.databricks_tracing_pb2 import (
    CreateTrace,
    CreateTraceUCStorageLocation,
    DatabricksTrackingService,
    GetTraces,
<<<<<<< HEAD
    SearchTraces,
=======
    LinkExperimentToUCTraceLocation,
>>>>>>> db752aab
    TraceIdentifier,
    UCSchemaLocation,
    UnLinkExperimentToUCTraceLocation,
)
from mlflow.protos.service_pb2 import MlflowService, SearchUnifiedTraces
from mlflow.store.tracking import SEARCH_TRACES_DEFAULT_MAX_RESULTS
from mlflow.store.tracking.rest_store import RestStore
from mlflow.tracing.constant import TRACE_ID_V4_PREFIX
from mlflow.tracing.utils import parse_trace_id_v4
from mlflow.utils.databricks_tracing_utils import (
    trace_from_proto,
    trace_info_to_proto,
<<<<<<< HEAD
    trace_location_from_databricks_uc_schema,
    trace_location_to_proto,
=======
    uc_schema_location_from_proto,
    uc_schema_location_to_proto,
>>>>>>> db752aab
)
from mlflow.utils.proto_json_utils import message_to_json
from mlflow.utils.rest_utils import (
    _REST_API_PATH_PREFIX,
    _V4_REST_API_PATH_PREFIX,
    _V4_TRACE_REST_API_PATH_PREFIX,
    extract_api_info_for_service,
)

_logger = logging.getLogger(__name__)


class DatabricksTracingRestStore(RestStore):
    """
    Client for a databricks tracking server accessed via REST API calls.
    This is only used for Databricks-specific tracing APIs, all other APIs including
    runs, experiments, models etc. should be implemented in the RestStore.

    Args
        get_host_creds: Method to be invoked prior to every REST request to get the
            :py:class:`mlflow.rest_utils.MlflowHostCreds` for the request. Note that this
            is a function so that we can obtain fresh credentials in the case of expiry.
    """

    _METHOD_TO_INFO = extract_api_info_for_service(
        MlflowService, _REST_API_PATH_PREFIX
    ) | extract_api_info_for_service(DatabricksTrackingService, _V4_REST_API_PATH_PREFIX)

    def __init__(self, get_host_creds):
        super().__init__(get_host_creds)

    def start_trace(self, trace_info: TraceInfo) -> TraceInfo:
        """
        Create a new trace using the V4 API format.

        Args:
            trace_info: The TraceInfo object to create in the backend. Currently, this
                only supports trace_location with uc_schema, or mlflow_experiment that's
                linked to a UC table.

        Returns:
            The returned TraceInfo object from the backend.
        """
        try:
            sql_warehouse_id = MLFLOW_TRACING_SQL_WAREHOUSE_ID.get()
            req_body = message_to_json(
                CreateTrace(
                    trace_info=trace_info_to_proto(trace_info), sql_warehouse_id=sql_warehouse_id
                )
            )
            if uc_schema := trace_info.trace_location.uc_schema:
                location = f"{uc_schema.catalog_name}.{uc_schema.schema_name}"
            # TODO: we should check if the experiment has a span location tag
            elif mlflow_experiment := trace_info.trace_location.mlflow_experiment:
                location = mlflow_experiment.experiment_id
            else:
                raise MlflowException("Invalid trace location")
            response_proto = self._call_endpoint(
                CreateTrace,
                req_body,
                endpoint=f"{_V4_REST_API_PATH_PREFIX}/mlflow/traces/{location}",
                retry_timeout_seconds=MLFLOW_ASYNC_TRACE_LOGGING_RETRY_TIMEOUT.get(),
            )
            return TraceInfo.from_proto(response_proto.trace_info)
        # Temporarily we capture all exceptions and fallback to v3 if the trace location is not uc
        # TODO: remove this once the endpoint is fully rolled out
        except Exception as e:
            if isinstance(e, MlflowException) and e.error_code == ErrorCode.Name(
                ENDPOINT_NOT_FOUND
            ):
                _logger.debug("Server does not support CreateTrace API yet.")
            if trace_info.trace_location.mlflow_experiment is not None:
                _logger.debug("Falling back to V3 API.")
                return super().start_trace(trace_info)
            else:
                raise

    def get_traces(self, trace_ids: list[str]) -> list[Trace]:
        """
        Get complete traces with spans for given trace ids.

        Args:
            trace_ids: List of trace IDs to fetch.

        Returns:
            List of Trace objects.
        """
        sql_warehouse_id = MLFLOW_TRACING_SQL_WAREHOUSE_ID.get()
        trace_identifiers = [self._construct_trace_identifier(trace_id) for trace_id in trace_ids]
        req_body = message_to_json(
            GetTraces(trace_ids=trace_identifiers, sql_warehouse_id=sql_warehouse_id)
        )
        response_proto = self._call_endpoint(
            GetTraces, req_body, endpoint=f"{_V4_TRACE_REST_API_PATH_PREFIX}/batch"
        )
        return [trace_from_proto(proto) for proto in response_proto.traces]

    def _construct_trace_identifier(self, trace_identifier: str) -> TraceIdentifier:
        location, trace_id = parse_trace_id_v4(trace_identifier)
        # location is only None when trace_id does not starts with 'trace:/'
        if location is None:
            return TraceIdentifier(trace_id=trace_id)
        match location.split("."):
            case [catalog, schema]:
                return TraceIdentifier(
                    uc_schema=UCSchemaLocation(catalog_name=catalog, schema_name=schema),
                    trace_id=trace_id,
                )
            case _:
                raise MlflowException.invalid_parameter_value(
                    f"Invalid trace_id format: {trace_identifier}, should be in the format of "
                    f"{TRACE_ID_V4_PREFIX}<catalog.schema>/<trace_id>"
                )

<<<<<<< HEAD
    def search_traces(
        self,
        experiment_ids: list[str] | None = None,
        filter_string: str | None = None,
        max_results: int = SEARCH_TRACES_DEFAULT_MAX_RESULTS,
        order_by: list[str] | None = None,
        page_token: str | None = None,
        model_id: str | None = None,
        sql_warehouse_id: str | None = None,
        locations: list[str] | None = None,
    ) -> tuple[list[TraceInfo], str | None]:
        # This API is not client-facing, so we should always use `locations`.
        if experiment_ids is not None:
            raise MlflowException("`experiment_ids` is deprecated, use `locations` instead.")
        if not locations:
            raise MlflowException(
                "`locations` must be specified for searching traces in Databricks."
            )

        contain_uc_schemas = False
        trace_locations = []
        # model_id is only supported by V3 API
        if model_id is None:
            for location in locations:
                if "." not in location:
                    trace_locations.append(
                        trace_location_to_proto(TraceLocation.from_experiment_id(location))
                    )
                else:
                    match location.split("."):
                        case [catalog, schema]:
                            trace_locations.append(
                                trace_location_to_proto(
                                    trace_location_from_databricks_uc_schema(catalog, schema)
                                )
                            )
                            contain_uc_schemas = True
                        case _:
                            raise MlflowException.invalid_parameter_value(
                                f"Invalid location format: {location}. Expected format: "
                                "`<catalog_name>.<schema_name>` or `<experiment_id>`."
                            )

            request = SearchTraces(
                locations=trace_locations,
                filter=filter_string,
                max_results=max_results,
                order_by=order_by,
                page_token=page_token,
                sql_warehouse_id=sql_warehouse_id or MLFLOW_TRACING_SQL_WAREHOUSE_ID.get(),
            )
            req_body = message_to_json(request)
            try:
                response_proto = self._call_endpoint(
                    SearchTraces,
                    req_body,
                    endpoint=f"{_V4_TRACE_REST_API_PATH_PREFIX}/search",
                )
            except MlflowException as e:
                if e.error_code == ErrorCode.Name(ENDPOINT_NOT_FOUND):
                    _logger.debug(
                        "Server does not support SearchTracesV4 API yet. Falling back to V3 API."
                    )
                    if contain_uc_schemas:
                        raise MlflowException(
                            "Searching traces by locations including UC schemas is not supported "
                            "on the current tracking server. Only locations with experiment IDs "
                            "are supported."
                        )
                    # fallback to v3 API
                    return self._search_traces(
                        locations=locations,
                        filter_string=filter_string,
                        max_results=max_results,
                        order_by=order_by,
                        page_token=page_token,
                    )
                else:
                    raise
            trace_infos = [
                TraceInfo.from_proto(trace.trace_info) for trace in response_proto.traces
            ]
            return trace_infos, response_proto.next_page_token or None
        else:
            return self._search_unified_traces(
                model_id=model_id,
                locations=locations,
                sql_warehouse_id=sql_warehouse_id or MLFLOW_TRACING_SQL_WAREHOUSE_ID.get(),
                filter_string=filter_string,
                max_results=max_results,
                order_by=order_by,
                page_token=page_token,
            )

    def _search_unified_traces(
        self,
        model_id: str,
        locations: list[str],
        sql_warehouse_id: str | None = None,
        filter_string: str | None = None,
        max_results: int = SEARCH_TRACES_DEFAULT_MAX_RESULTS,
        order_by: list[str] | None = None,
        page_token: str | None = None,
    ) -> tuple[list[TraceInfo], str | None]:
        request = SearchUnifiedTraces(
            model_id=model_id,
            sql_warehouse_id=sql_warehouse_id,
            experiment_ids=locations,
            filter=filter_string,
            max_results=max_results,
            order_by=order_by,
            page_token=page_token,
        )
        req_body = message_to_json(request)
        response_proto = self._call_endpoint(SearchUnifiedTraces, req_body)
        # Convert TraceInfo (v2) objects to TraceInfoV3 objects for consistency
        trace_infos = [TraceInfo.from_proto(t) for t in response_proto.traces]
        return trace_infos, response_proto.next_page_token or None
=======
    def set_experiment_trace_location(
        self,
        uc_schema: UCSchemaLocationEntity,
        experiment_id: str,
        sql_warehouse_id: str | None = None,
    ) -> UCSchemaLocationEntity:
        req_body = message_to_json(
            CreateTraceUCStorageLocation(
                uc_schema=uc_schema_location_to_proto(uc_schema),
                sql_warehouse_id=sql_warehouse_id or MLFLOW_TRACING_SQL_WAREHOUSE_ID.get(),
            )
        )
        try:
            response = self._call_endpoint(
                CreateTraceUCStorageLocation,
                req_body,
                endpoint=f"{_V4_TRACE_REST_API_PATH_PREFIX}/location",
            )
            uc_schema = uc_schema_location_from_proto(response.uc_schema)
        except MlflowException as e:
            if e.error_code == ErrorCode.Name(ALREADY_EXISTS):
                _logger.debug(f"Trace UC storage location already exists: {uc_schema}")
            else:
                raise
        _logger.debug(f"Created trace UC storage location: {uc_schema}")

        # link experiment to uc trace location
        req_body = message_to_json(
            LinkExperimentToUCTraceLocation(
                experiment_id=experiment_id,
                uc_schema=uc_schema_location_to_proto(uc_schema),
            )
        )

        self._call_endpoint(
            LinkExperimentToUCTraceLocation,
            req_body,
            endpoint=f"{_V4_TRACE_REST_API_PATH_PREFIX}/location/{experiment_id}",
        )
        _logger.debug(f"Linked experiment {experiment_id} to UC trace location: {uc_schema}")
        return uc_schema

    def unset_experiment_trace_location(self, experiment_id: str, location: str) -> None:
        request = UnLinkExperimentToUCTraceLocation(
            experiment_id=experiment_id,
            location=location,
        )
        endpoint = f"{_V4_TRACE_REST_API_PATH_PREFIX}/location/{experiment_id}/{location}"
        req_body = message_to_json(request)
        self._call_endpoint(
            UnLinkExperimentToUCTraceLocation,
            req_body,
            endpoint=endpoint,
        )
        _logger.debug(f"Unlinked experiment {experiment_id} from trace location: {location}")
>>>>>>> db752aab
<|MERGE_RESOLUTION|>--- conflicted
+++ resolved
@@ -1,11 +1,7 @@
 import logging
 
-<<<<<<< HEAD
 from mlflow.entities import Trace, TraceInfo, TraceLocation
-=======
-from mlflow.entities import Trace, TraceInfo
 from mlflow.entities.trace_location import UCSchemaLocation as UCSchemaLocationEntity
->>>>>>> db752aab
 from mlflow.environment_variables import (
     MLFLOW_ASYNC_TRACE_LOGGING_RETRY_TIMEOUT,
     MLFLOW_TRACING_SQL_WAREHOUSE_ID,
@@ -17,11 +13,8 @@
     CreateTraceUCStorageLocation,
     DatabricksTrackingService,
     GetTraces,
-<<<<<<< HEAD
+    LinkExperimentToUCTraceLocation,
     SearchTraces,
-=======
-    LinkExperimentToUCTraceLocation,
->>>>>>> db752aab
     TraceIdentifier,
     UCSchemaLocation,
     UnLinkExperimentToUCTraceLocation,
@@ -34,13 +27,10 @@
 from mlflow.utils.databricks_tracing_utils import (
     trace_from_proto,
     trace_info_to_proto,
-<<<<<<< HEAD
     trace_location_from_databricks_uc_schema,
     trace_location_to_proto,
-=======
     uc_schema_location_from_proto,
     uc_schema_location_to_proto,
->>>>>>> db752aab
 )
 from mlflow.utils.proto_json_utils import message_to_json
 from mlflow.utils.rest_utils import (
@@ -155,7 +145,6 @@
                     f"{TRACE_ID_V4_PREFIX}<catalog.schema>/<trace_id>"
                 )
 
-<<<<<<< HEAD
     def search_traces(
         self,
         experiment_ids: list[str] | None = None,
@@ -274,7 +263,7 @@
         # Convert TraceInfo (v2) objects to TraceInfoV3 objects for consistency
         trace_infos = [TraceInfo.from_proto(t) for t in response_proto.traces]
         return trace_infos, response_proto.next_page_token or None
-=======
+
     def set_experiment_trace_location(
         self,
         uc_schema: UCSchemaLocationEntity,
@@ -329,5 +318,4 @@
             req_body,
             endpoint=endpoint,
         )
-        _logger.debug(f"Unlinked experiment {experiment_id} from trace location: {location}")
->>>>>>> db752aab
+        _logger.debug(f"Unlinked experiment {experiment_id} from trace location: {location}")