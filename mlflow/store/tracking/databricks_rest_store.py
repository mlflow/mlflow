--- conflicted
+++ resolved
@@ -15,16 +15,11 @@
     DeleteTraceTag,
     GetTraceInfo,
     GetTraces,
-<<<<<<< HEAD
+    LinkExperimentToUCTraceLocation,
+    SearchTraces,
     SetTraceTag,
     TraceIdentifier,
-=======
-    LinkExperimentToUCTraceLocation,
-    SearchTraces,
-    TraceIdentifier,
-    UCSchemaLocation,
     UnLinkExperimentToUCTraceLocation,
->>>>>>> 564fddb3
 )
 from mlflow.protos.service_pb2 import MlflowService, SearchUnifiedTraces
 from mlflow.store.tracking import SEARCH_TRACES_DEFAULT_MAX_RESULTS
@@ -36,11 +31,8 @@
     trace_info_to_proto,
     trace_location_from_databricks_uc_schema,
     trace_location_to_proto,
-<<<<<<< HEAD
-=======
     uc_schema_location_from_proto,
     uc_schema_location_to_proto,
->>>>>>> 564fddb3
 )
 from mlflow.utils.proto_json_utils import message_to_json
 from mlflow.utils.rest_utils import (
@@ -158,7 +150,6 @@
                     f"{TRACE_ID_V4_PREFIX}<catalog.schema>/<trace_id>"
                 )
 
-<<<<<<< HEAD
     def get_trace_info(self, trace_id: str) -> TraceInfo:
         """
         Get the trace info matching the `trace_id`.
@@ -221,7 +212,7 @@
             self._call_endpoint(DeleteTraceTag, req_body, endpoint=endpoint)
             return
         return super().delete_trace_tag(trace_id, key)
-=======
+
     def search_traces(
         self,
         experiment_ids: list[str] | None = None,
@@ -395,5 +386,4 @@
             req_body,
             endpoint=endpoint,
         )
-        _logger.debug(f"Unlinked experiment {experiment_id} from trace location: {location}")
->>>>>>> 564fddb3
+        _logger.debug(f"Unlinked experiment {experiment_id} from trace location: {location}")