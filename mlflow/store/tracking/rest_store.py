--- conflicted
+++ resolved
@@ -265,7 +265,6 @@
         response_proto = self._call_endpoint(GetTraceInfo, req_body, endpoint=endpoint)
         return TraceInfo.from_proto(response_proto.trace_info)
 
-<<<<<<< HEAD
     def search_traces(
         self,
         experiment_ids: List[str],
@@ -285,7 +284,7 @@
         response_proto = self._call_endpoint(SearchTraces, req_body)
         trace_infos = [TraceInfo.from_proto(t) for t in response_proto.traces]
         return trace_infos, response_proto.next_page_token or None
-=======
+
     def set_trace_tag(self, request_id: str, key: str, value: str):
         """
         Set a tag on the trace with the given request_id.
@@ -297,7 +296,6 @@
         """
         req_body = message_to_json(SetTraceTag(request_id=request_id, key=key, value=value))
         self._call_endpoint(SetTraceTag, req_body)
->>>>>>> f1f193f7
 
     def log_metric(self, run_id, metric):
         """
