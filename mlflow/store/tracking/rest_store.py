import json
import logging
from typing import Dict, List, Optional

from mlflow.entities import (
    DatasetInput,
    Experiment,
    LoggedModel,
<<<<<<< HEAD
    LoggedModelInput,
=======
    LoggedModelOutput,
>>>>>>> 941eb863
    LoggedModelParameter,
    LoggedModelStatus,
    LoggedModelTag,
    Metric,
    Run,
    RunInfo,
    TraceInfo,
    ViewType,
)
from mlflow.entities.trace_status import TraceStatus
from mlflow.exceptions import MlflowException
from mlflow.protos import databricks_pb2
from mlflow.protos.service_pb2 import (
    CreateExperiment,
    CreateLoggedModel,
    CreateRun,
    DeleteExperiment,
    DeleteLoggedModelTag,
    DeleteRun,
    DeleteTag,
    DeleteTraces,
    DeleteTraceTag,
    EndTrace,
    FinalizeLoggedModel,
    GetExperiment,
    GetExperimentByName,
    GetLoggedModel,
    GetMetricHistory,
    GetRun,
    GetTraceInfo,
    LogBatch,
    LogInputs,
    LogMetric,
    LogModel,
    LogOutputs,
    LogParam,
    MlflowService,
    RestoreExperiment,
    RestoreRun,
    SearchExperiments,
    SearchRuns,
    SearchTraces,
    SetExperimentTag,
    SetLoggedModelTags,
    SetTag,
    SetTraceTag,
    StartTrace,
    TraceRequestMetadata,
    TraceTag,
    UpdateExperiment,
    UpdateRun,
)
from mlflow.store.entities.paged_list import PagedList
from mlflow.store.tracking import SEARCH_TRACES_DEFAULT_MAX_RESULTS
from mlflow.store.tracking.abstract_store import AbstractStore
from mlflow.utils.proto_json_utils import message_to_json
from mlflow.utils.rest_utils import (
    _REST_API_PATH_PREFIX,
    call_endpoint,
    extract_api_info_for_service,
    get_logged_model_endpoint,
    get_set_trace_tag_endpoint,
    get_single_trace_endpoint,
    get_trace_info_endpoint,
)

_METHOD_TO_INFO = extract_api_info_for_service(MlflowService, _REST_API_PATH_PREFIX)
_logger = logging.getLogger(__name__)


class RestStore(AbstractStore):
    """
    Client for a remote tracking server accessed via REST API calls

    Args
        get_host_creds: Method to be invoked prior to every REST request to get the
            :py:class:`mlflow.rest_utils.MlflowHostCreds` for the request. Note that this
            is a function so that we can obtain fresh credentials in the case of expiry.
    """

    def __init__(self, get_host_creds):
        super().__init__()
        self.get_host_creds = get_host_creds

    def _call_endpoint(self, api, json_body=None, endpoint=None):
        if endpoint:
            # Allow customizing the endpoint for compatibility with dynamic endpoints, such as
            # /mlflow/traces/{request_id}/info.
            _, method = _METHOD_TO_INFO[api]
        else:
            endpoint, method = _METHOD_TO_INFO[api]
        response_proto = api.Response()
        return call_endpoint(self.get_host_creds(), endpoint, method, json_body, response_proto)

    def search_experiments(
        self,
        view_type=ViewType.ACTIVE_ONLY,
        max_results=None,
        filter_string=None,
        order_by=None,
        page_token=None,
    ):
        req_body = message_to_json(
            SearchExperiments(
                view_type=view_type,
                max_results=max_results,
                page_token=page_token,
                order_by=order_by,
                filter=filter_string,
            )
        )
        response_proto = self._call_endpoint(SearchExperiments, req_body)
        experiments = [Experiment.from_proto(x) for x in response_proto.experiments]
        token = (
            response_proto.next_page_token if response_proto.HasField("next_page_token") else None
        )
        return PagedList(experiments, token)

    def create_experiment(self, name, artifact_location=None, tags=None):  # noqa: D417
        """
        Create a new experiment.
        If an experiment with the given name already exists, throws exception.

        Args:
            name: Desired name for an experiment.

        Returns:
            experiment_id for the newly created experiment if successful, else None
        """
        tag_protos = [tag.to_proto() for tag in tags] if tags else []
        req_body = message_to_json(
            CreateExperiment(name=name, artifact_location=artifact_location, tags=tag_protos)
        )
        response_proto = self._call_endpoint(CreateExperiment, req_body)
        return response_proto.experiment_id

    def get_experiment(self, experiment_id):
        """
        Fetch the experiment from the backend store.

        Args:
            experiment_id: String id for the experiment

        Returns:
            A single :py:class:`mlflow.entities.Experiment` object if it exists,
            otherwise raises an Exception.
        """
        req_body = message_to_json(GetExperiment(experiment_id=str(experiment_id)))
        response_proto = self._call_endpoint(GetExperiment, req_body)
        return Experiment.from_proto(response_proto.experiment)

    def delete_experiment(self, experiment_id):
        req_body = message_to_json(DeleteExperiment(experiment_id=str(experiment_id)))
        self._call_endpoint(DeleteExperiment, req_body)

    def restore_experiment(self, experiment_id):
        req_body = message_to_json(RestoreExperiment(experiment_id=str(experiment_id)))
        self._call_endpoint(RestoreExperiment, req_body)

    def rename_experiment(self, experiment_id, new_name):
        req_body = message_to_json(
            UpdateExperiment(experiment_id=str(experiment_id), new_name=new_name)
        )
        self._call_endpoint(UpdateExperiment, req_body)

    def get_run(self, run_id):
        """
        Fetch the run from backend store

        Args:
            run_id: Unique identifier for the run

        Returns:
            A single Run object if it exists, otherwise raises an Exception
        """
        req_body = message_to_json(GetRun(run_uuid=run_id, run_id=run_id))
        response_proto = self._call_endpoint(GetRun, req_body)
        return Run.from_proto(response_proto.run)

    def update_run_info(self, run_id, run_status, end_time, run_name):
        """Updates the metadata of the specified run."""
        req_body = message_to_json(
            UpdateRun(
                run_uuid=run_id,
                run_id=run_id,
                status=run_status,
                end_time=end_time,
                run_name=run_name,
            )
        )
        response_proto = self._call_endpoint(UpdateRun, req_body)
        return RunInfo.from_proto(response_proto.run_info)

    def create_run(self, experiment_id, user_id, start_time, tags, run_name):
        """
        Create a run under the specified experiment ID, setting the run's status to "RUNNING"
        and the start time to the current time.

        Args:
            experiment_id: ID of the experiment for this run.
            user_id: ID of the user launching this run.
            start_time: timestamp of the initialization of the run.
            tags: tags to apply to this run at initialization.
            run_name: Name of this run.

        Returns:
            The created Run object.
        """

        tag_protos = [tag.to_proto() for tag in tags]
        req_body = message_to_json(
            CreateRun(
                experiment_id=str(experiment_id),
                user_id=user_id,
                start_time=start_time,
                tags=tag_protos,
                run_name=run_name,
            )
        )
        response_proto = self._call_endpoint(CreateRun, req_body)
        return Run.from_proto(response_proto.run)

    def start_trace(
        self,
        experiment_id: str,
        timestamp_ms: int,
        request_metadata: Dict[str, str],
        tags: Dict[str, str],
    ) -> TraceInfo:
        """
        Start an initial TraceInfo object in the backend store.

        Args:
            experiment_id: String id of the experiment for this run.
            timestamp_ms: Start time of the trace, in milliseconds since the UNIX epoch.
            request_metadata: Metadata of the trace.
            tags: Tags of the trace.

        Returns:
            The created TraceInfo object.
        """
        request_metadata_proto = []
        for key, value in request_metadata.items():
            attr = TraceRequestMetadata()
            attr.key = key
            attr.value = str(value)
            request_metadata_proto.append(attr)

        tags_proto = []
        for key, value in tags.items():
            tag = TraceTag()
            tag.key = key
            tag.value = str(value)
            tags_proto.append(tag)

        req_body = message_to_json(
            StartTrace(
                experiment_id=str(experiment_id),
                timestamp_ms=timestamp_ms,
                request_metadata=request_metadata_proto,
                tags=tags_proto,
            )
        )
        response_proto = self._call_endpoint(StartTrace, req_body)
        return TraceInfo.from_proto(response_proto.trace_info)

    def end_trace(
        self,
        request_id: str,
        timestamp_ms: int,
        status: TraceStatus,
        request_metadata: Dict[str, str],
        tags: Dict[str, str],
    ) -> TraceInfo:
        """
        Update the TraceInfo object in the backend store with the completed trace info.

        Args:
            request_id: Unique string identifier of the trace.
            timestamp_ms: End time of the trace, in milliseconds. The execution time field
                in the TraceInfo will be calculated by subtracting the start time from this.
            status: Status of the trace.
            request_metadata: Metadata of the trace. This will be merged with the existing
                metadata logged during the start_trace call.
            tags: Tags of the trace. This will be merged with the existing tags logged
                during the start_trace or set_trace_tag calls.

        Returns:
            The updated TraceInfo object.
        """
        request_metadata_proto = []
        for key, value in request_metadata.items():
            attr = TraceRequestMetadata()
            attr.key = key
            attr.value = str(value)
            request_metadata_proto.append(attr)

        tags_proto = []
        for key, value in tags.items():
            tag = TraceTag()
            tag.key = key
            tag.value = str(value)
            tags_proto.append(tag)

        req_body = message_to_json(
            EndTrace(
                request_id=request_id,
                timestamp_ms=timestamp_ms,
                status=status.to_proto(),
                request_metadata=request_metadata_proto,
                tags=tags_proto,
            )
        )
        # EndTrace endpoint is a dynamic path built with the request_id
        endpoint = get_single_trace_endpoint(request_id)
        response_proto = self._call_endpoint(EndTrace, req_body, endpoint=endpoint)
        return TraceInfo.from_proto(response_proto.trace_info)

    def _delete_traces(
        self,
        experiment_id: str,
        max_timestamp_millis: Optional[int] = None,
        max_traces: Optional[int] = None,
        request_ids: Optional[List[str]] = None,
    ) -> int:
        req_body = message_to_json(
            DeleteTraces(
                experiment_id=experiment_id,
                max_timestamp_millis=max_timestamp_millis,
                max_traces=max_traces,
                request_ids=request_ids,
            )
        )
        res = self._call_endpoint(DeleteTraces, req_body)
        return res.traces_deleted

    def get_trace_info(self, request_id):
        """
        Get the trace matching the `request_id`.

        Args:
            request_id: String id of the trace to fetch.

        Returns:
            The fetched Trace object, of type ``mlflow.entities.TraceInfo``.
        """
        req_body = message_to_json(GetTraceInfo(request_id=request_id))
        endpoint = get_trace_info_endpoint(request_id)
        response_proto = self._call_endpoint(GetTraceInfo, req_body, endpoint=endpoint)
        return TraceInfo.from_proto(response_proto.trace_info)

    def search_traces(
        self,
        experiment_ids: List[str],
        filter_string: Optional[str] = None,
        max_results: int = SEARCH_TRACES_DEFAULT_MAX_RESULTS,
        order_by: Optional[List[str]] = None,
        page_token: Optional[str] = None,
    ):
        st = SearchTraces(
            experiment_ids=experiment_ids,
            filter=filter_string,
            max_results=max_results,
            order_by=order_by,
            page_token=page_token,
        )
        req_body = message_to_json(st)
        response_proto = self._call_endpoint(SearchTraces, req_body)
        trace_infos = [TraceInfo.from_proto(t) for t in response_proto.traces]
        return trace_infos, response_proto.next_page_token or None

    def set_trace_tag(self, request_id: str, key: str, value: str):
        """
        Set a tag on the trace with the given request_id.

        Args:
            request_id: The ID of the trace.
            key: The string key of the tag.
            value: The string value of the tag.
        """
        req_body = message_to_json(SetTraceTag(key=key, value=value))
        self._call_endpoint(SetTraceTag, req_body, endpoint=get_set_trace_tag_endpoint(request_id))

    def delete_trace_tag(self, request_id: str, key: str):
        """
        Delete a tag on the trace with the given request_id.

        Args:
            request_id: The ID of the trace.
            key: The string key of the tag.
        """
        req_body = message_to_json(DeleteTraceTag(key=key))
        self._call_endpoint(
            DeleteTraceTag, req_body, endpoint=get_set_trace_tag_endpoint(request_id)
        )

    def log_metric(self, run_id, metric):
        """
        Log a metric for the specified run

        Args:
            run_id: String id for the run
            metric: Metric instance to log
        """
        req_body = message_to_json(
            LogMetric(
                run_uuid=run_id,
                run_id=run_id,
                key=metric.key,
                value=metric.value,
                timestamp=metric.timestamp,
                step=metric.step,
            )
        )
        self._call_endpoint(LogMetric, req_body)

    def log_param(self, run_id, param):
        """
        Log a param for the specified run

        Args:
            run_id: String id for the run
            param: Param instance to log
        """
        req_body = message_to_json(
            LogParam(run_uuid=run_id, run_id=run_id, key=param.key, value=param.value)
        )
        self._call_endpoint(LogParam, req_body)

    def set_experiment_tag(self, experiment_id, tag):
        """
        Set a tag for the specified experiment

        Args:
            experiment_id: String ID of the experiment
            tag: ExperimentRunTag instance to log
        """
        req_body = message_to_json(
            SetExperimentTag(experiment_id=experiment_id, key=tag.key, value=tag.value)
        )
        self._call_endpoint(SetExperimentTag, req_body)

    def set_tag(self, run_id, tag):
        """
        Set a tag for the specified run

        Args:
            run_id: String ID of the run
            tag: RunTag instance to log
        """
        req_body = message_to_json(
            SetTag(run_uuid=run_id, run_id=run_id, key=tag.key, value=tag.value)
        )
        self._call_endpoint(SetTag, req_body)

    def delete_tag(self, run_id, key):
        """
        Delete a tag from a run. This is irreversible.

        Args:
            run_id: String ID of the run.
            key: Name of the tag.
        """
        req_body = message_to_json(DeleteTag(run_id=run_id, key=key))
        self._call_endpoint(DeleteTag, req_body)

    def get_metric_history(self, run_id, metric_key, max_results=None, page_token=None):
        """
        Return all logged values for a given metric.

        Args:
            run_id: Unique identifier for run.
            metric_key: Metric name within the run.
            max_results: Maximum number of metric history events (steps) to return per paged
                query. Only supported in 'databricks' backend.
            page_token: A Token specifying the next paginated set of results of metric history.

        Returns:
            A PagedList of :py:class:`mlflow.entities.Metric` entities if a paginated request
            is made by setting ``max_results`` to a value other than ``None``, a List of
            :py:class:`mlflow.entities.Metric` entities if ``max_results`` is None, else, if no
            metrics of the ``metric_key`` have been logged to the ``run_id``, an empty list.
        """
        req_body = message_to_json(
            GetMetricHistory(
                run_uuid=run_id,
                run_id=run_id,
                metric_key=metric_key,
                max_results=max_results,
                page_token=page_token,
            )
        )
        response_proto = self._call_endpoint(GetMetricHistory, req_body)

        metric_history = [Metric.from_proto(metric) for metric in response_proto.metrics]
        return PagedList(metric_history, response_proto.next_page_token or None)

    def _search_runs(
        self, experiment_ids, filter_string, run_view_type, max_results, order_by, page_token
    ):
        experiment_ids = [str(experiment_id) for experiment_id in experiment_ids]
        sr = SearchRuns(
            experiment_ids=experiment_ids,
            filter=filter_string,
            run_view_type=ViewType.to_proto(run_view_type),
            max_results=max_results,
            order_by=order_by,
            page_token=page_token,
        )
        req_body = message_to_json(sr)
        response_proto = self._call_endpoint(SearchRuns, req_body)
        runs = [Run.from_proto(proto_run) for proto_run in response_proto.runs]
        # If next_page_token is not set, we will see it as "". We need to convert this to None.
        next_page_token = None
        if response_proto.next_page_token:
            next_page_token = response_proto.next_page_token
        return runs, next_page_token

    def delete_run(self, run_id):
        req_body = message_to_json(DeleteRun(run_id=run_id))
        self._call_endpoint(DeleteRun, req_body)

    def restore_run(self, run_id):
        req_body = message_to_json(RestoreRun(run_id=run_id))
        self._call_endpoint(RestoreRun, req_body)

    def get_experiment_by_name(self, experiment_name):
        try:
            req_body = message_to_json(GetExperimentByName(experiment_name=experiment_name))
            response_proto = self._call_endpoint(GetExperimentByName, req_body)
            return Experiment.from_proto(response_proto.experiment)
        except MlflowException as e:
            if e.error_code == databricks_pb2.ErrorCode.Name(
                databricks_pb2.RESOURCE_DOES_NOT_EXIST
            ):
                return None
            else:
                raise

    def log_batch(self, run_id, metrics, params, tags):
        metric_protos = [metric.to_proto() for metric in metrics]
        param_protos = [param.to_proto() for param in params]
        tag_protos = [tag.to_proto() for tag in tags]
        req_body = message_to_json(
            LogBatch(metrics=metric_protos, params=param_protos, tags=tag_protos, run_id=run_id)
        )
        self._call_endpoint(LogBatch, req_body)

    def record_logged_model(self, run_id, mlflow_model):
        req_body = message_to_json(
            LogModel(run_id=run_id, model_json=json.dumps(mlflow_model.get_tags_dict()))
        )
        self._call_endpoint(LogModel, req_body)

    def create_logged_model(
        self,
        experiment_id: str,
        name: str,
        source_run_id: Optional[str] = None,
        tags: Optional[List[LoggedModelTag]] = None,
        params: Optional[List[LoggedModelParameter]] = None,
        model_type: Optional[str] = None,
    ) -> LoggedModel:
        """
        Create a new logged model.

        Args:
            experiment_id: ID of the experiment to which the model belongs.
            name: Name of the model.
            source_run_id: ID of the run that produced the model.
            tags: Tags to set on the model.
            params: Parameters to set on the model.
            model_type: Type of the model.

        Returns:
            The created model.
        """
        req_body = message_to_json(
            CreateLoggedModel(
                experiment_id=experiment_id,
                name=name,
                model_type=model_type,
                source_run_id=source_run_id,
                params=[p.to_proto() for p in params or []],
                tags=[t.to_proto() for t in tags or []],
            )
        )
        response_proto = self._call_endpoint(CreateLoggedModel, req_body)
        return LoggedModel.from_proto(response_proto.model)

    def get_logged_model(self, model_id: str) -> LoggedModel:
        """
        Fetch the logged model with the specified ID.

        Args:
            model_id: ID of the model to fetch.

        Returns:
            The fetched model.
        """
        endpoint = get_logged_model_endpoint(model_id)
        response_proto = self._call_endpoint(GetLoggedModel, endpoint=endpoint)
        return LoggedModel.from_proto(response_proto.model)

    def finalize_logged_model(self, model_id: str, status: LoggedModelStatus) -> LoggedModel:
        """
        Finalize a model by updating its status.

        Args:
            model_id: ID of the model to finalize.
            status: Final status to set on the model.

        Returns:
            The updated model.
        """
        endpoint = get_logged_model_endpoint(model_id)
        json_body = message_to_json(
            FinalizeLoggedModel(model_id=model_id, status=status.to_proto())
        )
        self._call_endpoint(FinalizeLoggedModel, json_body=json_body, endpoint=endpoint)

    def set_logged_model_tags(self, model_id: str, tags: List[LoggedModelTag]) -> LoggedModel:
        """
        Set tags on the specified logged model.

        Args:
            model_id: ID of the model.
            tags: Tags to set on the model.

        Returns:
            The model with the updated tags.
        """
        endpoint = get_logged_model_endpoint(model_id)
        json_body = message_to_json(
            SetLoggedModelTags(model_id=model_id, tags=[tag.to_proto() for tag in tags])
        )
        response_proto = self._call_endpoint(
            SetLoggedModelTags, json_body=json_body, endpoint=f"{endpoint}/tags"
        )
        return LoggedModel.from_proto(response_proto.model)

    def delete_logged_model_tag(self, model_id: str, key: str) -> None:
        """
        Delete a tag from the specified logged model.

        Args:
            model_id: ID of the model.
            key: Key of the tag to delete.

        Returns:
            The model with the specified tag removed.
        """
        endpoint = get_logged_model_endpoint(model_id)
        self._call_endpoint(DeleteLoggedModelTag, endpoint=f"{endpoint}/tags/{key}")

    def log_inputs(
        self,
        run_id: str,
        datasets: Optional[List[DatasetInput]] = None,
        models: Optional[List[LoggedModelInput]] = None,
    ):
        """
        Log inputs, such as datasets, to the specified run.

        Args:
            run_id: String id for the run
            datasets: List of :py:class:`mlflow.entities.DatasetInput` instances to log
                as inputs to the run.
            models: List of :py:class:`mlflow.entities.LoggedModelInput` instances to log.

        Returns:
            None.
        """
<<<<<<< HEAD
        datasets_protos = [dataset.to_proto() for dataset in datasets or []]
        models_protos = [model.to_proto() for model in models or []]
        req_body = message_to_json(
            LogInputs(
                run_id=run_id,
                datasets=datasets_protos,
                models=models_protos,
            )
        )
=======
        datasets_protos = [dataset.to_proto() for dataset in datasets]
        req_body = message_to_json(LogInputs(run_id=run_id, datasets=datasets_protos))
        self._call_endpoint(LogInputs, req_body)

    def log_outputs(self, run_id: str, models: List[LoggedModelOutput]):
        """
        Log outputs, such as models, to the specified run.

        Args:
            run_id: String id for the run
            models: List of :py:class:`mlflow.entities.LoggedModelOutput` instances to log
                as outputs of the run.

        Returns:
            None.
        """
        req_body = message_to_json(LogOutputs(run_id=run_id, models=[m.to_proto() for m in models]))
>>>>>>> 941eb863
        self._call_endpoint(LogInputs, req_body)<|MERGE_RESOLUTION|>--- conflicted
+++ resolved
@@ -6,11 +6,8 @@
     DatasetInput,
     Experiment,
     LoggedModel,
-<<<<<<< HEAD
     LoggedModelInput,
-=======
     LoggedModelOutput,
->>>>>>> 941eb863
     LoggedModelParameter,
     LoggedModelStatus,
     LoggedModelTag,
@@ -684,7 +681,6 @@
         Returns:
             None.
         """
-<<<<<<< HEAD
         datasets_protos = [dataset.to_proto() for dataset in datasets or []]
         models_protos = [model.to_proto() for model in models or []]
         req_body = message_to_json(
@@ -694,9 +690,6 @@
                 models=models_protos,
             )
         )
-=======
-        datasets_protos = [dataset.to_proto() for dataset in datasets]
-        req_body = message_to_json(LogInputs(run_id=run_id, datasets=datasets_protos))
         self._call_endpoint(LogInputs, req_body)
 
     def log_outputs(self, run_id: str, models: List[LoggedModelOutput]):
@@ -712,5 +705,4 @@
             None.
         """
         req_body = message_to_json(LogOutputs(run_id=run_id, models=[m.to_proto() for m in models]))
->>>>>>> 941eb863
         self._call_endpoint(LogInputs, req_body)