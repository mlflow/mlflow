--- conflicted
+++ resolved
@@ -85,7 +85,6 @@
 
 def load_pyfunc(model_file):
     """
-<<<<<<< HEAD
     Load a Python Function model from a local file.
 
     :param model_file: path from where to load
@@ -95,14 +94,6 @@
     >>> keras_model = mlflow.keras.load_pyfunc(mode_file)
     >>> predictions = keras_mode.predict(x_test)
     """
-
-=======
-    Loads a Keras model as a PyFunc from the passed-in persisted Keras model file.
-
-    :param model_file: Path to Keras model file.
-    :return: PyFunc model.
-    """
->>>>>>> 47642a48
     return _KerasModelWrapper(_load_model(model_file))
 
 
