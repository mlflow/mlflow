"""
The ``mlflow.entities`` module defines entities returned by the MLflow
`REST API <../rest-api.html>`_.
"""

<<<<<<< HEAD
from mlflow.entities.assessment import Assessment
=======
from mlflow.entities.assessment import (
    Assessment,
    AssessmentError,
    AssessmentSource,
    AssessmentSourceType,
)
>>>>>>> 6bd9db83
from mlflow.entities.dataset import Dataset
from mlflow.entities.dataset_input import DatasetInput
from mlflow.entities.dataset_summary import _DatasetSummary
from mlflow.entities.document import Document
from mlflow.entities.experiment import Experiment
from mlflow.entities.experiment_tag import ExperimentTag
from mlflow.entities.file_info import FileInfo
from mlflow.entities.input_tag import InputTag
from mlflow.entities.lifecycle_stage import LifecycleStage
from mlflow.entities.metric import Metric
from mlflow.entities.param import Param
from mlflow.entities.run import Run
from mlflow.entities.run_data import RunData
from mlflow.entities.run_info import RunInfo
from mlflow.entities.run_inputs import RunInputs
from mlflow.entities.run_status import RunStatus
from mlflow.entities.run_tag import RunTag
from mlflow.entities.source_type import SourceType
from mlflow.entities.span import LiveSpan, NoOpSpan, Span, SpanType
from mlflow.entities.span_event import SpanEvent
from mlflow.entities.span_status import SpanStatus, SpanStatusCode
from mlflow.entities.trace import Trace
from mlflow.entities.trace_data import TraceData
from mlflow.entities.trace_info import TraceInfo
from mlflow.entities.view_type import ViewType

__all__ = [
    "Assessment",
    "Experiment",
    "FileInfo",
    "Metric",
    "Param",
    "Run",
    "RunData",
    "RunInfo",
    "RunStatus",
    "RunTag",
    "ExperimentTag",
    "SourceType",
    "ViewType",
    "LifecycleStage",
    "Dataset",
    "InputTag",
    "DatasetInput",
    "RunInputs",
    "Span",
    "LiveSpan",
    "NoOpSpan",
    "SpanEvent",
    "SpanStatus",
    "SpanType",
    "Trace",
    "TraceData",
    "TraceInfo",
    "SpanStatusCode",
    "_DatasetSummary",
    "Document",
    "Assessment",
    "AssessmentError",
    "AssessmentSource",
    "AssessmentSourceType",
]<|MERGE_RESOLUTION|>--- conflicted
+++ resolved
@@ -3,16 +3,12 @@
 `REST API <../rest-api.html>`_.
 """
 
-<<<<<<< HEAD
-from mlflow.entities.assessment import Assessment
-=======
 from mlflow.entities.assessment import (
     Assessment,
     AssessmentError,
     AssessmentSource,
     AssessmentSourceType,
 )
->>>>>>> 6bd9db83
 from mlflow.entities.dataset import Dataset
 from mlflow.entities.dataset_input import DatasetInput
 from mlflow.entities.dataset_summary import _DatasetSummary
@@ -40,7 +36,6 @@
 from mlflow.entities.view_type import ViewType
 
 __all__ = [
-    "Assessment",
     "Experiment",
     "FileInfo",
     "Metric",
