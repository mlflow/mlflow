from __future__ import annotations

import json
import logging
import re
from dataclasses import dataclass
from typing import Any, Optional, Union

from mlflow.entities._mlflow_object import _MlflowObject
from mlflow.entities.span import Span, SpanType
from mlflow.entities.trace_data import TraceData
from mlflow.entities.trace_info import TraceInfo
from mlflow.entities.trace_info_v3 import TraceInfoV3
from mlflow.exceptions import MlflowException
from mlflow.protos.databricks_pb2 import INVALID_PARAMETER_VALUE
<<<<<<< HEAD
from mlflow.protos.service_pb2 import Trace as ProtoTrace
=======
from mlflow.protos.databricks_trace_server_pb2 import Trace as ProtoTrace
>>>>>>> d18a4e2d

_logger = logging.getLogger(__name__)


@dataclass
class Trace(_MlflowObject):
    """A trace object.

    Args:
        info: A lightweight object that contains the metadata of a trace.
        data: A container object that holds the spans data of a trace.
    """

    info: TraceInfoV3
    data: TraceData

    def __post_init__(self):
        if isinstance(self.info, TraceInfo):
            self.info = self.info.to_v3(request=self.data.request, response=self.data.response)

    def __repr__(self) -> str:
        return f"Trace(trace_id={self.info.trace_id})"

    def to_dict(self) -> dict[str, Any]:
        return {"info": self.info.to_dict(), "data": self.data.to_dict()}

    def to_json(self, pretty=False) -> str:
        from mlflow.tracing.utils import TraceJSONEncoder

        return json.dumps(self.to_dict(), cls=TraceJSONEncoder, indent=2 if pretty else None)

    @classmethod
    def from_dict(cls, trace_dict: dict[str, Any]) -> Trace:
        info = trace_dict.get("info")
        data = trace_dict.get("data")
        if info is None or data is None:
            raise MlflowException(
                "Unable to parse Trace from dictionary. Expected keys: 'info' and 'data'. "
                f"Received keys: {list(trace_dict.keys())}",
                error_code=INVALID_PARAMETER_VALUE,
            )

        return cls(
            info=TraceInfoV3.from_dict(info),
            data=TraceData.from_dict(data),
        )

    @classmethod
    def from_json(cls, trace_json: str) -> Trace:
        try:
            trace_dict = json.loads(trace_json)
        except json.JSONDecodeError as e:
            raise MlflowException(
                f"Unable to parse trace JSON: {trace_json}. Error: {e}",
                error_code=INVALID_PARAMETER_VALUE,
            )
        return cls.from_dict(trace_dict)

    def _serialize_for_mimebundle(self):
        # databricks notebooks will use the request ID to
        # fetch the trace from the backend. including the
        # full JSON can cause notebooks to exceed size limits
        return json.dumps(self.info.request_id)

    def _repr_mimebundle_(self, include=None, exclude=None):
        """
        This method is used to trigger custom display logic in IPython notebooks.
        See https://ipython.readthedocs.io/en/stable/config/integrating.html#MyObject
        for more details.

        At the moment, the only supported MIME type is "application/databricks.mlflow.trace",
        which contains a JSON representation of the Trace object. This object is deserialized
        in Databricks notebooks to display the Trace object in a nicer UI.
        """
        from mlflow.tracing.display import (
            get_display_handler,
            get_notebook_iframe_html,
            is_using_tracking_server,
        )
        from mlflow.utils.databricks_utils import is_in_databricks_runtime

        bundle = {"text/plain": repr(self)}

        if not get_display_handler().disabled:
            if is_in_databricks_runtime():
                bundle["application/databricks.mlflow.trace"] = self._serialize_for_mimebundle()
            elif is_using_tracking_server():
                bundle["text/html"] = get_notebook_iframe_html([self])

        return bundle

    def to_pandas_dataframe_row(self) -> dict[str, Any]:
        return {
            "trace_id": self.info.trace_id,
            "trace": self,
            "timestamp_ms": self.info.timestamp_ms,
            "status": self.info.status,
            "execution_time_ms": self.info.execution_time_ms,
            "request": self._deserialize_json_attr(self.data.request),
            "response": self._deserialize_json_attr(self.data.response),
            "request_metadata": self.info.request_metadata,
            "spans": [span.to_dict() for span in self.data.spans],
            "tags": self.info.tags,
            "assessments": self.info.assessments,
            # For backward compatibility, we need to keep the old "request_id" field
            # Ref: https://docs.databricks.com/aws/en/generative-ai/agent-evaluation/evaluation-schema
            "request_id": self.info.request_id,
        }

    def _deserialize_json_attr(self, value: str):
        try:
            return json.loads(value)
        except Exception:
            _logger.debug(f"Failed to deserialize JSON attribute: {value}", exc_info=True)
            return value

    def search_spans(
        self, span_type: Optional[SpanType] = None, name: Optional[Union[str, re.Pattern]] = None
    ) -> list[Span]:
        """
        Search for spans that match the given criteria within the trace.

        Args:
            span_type: The type of the span to search for.
            name: The name of the span to search for. This can be a string or a regular expression.

        Returns:
            A list of spans that match the given criteria.
            If there is no match, an empty list is returned.

        .. code-block:: python

            import mlflow
            import re
            from mlflow.entities import SpanType


            @mlflow.trace(span_type=SpanType.CHAIN)
            def run(x: int) -> int:
                x = add_one(x)
                x = add_two(x)
                x = multiply_by_two(x)
                return x


            @mlflow.trace(span_type=SpanType.TOOL)
            def add_one(x: int) -> int:
                return x + 1


            @mlflow.trace(span_type=SpanType.TOOL)
            def add_two(x: int) -> int:
                return x + 2


            @mlflow.trace(span_type=SpanType.TOOL)
            def multiply_by_two(x: int) -> int:
                return x * 2


            # Run the function and get the trace
            y = run(2)
            trace_id = mlflow.get_last_active_trace_id()
            trace = mlflow.get_trace(trace_id)

            # 1. Search spans by name (exact match)
            spans = trace.search_spans(name="add_one")
            print(spans)
            # Output: [Span(name='add_one', ...)]

            # 2. Search spans by name (regular expression)
            pattern = re.compile(r"add.*")
            spans = trace.search_spans(name=pattern)
            print(spans)
            # Output: [Span(name='add_one', ...), Span(name='add_two', ...)]

            # 3. Search spans by type
            spans = trace.search_spans(span_type=SpanType.LLM)
            print(spans)
            # Output: [Span(name='run', ...)]

            # 4. Search spans by name and type
            spans = trace.search_spans(name="add_one", span_type=SpanType.TOOL)
            print(spans)
            # Output: [Span(name='add_one', ...)]
        """

        def _match_name(span: Span) -> bool:
            if isinstance(name, str):
                return span.name == name
            elif isinstance(name, re.Pattern):
                return name.search(span.name) is not None
            elif name is None:
                return True
            else:
                raise MlflowException(
                    f"Invalid type for 'name'. Expected str or re.Pattern. Got: {type(name)}",
                    error_code=INVALID_PARAMETER_VALUE,
                )

        def _match_type(span: Span) -> bool:
            if isinstance(span_type, str):
                return span.span_type == span_type
            elif span_type is None:
                return True
            else:
                raise MlflowException(
                    "Invalid type for 'span_type'. Expected str or mlflow.entities.SpanType. "
                    f"Got: {type(span_type)}",
                    error_code=INVALID_PARAMETER_VALUE,
                )

        return [span for span in self.data.spans if _match_name(span) and _match_type(span)]

    @staticmethod
    def pandas_dataframe_columns() -> list[str]:
        return [
            "trace_id",
            "trace",
            "timestamp_ms",
            "status",
            "execution_time_ms",
            "request",
            "response",
            "request_metadata",
            "spans",
            "tags",
            "assessments",
            "request_id",
        ]

    def to_proto(self):
<<<<<<< HEAD
        """
        Convert into a proto object to sent to the MLflow backend.

        NB: The Trace definition in MLflow backend doesn't include the `data` field,
            but rather only contains TraceInfoV3.
        """

        return ProtoTrace(trace_info=self.info.to_proto())
=======
        """Convert into a proto object to sent to the Databricks Trace Server."""
        return ProtoTrace(
            # Convert MLflow's TraceInfoV3 to Databricks Trace Server's TraceInfo
            info=self.info.to_proto(),
            data=self.data.to_proto(),
        )
>>>>>>> d18a4e2d
<|MERGE_RESOLUTION|>--- conflicted
+++ resolved
@@ -13,11 +13,7 @@
 from mlflow.entities.trace_info_v3 import TraceInfoV3
 from mlflow.exceptions import MlflowException
 from mlflow.protos.databricks_pb2 import INVALID_PARAMETER_VALUE
-<<<<<<< HEAD
 from mlflow.protos.service_pb2 import Trace as ProtoTrace
-=======
-from mlflow.protos.databricks_trace_server_pb2 import Trace as ProtoTrace
->>>>>>> d18a4e2d
 
 _logger = logging.getLogger(__name__)
 
@@ -250,7 +246,6 @@
         ]
 
     def to_proto(self):
-<<<<<<< HEAD
         """
         Convert into a proto object to sent to the MLflow backend.
 
@@ -258,12 +253,4 @@
             but rather only contains TraceInfoV3.
         """
 
-        return ProtoTrace(trace_info=self.info.to_proto())
-=======
-        """Convert into a proto object to sent to the Databricks Trace Server."""
-        return ProtoTrace(
-            # Convert MLflow's TraceInfoV3 to Databricks Trace Server's TraceInfo
-            info=self.info.to_proto(),
-            data=self.data.to_proto(),
-        )
->>>>>>> d18a4e2d
+        return ProtoTrace(trace_info=self.info.to_proto())