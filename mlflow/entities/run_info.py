from mlflow.entities.run_status import RunStatus
from mlflow.entities._mlflow_object import _MLflowObject
from mlflow.entities.lifecycle_stage import LifecycleStage
from mlflow.exceptions import MlflowException

from mlflow.protos.service_pb2 import RunInfo as ProtoRunInfo
from mlflow.protos.databricks_pb2 import INVALID_PARAMETER_VALUE


def check_run_is_active(run_info):
    if run_info.lifecycle_stage != LifecycleStage.ACTIVE:
        raise MlflowException(
            "The run {} must be in 'active' lifecycle_stage.".format(run_info.run_id),
            error_code=INVALID_PARAMETER_VALUE,
        )


class searchable_attribute(property):
    # Wrapper class over property to designate some of the properties as searchable
    # run attributes
    pass


class orderable_attribute(property):
    # Wrapper class over property to designate some of the properties as orderable
    # run attributes
    pass


class RunInfo(_MLflowObject):
    """
    Metadata about a run.
    """

    def __init__(
        self,
        run_uuid,
        experiment_id,
        user_id,
        status,
        start_time,
        end_time,
        lifecycle_stage,
        artifact_uri=None,
        run_id=None,
        run_name=None,
    ):
        if experiment_id is None:
            raise Exception("experiment_id cannot be None")
        if user_id is None:
            raise Exception("user_id cannot be None")
        if status is None:
            raise Exception("status cannot be None")
        if start_time is None:
            raise Exception("start_time cannot be None")
        actual_run_id = run_id or run_uuid
        if actual_run_id is None:
            raise Exception("run_id and run_uuid cannot both be None")
        self._run_uuid = actual_run_id
        self._run_id = actual_run_id
        self._experiment_id = experiment_id
        self._user_id = user_id
        self._status = status
        self._start_time = start_time
        self._end_time = end_time
        self._lifecycle_stage = lifecycle_stage
        self._artifact_uri = artifact_uri
        self._run_name = run_name

    def __eq__(self, other):
        if type(other) is type(self):
            # TODO deep equality here?
            return self.__dict__ == other.__dict__
        return False

    def _copy_with_overrides(self, status=None, end_time=None, lifecycle_stage=None, run_name=None):
        """A copy of the RunInfo with certain attributes modified."""
        proto = self.to_proto()
        if status:
            proto.status = status
        if end_time:
            proto.end_time = end_time
        if lifecycle_stage:
            proto.lifecycle_stage = lifecycle_stage
        if run_name:
            proto.run_name = run_name
        return RunInfo.from_proto(proto)

    @property
    def run_uuid(self):
        """[Deprecated, use run_id instead] String containing run UUID."""
        return self._run_uuid

    @property
    def run_id(self):
        """String containing run id."""
        return self._run_id

    @property
    def experiment_id(self):
        """String ID of the experiment for the current run."""
        return self._experiment_id

    @property
    def run_name(self):
        """String containing run name."""
        return self._run_name

<<<<<<< HEAD
    @searchable_attribute
=======
    def _set_run_name(self, new_name):
        self._run_name = new_name

    @property
>>>>>>> 3f92b645
    def user_id(self):
        """String ID of the user who initiated this run."""
        return self._user_id

    @searchable_attribute
    def status(self):
        """
        One of the values in :py:class:`mlflow.entities.RunStatus`
        describing the status of the run.
        """
        return self._status

    @searchable_attribute
    def start_time(self):
        """Start time of the run, in number of milliseconds since the UNIX epoch."""
        return self._start_time

    @searchable_attribute
    def end_time(self):
        """End time of the run, in number of milliseconds since the UNIX epoch."""
        return self._end_time

    @searchable_attribute
    def artifact_uri(self):
        """String root artifact URI of the run."""
        return self._artifact_uri

    @property
    def lifecycle_stage(self):
        return self._lifecycle_stage

    def to_proto(self):
        proto = ProtoRunInfo()
        proto.run_uuid = self.run_uuid
        proto.run_id = self.run_id
        if self.run_name is not None:
            proto.run_name = self.run_name
        proto.experiment_id = self.experiment_id
        proto.user_id = self.user_id
        proto.status = RunStatus.from_string(self.status)
        proto.start_time = self.start_time
        if self.end_time:
            proto.end_time = self.end_time
        if self.artifact_uri:
            proto.artifact_uri = self.artifact_uri
        proto.lifecycle_stage = self.lifecycle_stage
        return proto

    @classmethod
    def from_proto(cls, proto):
        end_time = proto.end_time
        # The proto2 default scalar value of zero indicates that the run's end time is absent.
        # An absent end time is represented with a NoneType in the `RunInfo` class
        if end_time == 0:
            end_time = None
        return cls(
            run_uuid=proto.run_uuid,
            run_id=proto.run_id,
            run_name=proto.run_name,
            experiment_id=proto.experiment_id,
            user_id=proto.user_id,
            status=RunStatus.to_string(proto.status),
            start_time=proto.start_time,
            end_time=end_time,
            lifecycle_stage=proto.lifecycle_stage,
            artifact_uri=proto.artifact_uri,
        )

    @classmethod
    def get_searchable_attributes(cls):
        return sorted(
            [p for p in cls.__dict__ if isinstance(getattr(cls, p), searchable_attribute)]
        )

    @classmethod
    def get_orderable_attributes(cls):
        # Note that all searchable attributes are also orderable.
        return sorted(
            [
                p
                for p in cls.__dict__
                if isinstance(getattr(cls, p), (searchable_attribute, orderable_attribute))
            ]
        )<|MERGE_RESOLUTION|>--- conflicted
+++ resolved
@@ -106,14 +106,12 @@
         """String containing run name."""
         return self._run_name
 
-<<<<<<< HEAD
+
     @searchable_attribute
-=======
     def _set_run_name(self, new_name):
         self._run_name = new_name
 
-    @property
->>>>>>> 3f92b645
+
     def user_id(self):
         """String ID of the user who initiated this run."""
         return self._user_id
