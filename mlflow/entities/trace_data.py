--- conflicted
+++ resolved
@@ -51,9 +51,6 @@
         root_span = self._get_root_span()
         if root_span and root_span.get_attribute(SpanAttributeKey.INTERMEDIATE_OUTPUTS):
             return root_span.get_attribute(SpanAttributeKey.INTERMEDIATE_OUTPUTS)
-<<<<<<< HEAD
-        # TODO: handle the second case for a normal trace with spans
-=======
 
         if len(self.spans) > 1:
             return {
@@ -61,7 +58,6 @@
                 for span in self.spans
                 if span.parent_id and span.outputs is not None
             }
->>>>>>> 8bba9a6f
 
     def _get_root_span(self) -> Optional[Span]:
         for span in self.spans:
