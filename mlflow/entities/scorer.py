--- conflicted
+++ resolved
@@ -29,14 +29,11 @@
             Default is 0.0.
         filter_string (str, optional): The filter string for selecting which traces to score.
             Default is None.
-<<<<<<< HEAD
-=======
         sampling_strategy (int): The sampling strategy enum value for multi-version coordination.
             - 0 (INDEPENDENT): Random sampling per version (default)
             - 1 (SHARED): Deterministic sampling for A/B testing (same traces across versions)
             - 2 (PARTITIONED): Non-overlapping sampling for complementary coverage
         scorer_id (str, optional): The unique identifier for the scorer.
->>>>>>> 9a0183ba
 
     Example:
         .. code-block:: python
@@ -66,11 +63,8 @@
         creation_time: int,
         sample_rate: float = 0.0,
         filter_string: str | None = None,
-<<<<<<< HEAD
-=======
         sampling_strategy: int = 0,
         scorer_id: str | None = None,
->>>>>>> 9a0183ba
     ):
         self._experiment_id = experiment_id
         self._scorer_name = scorer_name
@@ -79,11 +73,8 @@
         self._creation_time = creation_time
         self._sample_rate = sample_rate
         self._filter_string = filter_string
-<<<<<<< HEAD
-=======
         self._sampling_strategy = sampling_strategy
         self._scorer_id = scorer_id
->>>>>>> 9a0183ba
 
     @property
     def experiment_id(self):
@@ -173,8 +164,6 @@
         """
         return self._filter_string
 
-<<<<<<< HEAD
-=======
     @property
     def sampling_strategy(self):
         """
@@ -198,7 +187,6 @@
         """
         return self._scorer_id
 
->>>>>>> 9a0183ba
     @classmethod
     def from_proto(cls, proto):
         """
@@ -226,13 +214,10 @@
             creation_time=proto.creation_time,
             sample_rate=proto.sample_rate if proto.HasField("sample_rate") else 0.0,
             filter_string=proto.filter_string if proto.HasField("filter_string") else None,
-<<<<<<< HEAD
-=======
             sampling_strategy=int(proto.sampling_strategy)
             if proto.HasField("sampling_strategy")
             else 0,
             scorer_id=proto.scorer_id if proto.HasField("scorer_id") else None,
->>>>>>> 9a0183ba
         )
 
     def to_proto(self):
@@ -259,12 +244,9 @@
         proto.sample_rate = self.sample_rate
         if self.filter_string is not None:
             proto.filter_string = self.filter_string
-<<<<<<< HEAD
-=======
         proto.sampling_strategy = self.sampling_strategy
         if self.scorer_id is not None:
             proto.scorer_id = self.scorer_id
->>>>>>> 9a0183ba
         return proto
 
     def __repr__(self):
