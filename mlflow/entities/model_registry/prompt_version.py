--- conflicted
+++ resolved
@@ -2,11 +2,7 @@
 
 import json
 import re
-<<<<<<< HEAD
-from typing import Any, Optional, Union
-=======
 from typing import Any
->>>>>>> 3e5f3478
 
 from pydantic import BaseModel, ValidationError
 
@@ -70,16 +66,6 @@
         self,
         name: str,
         version: int,
-<<<<<<< HEAD
-        template: Union[str, list[dict[str, Any]]],
-        commit_message: Optional[str] = None,
-        creation_timestamp: Optional[int] = None,
-        tags: Optional[dict[str, str]] = None,
-        aliases: Optional[list[str]] = None,
-        last_updated_timestamp: Optional[int] = None,
-        user_id: Optional[str] = None,
-        response_format: Optional[Union[BaseModel, dict[str, Any]]] = None,
-=======
         template: str | list[dict[str, Any]],
         commit_message: str | None = None,
         creation_timestamp: int | None = None,
@@ -88,7 +74,6 @@
         last_updated_timestamp: int | None = None,
         user_id: str | None = None,
         response_format: BaseModel | dict[str, Any] | None = None,
->>>>>>> 3e5f3478
     ):
         from mlflow.types.chat import ChatMessage
 
@@ -129,15 +114,9 @@
 
         template_text = template if isinstance(template, str) else json.dumps(template)
         self._variables = set(PROMPT_TEMPLATE_VARIABLE_PATTERN.findall(template_text))
-<<<<<<< HEAD
-        self._last_updated_timestamp: Optional[int] = last_updated_timestamp
-        self._description: Optional[str] = commit_message
-        self._user_id: Optional[str] = user_id
-=======
         self._last_updated_timestamp: int | None = last_updated_timestamp
         self._description: str | None = commit_message
         self._user_id: str | None = user_id
->>>>>>> 3e5f3478
         self._aliases: list[str] = aliases or []
 
     def __repr__(self) -> str:
@@ -158,11 +137,7 @@
 
     # Core PromptVersion properties
     @property
-<<<<<<< HEAD
-    def template(self) -> Union[str, list[dict[str, Any]]]:
-=======
     def template(self) -> str | list[dict[str, Any]]:
->>>>>>> 3e5f3478
         """
         Return the template content of the prompt.
 
@@ -186,11 +161,7 @@
         return self._prompt_type == PROMPT_TYPE_TEXT
 
     @property
-<<<<<<< HEAD
-    def response_format(self) -> Optional[dict[str, Any]]:
-=======
     def response_format(self) -> dict[str, Any] | None:
->>>>>>> 3e5f3478
         """
         Return the response format specification for the prompt.
 
@@ -203,11 +174,7 @@
             return None
         return json.loads(self._tags[RESPONSE_FORMAT_TAG_KEY])
 
-<<<<<<< HEAD
-    def to_single_brace_format(self) -> Union[str, list[dict[str, Any]]]:
-=======
     def to_single_brace_format(self) -> str | list[dict[str, Any]]:
->>>>>>> 3e5f3478
         """
         Convert the template to single brace format. This is useful for integrating with other
         systems that use single curly braces for variable replacement, such as LangChain's prompt
@@ -224,11 +191,7 @@
 
     @staticmethod
     def convert_response_format_to_dict(
-<<<<<<< HEAD
-        response_format: Union[BaseModel, dict[str, Any]],
-=======
         response_format: BaseModel | dict[str, Any],
->>>>>>> 3e5f3478
     ) -> dict[str, Any]:
         """
         Convert a response format specification to a dictionary representation.
@@ -337,11 +300,7 @@
 
     def format(
         self, allow_partial: bool = False, **kwargs
-<<<<<<< HEAD
-    ) -> Union[PromptVersion, str, list[dict[str, Any]]]:
-=======
     ) -> PromptVersion | str | list[dict[str, Any]]:
->>>>>>> 3e5f3478
         """
         Format the template with the given keyword arguments.
         By default, it raises an error if there are missing variables. To format
