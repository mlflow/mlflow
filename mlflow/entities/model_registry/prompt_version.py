from __future__ import annotations

import re
from typing import Optional, Union

from mlflow.entities.model_registry._model_registry_entity import _ModelRegistryEntity
from mlflow.entities.model_registry.model_version_tag import ModelVersionTag
from mlflow.exceptions import MlflowException
from mlflow.prompt.constants import (
    IS_PROMPT_TAG_KEY,
    PROMPT_ASSOCIATED_RUN_IDS_TAG_KEY,
    PROMPT_TEMPLATE_VARIABLE_PATTERN,
    PROMPT_TEXT_DISPLAY_LIMIT,
    PROMPT_TEXT_TAG_KEY,
)

# Alias type
PromptVersionTag = ModelVersionTag


def _is_reserved_tag(key: str) -> bool:
    return key in {IS_PROMPT_TAG_KEY, PROMPT_TEXT_TAG_KEY, PROMPT_ASSOCIATED_RUN_IDS_TAG_KEY}


class PromptVersion(_ModelRegistryEntity):
    """
    An entity representing a specific version of a prompt with its template content.

    Args:
        name: The name of the prompt.
        version: The version number of the prompt.
        template: The template text of the prompt. It can contain variables enclosed in
            double curly braces, e.g. {{variable}}, which will be replaced with actual values
            by the `format` method. MLflow use the same variable naming rules same as Jinja2
            https://jinja.palletsprojects.com/en/stable/api/#notes-on-identifiers
        commit_message: The commit message for the prompt version. Optional.
        creation_timestamp: Timestamp of the prompt creation. Optional.
        tags: A dictionary of tags associated with the **prompt version**.
            This is useful for storing version-specific information, such as the author of
            the changes. Optional.
<<<<<<< HEAD
        prompt_tags: A dictionary of tags associated with the entire prompt. This is different
            from the `version_metadata` as it is not tied to a specific version of the prompt.
        aliases: List of aliases for this prompt version. Optional.
        last_updated_timestamp: Timestamp of last update. Optional.
        user_id: User ID that created this prompt version. Optional.
=======
>>>>>>> 646293bb
    """

    def __init__(
        self,
        name: str,
        version: int,
        template: str,
        commit_message: Optional[str] = None,
        creation_timestamp: Optional[int] = None,
        tags: Optional[dict[str, str]] = None,
        aliases: Optional[list[str]] = None,
        # Useful ModelVersion attributes - keep these
        last_updated_timestamp: Optional[int] = None,
        user_id: Optional[str] = None,
    ):
        super().__init__()

        # Core PromptVersion attributes
        self._name: str = name
        self._version: str = str(version)  # Store as string internally
        self._creation_time: int = creation_timestamp or 0

        # Store template text as a tag
        tags = tags or {}
        tags[PROMPT_TEXT_TAG_KEY] = template
        tags[IS_PROMPT_TAG_KEY] = "true"

<<<<<<< HEAD
        # Convert version_metadata to tags dict
        self._tags: dict[str, str] = version_metadata
=======
        super().__init__(
            name=name,
            version=version,
            creation_timestamp=creation_timestamp,
            description=commit_message,
            # "tags" is represented as ModelVersion tags.
            tags=[ModelVersionTag(key=key, value=value) for key, value in tags.items()],
            aliases=aliases,
        )
>>>>>>> 646293bb

        self._variables = set(PROMPT_TEMPLATE_VARIABLE_PATTERN.findall(template))

<<<<<<< HEAD
        # Store the prompt-level tags (from RegisteredModel).
        self._prompt_tags = prompt_tags or {}

        # Useful ModelVersion attributes - keep these
        self._last_updated_timestamp: Optional[int] = last_updated_timestamp
        self._description: Optional[str] = commit_message
        self._user_id: Optional[str] = user_id
        self._aliases: list[str] = aliases or []

=======
>>>>>>> 646293bb
    def __repr__(self) -> str:
        text = (
            self.template[:PROMPT_TEXT_DISPLAY_LIMIT] + "..."
            if len(self.template) > PROMPT_TEXT_DISPLAY_LIMIT
            else self.template
        )
        return f"PromptVersion(name={self.name}, version={self.version}, template={text})"

    # Core PromptVersion properties
    @property
    def template(self) -> str:
        """
        Return the template text of the prompt.
        """
        return self._tags[PROMPT_TEXT_TAG_KEY]

    def to_single_brace_format(self) -> str:
        """
        Convert the template text to single brace format. This is useful for integrating with other
        systems that use single curly braces for variable replacement, such as LangChain's prompt
        template. Default is False.
        """
        t = self.template
        for var in self.variables:
            t = re.sub(r"\{\{\s*" + var + r"\s*\}\}", "{" + var + "}", t)
        return t

    @property
    def variables(self) -> set[str]:
        """
        Return a list of variables in the template text.
        The value must be enclosed in double curly braces, e.g. {{variable}}.
        """
        return self._variables

    @property
    def commit_message(self) -> Optional[str]:
        """
        Return the commit message of the prompt version.
        """
        return self._description

    @property
    def tags(self) -> dict[str, str]:
        """
<<<<<<< HEAD
        Return the prompt-level tags.
=======
        Return the version-level tags.
>>>>>>> 646293bb
        """
        return {key: value for key, value in self._tags.items() if not _is_reserved_tag(key)}

    @property
    def run_ids(self) -> list[str]:
        """Get the run IDs associated with the prompt."""
        run_tag = self._tags.get(PROMPT_ASSOCIATED_RUN_IDS_TAG_KEY)
        if not run_tag:
            return []
        return run_tag.split(",")

    @property
    def uri(self) -> str:
        """Return the URI of the prompt."""
        return f"prompts:/{self.name}/{self.version}"

    @property
    def name(self) -> str:
        """String. Unique name within Model Registry."""
        return self._name

    @name.setter
    def name(self, new_name: str):
        self._name = new_name

    @property
    def version(self) -> int:
        """Version"""
        return int(self._version)

    @property
    def creation_timestamp(self) -> int:
        """Integer. Prompt version creation timestamp (milliseconds since the Unix epoch)."""
        return self._creation_time

    @property
    def last_updated_timestamp(self) -> Optional[int]:
        """Integer. Timestamp of last update for this prompt version (milliseconds since the Unix
        epoch).
        """
        return self._last_updated_timestamp

    @last_updated_timestamp.setter
    def last_updated_timestamp(self, updated_timestamp: int):
        self._last_updated_timestamp = updated_timestamp

    @property
    def description(self) -> Optional[str]:
        """String. Description"""
        return self._description

    @description.setter
    def description(self, description: str):
        self._description = description

    @property
    def user_id(self) -> Optional[str]:
        """String. User ID that created this prompt version."""
        return self._user_id

    @property
    def aliases(self) -> list[str]:
        """List of aliases (string) for the current prompt version."""
        return self._aliases

    @aliases.setter
    def aliases(self, aliases: list[str]):
        self._aliases = aliases

    # Methods
    @classmethod
    def _properties(cls) -> list[str]:
        # aggregate with base class properties since cls.__dict__ does not do it automatically
        return sorted(cls._get_properties_helper())

    def _add_tag(self, tag: ModelVersionTag):
        self._tags[tag.key] = tag.value

    def format(self, allow_partial: bool = False, **kwargs) -> Union[PromptVersion, str]:
        """
        Format the template text with the given keyword arguments.
        By default, it raises an error if there are missing variables. To format
        the prompt text partially, set `allow_partial=True`.

        Example:

        .. code-block:: python

            prompt = Prompt("my-prompt", 1, "Hello, {{title}} {{name}}!")
            formatted = prompt.format(title="Ms", name="Alice")
            print(formatted)
            # Output: "Hello, Ms Alice!"

            # Partial formatting
            formatted = prompt.format(title="Ms", allow_partial=True)
            print(formatted)
            # Output: PromptVersion(name=my-prompt, version=1, template="Hello, Ms {{name}}!")


        Args:
            allow_partial: If True, allow partial formatting of the prompt text.
                If False, raise an error if there are missing variables.
            kwargs: Keyword arguments to replace the variables in the template.
        """
        input_keys = set(kwargs.keys())

        template = self.template
        for key, value in kwargs.items():
            template = re.sub(r"\{\{\s*" + key + r"\s*\}\}", str(value), template)

        if missing_keys := self.variables - input_keys:
            if not allow_partial:
                raise MlflowException.invalid_parameter_value(
                    f"Missing variables: {missing_keys}. To partially format the prompt, "
                    "set `allow_partial=True`."
                )
            else:
                return PromptVersion(
                    name=self.name,
                    version=int(self.version),
                    template=template,
                    commit_message=self.commit_message,
                    creation_timestamp=self.creation_timestamp,
                    tags=self.tags,
                    aliases=self.aliases,
                    last_updated_timestamp=self.last_updated_timestamp,
                    user_id=self.user_id,
                )
<<<<<<< HEAD
        return template
=======
        return template

    @classmethod
    def from_model_version(
        cls, model_version: ModelVersion, prompt_tags: Optional[dict[str, str]] = None
    ) -> PromptVersion:
        """
        Create a PromptVersion object from a ModelVersion object.

        Args:
            model_version: The ModelVersion object to convert to a PromptVersion.
            prompt_tags: The prompt-level tags (from RegisteredModel). Optional.
        """
        if IS_PROMPT_TAG_KEY not in model_version.tags:
            raise MlflowException.invalid_parameter_value(
                f"Name `{model_version.name}` is registered as a model, not a prompt. MLflow "
                "does not allow registering a prompt with the same name as an existing model.",
            )

        if PROMPT_TEXT_TAG_KEY not in model_version.tags:
            raise MlflowException.invalid_parameter_value(
                f"Prompt `{model_version.name}` does not contain a prompt text"
            )

        return cls(
            name=model_version.name,
            version=model_version.version,
            template=model_version.tags[PROMPT_TEXT_TAG_KEY],
            commit_message=model_version.description,
            creation_timestamp=model_version.creation_timestamp,
            tags=model_version.tags,
            aliases=model_version.aliases,
        )
>>>>>>> 646293bb
<|MERGE_RESOLUTION|>--- conflicted
+++ resolved
@@ -38,14 +38,9 @@
         tags: A dictionary of tags associated with the **prompt version**.
             This is useful for storing version-specific information, such as the author of
             the changes. Optional.
-<<<<<<< HEAD
-        prompt_tags: A dictionary of tags associated with the entire prompt. This is different
-            from the `version_metadata` as it is not tied to a specific version of the prompt.
         aliases: List of aliases for this prompt version. Optional.
         last_updated_timestamp: Timestamp of last update. Optional.
         user_id: User ID that created this prompt version. Optional.
-=======
->>>>>>> 646293bb
     """
 
     def __init__(
@@ -73,35 +68,12 @@
         tags[PROMPT_TEXT_TAG_KEY] = template
         tags[IS_PROMPT_TAG_KEY] = "true"
 
-<<<<<<< HEAD
-        # Convert version_metadata to tags dict
-        self._tags: dict[str, str] = version_metadata
-=======
-        super().__init__(
-            name=name,
-            version=version,
-            creation_timestamp=creation_timestamp,
-            description=commit_message,
-            # "tags" is represented as ModelVersion tags.
-            tags=[ModelVersionTag(key=key, value=value) for key, value in tags.items()],
-            aliases=aliases,
-        )
->>>>>>> 646293bb
-
         self._variables = set(PROMPT_TEMPLATE_VARIABLE_PATTERN.findall(template))
-
-<<<<<<< HEAD
-        # Store the prompt-level tags (from RegisteredModel).
-        self._prompt_tags = prompt_tags or {}
-
-        # Useful ModelVersion attributes - keep these
         self._last_updated_timestamp: Optional[int] = last_updated_timestamp
         self._description: Optional[str] = commit_message
         self._user_id: Optional[str] = user_id
         self._aliases: list[str] = aliases or []
 
-=======
->>>>>>> 646293bb
     def __repr__(self) -> str:
         text = (
             self.template[:PROMPT_TEXT_DISPLAY_LIMIT] + "..."
@@ -142,16 +114,12 @@
         """
         Return the commit message of the prompt version.
         """
-        return self._description
+        return self.description  # inherited from ModelVersion
 
     @property
     def tags(self) -> dict[str, str]:
         """
-<<<<<<< HEAD
-        Return the prompt-level tags.
-=======
         Return the version-level tags.
->>>>>>> 646293bb
         """
         return {key: value for key, value in self._tags.items() if not _is_reserved_tag(key)}
 
@@ -280,40 +248,4 @@
                     last_updated_timestamp=self.last_updated_timestamp,
                     user_id=self.user_id,
                 )
-<<<<<<< HEAD
-        return template
-=======
-        return template
-
-    @classmethod
-    def from_model_version(
-        cls, model_version: ModelVersion, prompt_tags: Optional[dict[str, str]] = None
-    ) -> PromptVersion:
-        """
-        Create a PromptVersion object from a ModelVersion object.
-
-        Args:
-            model_version: The ModelVersion object to convert to a PromptVersion.
-            prompt_tags: The prompt-level tags (from RegisteredModel). Optional.
-        """
-        if IS_PROMPT_TAG_KEY not in model_version.tags:
-            raise MlflowException.invalid_parameter_value(
-                f"Name `{model_version.name}` is registered as a model, not a prompt. MLflow "
-                "does not allow registering a prompt with the same name as an existing model.",
-            )
-
-        if PROMPT_TEXT_TAG_KEY not in model_version.tags:
-            raise MlflowException.invalid_parameter_value(
-                f"Prompt `{model_version.name}` does not contain a prompt text"
-            )
-
-        return cls(
-            name=model_version.name,
-            version=model_version.version,
-            template=model_version.tags[PROMPT_TEXT_TAG_KEY],
-            commit_message=model_version.description,
-            creation_timestamp=model_version.creation_timestamp,
-            tags=model_version.tags,
-            aliases=model_version.aliases,
-        )
->>>>>>> 646293bb
+        return template