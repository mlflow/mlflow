from __future__ import annotations

import re
from typing import Optional, Union

from mlflow.entities.model_registry.model_version import ModelVersion
from mlflow.entities.model_registry.model_version_tag import ModelVersionTag
from mlflow.exceptions import MlflowException
from mlflow.prompt.constants import (
    IS_PROMPT_TAG_KEY,
    PROMPT_ASSOCIATED_RUN_IDS_TAG_KEY,
    PROMPT_TEMPLATE_VARIABLE_PATTERN,
    PROMPT_TEXT_DISPLAY_LIMIT,
    PROMPT_TEXT_TAG_KEY,
)

# Alias type
PromptVersionTag = ModelVersionTag


def _is_reserved_tag(key: str) -> bool:
<<<<<<< HEAD
    return key in {IS_PROMPT_TAG_KEY, PROMPT_ASSOCIATED_RUN_IDS_TAG_KEY, PROMPT_TEXT_TAG_KEY}
=======
    return key in {IS_PROMPT_TAG_KEY, PROMPT_TEXT_TAG_KEY, PROMPT_ASSOCIATED_RUN_IDS_TAG_KEY}
>>>>>>> e0ce5481


# Prompt is implemented as a special type of ModelVersion. MLflow stores both prompts
# and model versions in the model registry as ModelVersion DB records, but distinguishes
# them using the special tag "mlflow.prompt.is_prompt".
class Prompt(ModelVersion):
    """
    An entity representing a prompt (template) for GenAI applications.

    Args:
        name: The name of the prompt.
        version: The version number of the prompt.
        template: The template text of the prompt. It can contain variables enclosed in
            double curly braces, e.g. {{variable}}, which will be replaced with actual values
            by the `format` method. MLflow use the same variable naming rules same as Jinja2
            https://jinja.palletsprojects.com/en/stable/api/#notes-on-identifiers
        commit_message: The commit message for the prompt version. Optional.
        creation_timestamp: Timestamp of the prompt creation. Optional.
        version_metadata: A dictionary of metadata associated with the **prompt version**.
            This is useful for storing version-specific information, such as the author of
            the changes. Optional.
        prompt_tags: A dictionary of tags associated with the entire prompt. This is different
            from the `version_metadata` as it is not tied to a specific version of the prompt.
    """

    def __init__(
        self,
        name: str,
        version: int,
        template: str,
        commit_message: Optional[str] = None,
        creation_timestamp: Optional[int] = None,
        version_metadata: Optional[dict[str, str]] = None,
        prompt_tags: Optional[dict[str, str]] = None,
        aliases: Optional[list[str]] = None,
    ):
        # Store template text as a tag
        version_metadata = version_metadata or {}
        version_metadata[PROMPT_TEXT_TAG_KEY] = template
        version_metadata[IS_PROMPT_TAG_KEY] = "true"

        super().__init__(
            name=name,
            version=version,
            creation_timestamp=creation_timestamp,
            description=commit_message,
            # "version_metadata" is represented as ModelVersion tags.
            tags=[ModelVersionTag(key=key, value=value) for key, value in version_metadata.items()],
            aliases=aliases,
        )

        self._variables = set(PROMPT_TEMPLATE_VARIABLE_PATTERN.findall(self.template))

        # Store the prompt-level tags (from RegisteredModel).
        self._prompt_tags = prompt_tags or {}

    def __repr__(self) -> str:
        text = (
            self.template[:PROMPT_TEXT_DISPLAY_LIMIT] + "..."
            if len(self.template) > PROMPT_TEXT_DISPLAY_LIMIT
            else self.template
        )
        return f"Prompt(name={self.name}, version={self.version}, template={text})"

    @property
    def template(self) -> str:
        """
        Return the template text of the prompt.
        """
        return self._tags[PROMPT_TEXT_TAG_KEY]

    def to_single_brace_format(self) -> str:
        """
        Convert the template text to single brace format. This is useful for integrating with other
        systems that use single curly braces for variable replacement, such as LangChain's prompt
        template. Default is False.
        """
        t = self.template
        for var in self.variables:
            t = re.sub(r"\{\{\s*" + var + r"\s*\}\}", "{" + var + "}", t)
        return t

    @property
    def variables(self) -> set[str]:
        """
        Return a list of variables in the template text.
        The value must be enclosed in double curly braces, e.g. {{variable}}.
        """
        return self._variables

    @property
    def commit_message(self) -> Optional[str]:
        """
        Return the commit message of the prompt version.
        """
        return self.description  # inherited from ModelVersion

    @property
    def version_metadata(self) -> dict[str, str]:
        """Return the tags of the prompt as a dictionary."""
        # Remove the prompt text tag as it should not be user-facing
        return {key: value for key, value in self._tags.items() if not _is_reserved_tag(key)}

    @property
    def tags(self) -> dict[str, str]:
        """
        Return the prompt-level tags (from RegisteredModel).
        """
        return {key: value for key, value in self._prompt_tags.items() if not _is_reserved_tag(key)}

    @property
    def run_ids(self) -> list[str]:
        """Get the run IDs associated with the prompt."""
        run_tag = self._tags.get(PROMPT_ASSOCIATED_RUN_IDS_TAG_KEY)
        if not run_tag:
            return []
        return run_tag.split(",")

    @property
    def uri(self) -> str:
        """Return the URI of the prompt."""
        return f"prompts:/{self.name}/{self.version}"

    def format(self, allow_partial: bool = False, **kwargs) -> Union[Prompt, str]:
        """
        Format the template text with the given keyword arguments.
        By default, it raises an error if there are missing variables. To format
        the prompt text partially, set `allow_partial=True`.

        Example:

        .. code-block:: python

            prompt = Prompt("my-prompt", 1, "Hello, {{title}} {{name}}!")
            formatted = prompt.format(title="Ms", name="Alice")
            print(formatted)
            # Output: "Hello, Ms Alice!"

            # Partial formatting
            formatted = prompt.format(title="Ms", allow_partial=True)
            print(formatted)
            # Output: Prompt(name=my-prompt, version=1, template="Hello, Ms {{name}}!")


        Args:
            allow_partial: If True, allow partial formatting of the prompt text.
                If False, raise an error if there are missing variables.
            kwargs: Keyword arguments to replace the variables in the template.
        """
        input_keys = set(kwargs.keys())

        template = self.template
        for key, value in kwargs.items():
            template = re.sub(r"\{\{\s*" + key + r"\s*\}\}", str(value), template)

        if missing_keys := self.variables - input_keys:
            if not allow_partial:
                raise MlflowException.invalid_parameter_value(
                    f"Missing variables: {missing_keys}. To partially format the prompt, "
                    "set `allow_partial=True`."
                )
            else:
                return Prompt(
                    name=self.name,
                    version=self.version,
                    template=template,
                    commit_message=self.commit_message,
                    creation_timestamp=self.creation_timestamp,
                    prompt_tags=self._prompt_tags,
                    version_metadata=self.version_metadata,
                    aliases=self.aliases,
                )
        return template

    @classmethod
    def from_model_version(
        cls, model_version: ModelVersion, prompt_tags: Optional[dict[str, str]] = None
    ) -> Prompt:
        """
        Create a Prompt object from a ModelVersion object.

        Args:
            model_version: The ModelVersion object to convert to a Prompt.
            prompt_tags: The prompt-level tags (from RegisteredModel). Optional.
        """
        if IS_PROMPT_TAG_KEY not in model_version.tags:
            raise MlflowException.invalid_parameter_value(
                f"Name `{model_version.name}` is registered as a model, not a prompt. MLflow "
                "does not allow registering a prompt with the same name as an existing model.",
            )

        if PROMPT_TEXT_TAG_KEY not in model_version.tags:
            raise MlflowException.invalid_parameter_value(
                f"Prompt `{model_version.name}` does not contain a prompt text"
            )

        return cls(
            name=model_version.name,
            version=model_version.version,
            template=model_version.tags[PROMPT_TEXT_TAG_KEY],
            commit_message=model_version.description,
            creation_timestamp=model_version.creation_timestamp,
            version_metadata=model_version.tags,
            prompt_tags=prompt_tags,
            aliases=model_version.aliases,
        )<|MERGE_RESOLUTION|>--- conflicted
+++ resolved
@@ -19,11 +19,7 @@
 
 
 def _is_reserved_tag(key: str) -> bool:
-<<<<<<< HEAD
-    return key in {IS_PROMPT_TAG_KEY, PROMPT_ASSOCIATED_RUN_IDS_TAG_KEY, PROMPT_TEXT_TAG_KEY}
-=======
     return key in {IS_PROMPT_TAG_KEY, PROMPT_TEXT_TAG_KEY, PROMPT_ASSOCIATED_RUN_IDS_TAG_KEY}
->>>>>>> e0ce5481
 
 
 # Prompt is implemented as a special type of ModelVersion. MLflow stores both prompts
