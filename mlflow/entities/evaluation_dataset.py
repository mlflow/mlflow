--- conflicted
+++ resolved
@@ -5,10 +5,7 @@
 
 from mlflow.entities._mlflow_object import _MlflowObject
 from mlflow.entities.dataset_record import DatasetRecord
-<<<<<<< HEAD
-=======
 from mlflow.entities.dataset_record_source import DatasetRecordSource
->>>>>>> 49d1bb06
 from mlflow.exceptions import MlflowException
 from mlflow.protos.evaluation_datasets_pb2 import EvaluationDataset as ProtoEvaluationDataset
 from mlflow.utils.time import get_current_time_millis
@@ -219,11 +216,8 @@
             proto.dataset_id = self.dataset_id
         if self.name is not None:
             proto.name = self.name
-<<<<<<< HEAD
-=======
         if self.tags is not None:
             proto.tags = json.dumps(self.tags)
->>>>>>> 49d1bb06
         if self.schema is not None:
             proto.schema = self.schema
         if self.profile is not None:
@@ -253,10 +247,7 @@
         dataset = cls(
             dataset_id=proto.dataset_id if proto.HasField("dataset_id") else None,
             name=proto.name if proto.HasField("name") else None,
-<<<<<<< HEAD
-=======
             tags=tags,
->>>>>>> 49d1bb06
             schema=proto.schema if proto.HasField("schema") else None,
             profile=proto.profile if proto.HasField("profile") else None,
             digest=proto.digest if proto.HasField("digest") else None,
