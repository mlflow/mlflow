--- conflicted
+++ resolved
@@ -3,35 +3,15 @@
 from mlflow.entities.metric import Metric
 from mlflow.entities.param import Param
 from mlflow.entities.run_tag import RunTag
-from mlflow.protos.service_pb2 import RunData as ProtoRunData, Param as ProtoParam,\
-    RunTag as ProtoRunTag
+from mlflow.protos.service_pb2 import RunData as ProtoRunData, Param as ProtoParam, \
+    RunTag as ProtoRunTag, Config as ProtoConfig
 
 
 class RunData(_MLflowObject):
     """
     Run data (metrics and parameters).
     """
-<<<<<<< HEAD
-
     def __init__(self, metrics=None, params=None, tags=None, configs=None):
-        self._metrics = []
-        self._params = []
-        self._tags = []
-        self._configs = []
-        if metrics is not None:
-            for m in metrics:
-                self._add_metric(m)
-        if params is not None:
-            for p in params:
-                self._add_param(p)
-        if tags is not None:
-            for t in tags:
-                self._add_tag(t)
-        if configs is not None:
-            for c in configs:
-                self._add_config(c)
-=======
-    def __init__(self, metrics=None, params=None, tags=None):
         """
         Construct a new :py:class:`mlflow.entities.RunData` instance.
         :param metrics: List of :py:class:`mlflow.entities.Metric`.
@@ -44,7 +24,7 @@
         self._metrics = {metric.key: metric.value for metric in self._metric_objs}
         self._params = {param.key: param.value for param in (params or [])}
         self._tags = {tag.key: tag.value for tag in (tags or [])}
->>>>>>> 4702291e
+        self._configs = {config.key: config.value for config in (configs or [])}
 
     @property
     def metrics(self):
@@ -81,22 +61,14 @@
         self._tags[tag.key] = tag.value
 
     def _add_config(self, config):
-        if isinstance(config, dict):
-            config = Config(config['key'], config['value'])
-        self._configs.append(config)
+        self._params[config.key] = config.value
 
     def to_proto(self):
         run_data = ProtoRunData()
-<<<<<<< HEAD
-        run_data.metrics.extend([m.to_proto() for m in self.metrics])
-        run_data.params.extend([p.to_proto() for p in self.params])
-        run_data.tags.extend([t.to_proto() for t in self.tags])
-        run_data.configs.extend([t.to_proto() for t in self.configs])
-=======
         run_data.metrics.extend([m.to_proto() for m in self._metric_objs])
         run_data.params.extend([ProtoParam(key=key, value=val) for key, val in self.params.items()])
         run_data.tags.extend([ProtoRunTag(key=key, value=val) for key, val in self.tags.items()])
->>>>>>> 4702291e
+        run_data.configs.extend([ProtoConfig(key=key, value=val) for key, val in self.configs.items()])
         return run_data
 
     def to_dictionary(self):
@@ -104,6 +76,7 @@
             "metrics": self.metrics,
             "params": self.params,
             "tags": self.tags,
+            "configs": self.configs,
         }
 
     @classmethod
@@ -116,23 +89,6 @@
             run_data._add_param(Param.from_proto(proto_param))
         for proto_tag in proto.tags:
             run_data._add_tag(RunTag.from_proto(proto_tag))
-<<<<<<< HEAD
         for proto_config in proto.configs:
             run_data._add_config(Config.from_proto(proto_config))
-
-        return run_data
-
-    @classmethod
-    def from_dictionary(cls, the_dict):
-        run_data = cls()
-        for p in the_dict.get("metrics", []):
-            run_data._add_metric(p)
-        for p in the_dict.get("params", []):
-            run_data._add_param(p)
-        for t in the_dict.get("tags", []):
-            run_data._add_tag(t)
-        for c in the_dict.get("configs", []):
-            run_data._add_config(c)
-=======
->>>>>>> 4702291e
         return run_data