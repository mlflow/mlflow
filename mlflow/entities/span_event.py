--- conflicted
+++ resolved
@@ -10,11 +10,7 @@
 
 from mlflow.entities._mlflow_object import _MlflowObject
 from mlflow.protos.databricks_trace_server_pb2 import Span as ProtoSpan
-<<<<<<< HEAD
-from mlflow.tracing.utils.otlp import set_otel_proto_anyvalue
-=======
 from mlflow.tracing.utils.otlp import _set_otel_proto_anyvalue
->>>>>>> 282abd2a
 
 
 @dataclass
@@ -97,11 +93,7 @@
         for key, value in self.attributes.items():
             attr = otel_event.attributes.add()
             attr.key = key
-<<<<<<< HEAD
-            set_otel_proto_anyvalue(attr.value, value)
-=======
             _set_otel_proto_anyvalue(attr.value, value)
->>>>>>> 282abd2a
 
         return otel_event
 
