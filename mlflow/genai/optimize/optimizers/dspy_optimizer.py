--- conflicted
+++ resolved
@@ -12,11 +12,7 @@
 from mlflow.entities.model_registry import PromptVersion
 from mlflow.exceptions import MlflowException
 from mlflow.genai.optimize.optimizers import BasePromptOptimizer
-<<<<<<< HEAD
-from mlflow.genai.optimize.types import OBJECTIVE_FN, LLMParams, OptimizerConfig, OptimizerOutput
-=======
 from mlflow.genai.optimize.types import LLMParams, ObjectiveFn, OptimizerConfig, OptimizerOutput
->>>>>>> 8c49579b
 from mlflow.genai.optimize.util import infer_type_from_value
 from mlflow.genai.scorers import Scorer
 from mlflow.utils.annotations import experimental
@@ -49,11 +45,7 @@
         target_llm_params: LLMParams,
         train_data: "pd.DataFrame",
         scorers: list[Scorer],
-<<<<<<< HEAD
-        objective: OBJECTIVE_FN | None = None,
-=======
         objective: ObjectiveFn | None = None,
->>>>>>> 8c49579b
         eval_data: Optional["pd.DataFrame"] = None,
     ) -> OptimizerOutput:
         import dspy
@@ -178,11 +170,7 @@
         input_fields: dict[str, type],
         output_fields: dict[str, type],
         scorers: list[Scorer],
-<<<<<<< HEAD
-        objective: OBJECTIVE_FN | None = None,
-=======
         objective: ObjectiveFn | None = None,
->>>>>>> 8c49579b
     ) -> Callable[["dspy.Example"], float]:
         def metric(example: "dspy.Example", pred: "dspy.Example", trace=None) -> float:
             scores = {}
