import abc
from typing import TYPE_CHECKING, Optional

from mlflow.entities.model_registry import PromptVersion
from mlflow.genai.optimize.types import LLMParams, ObjectiveFn, OptimizerConfig, OptimizerOutput
from mlflow.genai.scorers import Scorer
from mlflow.utils.annotations import experimental

if TYPE_CHECKING:
    import pandas as pd


@experimental(version="3.3.0")
class BasePromptOptimizer(abc.ABC):
    def __init__(self, optimizer_config: OptimizerConfig):
        self._optimizer_config = optimizer_config

    @abc.abstractmethod
    def optimize(
        self,
        prompt: PromptVersion,
        target_llm_params: LLMParams,
        train_data: "pd.DataFrame",
        scorers: list[Scorer],
<<<<<<< HEAD
        objective: Optional[ObjectiveFn] = None,
=======
        objective: OBJECTIVE_FN | None = None,
>>>>>>> 8c77763c
        eval_data: Optional["pd.DataFrame"] = None,
    ) -> OptimizerOutput:
        """Optimize the given prompt using the specified configuration.

        Args:
            prompt: The prompt to optimize.
            target_llm_params: Parameters for the agent LLM.
            train_data: Training dataset for optimization.
            scorers: List of scorers to evaluate the optimization.
            objective: Optional function to compute overall performance metric.
            eval_data: Optional evaluation dataset.

        Returns:
            The optimized prompt version registered in the prompt registry as a new version.
        """

    @property
    def optimizer_config(self) -> OptimizerConfig:
        return self._optimizer_config<|MERGE_RESOLUTION|>--- conflicted
+++ resolved
@@ -22,11 +22,7 @@
         target_llm_params: LLMParams,
         train_data: "pd.DataFrame",
         scorers: list[Scorer],
-<<<<<<< HEAD
-        objective: Optional[ObjectiveFn] = None,
-=======
-        objective: OBJECTIVE_FN | None = None,
->>>>>>> 8c77763c
+        objective: ObjectiveFn | None = None,
         eval_data: Optional["pd.DataFrame"] = None,
     ) -> OptimizerOutput:
         """Optimize the given prompt using the specified configuration.
