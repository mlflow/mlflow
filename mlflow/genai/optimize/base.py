--- conflicted
+++ resolved
@@ -45,11 +45,7 @@
     prompt: str | PromptVersion,
     train_data: "EvaluationDatasetTypes",
     scorers: list[Scorer],
-<<<<<<< HEAD
-    objective: Optional[ObjectiveFn] = None,
-=======
-    objective: OBJECTIVE_FN | None = None,
->>>>>>> 8c77763c
+    objective: ObjectiveFn | None = None,
     eval_data: Optional["EvaluationDatasetTypes"] = None,
     optimizer_config: OptimizerConfig | None = None,
 ) -> PromptOptimizationResult:
