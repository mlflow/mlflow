<<<<<<< HEAD
from mlflow.genai.optimize.optimize import optimize_prompts
from mlflow.genai.optimize.optimizers import BasePromptOptimizer
=======
from mlflow.exceptions import MlflowException
from mlflow.genai.optimize.adapt import adapt_prompts
from mlflow.genai.optimize.adapters import BasePromptAdapter
>>>>>>> 35ac0d8d
from mlflow.genai.optimize.types import (
    LLMParams,
    OptimizerConfig,
    PromptOptimizerOutput,
    PromptOptimizationResult,
)

_MIGRATION_GUIDE = """
    Migration guide:
        The ``optimize_prompt()`` API has been replaced by
        :py:func:`mlflow.genai.optimize_prompts()`, which provides a more flexible
        and powerful optimization capabilities.

        **Old API (removed):**

        .. code-block:: python

            from mlflow.genai import optimize_prompt
            from mlflow.genai.optimize.types import OptimizerConfig, LLMParams

            result = optimize_prompt(
                target_llm=LLMParams(model_name="openai:/gpt-4o"),
                prompt="prompts:/my-prompt/1",
                train_data=dataset,
                optimizer_config=OptimizerConfig(num_instruction_candidates=10),
            )

        **New API:**

        .. code-block:: python

            import mlflow
            import openai
            from mlflow.genai import optimize_prompts
            from mlflow.genai.optimize.optimizers import GepaPromptOptimizer
            from mlflow.genai.scorers import Correctness


            # Define a predict function that uses the prompt and LLM
            def predict_fn(inputs: dict[str, Any]) -> str:
                prompt = mlflow.genai.load_prompt("prompts:/my-prompt/1")
                formatted_prompt = prompt.format(**inputs)
                completion = openai.OpenAI().chat.completions.create(
                    model="gpt-4o-mini",
                    messages=[{"role": "user", "content": formatted_prompt}],
                )
                return completion.choices[0].message.content


            result = optimize_prompts(
                predict_fn=predict_fn,
                train_data=dataset,
                prompt_uris=["prompts:/my-prompt/1"],
                optimizer=GepaPromptOptimizer(
                    reflection_model="openai:/gpt-4o",
                    max_metric_calls=100,
                ),
                scorers=[Correctness(model="openai:/gpt-4o")],
            )

        Key differences:
        - Use ``optimize_prompts()`` (plural) instead of ``optimize_prompt()``
        - Provide a predict function ``predict_fn`` instead of a prompt uri ``prompt``
        - Use ``prompt_uris`` to reference registered prompts
        - Specify an ``optimizer`` instance (e.g., ``GepaPromptOptimizer``)

        For more details, see the documentation:
        https://mlflow.org/docs/latest/genai/prompt-registry/optimize-prompts.html
        """


def optimize_prompt(*args, **kwargs):
    f"""
    Optimize a LLM prompt using the given dataset and evaluation metrics.
    This function has been removed. Use mlflow.genai.optimize_prompts() instead.

    {_MIGRATION_GUIDE}
    """

    raise MlflowException(
        f"""
        The optimize_prompt() function has been removed in MLflow 3.5.0.
        Please use mlflow.genai.optimize_prompts() instead.
        {_MIGRATION_GUIDE}"""
    )


__all__ = [
    "optimize_prompts",
    "optimize_prompt",
    "LLMParams",
    "OptimizerConfig",
    "BasePromptOptimizer",
    "PromptOptimizerOutput",
    "PromptOptimizationResult",
]<|MERGE_RESOLUTION|>--- conflicted
+++ resolved
@@ -1,16 +1,11 @@
-<<<<<<< HEAD
+from mlflow.exceptions import MlflowException
 from mlflow.genai.optimize.optimize import optimize_prompts
-from mlflow.genai.optimize.optimizers import BasePromptOptimizer
-=======
-from mlflow.exceptions import MlflowException
-from mlflow.genai.optimize.adapt import adapt_prompts
-from mlflow.genai.optimize.adapters import BasePromptAdapter
->>>>>>> 35ac0d8d
+from mlflow.genai.optimize.optimizers import BasePromptOptimizer, GepaPromptOptimizer
 from mlflow.genai.optimize.types import (
     LLMParams,
     OptimizerConfig,
+    PromptOptimizationResult,
     PromptOptimizerOutput,
-    PromptOptimizationResult,
 )
 
 _MIGRATION_GUIDE = """
@@ -99,6 +94,7 @@
     "LLMParams",
     "OptimizerConfig",
     "BasePromptOptimizer",
+    "GepaPromptOptimizer",
     "PromptOptimizerOutput",
     "PromptOptimizationResult",
 ]