--- conflicted
+++ resolved
@@ -29,11 +29,7 @@
     SerializedScorer,
 )
 from mlflow.genai.utils.trace_utils import (
-<<<<<<< HEAD
-    resolve_conversation_from_session_traces,
-=======
     resolve_conversation_from_session,
->>>>>>> c811a478
     resolve_expectations_from_trace,
     resolve_inputs_from_trace,
     resolve_outputs_from_trace,
@@ -156,13 +152,8 @@
         return self._instructions_prompt.variables
 
     @property
-<<<<<<< HEAD
-    def is_multi_turn(self) -> bool:
-        """Get whether this judge is a multi-turn judge based on template variables."""
-=======
     def is_session_level_scorer(self) -> bool:
         """Get whether this judge is a session-level judge based on template variables."""
->>>>>>> c811a478
         return self._TEMPLATE_VARIABLE_CONVERSATION in self.template_variables
 
     @property
@@ -199,11 +190,7 @@
         self,
         expectations: dict[str, Any] | None,
         trace: Trace | None,
-<<<<<<< HEAD
-        session_traces: list[Trace] | None,
-=======
         session: list[Trace] | None,
->>>>>>> c811a478
     ) -> None:
         """Validate that parameters have correct types."""
         if expectations is not None and not isinstance(expectations, dict):
@@ -216,22 +203,6 @@
                 f"'trace' must be a Trace object, got {type(trace).__name__}",
                 error_code=INVALID_PARAMETER_VALUE,
             )
-<<<<<<< HEAD
-        if session_traces is not None and not isinstance(session_traces, list):
-            raise MlflowException(
-                f"'session_traces' must be a list of Trace objects, "
-                f"got {type(session_traces).__name__}",
-                error_code=INVALID_PARAMETER_VALUE,
-            )
-        if session_traces is not None and not all(
-            isinstance(trace, Trace) for trace in session_traces
-        ):
-            raise MlflowException(
-                f"All elements in 'session_traces' must be Trace objects, "
-                f"got {type(session_traces[0]).__name__}",
-                error_code=INVALID_PARAMETER_VALUE,
-            )
-=======
         if session is not None and not isinstance(session, list):
             raise MlflowException(
                 f"'session' must be a list of Trace objects, got {type(session).__name__}",
@@ -245,7 +216,6 @@
                         f"got {type(trace).__name__} at index {i}",
                         error_code=INVALID_PARAMETER_VALUE,
                     )
->>>>>>> c811a478
 
     def _check_required_parameters(
         self,
@@ -253,11 +223,7 @@
         outputs: Any | None,
         expectations: dict[str, Any] | None,
         trace: Trace | None,
-<<<<<<< HEAD
-        session_traces: list[Trace] | None,
-=======
         session: list[Trace] | None,
->>>>>>> c811a478
     ) -> None:
         """Check that all required parameters are provided."""
         missing_params = []
@@ -269,16 +235,8 @@
             missing_params.append("expectations")
         if self._TEMPLATE_VARIABLE_TRACE in self.template_variables and trace is None:
             missing_params.append("trace")
-<<<<<<< HEAD
-        if (
-            self._TEMPLATE_VARIABLE_CONVERSATION in self.template_variables
-            and session_traces is None
-        ):
-            missing_params.append("session_traces")
-=======
         if self._TEMPLATE_VARIABLE_CONVERSATION in self.template_variables and session is None:
             missing_params.append("session")
->>>>>>> c811a478
 
         if missing_params:
             missing_str = "', '".join(missing_params)
@@ -287,17 +245,6 @@
                 error_code=INVALID_PARAMETER_VALUE,
             )
 
-<<<<<<< HEAD
-    def _validate_session_traces(self, session_traces: list[Trace]) -> None:
-        """Validate that all session traces belong to the same session."""
-        session_id_to_trace_ids: dict[str, list[str]] = {}
-        for trace in session_traces:
-            session_id = trace.info.trace_metadata.get(TraceMetadataKey.TRACE_SESSION)
-            if session_id is None:
-                raise MlflowException(
-                    f"All traces in session_traces must have a session_id. "
-                    f"Trace {trace.info.trace_id} is missing session_id.",
-=======
     def _validate_session(self, session: list[Trace]) -> None:
         """Validate that all traces in session belong to the same session."""
         session_id_to_trace_ids: dict[str, list[str]] = {}
@@ -309,7 +256,6 @@
                     f"Trace {trace.info.trace_id} is missing session_id. "
                     f"See https://mlflow.org/docs/latest/genai/tracing/track-users-sessions/ "
                     f"for information on how to set session_id on traces.",
->>>>>>> c811a478
                     error_code=INVALID_PARAMETER_VALUE,
                 )
             if session_id not in session_id_to_trace_ids:
@@ -318,13 +264,6 @@
 
         if len(session_id_to_trace_ids) != 1:
             session_details = "\n".join(
-<<<<<<< HEAD
-                f"session_id '{sid}': trace_ids {trace_ids}"
-                for sid, trace_ids in session_id_to_trace_ids.items()
-            )
-            raise MlflowException.invalid_parameter_value(
-                f"All traces in session_traces must belong to the same session. "
-=======
                 f"session_id '{sid}': trace_ids {trace_ids[:3]}"
                 + (
                     f" and {len(trace_ids) - 3} more trace{'s' if len(trace_ids) - 3 != 1 else ''}"
@@ -335,7 +274,6 @@
             )
             raise MlflowException.invalid_parameter_value(
                 f"All traces in 'session' must belong to the same session. "
->>>>>>> c811a478
                 f"Found {len(session_id_to_trace_ids)} different session(s):\n{session_details}"
             )
 
@@ -499,11 +437,7 @@
         outputs: Any = None,
         expectations: dict[str, Any] | None = None,
         trace: Trace | None = None,
-<<<<<<< HEAD
-        session_traces: list[Trace] | None = None,
-=======
         session: list[Trace] | None = None,
->>>>>>> c811a478
     ) -> Feedback:
         """
         Evaluate the provided data using the judge's instructions.
@@ -517,11 +451,7 @@
                 will be extracted from the trace's expectation assessments.
             trace: Trace object for evaluation. When the template uses {{ inputs }}, {{ outputs }},
                 or {{ expectations }}, the values will be extracted from the trace.
-<<<<<<< HEAD
-            session_traces: List of traces from the same session. When the template uses
-=======
             session: List of traces from the same session. When the template uses
->>>>>>> c811a478
                 {{ conversation }}, the conversation history will be extracted from these traces.
 
         Returns:
@@ -538,21 +468,13 @@
           - inputs/outputs: From the trace's root span
           - expectations: From the trace's human-set expectation assessments (ground truth only)
 
-<<<<<<< HEAD
-        **Note on Session Traces Behavior**:
-=======
         **Note on Session Behavior**:
->>>>>>> c811a478
         - Traces are expected to be in the same session and exception will be raised
           if they are not.
         - The conversation history will be extracted from the traces in chronological order.
         """
 
-<<<<<<< HEAD
-        self._validate_parameter_types(expectations, trace, session_traces)
-=======
         self._validate_parameter_types(expectations, trace, session)
->>>>>>> c811a478
 
         original_inputs = inputs
         original_outputs = outputs
@@ -576,15 +498,9 @@
             )
 
         conversation = None
-<<<<<<< HEAD
-        if session_traces is not None and session_traces:
-            self._validate_session_traces(session_traces)
-            conversation = resolve_conversation_from_session_traces(session_traces)
-=======
         if session is not None and session:
             self._validate_session(session)
             conversation = resolve_conversation_from_session(session)
->>>>>>> c811a478
 
         self._check_required_parameters(inputs, outputs, expectations, trace, conversation)
         self._warn_unused_parameters(
