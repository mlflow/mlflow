--- conflicted
+++ resolved
@@ -10,20 +10,16 @@
 from mlflow.exceptions import MlflowException
 from mlflow.genai.judges.base import Judge, JudgeField
 from mlflow.genai.judges.constants import _DATABRICKS_DEFAULT_JUDGE_MODEL
-<<<<<<< HEAD
-from mlflow.genai.judges.instructions_judge.constants import INSTRUCTIONS_JUDGE_SYSTEM_PROMPT
+from mlflow.genai.judges.instructions_judge.constants import (
+    INSTRUCTIONS_JUDGE_SYSTEM_PROMPT,
+    INSTRUCTIONS_JUDGE_TRACE_PROMPT_TEMPLATE,
+)
 from mlflow.genai.judges.utils import (
     add_output_format_instructions,
     format_prompt,
     get_default_model,
     invoke_judge_model,
 )
-=======
-from mlflow.genai.judges.instructions_judge.constants import (
-    INSTRUCTIONS_JUDGE_TRACE_PROMPT_TEMPLATE,
-)
-from mlflow.genai.judges.utils import format_prompt, get_default_model, invoke_judge_model
->>>>>>> 59071cbb
 from mlflow.genai.scorers.base import _SERIALIZATION_VERSION, ScorerKind, SerializedScorer
 from mlflow.protos.databricks_pb2 import INVALID_PARAMETER_VALUE
 from mlflow.utils.annotations import experimental
@@ -151,17 +147,11 @@
         Evaluate the provided data using the judge's instructions.
 
         Args:
-<<<<<<< HEAD
-            inputs: Input dictionary to evaluate.
-            outputs: Output dictionary to evaluate.
-            expectations: Expected outcomes or ground truth.
-=======
             inputs: Input dictionary to evaluate. Cannot be used with 'trace'.
             outputs: Output dictionary to evaluate. Cannot be used with 'trace'.
             expectations: Expected outcomes or ground truth. Cannot be used with 'trace'.
             trace: Trace object for evaluation. Cannot be used with 'inputs', 'outputs', or
                 'expectations'.
->>>>>>> 59071cbb
 
         Returns:
             Evaluation results
