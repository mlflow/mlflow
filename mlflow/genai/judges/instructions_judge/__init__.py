--- conflicted
+++ resolved
@@ -116,8 +116,6 @@
         """Get the template variables from the instructions."""
         return self._instructions_prompt.variables
 
-<<<<<<< HEAD
-=======
     @property
     def instructions(self) -> str:
         """Get the instructions of this judge."""
@@ -153,7 +151,6 @@
 
         return fields
 
->>>>>>> 775bcc20
     def __call__(
         self,
         *,
