"""Main invocation utilities for judge models."""

from __future__ import annotations

import json
import logging
import traceback
import warnings
from typing import TYPE_CHECKING

import pydantic

if TYPE_CHECKING:
    from mlflow.entities.trace import Trace
    from mlflow.types.llm import ChatMessage

from mlflow.entities.assessment import Feedback
from mlflow.genai.judges.adapters.databricks_serving_endpoint_adapter import (
    DatabricksServingEndpointAdapter,
    _record_judge_model_usage_failure_databricks_telemetry,
    _record_judge_model_usage_success_databricks_telemetry,
)
<<<<<<< HEAD
from mlflow.genai.judges.adapters.base_adapter import AdapterInvocationInput, get_adapter
from mlflow.genai.judges.adapters.litellm_adapter import _invoke_litellm_and_handle_tools
from mlflow.genai.judges.utils.parsing_utils import _strip_markdown_code_blocks
from mlflow.metrics.genai.model_utils import _parse_model_uri
=======
from mlflow.genai.judges.adapters.litellm_adapter import _invoke_litellm_and_handle_tools
from mlflow.genai.judges.utils.parsing_utils import _strip_markdown_code_blocks
>>>>>>> 7fe7a992
from mlflow.telemetry.events import InvokeCustomJudgeModelEvent
from mlflow.telemetry.track import record_usage_event
from mlflow.telemetry.utils import _is_in_databricks

_logger = logging.getLogger(__name__)


class FieldExtraction(pydantic.BaseModel):
    """Schema for extracting inputs and outputs from traces using LLM."""

    inputs: str = pydantic.Field(description="The user's original request or question")
    outputs: str = pydantic.Field(description="The system's final response")


@record_usage_event(InvokeCustomJudgeModelEvent)
def invoke_judge_model(
    model_uri: str,
    prompt: str | list["ChatMessage"],
    assessment_name: str,
    trace: Trace | None = None,
    num_retries: int = 10,
    response_format: type[pydantic.BaseModel] | None = None,
    use_case: str | None = None,
) -> Feedback:
    """
    Invoke the judge model.

    Routes to the appropriate adapter based on the model URI and configuration.
    Uses a factory pattern to select the correct adapter:
    - DatabricksManagedJudgeAdapter: For the default Databricks judge
    - DatabricksServingEndpointAdapter: For Databricks serving endpoints
    - LiteLLMAdapter: For LiteLLM-supported providers
    - GatewayAdapter: Fallback for native providers

    Args:
        model_uri: The model URI.
        prompt: The prompt to evaluate. Can be a string (single prompt) or
                a list of ChatMessage objects.
        assessment_name: The name of the assessment.
        trace: Optional trace object for context.
        num_retries: Number of retries on transient failures when using litellm.
        response_format: Optional Pydantic model class for structured output format.
        use_case: The use case for the chat completion. Only applicable when using the
            Databricks default judge and only used if supported by the installed
            databricks-agents version.

    Returns:
        Feedback object with the judge's assessment.

    Raises:
        MlflowException: If the model cannot be invoked or dependencies are missing.
    """
<<<<<<< HEAD
    if model_uri == _DATABRICKS_DEFAULT_JUDGE_MODEL:
        return _invoke_databricks_default_judge(prompt, assessment_name, use_case=use_case)
=======
    from mlflow.genai.judges.adapters.base_adapter import AdapterInvocationInput, get_adapter
    from mlflow.metrics.genai.model_utils import _parse_model_uri
>>>>>>> 7fe7a992

    in_databricks = _is_in_databricks()

    # Get the appropriate adapter
    adapter = get_adapter(model_uri=model_uri, prompt=prompt)

    # Create input parameters
    input_params = AdapterInvocationInput(
        model_uri=model_uri,
        prompt=prompt,
        assessment_name=assessment_name,
        trace=trace,
        num_retries=num_retries,
        response_format=response_format,
    )

    # Check if this is a Databricks serving endpoint adapter that needs telemetry
    if isinstance(adapter, DatabricksServingEndpointAdapter):
        model_provider, model_name = _parse_model_uri(model_uri)

        # Show deprecation warning for legacy 'endpoints' provider
        if model_provider == "endpoints":
            warnings.warn(
                "The legacy provider 'endpoints' is deprecated and will be removed in a future "
                "release. Please update your code to use the 'databricks' provider instead.",
                FutureWarning,
                stacklevel=2,
            )

        try:
            output = adapter.invoke(input_params)
            feedback = output.feedback
            feedback.trace_id = trace.info.trace_id if trace is not None else None

            # Record success telemetry only when in Databricks
            if in_databricks:
                try:
                    provider = "databricks" if model_provider == "endpoints" else model_provider
                    _record_judge_model_usage_success_databricks_telemetry(
                        request_id=output.request_id,
                        model_provider=provider,
                        endpoint_name=model_name,
                        num_prompt_tokens=output.num_prompt_tokens,
                        num_completion_tokens=output.num_completion_tokens,
                    )
                except Exception as telemetry_error:
                    _logger.debug(
                        "Failed to record judge model usage success telemetry. Error: %s",
                        telemetry_error,
                        exc_info=True,
                    )

            return feedback

        except Exception:
            # Record failure telemetry only when in Databricks
            if in_databricks:
                try:
                    provider = "databricks" if model_provider == "endpoints" else model_provider
                    _record_judge_model_usage_failure_databricks_telemetry(
                        model_provider=provider,
                        endpoint_name=model_name,
                        error_code="UNKNOWN",
                        error_message=traceback.format_exc(),
                    )
                except Exception as telemetry_error:
                    _logger.debug(
                        "Failed to record judge model usage failure telemetry. Error: %s",
                        telemetry_error,
                        exc_info=True,
                    )
            raise

    # For all other adapters, invoke directly
    output = adapter.invoke(input_params)
    return output.feedback


def get_chat_completions_with_structured_output(
    model_uri: str,
    messages: list["ChatMessage"],
    output_schema: type[pydantic.BaseModel],
    trace: Trace | None = None,
    num_retries: int = 10,
) -> pydantic.BaseModel:
    """
    Get chat completions from an LLM with structured output conforming to a Pydantic schema.

    This function invokes an LLM and ensures the response matches the provided Pydantic schema.
    When a trace is provided, the LLM can use tool calling to examine trace spans.

    Args:
        model_uri: The model URI (e.g., "openai:/gpt-4", "anthropic:/claude-3").
        messages: List of ChatMessage objects for the conversation with the LLM.
        output_schema: Pydantic model class defining the expected output structure.
                       The LLM will be instructed to return data matching this schema.
        trace: Optional trace object for context. When provided, enables tool
               calling to examine trace spans.
        num_retries: Number of retries on transient failures. Defaults to 10 with
                     exponential backoff.

    Returns:
        Instance of output_schema with the structured data from the LLM.

    Raises:
        ImportError: If LiteLLM is not installed.
        JSONDecodeError: If the LLM response cannot be parsed as JSON.
        ValidationError: If the LLM response does not match the output schema.

    Example:
        .. code-block:: python

            from pydantic import BaseModel, Field
            from mlflow.genai.judges.utils import get_chat_completions_with_structured_output
            from mlflow.types.llm import ChatMessage


            class FieldExtraction(BaseModel):
                inputs: str = Field(description="The user's original request")
                outputs: str = Field(description="The system's final response")


            # Extract fields from a trace where root span lacks input/output
            # but nested spans contain the actual data
            result = get_chat_completions_with_structured_output(
                model_uri="openai:/gpt-4",
                messages=[
                    ChatMessage(role="system", content="Extract fields from the trace"),
                    ChatMessage(role="user", content="Find the inputs and outputs"),
                ],
                output_schema=FieldExtraction,
                trace=trace,  # Trace with nested spans containing actual data
            )
            print(result.inputs)  # Extracted from inner span
            print(result.outputs)  # Extracted from inner span
    """
    from mlflow.metrics.genai.model_utils import _parse_model_uri

    model_provider, model_name = _parse_model_uri(model_uri)

    # TODO: The cost measurement is discarded here from the parsing of the
    # tool handling response. We should eventually pass this cost estimation through
    # so that the total cost of the usage of the scorer incorporates tool call usage.
    # Deferring for initial implementation due to complexity.
    response, _ = _invoke_litellm_and_handle_tools(
        provider=model_provider,
        model_name=model_name,
        messages=messages,
        trace=trace,
        num_retries=num_retries,
        response_format=output_schema,
    )

    cleaned_response = _strip_markdown_code_blocks(response)
    response_dict = json.loads(cleaned_response)
    return output_schema(**response_dict)<|MERGE_RESOLUTION|>--- conflicted
+++ resolved
@@ -20,15 +20,8 @@
     _record_judge_model_usage_failure_databricks_telemetry,
     _record_judge_model_usage_success_databricks_telemetry,
 )
-<<<<<<< HEAD
-from mlflow.genai.judges.adapters.base_adapter import AdapterInvocationInput, get_adapter
 from mlflow.genai.judges.adapters.litellm_adapter import _invoke_litellm_and_handle_tools
 from mlflow.genai.judges.utils.parsing_utils import _strip_markdown_code_blocks
-from mlflow.metrics.genai.model_utils import _parse_model_uri
-=======
-from mlflow.genai.judges.adapters.litellm_adapter import _invoke_litellm_and_handle_tools
-from mlflow.genai.judges.utils.parsing_utils import _strip_markdown_code_blocks
->>>>>>> 7fe7a992
 from mlflow.telemetry.events import InvokeCustomJudgeModelEvent
 from mlflow.telemetry.track import record_usage_event
 from mlflow.telemetry.utils import _is_in_databricks
@@ -51,7 +44,6 @@
     trace: Trace | None = None,
     num_retries: int = 10,
     response_format: type[pydantic.BaseModel] | None = None,
-    use_case: str | None = None,
 ) -> Feedback:
     """
     Invoke the judge model.
@@ -71,9 +63,6 @@
         trace: Optional trace object for context.
         num_retries: Number of retries on transient failures when using litellm.
         response_format: Optional Pydantic model class for structured output format.
-        use_case: The use case for the chat completion. Only applicable when using the
-            Databricks default judge and only used if supported by the installed
-            databricks-agents version.
 
     Returns:
         Feedback object with the judge's assessment.
@@ -81,13 +70,8 @@
     Raises:
         MlflowException: If the model cannot be invoked or dependencies are missing.
     """
-<<<<<<< HEAD
-    if model_uri == _DATABRICKS_DEFAULT_JUDGE_MODEL:
-        return _invoke_databricks_default_judge(prompt, assessment_name, use_case=use_case)
-=======
     from mlflow.genai.judges.adapters.base_adapter import AdapterInvocationInput, get_adapter
     from mlflow.metrics.genai.model_utils import _parse_model_uri
->>>>>>> 7fe7a992
 
     in_databricks = _is_in_databricks()
 
