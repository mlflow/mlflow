from __future__ import annotations

import json
import logging
import re
import threading
import time
import traceback
from contextlib import ContextDecorator
from dataclasses import asdict, dataclass, is_dataclass
from typing import TYPE_CHECKING, Any, NamedTuple

import requests

if TYPE_CHECKING:
    import litellm

    from mlflow.genai.judges.base import AlignmentOptimizer, JudgeField
    from mlflow.types.llm import ChatMessage, ToolCall

import mlflow
from mlflow.entities.assessment import Feedback
from mlflow.entities.assessment_source import AssessmentSource, AssessmentSourceType
from mlflow.entities.trace import Trace
from mlflow.environment_variables import MLFLOW_JUDGE_MAX_ITERATIONS
from mlflow.exceptions import MlflowException
from mlflow.genai.judges.constants import _DATABRICKS_DEFAULT_JUDGE_MODEL
from mlflow.genai.utils.enum_utils import StrEnum
from mlflow.protos.databricks_pb2 import (
    BAD_REQUEST,
    INVALID_PARAMETER_VALUE,
    REQUEST_LIMIT_EXCEEDED,
)
from mlflow.telemetry.events import InvokeCustomJudgeModelEvent
from mlflow.telemetry.track import record_usage_event
from mlflow.telemetry.utils import _is_in_databricks
from mlflow.utils.uri import is_databricks_uri
from mlflow.version import VERSION

_logger = logging.getLogger(__name__)

# "endpoints" is a special case for Databricks model serving endpoints.
_NATIVE_PROVIDERS = ["openai", "anthropic", "bedrock", "mistral", "endpoints"]

# Global cache to track model capabilities across function calls
# Key: model URI (e.g., "openai/gpt-4"), Value: boolean indicating response_format support
_MODEL_RESPONSE_FORMAT_CAPABILITIES: dict[str, bool] = {}


class DatabricksLLMJudgePrompts(NamedTuple):
    """Result of splitting ChatMessage list for Databricks API."""

    system_prompt: str | None
    user_prompt: str


def _check_databricks_agents_installed() -> None:
    """Check if databricks-agents is installed for databricks judge functionality.

    Raises:
        MlflowException: If databricks-agents is not installed.
    """
    try:
        import databricks.agents.evals  # noqa: F401
    except ImportError:
        raise MlflowException(
            f"To use '{_DATABRICKS_DEFAULT_JUDGE_MODEL}' as the judge model, the Databricks "
            "agents library must be installed. Please install it with: "
            "`pip install databricks-agents`",
            error_code=BAD_REQUEST,
        )


def get_default_model() -> str:
    if is_databricks_uri(mlflow.get_tracking_uri()):
        return _DATABRICKS_DEFAULT_JUDGE_MODEL
    else:
        return "openai:/gpt-4.1-mini"


def get_default_optimizer() -> AlignmentOptimizer:
    """
    Get the default alignment optimizer.

    Returns:
        A SIMBA alignment optimizer with no model specified (uses default model).
    """
    from mlflow.genai.judges.optimizers.simba import SIMBAAlignmentOptimizer

    return SIMBAAlignmentOptimizer()


def _is_litellm_available() -> bool:
    """Check if LiteLLM is available for import."""
    try:
        import litellm  # noqa: F401

        return True
    except ImportError:
        return False


def validate_judge_model(model_uri: str) -> None:
    """
    Validate that a judge model URI is valid and has required dependencies.

    This function performs early validation at judge construction time to provide
    fast feedback about configuration issues.

    Args:
        model_uri: The model URI to validate (e.g., "databricks", "openai:/gpt-4")

    Raises:
        MlflowException: If the model URI is invalid or required dependencies are missing.
    """
    from mlflow.metrics.genai.model_utils import _parse_model_uri

    # Special handling for Databricks default model
    if model_uri == _DATABRICKS_DEFAULT_JUDGE_MODEL:
        # Check if databricks-agents is available
        _check_databricks_agents_installed()
        return

    # Validate the URI format and extract provider
    provider, model_name = _parse_model_uri(model_uri)

    # Check if LiteLLM is required and available for non-native providers
    if provider not in _NATIVE_PROVIDERS:
        if not _is_litellm_available():
            raise MlflowException(
                f"LiteLLM is required for using '{provider}' as a provider. "
                "Please install it with: `pip install litellm`",
                error_code=INVALID_PARAMETER_VALUE,
            )


def format_prompt(prompt: str, **values) -> str:
    """Format double-curly variables in the prompt template."""
    for key, value in values.items():
        # Escape backslashes in the replacement string to prevent re.sub from interpreting
        # them as escape sequences (e.g. \u being treated as Unicode escape)
        replacement = str(value).replace("\\", "\\\\")
        prompt = re.sub(r"\{\{\s*" + key + r"\s*\}\}", replacement, prompt)
    return prompt


def add_output_format_instructions(prompt: str, output_fields: list["JudgeField"]) -> str:
    """
    Add structured output format instructions to a judge prompt.

    This ensures the LLM returns a JSON response with the expected fields,
    matching the expected format for the invoke_judge_model function.

    Args:
        prompt: The formatted prompt with template variables filled in
        output_fields: List of JudgeField objects defining output fields.

    Returns:
        The prompt with output format instructions appended
    """
    json_format_lines = []
    for field in output_fields:
        json_format_lines.append(f'    "{field.name}": "{field.description}"')

    json_format = "{\n" + ",\n".join(json_format_lines) + "\n}"

    output_format_instructions = f"""

Please provide your assessment in the following JSON format only (no markdown):

{json_format}"""
    return prompt + output_format_instructions


def _sanitize_justification(justification: str) -> str:
    # Some judge prompts instruct the model to think step by step.
    return justification.replace("Let's think step by step. ", "")


def _split_messages_for_databricks(messages: list["ChatMessage"]) -> DatabricksLLMJudgePrompts:
    """
    Split a list of ChatMessage objects into system and user prompts for Databricks API.

    Args:
        messages: List of ChatMessage objects to split.

    Returns:
        DatabricksLLMJudgePrompts namedtuple with system_prompt and user_prompt fields.
        The system_prompt may be None.

    Raises:
        MlflowException: If the messages list is empty or invalid.
    """
    from mlflow.types.llm import ChatMessage

    if not messages:
        raise MlflowException(
            "Invalid prompt format: expected non-empty list of ChatMessage",
            error_code=BAD_REQUEST,
        )

    system_prompt = None
    user_parts = []

    for msg in messages:
        if isinstance(msg, ChatMessage):
            if msg.role == "system":
                # Use the first system message as the actual system prompt for the API.
                # Any subsequent system messages are appended to the user prompt to preserve
                # their content and maintain the order in which they appear in the submitted
                # evaluation payload.
                if system_prompt is None:
                    system_prompt = msg.content
                else:
                    user_parts.append(f"System: {msg.content}")
            elif msg.role == "user":
                user_parts.append(msg.content)
            elif msg.role == "assistant":
                user_parts.append(f"Assistant: {msg.content}")

    user_prompt = "\n\n".join(user_parts) if user_parts else ""

    return DatabricksLLMJudgePrompts(system_prompt=system_prompt, user_prompt=user_prompt)


def _parse_databricks_judge_response(
    llm_output: str | None,
    assessment_name: str,
) -> Feedback:
    """
    Parse the response from Databricks judge into a Feedback object.

    Args:
        llm_output: Raw output from the LLM, or None if no response.
        assessment_name: Name of the assessment.

    Returns:
        Feedback object with parsed results or error.
    """
    source = AssessmentSource(
        source_type=AssessmentSourceType.LLM_JUDGE, source_id=_DATABRICKS_DEFAULT_JUDGE_MODEL
    )
    if not llm_output:
        return Feedback(
            name=assessment_name,
            error="Empty response from Databricks judge",
            source=source,
        )
    try:
        response_data = json.loads(llm_output)
    except json.JSONDecodeError as e:
        return Feedback(
            name=assessment_name,
            error=f"Invalid JSON response from Databricks judge: {e}",
            source=source,
        )
    if "result" not in response_data:
        return Feedback(
            name=assessment_name,
            error=f"Response missing 'result' field: {response_data}",
            source=source,
        )
    return Feedback(
        name=assessment_name,
        value=response_data["result"],
        rationale=response_data.get("rationale", ""),
        source=source,
    )


def call_chat_completions(user_prompt: str, system_prompt: str):
    """
    Invokes the Databricks chat completions API using the databricks.agents.evals library.

    Args:
        user_prompt (str): The user prompt.
        system_prompt (str): The system prompt.

    Returns:
        The chat completions result.

    Raises:
        MlflowException: If databricks-agents is not installed.
    """
    _check_databricks_agents_installed()

    from databricks.rag_eval import context, env_vars

    env_vars.RAG_EVAL_EVAL_SESSION_CLIENT_NAME.set(f"mlflow-judge-optimizer-v{VERSION}")

    @context.eval_context
    def _call_chat_completions(user_prompt: str, system_prompt: str):
        managed_rag_client = context.get_context().build_managed_rag_client()

        return managed_rag_client.get_chat_completions_result(
            user_prompt=user_prompt,
            system_prompt=system_prompt,
        )

    return _call_chat_completions(user_prompt, system_prompt)


def _invoke_databricks_judge(
    prompt: str | list["ChatMessage"],
    assessment_name: str,
) -> Feedback:
    """
    Invoke the Databricks judge using the databricks.agents.evals library.

    Uses the direct chat completions API for clean prompt submission without
    any additional formatting or template requirements.

    Args:
        prompt: The formatted prompt with template variables filled in.
        assessment_name: The name of the assessment.

    Returns:
        Feedback object from the Databricks judge.

    Raises:
        MlflowException: If databricks-agents is not installed.
    """
    try:
        if isinstance(prompt, str):
            system_prompt = None
            user_prompt = prompt
        else:
            prompts = _split_messages_for_databricks(prompt)
            system_prompt = prompts.system_prompt
            user_prompt = prompts.user_prompt

        llm_result = call_chat_completions(user_prompt, system_prompt)
        return _parse_databricks_judge_response(llm_result.output, assessment_name)

    except Exception as e:
        _logger.debug(f"Failed to invoke Databricks judge: {e}")
        return Feedback(
            name=assessment_name,
            error=f"Failed to invoke Databricks judge: {e}",
            source=AssessmentSource(
                source_type=AssessmentSourceType.LLM_JUDGE,
                source_id=_DATABRICKS_DEFAULT_JUDGE_MODEL,
            ),
        )


def _invoke_via_gateway(
    model_uri: str,
    provider: str,
    prompt: str,
) -> str:
    """
    Invoke the judge model via native AI Gateway adapters.

    Args:
        model_uri: The full model URI.
        provider: The provider name.
        prompt: The prompt to evaluate.

    Returns:
        The JSON response string from the model.

    Raises:
        MlflowException: If the provider is not natively supported or invocation fails.
    """
    from mlflow.metrics.genai.model_utils import get_endpoint_type, score_model_on_payload

    if provider not in _NATIVE_PROVIDERS:
        raise MlflowException(
            f"LiteLLM is required for using '{provider}' LLM. Please install it with "
            "`pip install litellm`.",
            error_code=BAD_REQUEST,
        )

    return score_model_on_payload(
        model_uri=model_uri,
        payload=prompt,
        endpoint_type=get_endpoint_type(model_uri) or "llm/v1/chat",
    )


@record_usage_event(InvokeCustomJudgeModelEvent)
def invoke_judge_model(
    model_uri: str,
    prompt: str | list["ChatMessage"],
    assessment_name: str,
    trace: Trace | None = None,
    num_retries: int = 10,
) -> Feedback:
    """
    Invoke the judge model.

    Routes to the appropriate implementation based on the model URI:
    - "databricks": Uses databricks.agents.evals library for default judge,
                    direct API for regular endpoints
    - LiteLLM-supported providers: Uses LiteLLM if available
    - Native providers: Falls back to AI Gateway adapters

    Args:
        model_uri: The model URI.
        prompt: The prompt to evaluate. Can be a string (single prompt) or
                a list of ChatMessage objects.
        assessment_name: The name of the assessment.
        trace: Optional trace object for context.
        num_retries: Number of retries on transient failures when using litellm.

    Returns:
        Feedback object with the judge's assessment.

    Raises:
        MlflowException: If the model cannot be invoked or dependencies are missing.
    """
    if model_uri == _DATABRICKS_DEFAULT_JUDGE_MODEL:
        return _invoke_databricks_judge(prompt, assessment_name)

    from mlflow.metrics.genai.model_utils import _parse_model_uri
    from mlflow.types.llm import ChatMessage

    model_provider, model_name = _parse_model_uri(model_uri)
    in_databricks = _is_in_databricks()

    # Handle Databricks endpoints (not the default judge) with proper telemetry
    if model_provider in {"databricks", "endpoints"} and isinstance(prompt, str):
        try:
            output = _invoke_databricks_judge_model(
                model_name=model_name,
                prompt=prompt,
                assessment_name=assessment_name,
                num_retries=num_retries,
            )
            feedback = output.feedback
            feedback.trace_id = trace.info.trace_id if trace is not None else None

            # Record success telemetry only when in Databricks
            if in_databricks:
                try:
                    _record_judge_model_usage_success_databricks_telemetry(
                        request_id=output.request_id,
                        model_provider=output.model_provider,
                        endpoint_name=output.model_name,
                        num_prompt_tokens=output.num_prompt_tokens,
                        num_completion_tokens=output.num_completion_tokens,
                    )
                except Exception as telemetry_error:
                    _logger.debug(
                        "Failed to record judge model usage success telemetry. Error: %s",
                        telemetry_error,
                    )

            return feedback

        except Exception:
            # Record failure telemetry only when in Databricks
            if in_databricks:
                try:
                    _record_judge_model_usage_failure_databricks_telemetry(
                        model_provider=model_provider,
                        endpoint_name=model_name,
                        error_code="UNKNOWN",
                        error_message=traceback.format_exc(),
                    )
                except Exception as telemetry_error:
                    _logger.debug(
                        "Failed to record judge model usage failure telemetry. Error: %s",
                        telemetry_error,
                    )
            raise

    # Handle all other cases (including non-Databricks, ChatMessage prompts, traces)
    messages = [ChatMessage(role="user", content=prompt)] if isinstance(prompt, str) else prompt

    if _is_litellm_available():
        response = _invoke_litellm(
            provider=model_provider,
            model_name=model_name,
            messages=messages,
            trace=trace,
            num_retries=num_retries,
        )
    elif trace is not None:
        raise MlflowException(
            "LiteLLM is required for using traces with judges. "
            "Please install it with `pip install litellm`.",
            error_code=BAD_REQUEST,
        )
    else:
        if not isinstance(prompt, str):
            raise MlflowException(
                "This judge is not supported by native LLM providers. Please install "
                "LiteLLM with `pip install litellm` to use this judge.",
                error_code=BAD_REQUEST,
            )
        response = _invoke_via_gateway(model_uri, model_provider, prompt)

    try:
        response_dict = json.loads(response)
    except json.JSONDecodeError as e:
        raise MlflowException(
            f"Failed to parse response from judge model. Response: {response}",
            error_code=BAD_REQUEST,
        ) from e

    feedback = Feedback(
        name=assessment_name,
        value=response_dict["result"],
        rationale=_sanitize_justification(response_dict.get("rationale", "")),
        source=AssessmentSource(source_type=AssessmentSourceType.LLM_JUDGE, source_id=model_uri),
        trace_id=trace.info.trace_id if trace is not None else None,
    )

    if "error" in response_dict:
        feedback.error = response_dict["error"]
        raise MlflowException(
            f"Judge evaluation failed with error: {response_dict['error']}",
            error_code=INVALID_PARAMETER_VALUE,
        )

    return feedback


@dataclass
class InvokeDatabricksModelOutput:
    response: str
    request_id: str | None
    num_prompt_tokens: int | None
    num_completion_tokens: int | None


def _parse_databricks_model_response(
    res_json: dict[str, Any], headers: dict[str, Any]
) -> InvokeDatabricksModelOutput:
    """
    Parse and validate the response from a Databricks model invocation.

    Args:
        res_json: The JSON response from the model
        headers: The response headers

    Returns:
        InvokeDatabricksModelOutput with parsed response data

    Raises:
        MlflowException: If the response structure is invalid
    """
    # Validate and extract choices
    choices = res_json.get("choices", [])
    if not choices:
        raise MlflowException(
            "Invalid response from Databricks model: missing 'choices' field",
            error_code=INVALID_PARAMETER_VALUE,
        )

    first_choice = choices[0]
    if "message" not in first_choice:
        raise MlflowException(
            "Invalid response from Databricks model: missing 'message' field",
            error_code=INVALID_PARAMETER_VALUE,
        )

    content = first_choice.get("message", {}).get("content")
    if content is None:
        raise MlflowException(
            "Invalid response from Databricks model: missing 'content' field",
            error_code=INVALID_PARAMETER_VALUE,
        )

    # Handle reasoning response (list of content items)
    if isinstance(content, list):
        text_content = None
        for item in content:
            if isinstance(item, dict) and item.get("type") == "text":
                text_content = item.get("text")
                break

        if text_content is None:
            raise MlflowException(
                "Invalid reasoning response: no text content found in response list",
                error_code=INVALID_PARAMETER_VALUE,
            )
        content = text_content

    usage = res_json.get("usage", {})

    return InvokeDatabricksModelOutput(
        response=content,
        request_id=headers.get("x-request-id"),
        num_prompt_tokens=usage.get("prompt_tokens"),
        num_completion_tokens=usage.get("completion_tokens"),
    )


def _invoke_databricks_model(
    *, model_name: str, prompt: str, num_retries: int
) -> InvokeDatabricksModelOutput:
    from mlflow.utils.databricks_utils import get_databricks_host_creds

    host_creds = get_databricks_host_creds()
    api_url = f"{host_creds.host}/serving-endpoints/{model_name}/invocations"

    # Implement retry logic with exponential backoff
    last_exception = None
    for attempt in range(num_retries + 1):
        try:
            res = requests.post(
                url=api_url,
                headers={"Authorization": f"Bearer {host_creds.token}"},
                json={
                    "messages": [
                        {
                            "role": "user",
                            "content": prompt,
                        }
                    ],
                },
            )
        except (requests.RequestException, requests.ConnectionError) as e:
            last_exception = e
            if attempt < num_retries:
                _logger.debug(f"Request attempt {attempt + 1} failed with error: {e}")
                time.sleep(2**attempt)  # Exponential backoff
                continue
            else:
                raise MlflowException(
                    f"Failed to invoke Databricks model after {num_retries + 1} attempts: {e}",
                    error_code=INVALID_PARAMETER_VALUE,
                ) from e

        # Check HTTP status before parsing JSON
        if res.status_code in [400, 401, 403, 404]:
            # Don't retry on bad request, unauthorized, not found, or forbidden
            raise MlflowException(
                f"Databricks model invocation failed with status {res.status_code}: {res.text}",
                error_code=INVALID_PARAMETER_VALUE,
            )

        if res.status_code >= 400:
            # For other errors, raise exception and potentially retry
            error_msg = (
                f"Databricks model invocation failed with status {res.status_code}: {res.text}"
            )
            if attempt < num_retries:
                # Log and retry for transient errors
                _logger.debug(f"Attempt {attempt + 1} failed: {error_msg}")
                time.sleep(2**attempt)  # Exponential backoff
                continue
            else:
                raise MlflowException(error_msg, error_code=INVALID_PARAMETER_VALUE)

        # Parse JSON response
        try:
            res_json = res.json()
        except json.JSONDecodeError as e:
            raise MlflowException(
                f"Failed to parse JSON response from Databricks model: {e}",
                error_code=INVALID_PARAMETER_VALUE,
            ) from e

        # Parse and validate the response using helper function
        return _parse_databricks_model_response(res_json, res.headers)

    # This should not be reached, but just in case
    if last_exception:
        raise MlflowException(
            f"Failed to invoke Databricks model: {last_exception}",
            error_code=INVALID_PARAMETER_VALUE,
        ) from last_exception


def _record_judge_model_usage_success_databricks_telemetry(
    *,
    request_id: str | None,
    model_provider: str,
    endpoint_name: str,
    num_prompt_tokens: int | None,
    num_completion_tokens: int | None,
) -> None:
    try:
        from databricks.agents.telemetry import record_judge_model_usage_success
    except ImportError:
        _logger.debug(
            "Failed to import databricks.agents.telemetry.record_judge_model_usage_success; "
            "databricks-agents needs to be installed."
        )
        return

    from mlflow.tracking.fluent import _get_experiment_id
    from mlflow.utils.databricks_utils import get_job_id, get_job_run_id, get_workspace_id

    record_judge_model_usage_success(
        request_id=request_id,
        experiment_id=_get_experiment_id(),
        job_id=get_job_id(),
        job_run_id=get_job_run_id(),
        workspace_id=get_workspace_id(),
        model_provider=model_provider,
        endpoint_name=endpoint_name,
        num_prompt_tokens=num_prompt_tokens,
        num_completion_tokens=num_completion_tokens,
    )


def _record_judge_model_usage_failure_databricks_telemetry(
    *,
    model_provider: str,
    endpoint_name: str,
    error_code: str,
    error_message: str,
) -> None:
    try:
        from databricks.agents.telemetry import record_judge_model_usage_failure
    except ImportError:
        _logger.debug(
            "Failed to import databricks.agents.telemetry.record_judge_model_usage_success; "
            "databricks-agents needs to be installed."
        )
        return

    from mlflow.tracking.fluent import _get_experiment_id
    from mlflow.utils.databricks_utils import get_job_id, get_job_run_id, get_workspace_id

    record_judge_model_usage_failure(
        experiment_id=_get_experiment_id(),
        job_id=get_job_id(),
        job_run_id=get_job_run_id(),
        workspace_id=get_workspace_id(),
        model_provider=model_provider,
        endpoint_name=endpoint_name,
        error_code=error_code,
        error_message=error_message,
    )


@dataclass
class InvokeJudgeModelHelperOutput:
    feedback: Feedback
    model_provider: str
    model_name: str
    request_id: str | None
    num_prompt_tokens: int | None
    num_completion_tokens: int | None


def _invoke_databricks_judge_model(
    *,
    model_name: str,
    prompt: str,
    assessment_name: str,
    num_retries: int = 10,
) -> InvokeJudgeModelHelperOutput:
    output = _invoke_databricks_model(
        model_name=model_name,
        prompt=prompt,
        num_retries=num_retries,
    )
<<<<<<< HEAD

    provider, model_name = _parse_model_uri(model_uri)
    request_id = None
    num_prompt_tokens = None
    num_completion_tokens = None

    if provider in {"databricks", "endpoints"}:
        output = _invoke_databricks_model(
            model_name=model_name,
            prompt=prompt,
            num_retries=num_retries,
        )
        response = output.response
        request_id = output.request_id
        num_prompt_tokens = output.num_prompt_tokens
        num_completion_tokens = output.num_completion_tokens
    elif _is_litellm_available():
        # prioritize litellm for better performance
        from mlflow.types.llm import ChatMessage

        messages = [ChatMessage(role="user", content=prompt)]
        response = _invoke_litellm(
            provider=provider,
            model_name=model_name,
            messages=messages,
            trace=None,
            num_retries=num_retries,
        )
    elif provider in _NATIVE_PROVIDERS:
        response = score_model_on_payload(
            model_uri=model_uri,
            payload=prompt,
            endpoint_type=get_endpoint_type(model_uri) or "llm/v1/chat",
        )
    else:
        raise MlflowException(
            f"LiteLLM is required for using '{provider}' LLM. Please install it with "
            "`pip install litellm`.",
            error_code=INVALID_PARAMETER_VALUE,
        )

=======
>>>>>>> 4ef32c0a
    try:
        response_dict = json.loads(output.response)
        feedback = Feedback(
            name=assessment_name,
            value=response_dict["result"],
            rationale=_sanitize_justification(response_dict.get("rationale", "")),
            source=AssessmentSource(
                source_type=AssessmentSourceType.LLM_JUDGE,
                source_id=f"databricks:/{model_name}",
            ),
        )
    except json.JSONDecodeError as e:
        raise MlflowException(
            f"Failed to parse the response from the judge. Response: {output.response}",
            error_code=INVALID_PARAMETER_VALUE,
        ) from e

    return InvokeJudgeModelHelperOutput(
        feedback=feedback,
        model_provider="databricks",
        model_name=model_name,
        request_id=output.request_id,
        num_prompt_tokens=output.num_prompt_tokens,
        num_completion_tokens=output.num_completion_tokens,
    )


class _SuppressLiteLLMNonfatalErrors(ContextDecorator):
    """
    Thread-safe context manager and decorator to suppress LiteLLM's "Give Feedback" and
    "Provider List" messages. These messages indicate nonfatal bugs in the LiteLLM library;
    they are often noisy and can be safely ignored.

    Uses reference counting to ensure suppression remains active while any thread is running,
    preventing race conditions in parallel execution.
    """

    def __init__(self):
        self.lock = threading.RLock()
        self.count = 0
        self.original_litellm_settings = {}

    def __enter__(self) -> "_SuppressLiteLLMNonfatalErrors":
        try:
            import litellm
        except ImportError:
            return self

        with self.lock:
            if self.count == 0:
                # First caller - store original settings and enable suppression
                self.original_litellm_settings = {
                    "set_verbose": getattr(litellm, "set_verbose", None),
                    "suppress_debug_info": getattr(litellm, "suppress_debug_info", None),
                }
                litellm.set_verbose = False
                litellm.suppress_debug_info = True
            self.count += 1

        return self

    def __exit__(
        self,
        _exc_type: type[BaseException] | None,
        _exc_val: BaseException | None,
        _exc_tb: Any | None,
    ) -> bool:
        try:
            import litellm
        except ImportError:
            return False

        with self.lock:
            self.count -= 1
            if self.count == 0:
                # Last caller - restore original settings
                if (
                    original_verbose := self.original_litellm_settings.get("set_verbose")
                ) is not None:
                    litellm.set_verbose = original_verbose
                if (
                    original_suppress := self.original_litellm_settings.get("suppress_debug_info")
                ) is not None:
                    litellm.suppress_debug_info = original_suppress
                self.original_litellm_settings.clear()

        return False


# Global instance for use as threadsafe decorator
_suppress_litellm_nonfatal_errors = _SuppressLiteLLMNonfatalErrors()


@_suppress_litellm_nonfatal_errors
def _invoke_litellm(
    provider: str,
    model_name: str,
    messages: list["ChatMessage"],
    trace: Trace | None,
    num_retries: int,
) -> str:
    """
    Invoke the judge via litellm with retry support.

    Args:
        provider: The provider name (e.g., 'openai', 'anthropic').
        model_name: The model name.
        messages: List of ChatMessage objects.
        trace: Optional trace object for context with tool calling support.
        num_retries: Number of retries with exponential backoff on transient failures.

    Returns:
        The model's response content.

    Raises:
        MlflowException: If the request fails after all retries.
    """
    import litellm

    # Import at function level to avoid circular imports
    # (tools.registry imports from utils for invoke_judge_model)
    from mlflow.genai.judges.tools import list_judge_tools
    from mlflow.genai.judges.tools.registry import _judge_tool_registry

    messages = [litellm.Message(role=msg.role, content=msg.content) for msg in messages]

    litellm_model_uri = f"{provider}/{model_name}"
    tools = []

    if trace is not None:
        judge_tools = list_judge_tools()
        tools = [tool.get_definition().to_dict() for tool in judge_tools]

    def _make_completion_request(messages: list[litellm.Message], include_response_format: bool):
        """Helper to make litellm completion request with optional response_format."""
        kwargs = {
            "model": litellm_model_uri,
            "messages": messages,
            "tools": tools if tools else None,
            "tool_choice": "auto" if tools else None,
            "retry_policy": _get_litellm_retry_policy(num_retries),
            "retry_strategy": "exponential_backoff_retry",
            # In LiteLLM version 1.55.3+, max_retries is stacked on top of retry_policy.
            # To avoid double-retry, we set max_retries=0
            "max_retries": 0,
            # Drop any parameters that are known to be unsupported by the LLM.
            # This is important for compatibility with certain models that don't support
            # certain call parameters (e.g. GPT-4 doesn't support 'response_format')
            "drop_params": True,
        }
        if include_response_format:
            kwargs["response_format"] = _get_judge_response_format()
        return litellm.completion(**kwargs)

    def _prune_messages_for_context_window():
        """Helper to prune messages when context window is exceeded."""
        try:
            max_context_length = litellm.get_max_tokens(litellm_model_uri)
        except Exception:
            # If the model is unknown to LiteLLM, fetching its max tokens may
            # result in an exception
            max_context_length = None

        return _prune_messages_exceeding_context_window_length(
            messages=messages,
            model=litellm_model_uri,
            max_tokens=max_context_length or 100000,
        )

    include_response_format = _MODEL_RESPONSE_FORMAT_CAPABILITIES.get(litellm_model_uri, True)

    max_iterations = MLFLOW_JUDGE_MAX_ITERATIONS.get()
    iteration_count = 0

    while True:
        iteration_count += 1
        if iteration_count > max_iterations:
            raise MlflowException(
                f"Completion iteration limit of {max_iterations} exceeded. "
                f"This usually indicates the model is not powerful enough to effectively "
                f"analyze the trace. Consider using a more intelligent/powerful model. "
                f"In rare cases, for very complex traces where a large number of completion "
                f"iterations might be required, you can increase the number of iterations by "
                f"modifying the {MLFLOW_JUDGE_MAX_ITERATIONS.name} environment variable.",
                error_code=REQUEST_LIMIT_EXCEEDED,
            )
        try:
            try:
                response = _make_completion_request(
                    messages, include_response_format=include_response_format
                )
            except (litellm.BadRequestError, litellm.UnsupportedParamsError) as e:
                if isinstance(e, litellm.ContextWindowExceededError) or "context length" in str(e):
                    # Retry with pruned messages
                    messages = _prune_messages_for_context_window()
                    continue
                # Check whether the request attempted to use structured outputs, rather than
                # checking whether the model supports structured outputs in the capabilities cache,
                # since the capabilities cache may have been updated between the time that
                # include_response_format was set and the request was made
                if include_response_format:
                    # Retry without response_format if the request failed due to unsupported params.
                    # Some models don't support structured outputs (response_format) at all,
                    # and some models don't support both tool calling and structured outputs.
                    _logger.debug(
                        f"Model {litellm_model_uri} may not support structured outputs or combined "
                        f"tool calling + structured outputs. Error: {e}. "
                        f"Falling back to unstructured response."
                    )
                    # Cache the lack of structured outputs support for future calls
                    _MODEL_RESPONSE_FORMAT_CAPABILITIES[litellm_model_uri] = False
                    # Retry without response_format
                    include_response_format = False
                    continue
                else:
                    raise

            message = response.choices[0].message
            if not message.tool_calls:
                return message.content

            messages.append(message)
            # TODO: Consider making tool calls concurrent for better performance.
            # Currently sequential for simplicity and to maintain order of results.
            for tool_call in message.tool_calls:
                try:
                    mlflow_tool_call = _create_mlflow_tool_call_from_litellm(
                        litellm_tool_call=tool_call
                    )
                    result = _judge_tool_registry.invoke(tool_call=mlflow_tool_call, trace=trace)
                except Exception as e:
                    messages.append(
                        _create_litellm_tool_response_message(
                            tool_call_id=tool_call.id,
                            tool_name=tool_call.function.name,
                            content=f"Error: {e!s}",
                        )
                    )
                else:
                    # Convert dataclass results to dict if needed
                    # The tool result is either a dict, string, or dataclass
                    if is_dataclass(result):
                        result = asdict(result)
                    result_json = (
                        json.dumps(result, default=str) if not isinstance(result, str) else result
                    )
                    messages.append(
                        _create_litellm_tool_response_message(
                            tool_call_id=tool_call.id,
                            tool_name=tool_call.function.name,
                            content=result_json,
                        )
                    )

        except MlflowException:
            # Re-raise MlflowExceptions without wrapping
            raise
        except Exception as e:
            raise MlflowException(f"Failed to invoke the judge via litellm: {e}") from e


def _create_mlflow_tool_call_from_litellm(
    litellm_tool_call: "litellm.ChatCompletionMessageToolCall",
) -> "ToolCall":
    """
    Create an MLflow ToolCall from a LiteLLM tool call.

    Args:
        litellm_tool_call: The LiteLLM ChatCompletionMessageToolCall object.

    Returns:
        An MLflow ToolCall object.
    """
    from mlflow.types.llm import ToolCall

    return ToolCall(
        id=litellm_tool_call.id,
        function={
            "name": litellm_tool_call.function.name,
            "arguments": litellm_tool_call.function.arguments,
        },
    )


def _create_litellm_tool_response_message(
    tool_call_id: str, tool_name: str, content: str
) -> "litellm.Message":
    """
    Create a tool response message for LiteLLM.

    Args:
        tool_call_id: The ID of the tool call being responded to.
        tool_name: The name of the tool that was invoked.
        content: The content to include in the response.

    Returns:
        A litellm.Message object representing the tool response message.
    """
    import litellm

    return litellm.Message(
        tool_call_id=tool_call_id,
        role="tool",
        name=tool_name,
        content=content,
    )


def _get_judge_response_format() -> dict[str, Any]:
    """
    Get the response format for judge evaluations.

    Returns:
        A dictionary containing the JSON schema for structured outputs.
    """
    # Import here to avoid circular imports
    from mlflow.genai.judges.base import Judge

    output_fields = Judge.get_output_fields()

    properties = {}
    required_fields = []

    for field in output_fields:
        properties[field.name] = {
            "type": "string",
            "description": field.description,
        }
        required_fields.append(field.name)

    return {
        "type": "json_schema",
        "json_schema": {
            "name": "judge_evaluation",
            "strict": True,
            "schema": {
                "type": "object",
                "properties": properties,
                "required": required_fields,
                "additionalProperties": False,
            },
        },
    }


def _prune_messages_exceeding_context_window_length(
    messages: list["litellm.Message"],
    model: str,
    max_tokens: int,
) -> list["litellm.Message"]:
    """
    Prune messages from history to stay under token limit.

    Args:
        messages: List of LiteLLM message objects.
        model: Model name for token counting.
        max_tokens: Maximum token limit.

    Returns:
        Pruned list of LiteLLM message objects under the token limit
    """
    import litellm

    initial_tokens = litellm.token_counter(model=model, messages=messages)
    if initial_tokens <= max_tokens:
        return messages

    pruned_messages = messages[:]
    # Remove tool call pairs until we're under limit
    while litellm.token_counter(model=model, messages=pruned_messages) > max_tokens:
        # Find first assistant message with tool calls
        assistant_msg = None
        assistant_idx = None
        for i, msg in enumerate(pruned_messages):
            if msg.role == "assistant" and msg.tool_calls:
                assistant_msg = msg
                assistant_idx = i
                break
        if assistant_msg is None:
            break  # No more tool calls to remove
        pruned_messages.pop(assistant_idx)
        # Remove corresponding tool response messages
        tool_call_ids = {
            tc.id if hasattr(tc, "id") else tc["id"] for tc in assistant_msg.tool_calls
        }
        pruned_messages = [
            msg
            for msg in pruned_messages
            if not (msg.role == "tool" and msg.tool_call_id in tool_call_ids)
        ]

    final_tokens = litellm.token_counter(model=model, messages=pruned_messages)
    _logger.info(f"Pruned message history from {initial_tokens} to {final_tokens} tokens")
    return pruned_messages


def _get_litellm_retry_policy(num_retries: int):
    """
    Get a LiteLLM retry policy for retrying requests when transient API errors occur.

    Args:
        num_retries: The number of times to retry a request if it fails transiently due to
                     network error, rate limiting, etc. Requests are retried with exponential
                     backoff.

    Returns:
        A LiteLLM RetryPolicy instance.
    """
    from litellm import RetryPolicy

    return RetryPolicy(
        TimeoutErrorRetries=num_retries,
        RateLimitErrorRetries=num_retries,
        InternalServerErrorRetries=num_retries,
        ContentPolicyViolationErrorRetries=num_retries,
        # We don't retry on errors that are unlikely to be transient
        # (e.g. bad request, invalid auth credentials)
        BadRequestErrorRetries=0,
        AuthenticationErrorRetries=0,
    )


class CategoricalRating(StrEnum):
    """
    A categorical rating for an assessment.

    Example:
        .. code-block:: python

            from mlflow.genai.judges import CategoricalRating
            from mlflow.entities import Feedback

            # Create feedback with categorical rating
            feedback = Feedback(
                name="my_metric", value=CategoricalRating.YES, rationale="The metric is passing."
            )
    """

    YES = "yes"
    NO = "no"
    UNKNOWN = "unknown"

    @classmethod
    def _missing_(cls, value: str):
        value = value.lower()
        for member in cls:
            if member == value:
                return member
        return cls.UNKNOWN<|MERGE_RESOLUTION|>--- conflicted
+++ resolved
@@ -752,50 +752,6 @@
         prompt=prompt,
         num_retries=num_retries,
     )
-<<<<<<< HEAD
-
-    provider, model_name = _parse_model_uri(model_uri)
-    request_id = None
-    num_prompt_tokens = None
-    num_completion_tokens = None
-
-    if provider in {"databricks", "endpoints"}:
-        output = _invoke_databricks_model(
-            model_name=model_name,
-            prompt=prompt,
-            num_retries=num_retries,
-        )
-        response = output.response
-        request_id = output.request_id
-        num_prompt_tokens = output.num_prompt_tokens
-        num_completion_tokens = output.num_completion_tokens
-    elif _is_litellm_available():
-        # prioritize litellm for better performance
-        from mlflow.types.llm import ChatMessage
-
-        messages = [ChatMessage(role="user", content=prompt)]
-        response = _invoke_litellm(
-            provider=provider,
-            model_name=model_name,
-            messages=messages,
-            trace=None,
-            num_retries=num_retries,
-        )
-    elif provider in _NATIVE_PROVIDERS:
-        response = score_model_on_payload(
-            model_uri=model_uri,
-            payload=prompt,
-            endpoint_type=get_endpoint_type(model_uri) or "llm/v1/chat",
-        )
-    else:
-        raise MlflowException(
-            f"LiteLLM is required for using '{provider}' LLM. Please install it with "
-            "`pip install litellm`.",
-            error_code=INVALID_PARAMETER_VALUE,
-        )
-
-=======
->>>>>>> 4ef32c0a
     try:
         response_dict = json.loads(output.response)
         feedback = Feedback(
