--- conflicted
+++ resolved
@@ -15,11 +15,7 @@
 if TYPE_CHECKING:
     import litellm
 
-<<<<<<< HEAD
     from mlflow.genai.judges.base import AlignmentOptimizer, JudgeField
-=======
-    from mlflow.genai.judges.base import JudgeField
->>>>>>> 7a98b11a
     from mlflow.types.llm import ChatMessage, ToolCall
 
 import mlflow
@@ -77,7 +73,6 @@
         return "openai:/gpt-4.1-mini"
 
 
-<<<<<<< HEAD
 def get_default_optimizer() -> AlignmentOptimizer:
     """
     Get the default alignment optimizer.
@@ -90,8 +85,6 @@
     return SIMBAAlignmentOptimizer()
 
 
-=======
->>>>>>> 7a98b11a
 def _is_litellm_available() -> bool:
     """Check if LiteLLM is available for import."""
     try:
@@ -453,9 +446,6 @@
     messages = [ChatMessage(role="user", content=prompt)] if isinstance(prompt, str) else prompt
 
     if _is_litellm_available():
-<<<<<<< HEAD
-        response = _invoke_litellm(model_provider, model_name, messages, trace, num_retries)
-=======
         response = _invoke_litellm(
             provider=model_provider,
             model_name=model_name,
@@ -463,7 +453,6 @@
             trace=trace,
             num_retries=num_retries,
         )
->>>>>>> 7a98b11a
     elif trace is not None:
         raise MlflowException(
             "LiteLLM is required for using traces with judges. "
@@ -753,9 +742,6 @@
         from mlflow.types.llm import ChatMessage
 
         messages = [ChatMessage(role="user", content=prompt)]
-<<<<<<< HEAD
-        response = _invoke_litellm(provider, model_name, messages, None, num_retries)
-=======
         response = _invoke_litellm(
             provider=provider,
             model_name=model_name,
@@ -763,7 +749,6 @@
             trace=None,
             num_retries=num_retries,
         )
->>>>>>> 7a98b11a
     elif provider in _NATIVE_PROVIDERS:
         response = score_model_on_payload(
             model_uri=model_uri,
@@ -813,21 +798,12 @@
     Uses reference counting to ensure suppression remains active while any thread is running,
     preventing race conditions in parallel execution.
     """
-<<<<<<< HEAD
 
     def __init__(self):
         self.lock = threading.RLock()
         self.count = 0
         self.original_litellm_settings = {}
 
-=======
-
-    def __init__(self):
-        self.lock = threading.RLock()
-        self.count = 0
-        self.original_litellm_settings = {}
-
->>>>>>> 7a98b11a
     def __enter__(self) -> "_SuppressLiteLLMNonfatalErrors":
         try:
             import litellm
@@ -871,7 +847,6 @@
                 ) is not None:
                     litellm.suppress_debug_info = original_suppress
                 self.original_litellm_settings.clear()
-<<<<<<< HEAD
 
         return False
 
@@ -880,16 +855,6 @@
 _suppress_litellm_nonfatal_errors = _SuppressLiteLLMNonfatalErrors()
 
 
-=======
-
-        return False
-
-
-# Global instance for use as threadsafe decorator
-_suppress_litellm_nonfatal_errors = _SuppressLiteLLMNonfatalErrors()
-
-
->>>>>>> 7a98b11a
 @_suppress_litellm_nonfatal_errors
 def _invoke_litellm(
     provider: str,
