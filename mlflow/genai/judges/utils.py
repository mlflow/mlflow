import json
import logging
import re
from dataclasses import asdict, is_dataclass
from typing import Any

import mlflow
from mlflow.entities.assessment import Feedback
from mlflow.entities.assessment_source import AssessmentSource, AssessmentSourceType
from mlflow.entities.trace import Trace
from mlflow.exceptions import MlflowException
from mlflow.genai.utils.enum_utils import StrEnum
from mlflow.protos.databricks_pb2 import BAD_REQUEST, INVALID_PARAMETER_VALUE
from mlflow.utils.uri import is_databricks_uri

_logger = logging.getLogger(__name__)

# Public module variables for response format keys
RESPONSE_KEY_RESULT = "result"
RESPONSE_KEY_RATIONALE = "rationale"

# "endpoints" is a special case for Databricks model serving endpoints.
_NATIVE_PROVIDERS = ["openai", "anthropic", "bedrock", "mistral", "endpoints"]


def get_default_model() -> str:
    if is_databricks_uri(mlflow.get_tracking_uri()):
        return "databricks"
    else:
        return "openai:/gpt-4.1-mini"


def format_prompt(prompt: str, **values) -> str:
    """Format double-curly variables in the prompt template."""
    for key, value in values.items():
        prompt = re.sub(r"\{\{\s*" + key + r"\s*\}\}", str(value), prompt)
    return prompt


def _sanitize_justification(justification: str) -> str:
    # Some judge prompts instruct the model to think step by step.
    return justification.replace("Let's think step by step. ", "")


def invoke_judge_model(
    model_uri: str,
    prompt: str,
    assessment_name: str,
    trace: Trace | None = None,
    num_retries: int = 10,
) -> Feedback:
    """
    Invoke the judge model.

    First, try to invoke the judge model via litellm. If litellm is not installed,
    fallback to native parsing using the AI Gateway adapters.

    Args:
        model_uri: The model URI.
        prompt: The prompt to evaluate.
        assessment_name: The name of the assessment.
        trace: Optional trace object for context.
        num_retries: Number of retries on transient failures when using litellm.
    """
    from mlflow.metrics.genai.model_utils import (
        _parse_model_uri,
        get_endpoint_type,
        score_model_on_payload,
    )

    provider, model_name = _parse_model_uri(model_uri)

    # Try litellm first for better performance.
    if _is_litellm_available():
        response = _invoke_litellm(provider, model_name, prompt, trace, num_retries)
    elif trace is not None:
        raise MlflowException(
            "LiteLLM is required for using traces with judges. "
            "Please install it with `pip install litellm`.",
            error_code=BAD_REQUEST,
        )
    elif provider in _NATIVE_PROVIDERS:
        response = score_model_on_payload(
            model_uri=model_uri,
            payload=prompt,
            endpoint_type=get_endpoint_type(model_uri) or "llm/v1/chat",
        )
    else:
        raise MlflowException(
            f"LiteLLM is required for using '{provider}' LLM. Please install it with "
            "`pip install litellm`.",
            error_code=BAD_REQUEST,
        )

    try:
        response_dict = json.loads(response)
        feedback = Feedback(
            name=assessment_name,
            value=response_dict["result"],
            rationale=_sanitize_justification(response_dict.get("rationale", "")),
            source=AssessmentSource(
                source_type=AssessmentSourceType.LLM_JUDGE,
                source_id=model_uri,
            ),
        )
    except json.JSONDecodeError as e:
        raise MlflowException(
            f"Failed to parse the response from the judge. Response: {response}",
            error_code=INVALID_PARAMETER_VALUE,
        ) from e

    return feedback


def _is_litellm_available() -> bool:
    try:
        import litellm  # noqa: F401

        return True
    except ImportError:
        return False


def _invoke_litellm(
    provider: str, model_name: str, prompt: str, trace: Trace | None, num_retries: int
) -> str:
    """
    Invoke the judge via litellm with retry support.

    Args:
        provider: The provider name (e.g., 'openai', 'anthropic').
        model_name: The model name.
        prompt: The prompt to send to the model.
        trace: Optional trace object for context with tool calling support.
        num_retries: Number of retries with exponential backoff on transient failures.

    Returns:
        The model's response content.

    Raises:
        MlflowException: If the request fails after all retries.
    """
    import litellm

    # Import at function level to avoid circular imports
    # (tools.registry imports from utils for invoke_judge_model)
    from mlflow.genai.judges.tools import list_judge_tools
    from mlflow.genai.judges.tools.registry import _judge_tool_registry

    litellm_model_uri = f"{provider}/{model_name}"
    messages = [{"role": "user", "content": prompt}]
    tools = []
    response_format = get_judge_response_format()

    if trace is not None:
        judge_tools = list_judge_tools()
        tools = [tool.get_definition().to_dict() for tool in judge_tools]

    while True:
        try:
            response = litellm.completion(
                model=litellm_model_uri,
                messages=messages,
                tools=tools if tools else None,
                tool_choice="auto" if tools else None,
                response_format=response_format,
                retry_policy=_get_litellm_retry_policy(num_retries),
                retry_strategy="exponential_backoff_retry",
                # In LiteLLM version 1.55.3+, max_retries is stacked on top of retry_policy.
                # To avoid double-retry, we set max_retries=0
                max_retries=0,
            )
            message = response.choices[0].message
            if not message.tool_calls:
                return message.content

            messages.append(message.model_dump())
            # TODO: Consider making tool calls concurrent for better performance.
            # Currently sequential for simplicity and to maintain order of results.
            for tool_call in message.tool_calls:
                try:
                    mlflow_tool_call = _create_mlflow_tool_call_from_litellm(
                        litellm_tool_call=tool_call
                    )
                    result = _judge_tool_registry.invoke(tool_call=mlflow_tool_call, trace=trace)
                except Exception as e:
                    messages.append(
                        _create_litellm_tool_response_message(
                            tool_call_id=tool_call.id,
                            tool_name=tool_call.function.name,
                            content=f"Error: {e!s}",
                        )
                    )
                else:
                    # Convert dataclass results to dict if needed
                    # The tool result is either a dict, string, or dataclass
                    if is_dataclass(result):
                        result = asdict(result)
                    result_json = (
                        json.dumps(result, default=str) if not isinstance(result, str) else result
                    )
                    messages.append(
                        _create_litellm_tool_response_message(
                            tool_call_id=tool_call.id,
                            tool_name=tool_call.function.name,
                            content=result_json,
                        )
                    )
        except Exception as e:
            raise MlflowException(f"Failed to invoke the judge via litellm: {e}") from e


def _create_mlflow_tool_call_from_litellm(litellm_tool_call) -> Any:
    """
    Create an MLflow ToolCall from a LiteLLM tool call.

    Args:
        litellm_tool_call: The LiteLLM ChatCompletionMessageToolCall object.

    Returns:
        An MLflow ToolCall object.
    """
    from mlflow.types.llm import ToolCall

    return ToolCall(
        id=litellm_tool_call.id,
        function={
            "name": litellm_tool_call.function.name,
            "arguments": litellm_tool_call.function.arguments,
        },
    )


def _create_litellm_tool_response_message(
    tool_call_id: str, tool_name: str, content: str
) -> dict[str, str]:
    """
    Create a tool response message for LiteLLM.

    Args:
        tool_call_id: The ID of the tool call being responded to.
        tool_name: The name of the tool that was invoked.
        content: The content to include in the response.

    Returns:
        A dictionary representing the tool response message.
    """
    return {
        "tool_call_id": tool_call_id,
        "role": "tool",
        "name": tool_name,
        "content": content,
    }


def get_judge_response_format() -> dict[str, Any]:
    """
    Get the response format for judge evaluations.

    Returns:
        A dictionary containing the JSON schema for structured outputs.
    """
    # Import here to avoid circular imports
    from mlflow.genai.judges.base import Judge

<<<<<<< HEAD
    # Get the standard output fields from the Judge class (source of truth)
    output_fields = Judge.get_output_fields()

    # Build the properties dictionary from the field definitions
=======
    output_fields = Judge.get_output_fields()

>>>>>>> 775bcc20
    properties = {}
    required_fields = []

    for field in output_fields:
        properties[field.name] = {
            "type": "string",
            "description": field.description,
        }
        required_fields.append(field.name)

    return {
        "type": "json_schema",
        "json_schema": {
            "name": "judge_evaluation",
            "strict": True,
            "schema": {
                "type": "object",
                "properties": properties,
                "required": required_fields,
                "additionalProperties": False,
            },
        },
    }


def _get_litellm_retry_policy(num_retries: int):
    """
    Get a LiteLLM retry policy for retrying requests when transient API errors occur.

    Args:
        num_retries: The number of times to retry a request if it fails transiently due to
                     network error, rate limiting, etc. Requests are retried with exponential
                     backoff.

    Returns:
        A LiteLLM RetryPolicy instance.
    """
    from litellm import RetryPolicy

    return RetryPolicy(
        TimeoutErrorRetries=num_retries,
        RateLimitErrorRetries=num_retries,
        InternalServerErrorRetries=num_retries,
        ContentPolicyViolationErrorRetries=num_retries,
        # We don't retry on errors that are unlikely to be transient
        # (e.g. bad request, invalid auth credentials)
        BadRequestErrorRetries=0,
        AuthenticationErrorRetries=0,
    )


def _get_litellm_retry_policy(num_retries: int):
    """
    Get a LiteLLM retry policy for retrying requests when transient API errors occur.

    Args:
        num_retries: The number of times to retry a request if it fails transiently due to
                     network error, rate limiting, etc. Requests are retried with exponential
                     backoff.

    Returns:
        A LiteLLM RetryPolicy instance.
    """
    from litellm import RetryPolicy

    return RetryPolicy(
        TimeoutErrorRetries=num_retries,
        RateLimitErrorRetries=num_retries,
        InternalServerErrorRetries=num_retries,
        ContentPolicyViolationErrorRetries=num_retries,
        # We don't retry on errors that are unlikely to be transient
        # (e.g. bad request, invalid auth credentials)
        BadRequestErrorRetries=0,
        AuthenticationErrorRetries=0,
    )


class CategoricalRating(StrEnum):
    """
    A categorical rating for an assessment.

    Example:
        .. code-block:: python

            from mlflow.genai.judges import CategoricalRating
            from mlflow.entities import Feedback

            # Create feedback with categorical rating
            feedback = Feedback(
                name="my_metric", value=CategoricalRating.YES, rationale="The metric is passing."
            )
    """

    YES = "yes"
    NO = "no"
    UNKNOWN = "unknown"

    @classmethod
    def _missing_(cls, value: str):
        value = value.lower()
        for member in cls:
            if member == value:
                return member
        return cls.UNKNOWN<|MERGE_RESOLUTION|>--- conflicted
+++ resolved
@@ -263,15 +263,8 @@
     # Import here to avoid circular imports
     from mlflow.genai.judges.base import Judge
 
-<<<<<<< HEAD
-    # Get the standard output fields from the Judge class (source of truth)
     output_fields = Judge.get_output_fields()
 
-    # Build the properties dictionary from the field definitions
-=======
-    output_fields = Judge.get_output_fields()
-
->>>>>>> 775bcc20
     properties = {}
     required_fields = []
 
