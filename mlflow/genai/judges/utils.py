--- conflicted
+++ resolved
@@ -142,7 +142,6 @@
     return justification.replace("Let's think step by step. ", "")
 
 
-<<<<<<< HEAD
 def _split_messages_for_databricks(messages: list["ChatMessage"]) -> tuple[str | None, str]:
     """
     Split a list of ChatMessage objects into system and user prompts for Databricks API.
@@ -322,9 +321,7 @@
     )
 
 
-=======
 @record_usage_event(InvokeCustomJudgeModelEvent)
->>>>>>> b03d71e7
 def invoke_judge_model(
     model_uri: str,
     prompt: str | list["ChatMessage"],
