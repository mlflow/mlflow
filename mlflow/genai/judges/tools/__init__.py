--- conflicted
+++ resolved
@@ -9,11 +9,7 @@
     list_judge_tools,
     register_judge_tool,
 )
-<<<<<<< HEAD
-from mlflow.genai.judges.tools.types import SpanResult
-=======
-from mlflow.genai.judges.tools.types import SpanInfo
->>>>>>> 576a3620
+from mlflow.genai.judges.tools.types import SpanInfo, SpanResult
 
 __all__ = [
     "JudgeTool",
