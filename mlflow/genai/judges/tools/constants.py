--- conflicted
+++ resolved
@@ -14,10 +14,6 @@
     """Registry of judge tool names."""
 
     GET_TRACE_INFO = "get_trace_info"
-<<<<<<< HEAD
     GET_ROOT_SPAN = "get_root_span"
     GET_SPAN = "get_span"
-=======
-    GET_SPAN = "get_span"
-    LIST_SPANS = "list_spans"
->>>>>>> 576a3620
+    LIST_SPANS = "list_spans"