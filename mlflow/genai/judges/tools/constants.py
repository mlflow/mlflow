--- conflicted
+++ resolved
@@ -14,9 +14,6 @@
     """Registry of judge tool names."""
 
     GET_TRACE_INFO = "get_trace_info"
-<<<<<<< HEAD
-    SEARCH_TRACE_REGEX = "search_trace_regex"
-=======
     GET_SPAN = "get_span"
     LIST_SPANS = "list_spans"
->>>>>>> 576a3620
+    SEARCH_TRACE_REGEX = "search_trace_regex"