--- conflicted
+++ resolved
@@ -56,15 +56,10 @@
     return wrapper
 
 
-<<<<<<< HEAD
-@format_docstring(_MODEL_API_DOC)
+@requires_databricks_agents
 def is_context_relevant(
-    *, request: str, context: Any, name: Optional[str] = None, model: Optional[str] = None
+    *, request: str, context: Any, name: str | None = None, model: str | None = None
 ) -> Feedback:
-=======
-@requires_databricks_agents
-def is_context_relevant(*, request: str, context: Any, name: str | None = None) -> Feedback:
->>>>>>> 50bdfe92
     """
     LLM judge determines whether the given context is relevant to the input request.
 
@@ -129,16 +124,10 @@
     *,
     request: str,
     context: Any,
-<<<<<<< HEAD
-    expected_facts: Optional[list[str]] = None,
-    expected_response: Optional[str] = None,
-    name: Optional[str] = None,
-    model: Optional[str] = None,
-=======
     expected_facts: list[str],
     expected_response: str | None = None,
     name: str | None = None,
->>>>>>> 50bdfe92
+    model: str | None = None,
 ) -> Feedback:
     """
     LLM judge determines whether the given context is sufficient to answer the input request.
@@ -216,16 +205,10 @@
     *,
     request: str,
     response: str,
-<<<<<<< HEAD
-    expected_facts: Optional[list[str]] = None,
-    expected_response: Optional[str] = None,
-    name: Optional[str] = None,
-    model: Optional[str] = None,
-=======
     expected_facts: list[str],
     expected_response: str | None = None,
     name: str | None = None,
->>>>>>> 50bdfe92
+    model: str | None = None,
 ) -> Feedback:
     """
     LLM judge determines whether the given response is correct for the input request.
@@ -290,7 +273,6 @@
 
     return _sanitize_feedback(feedback)
 
-<<<<<<< HEAD
 
 @format_docstring(_MODEL_API_DOC)
 def is_grounded(
@@ -298,13 +280,9 @@
     request: str,
     response: str,
     context: Any,
-    name: Optional[str] = None,
-    model: Optional[str] = None,
+    name: str | None = None,
+    model: str | None = None,
 ) -> Feedback:
-=======
-@requires_databricks_agents
-def is_grounded(*, request: str, response: str, context: Any, name: str | None = None) -> Feedback:
->>>>>>> 50bdfe92
     """
     LLM judge determines whether the given response is grounded in the given context.
 
@@ -444,11 +422,8 @@
             )
             print(feedback.value)  # "no"
     """
-<<<<<<< HEAD
     from mlflow.genai.judges.prompts.guidelines import GUIDELINES_FEEDBACK_NAME, get_prompt
 
-=======
->>>>>>> 50bdfe92
     model = model or get_default_model()
 
     if model == "databricks":
