--- conflicted
+++ resolved
@@ -26,19 +26,6 @@
 logger = logging.getLogger(__name__)
 
 
-<<<<<<< HEAD
-# TODO (B-Step62): Remove underscore from the function name once we release
-# the new evaluate API
-=======
-@experimental
-@dataclass
-class EvaluationResult:
-    run_id: str
-    metrics: dict[str, float]
-    result_df: "pd.DataFrame"
-
-
->>>>>>> 969594b2
 @experimental
 def evaluate(
     data: "EvaluationDatasetTypes",
