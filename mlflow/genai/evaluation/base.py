import logging
import os
import time
import warnings
<<<<<<< HEAD
from contextlib import nullcontext
=======
>>>>>>> 8c49579b
from typing import TYPE_CHECKING, Any, Callable

import mlflow
from mlflow.data.dataset import Dataset
from mlflow.entities.dataset_input import DatasetInput
from mlflow.entities.logged_model_input import LoggedModelInput
from mlflow.environment_variables import MLFLOW_GENAI_EVAL_MAX_WORKERS
from mlflow.exceptions import MlflowException
from mlflow.genai.datasets import EvaluationDataset
from mlflow.genai.evaluation.constant import InputDatasetColumn
from mlflow.genai.evaluation.utils import (
    _convert_scorer_to_legacy_metric,
    _convert_to_eval_set,
)
from mlflow.genai.scorers import Scorer
from mlflow.genai.scorers.builtin_scorers import GENAI_CONFIG_NAME, BuiltInScorer
from mlflow.genai.scorers.validation import valid_data_for_builtin_scorers, validate_scorers
from mlflow.genai.utils.trace_utils import clean_up_extra_traces, convert_predict_fn
from mlflow.models.evaluation.base import (
    EvaluationResult,
    _is_model_deployment_endpoint_uri,
    _start_run_or_reuse_active_run,
)
from mlflow.tracing.constant import (
    DATABRICKS_OPTIONS_KEY,
    DATABRICKS_OUTPUT_KEY,
    RETURN_TRACE_OPTION_KEY,
)
from mlflow.tracing.utils.copy import copy_trace_to_experiment
from mlflow.tracking.client import MlflowClient
from mlflow.tracking.fluent import _set_active_model
from mlflow.utils.annotations import experimental
from mlflow.utils.uri import is_databricks_uri

if TYPE_CHECKING:
    from mlflow.genai.evaluation.utils import EvaluationDatasetTypes


logger = logging.getLogger(__name__)


@experimental(version="3.0.0")
def evaluate(
    data: "EvaluationDatasetTypes",
    scorers: list[Scorer],
    predict_fn: Callable[..., Any] | None = None,
    model_id: str | None = None,
) -> EvaluationResult:
    """
    Evaluate the performance of a generative AI model/application using specified
    data and scorers.

    This function allows you to evaluate a model's performance on a given dataset
    using various scoring criteria. It supports both built-in scorers provided by
    MLflow and custom scorers. The evaluation results include metrics and detailed
    per-row assessments.

    There are three different ways to use this function:

    **1. Use Traces to evaluate the model/application.**

    The `data` parameter takes a DataFrame with `trace` column, which contains a
    single trace object corresponding to the prediction for the row. This dataframe
    is easily obtained from the existing traces stored in MLflow, by using the
    :py:func:`mlflow.search_traces` function.

    .. code-block:: python

        import mlflow
        from mlflow.genai.scorers import Correctness, Safety
        import pandas as pd

        # model_id is a string starting with "m-", e.g. "m-074689226d3b40bfbbdf4c3ff35832cd"
        trace_df = mlflow.search_traces(model_id="<my-model-id>")

        mlflow.genai.evaluate(
            data=trace_df,
            scorers=[Correctness(), Safety()],
        )

    Built-in scorers will understand the model inputs, outputs, and other intermediate
    information e.g. retrieved context, from the trace object. You can also access to
    the trace object from the custom scorer function by using the `trace` parameter.

    .. code-block:: python

        from mlflow.genai.scorers import scorer


        @scorer
        def faster_than_one_second(inputs, outputs, trace):
            return trace.info.execution_duration < 1000

    **2. Use DataFrame or dictionary with "inputs", "outputs", "expectations" columns.**

    Alternatively, you can pass inputs, outputs, and expectations (ground truth) as
    a column in the dataframe (or equivalent list of dictionaries).

    .. code-block:: python

        import mlflow
        from mlflow.genai.scorers import Correctness
        import pandas as pd

        data = pd.DataFrame(
            [
                {
                    "inputs": {"question": "What is MLflow?"},
                    "outputs": "MLflow is an ML platform",
                    "expectations": "MLflow is an ML platform",
                },
                {
                    "inputs": {"question": "What is Spark?"},
                    "outputs": "I don't know",
                    "expectations": "Spark is a data engine",
                },
            ]
        )

        mlflow.genai.evaluate(
            data=data,
            scorers=[Correctness()],
        )

    **3. Pass `predict_fn` and input samples (and optionally expectations).**

    If you want to generate the outputs and traces on-the-fly from your input samples,
    you can pass a callable to the `predict_fn` parameter. In this case, MLflow will
    pass the inputs to the `predict_fn` as keyword arguments. Therefore, the "inputs"
    column must be a dictionary with the parameter names as keys.

    .. code-block:: python

        import mlflow
        from mlflow.genai.scorers import Correctness, Safety
        import openai

        # Create a dataframe with input samples
        data = pd.DataFrame(
            [
                {"inputs": {"question": "What is MLflow?"}},
                {"inputs": {"question": "What is Spark?"}},
            ]
        )


        # Define a predict function to evaluate. The "inputs" column will be
        # passed to the prediction function as keyword arguments.
        def predict_fn(question: str) -> str:
            response = openai.OpenAI().chat.completions.create(
                model="gpt-4o-mini",
                messages=[{"role": "user", "content": question}],
            )
            return response.choices[0].message.content


        mlflow.genai.evaluate(
            data=data,
            predict_fn=predict_fn,
            scorers=[Correctness(), Safety()],
        )

    Args:
        data: Dataset for the evaluation. Must be one of the following formats:

            * An EvaluationDataset entity
            * Pandas DataFrame
            * Spark DataFrame
            * List of dictionaries

            The dataset must include either of the following columns:

            1. `trace` column that contains a single trace object corresponding
                to the prediction for the row.

                If this column is present, MLflow extracts inputs, outputs, assessments,
                and other intermediate information e.g. retrieved context, from the trace
                object and uses them for scoring. When this column is present, the
                `predict_fn` parameter must not be provided.

            2. `inputs`, `outputs`, `expectations` columns.

                Alternatively, you can pass inputs, outputs, and expectations(ground
                truth) as a column in the dataframe (or equivalent list of dictionaries).

                - inputs (required): Column containing inputs for evaluation. The value
                  must be a dictionary. When `predict_fn` is provided, MLflow will pass
                  the inputs to the `predict_fn` as keyword arguments. For example,

                  * predict_fn: `def predict_fn(question: str, context: str) -> str`
                  * inputs: `{"question": "What is MLflow?", "context": "MLflow is an ML platform"}`
                  * `predict_fn` will receive "What is MLflow?" as the first argument
                    (`question`) and "MLflow is an ML platform" as the second argument (`context`)

                - outputs (optional): Column containing model or app outputs.
                  If this column is present, `predict_fn` must not be provided.

                - expectations (optional): Column containing a dictionary of ground truths.

            For list of dictionaries, each dict should follow the above schema.

        scorers: A list of Scorer objects that produces evaluation scores from
            inputs, outputs, and other additional contexts. MLflow provides pre-defined
            scorers, but you can also define custom ones.

        predict_fn: The target function to be evaluated. The specified function will be
            executed for each row in the input dataset, and outputs will be used for
            scoring.

            The function must emit a single trace per call. If it doesn't, decorate
            the function with @mlflow.trace decorator to ensure a trace to be emitted.

        model_id: Optional model identifier (e.g. "m-074689226d3b40bfbbdf4c3ff35832cd")
            to associate with the evaluation results. Can be also set globally via the
            :py:func:`mlflow.set_active_model` function.

    Returns:
        An :py:class:`mlflow.models.EvaluationResult~` object.

    Note:
        This function is only supported on Databricks. The tracking URI must be
        set to Databricks.

    .. warning::

        This function is not thread-safe. Please do not use it in multi-threaded
        environments.
    """
    is_managed_dataset = isinstance(data, EvaluationDataset)

    scorers = validate_scorers(scorers)
    # convert into a pandas dataframe with expected evaluation set schema
    df = data.to_df() if is_managed_dataset else _convert_to_eval_set(data)

    builtin_scorers = [scorer for scorer in scorers if isinstance(scorer, BuiltInScorer)]
    valid_data_for_builtin_scorers(df, builtin_scorers, predict_fn)

    # "request" column must exist after conversion
    input_key = "inputs" if is_managed_dataset else "request"
    sample_input = df.iloc[0][input_key]

    # Only check 'inputs' column when it is not derived from the trace object
    if "trace" not in df.columns and not isinstance(sample_input, dict):
        raise MlflowException.invalid_parameter_value(
            "The 'inputs' column must be a dictionary of field names and values. "
            "For example: {'query': 'What is MLflow?'}"
        )

    # If the input dataset is a managed dataset, we pass the original dataset
    # to the evaluate function to preserve metadata like dataset name.
    data = data if is_managed_dataset else df

    if predict_fn:
        predict_fn = convert_predict_fn(predict_fn=predict_fn, sample_input=sample_input)

    eval_start_time = int(time.time() * 1000)

    if is_databricks_uri(mlflow.get_tracking_uri()):
        result = _evaluate_dbx(data, scorers, predict_fn, model_id)
    else:
        result = _evaluate_oss(data, scorers, predict_fn, model_id)

    # Clean up noisy traces generated during evaluation
    clean_up_extra_traces(result.run_id, eval_start_time)

    return result


def _evaluate_oss(data, scorers, predict_fn, model_id):
    from mlflow.genai.evaluation import harness

    if isinstance(data, EvaluationDataset):
        mlflow_dataset = data
        df = data.to_df()
    else:
        # Rename 'request' / 'response' column back to 'inputs' / 'outputs'.
        # This is a temporary hack to avoid branching _convert_to_eval_set()
        # into OSS and DBX implementation.
        data = data.rename(
            columns={
                "request": InputDatasetColumn.INPUTS,
                "response": InputDatasetColumn.OUTPUTS,
            }
        )
        mlflow_dataset = mlflow.data.from_pandas(df=data)
        df = data

    with (
        _start_run_or_reuse_active_run() as run_id,
        _set_active_model(model_id=model_id) if model_id else nullcontext(),
    ):
        _log_dataset_input(mlflow_dataset, run_id, model_id)

        return harness.run(
            predict_fn=predict_fn,
            eval_df=df,
            scorers=scorers,
            run_id=run_id,
        )


def _evaluate_dbx(data, scorers, predict_fn, model_id):
    """In Databricks, we run GenAI evaluation using databricks-agents package and
    the mlflow.evaluate() function. This is a temporary migration state and we will
    eventually unify this into OSS flow.
    """

    # NB: The "RAG_EVAL_MAX_WORKERS" env var is used in the DBX agent harness, but is
    # deprecated in favor of the new "MLFLOW_GENAI_EVAL_MAX_WORKERS" env var. The old
    # one is not publicly documented, but we keep it for backward compatibility.
    if MLFLOW_GENAI_EVAL_MAX_WORKERS.is_set() and "RAG_EVAL_MAX_WORKERS" not in os.environ:
        os.environ["RAG_EVAL_MAX_WORKERS"] = str(MLFLOW_GENAI_EVAL_MAX_WORKERS.get())
    elif "RAG_EVAL_MAX_WORKERS" in os.environ:
        logger.warning(
            "The `RAG_EVAL_MAX_WORKERS` environment variable is deprecated. "
            "Please use `MLFLOW_GENAI_EVAL_MAX_WORKERS` instead."
        )

    with warnings.catch_warnings():
        warnings.filterwarnings(
            "ignore",
            message=r"Hint: Inferred schema contains integer column\(s\).*",
            category=UserWarning,
        )
        # Suppress numpy warning about ragged nested sequences. This is raised when passing
        # a dataset that contains complex object to mlflow.evaluate(). MLflow converts data
        # into numpy array to compute dataset digest, which triggers the warning.
        warnings.filterwarnings(
            "ignore",
            message=r"Creating an ndarray from ragged nested sequences",
            module="mlflow.data.evaluation_dataset",
        )

        return mlflow.models.evaluate(
            model=predict_fn,
            data=data,
            evaluator_config={GENAI_CONFIG_NAME: {"metrics": []}},  # Turn off the default metrics
            # Scorers are passed to the eval harness as extra metrics
            extra_metrics=[_convert_scorer_to_legacy_metric(_scorer) for _scorer in scorers],
            model_type=GENAI_CONFIG_NAME,
            model_id=model_id,
            _called_from_genai_evaluate=True,
        )


def _log_dataset_input(
    data: Dataset,
    run_id: str,
    model_id: str | None = None,
):
    client = MlflowClient()
    dataset_input = DatasetInput(dataset=data._to_mlflow_entity())
    client.log_inputs(
        run_id=run_id,
        datasets=[dataset_input],
        models=[LoggedModelInput(model_id=model_id)] if model_id else None,
    )


@experimental(version="3.0.0")
def to_predict_fn(endpoint_uri: str) -> Callable[..., Any]:
    """
    Convert an endpoint URI to a predict function.

    Args:
        endpoint_uri: The endpoint URI to convert.

    Returns:
        A predict function that can be used to make predictions.

    Example:

        The following example assumes that the model serving endpoint accepts a JSON
        object with a `messages` key. Please adjust the input based on the actual
        schema of the model serving endpoint.

        .. code-block:: python

            from mlflow.genai.scorers import get_all_scorers

            data = [
                {
                    "inputs": {
                        "messages": [
                            {"role": "system", "content": "You are a helpful assistant."},
                            {"role": "user", "content": "What is MLflow?"},
                        ]
                    }
                },
                {
                    "inputs": {
                        "messages": [
                            {"role": "system", "content": "You are a helpful assistant."},
                            {"role": "user", "content": "What is Spark?"},
                        ]
                    }
                },
            ]
            predict_fn = mlflow.genai.to_predict_fn("endpoints:/chat")
            mlflow.genai.evaluate(
                data=data,
                predict_fn=predict_fn,
                scorers=get_all_scorers(),
            )

        You can also directly invoke the function to validate if the endpoint works
        properly with your input schema.

        .. code-block:: python

            predict_fn(**data[0]["inputs"])
    """
    if not _is_model_deployment_endpoint_uri(endpoint_uri):
        raise ValueError(
            f"Invalid endpoint URI: {endpoint_uri}. The endpoint URI must be a valid model "
            f"deployment endpoint URI."
        )

    from mlflow.deployments import get_deploy_client
    from mlflow.metrics.genai.model_utils import _parse_model_uri

    client = get_deploy_client("databricks")
    _, endpoint = _parse_model_uri(endpoint_uri)
    endpoint_info = client.get_endpoint(endpoint)

    # Databricks Foundation Model API does not allow passing "databricks_options" in the payload,
    # so we need to handle this case separately.
    is_fmapi = False
    if isinstance(endpoint_info, dict):
        is_fmapi = endpoint_info.get("endpoint_type") == "FOUNDATION_MODEL_API"

    # NB: Wrap the function to show better docstring and change signature to `model_inputs`
    #   to unnamed keyword arguments. This is necessary because we pass input samples as
    #   keyword arguments to the predict function.
    def predict_fn(**kwargs):
        start_time_ms = int(time.time_ns() / 1e6)
        # Inject `{"databricks_options": {"return_trace": True}}` to the input payload
        # to return the trace in the response.
        databricks_options = {DATABRICKS_OPTIONS_KEY: {RETURN_TRACE_OPTION_KEY: True}}
        payload = kwargs if is_fmapi else {**kwargs, **databricks_options}
        result = client.predict(endpoint=endpoint, inputs=payload)
        end_time_ms = int(time.time_ns() / 1e6)

        # If the endpoint returns a trace, copy it to the current experiment.
        if trace_dict := result.pop(DATABRICKS_OUTPUT_KEY, {}).get("trace"):
            try:
                copy_trace_to_experiment(trace_dict)
                return result
            except Exception:
                logger.debug(
                    "Failed to copy trace from the endpoint response to the current experiment. "
                    "Trace will only have a root span with request and response.",
                    exc_info=True,
                )

        # If the endpoint doesn't return a trace, manually create a trace with request/response.
        mlflow.log_trace(
            name="predict",
            request=kwargs,
            response=result,
            start_time_ms=start_time_ms,
            execution_time_ms=end_time_ms - start_time_ms,
        )
        return result

    predict_fn.__doc__ = f"""
A wrapper function for invoking the model serving endpoint `{endpoint_uri}`.

Args:
    **kwargs: The input samples to be passed to the model serving endpoint.
        For example, if the endpoint accepts a JSON object with a `messages` key,
        the function also expects to get `messages` as an argument.
    """
    return predict_fn<|MERGE_RESOLUTION|>--- conflicted
+++ resolved
@@ -2,10 +2,7 @@
 import os
 import time
 import warnings
-<<<<<<< HEAD
 from contextlib import nullcontext
-=======
->>>>>>> 8c49579b
 from typing import TYPE_CHECKING, Any, Callable
 
 import mlflow
