import logging
import os
import time
from contextlib import nullcontext
from typing import TYPE_CHECKING, Any, Callable

import mlflow
from mlflow.data.dataset import Dataset
from mlflow.entities.dataset_input import DatasetInput
from mlflow.entities.evaluation_dataset import EvaluationDataset as EntityEvaluationDataset
from mlflow.entities.logged_model_input import LoggedModelInput
from mlflow.environment_variables import MLFLOW_GENAI_EVAL_MAX_WORKERS
from mlflow.exceptions import MlflowException
from mlflow.genai.datasets.evaluation_dataset import EvaluationDataset
from mlflow.genai.evaluation.constant import InputDatasetColumn
from mlflow.genai.evaluation.utils import (
    _convert_to_eval_set,
)
from mlflow.genai.scorers import Scorer
from mlflow.genai.scorers.builtin_scorers import BuiltInScorer
from mlflow.genai.scorers.validation import valid_data_for_builtin_scorers, validate_scorers
from mlflow.genai.utils.display_utils import display_evaluation_output
from mlflow.genai.utils.trace_utils import convert_predict_fn
from mlflow.models.evaluation.base import (
    EvaluationResult,
    _is_model_deployment_endpoint_uri,
    _start_run_or_reuse_active_run,
)
from mlflow.models.evaluation.utils.trace import configure_autologging_for_evaluation
from mlflow.telemetry.events import GenAIEvaluateEvent
from mlflow.telemetry.track import record_usage_event
from mlflow.tracing.constant import (
    DATABRICKS_OPTIONS_KEY,
    DATABRICKS_OUTPUT_KEY,
    RETURN_TRACE_OPTION_KEY,
)
from mlflow.tracing.utils.copy import copy_trace_to_experiment
from mlflow.tracking.client import MlflowClient
from mlflow.tracking.fluent import _get_experiment_id, _set_active_model
from mlflow.utils.annotations import experimental
from mlflow.utils.mlflow_tags import MLFLOW_RUN_IS_EVALUATION

if TYPE_CHECKING:
    from mlflow.genai.evaluation.utils import EvaluationDatasetTypes


logger = logging.getLogger(__name__)


@experimental(version="3.0.0")
def evaluate(
    data: "EvaluationDatasetTypes",
    scorers: list[Scorer],
    predict_fn: Callable[..., Any] | None = None,
    model_id: str | None = None,
) -> EvaluationResult:
    """
    Evaluate the performance of a generative AI model/application using specified
    data and scorers.

    This function allows you to evaluate a model's performance on a given dataset
    using various scoring criteria. It supports both built-in scorers provided by
    MLflow and custom scorers. The evaluation results include metrics and detailed
    per-row assessments.

    There are three different ways to use this function:

    **1. Use Traces to evaluate the model/application.**

    The `data` parameter takes a DataFrame with `trace` column, which contains a
    single trace object corresponding to the prediction for the row. This dataframe
    is easily obtained from the existing traces stored in MLflow, by using the
    :py:func:`mlflow.search_traces` function.

    .. code-block:: python

        import mlflow
        from mlflow.genai.scorers import Correctness, Safety
        import pandas as pd

        # model_id is a string starting with "m-", e.g. "m-074689226d3b40bfbbdf4c3ff35832cd"
        trace_df = mlflow.search_traces(model_id="<my-model-id>")

        mlflow.genai.evaluate(
            data=trace_df,
            scorers=[Correctness(), Safety()],
        )

    Built-in scorers will understand the model inputs, outputs, and other intermediate
    information e.g. retrieved context, from the trace object. You can also access to
    the trace object from the custom scorer function by using the `trace` parameter.

    .. code-block:: python

        from mlflow.genai.scorers import scorer


        @scorer
        def faster_than_one_second(inputs, outputs, trace):
            return trace.info.execution_duration < 1000

    **2. Use DataFrame or dictionary with "inputs", "outputs", "expectations" columns.**

    Alternatively, you can pass inputs, outputs, and expectations (ground truth) as
    a column in the dataframe (or equivalent list of dictionaries).

    .. code-block:: python

        import mlflow
        from mlflow.genai.scorers import Correctness
        import pandas as pd

        data = pd.DataFrame(
            [
                {
                    "inputs": {"question": "What is MLflow?"},
                    "outputs": "MLflow is an ML platform",
                    "expectations": "MLflow is an ML platform",
                },
                {
                    "inputs": {"question": "What is Spark?"},
                    "outputs": "I don't know",
                    "expectations": "Spark is a data engine",
                },
            ]
        )

        mlflow.genai.evaluate(
            data=data,
            scorers=[Correctness()],
        )

    **3. Pass `predict_fn` and input samples (and optionally expectations).**

    If you want to generate the outputs and traces on-the-fly from your input samples,
    you can pass a callable to the `predict_fn` parameter. In this case, MLflow will
    pass the inputs to the `predict_fn` as keyword arguments. Therefore, the "inputs"
    column must be a dictionary with the parameter names as keys.

    .. code-block:: python

        import mlflow
        from mlflow.genai.scorers import Correctness, Safety
        import openai

        # Create a dataframe with input samples
        data = pd.DataFrame(
            [
                {"inputs": {"question": "What is MLflow?"}},
                {"inputs": {"question": "What is Spark?"}},
            ]
        )


        # Define a predict function to evaluate. The "inputs" column will be
        # passed to the prediction function as keyword arguments.
        def predict_fn(question: str) -> str:
            response = openai.OpenAI().chat.completions.create(
                model="gpt-4o-mini",
                messages=[{"role": "user", "content": question}],
            )
            return response.choices[0].message.content


        mlflow.genai.evaluate(
            data=data,
            predict_fn=predict_fn,
            scorers=[Correctness(), Safety()],
        )

    Args:
        data: Dataset for the evaluation. Must be one of the following formats:

            * An EvaluationDataset entity
            * Pandas DataFrame
            * Spark DataFrame
            * List of dictionaries

            The dataset must include either of the following columns:

            1. `trace` column that contains a single trace object corresponding
                to the prediction for the row.

                If this column is present, MLflow extracts inputs, outputs, assessments,
                and other intermediate information e.g. retrieved context, from the trace
                object and uses them for scoring. When this column is present, the
                `predict_fn` parameter must not be provided.

            2. `inputs`, `outputs`, `expectations` columns.

                Alternatively, you can pass inputs, outputs, and expectations(ground
                truth) as a column in the dataframe (or equivalent list of dictionaries).

                - inputs (required): Column containing inputs for evaluation. The value
                  must be a dictionary. When `predict_fn` is provided, MLflow will pass
                  the inputs to the `predict_fn` as keyword arguments. For example,

                  * predict_fn: `def predict_fn(question: str, context: str) -> str`
                  * inputs: `{"question": "What is MLflow?", "context": "MLflow is an ML platform"}`
                  * `predict_fn` will receive "What is MLflow?" as the first argument
                    (`question`) and "MLflow is an ML platform" as the second argument (`context`)

                - outputs (optional): Column containing model or app outputs.
                  If this column is present, `predict_fn` must not be provided.

                - expectations (optional): Column containing a dictionary of ground truths.

            For list of dictionaries, each dict should follow the above schema.

            Optional columns:
                - tags (optional): Column containing a dictionary of tags. The tags will be logged
                                   to the respective traces.

        scorers: A list of Scorer objects that produces evaluation scores from
            inputs, outputs, and other additional contexts. MLflow provides pre-defined
            scorers, but you can also define custom ones.

        predict_fn: The target function to be evaluated. The specified function will be
            executed for each row in the input dataset, and outputs will be used for
            scoring.

            The function must emit a single trace per call. If it doesn't, decorate
            the function with @mlflow.trace decorator to ensure a trace to be emitted.

        model_id: Optional model identifier (e.g. "m-074689226d3b40bfbbdf4c3ff35832cd")
            to associate with the evaluation results. Can be also set globally via the
            :py:func:`mlflow.set_active_model` function.

    Returns:
        An :py:class:`mlflow.models.EvaluationResult~` object.

    Note:
        This function is only supported on Databricks. The tracking URI must be
        set to Databricks.

    .. warning::

        This function is not thread-safe. Please do not use it in multi-threaded
        environments.
    """
    is_managed_dataset = isinstance(data, (EvaluationDataset, EntityEvaluationDataset))

    scorers = validate_scorers(scorers)
    # convert into a pandas dataframe with expected evaluation set schema
    df = data.to_df() if is_managed_dataset else _convert_to_eval_set(data)

    builtin_scorers = [scorer for scorer in scorers if isinstance(scorer, BuiltInScorer)]
    valid_data_for_builtin_scorers(df, builtin_scorers, predict_fn)

    # "request" column must exist after conversion
    input_key = "inputs" if is_managed_dataset else "request"
    sample_input = df.iloc[0][input_key]

    # Only check 'inputs' column when it is not derived from the trace object
    if "trace" not in df.columns and not isinstance(sample_input, dict):
        raise MlflowException.invalid_parameter_value(
            "The 'inputs' column must be a dictionary of field names and values. "
            "For example: {'query': 'What is MLflow?'}"
        )

    # If the input dataset is a managed dataset, we pass the original dataset
    # to the evaluate function to preserve metadata like dataset name.
    data = data if is_managed_dataset else df

    if predict_fn:
        predict_fn = convert_predict_fn(predict_fn=predict_fn, sample_input=sample_input)

<<<<<<< HEAD
    eval_start_time = int(time.time() * 1000)

    if is_databricks_uri(mlflow.get_tracking_uri()):
        result = _evaluate_dbx(data, scorers, predict_fn, model_id)
    else:
        result = _evaluate_oss(data, scorers, predict_fn, model_id)

    return result
=======
    return _run_harness(data, scorers, predict_fn, model_id)
>>>>>>> 8bd01475


@record_usage_event(GenAIEvaluateEvent)
def _run_harness(data, scorers, predict_fn, model_id):
    from mlflow.genai.evaluation import harness

    # NB: The "RAG_EVAL_MAX_WORKERS" env var is used in the DBX agent harness, but is
    # deprecated in favor of the new "MLFLOW_GENAI_EVAL_MAX_WORKERS" env var. The old
    # one is not publicly documented, but we keep it for backward compatibility.
    if "RAG_EVAL_MAX_WORKERS" in os.environ:
        logger.warning(
            "The `RAG_EVAL_MAX_WORKERS` environment variable is deprecated. "
            f"Please use `{MLFLOW_GENAI_EVAL_MAX_WORKERS.name}` instead."
        )
        os.environ[MLFLOW_GENAI_EVAL_MAX_WORKERS.name] = os.environ["RAG_EVAL_MAX_WORKERS"]

    if isinstance(data, (EvaluationDataset, EntityEvaluationDataset)):
        mlflow_dataset = data
        df = data.to_df()
    else:
        # Rename 'request' / 'response' column back to 'inputs' / 'outputs'.
        # This is a temporary hack to avoid branching _convert_to_eval_set()
        # into OSS and DBX implementation.
        data = data.rename(
            columns={
                "request": InputDatasetColumn.INPUTS,
                "response": InputDatasetColumn.OUTPUTS,
            }
        )
        # Use default name for evaluation dataset when converting from DataFrame
        mlflow_dataset = mlflow.data.from_pandas(df=data, name="dataset")
        df = data

    with (
        _start_run_or_reuse_active_run() as run_id,
        _set_active_model(model_id=model_id) if model_id else nullcontext(),
        # NB: Auto-logging should be enabled outside the thread pool to avoid race conditions.
        configure_autologging_for_evaluation(enable_tracing=True),
    ):
        _log_dataset_input(mlflow_dataset, run_id, model_id)

        # NB: Set this tag before run finishes to suppress the generic run URL printing.
        MlflowClient().set_tag(run_id, MLFLOW_RUN_IS_EVALUATION, "true")

        result = harness.run(
            predict_fn=predict_fn,
            eval_df=df,
            scorers=scorers,
            run_id=run_id,
        )

    try:
        display_evaluation_output(run_id)
    except Exception:
        logger.debug("Failed to display summary and usage instructions", exc_info=True)

    return result


def _log_dataset_input(
    data: Dataset,
    run_id: str,
    model_id: str | None = None,
):
    client = MlflowClient()
    dataset_input = DatasetInput(dataset=data._to_mlflow_entity())
    client.log_inputs(
        run_id=run_id,
        datasets=[dataset_input],
        models=[LoggedModelInput(model_id=model_id)] if model_id else None,
    )


@experimental(version="3.0.0")
def to_predict_fn(endpoint_uri: str) -> Callable[..., Any]:
    """
    Convert an endpoint URI to a predict function.

    Args:
        endpoint_uri: The endpoint URI to convert.

    Returns:
        A predict function that can be used to make predictions.

    Example:

        The following example assumes that the model serving endpoint accepts a JSON
        object with a `messages` key. Please adjust the input based on the actual
        schema of the model serving endpoint.

        .. code-block:: python

            from mlflow.genai.scorers import get_all_scorers

            data = [
                {
                    "inputs": {
                        "messages": [
                            {"role": "system", "content": "You are a helpful assistant."},
                            {"role": "user", "content": "What is MLflow?"},
                        ]
                    }
                },
                {
                    "inputs": {
                        "messages": [
                            {"role": "system", "content": "You are a helpful assistant."},
                            {"role": "user", "content": "What is Spark?"},
                        ]
                    }
                },
            ]
            predict_fn = mlflow.genai.to_predict_fn("endpoints:/chat")
            mlflow.genai.evaluate(
                data=data,
                predict_fn=predict_fn,
                scorers=get_all_scorers(),
            )

        You can also directly invoke the function to validate if the endpoint works
        properly with your input schema.

        .. code-block:: python

            predict_fn(**data[0]["inputs"])
    """
    if not _is_model_deployment_endpoint_uri(endpoint_uri):
        raise ValueError(
            f"Invalid endpoint URI: {endpoint_uri}. The endpoint URI must be a valid model "
            f"deployment endpoint URI."
        )

    from mlflow.deployments import get_deploy_client
    from mlflow.metrics.genai.model_utils import _parse_model_uri

    client = get_deploy_client("databricks")
    _, endpoint = _parse_model_uri(endpoint_uri)
    endpoint_info = client.get_endpoint(endpoint)

    # Databricks Foundation Model API does not allow passing "databricks_options" in the payload,
    # so we need to handle this case separately.
    is_fmapi = False
    if isinstance(endpoint_info, dict):
        is_fmapi = endpoint_info.get("endpoint_type") == "FOUNDATION_MODEL_API"

    # NB: Wrap the function to show better docstring and change signature to `model_inputs`
    #   to unnamed keyword arguments. This is necessary because we pass input samples as
    #   keyword arguments to the predict function.
    def predict_fn(**kwargs):
        start_time_ms = int(time.time_ns() / 1e6)
        # Inject `{"databricks_options": {"return_trace": True}}` to the input payload
        # to return the trace in the response.
        databricks_options = {DATABRICKS_OPTIONS_KEY: {RETURN_TRACE_OPTION_KEY: True}}
        payload = kwargs if is_fmapi else {**kwargs, **databricks_options}
        result = client.predict(endpoint=endpoint, inputs=payload)
        end_time_ms = int(time.time_ns() / 1e6)

        # If the endpoint returns a trace, check if we need to copy it to the current experiment.
        if trace_dict := result.pop(DATABRICKS_OUTPUT_KEY, {}).get("trace"):
            # Check if the trace is already in the current experiment (dual-write mode).
            # This happens when the endpoint has MLFLOW_EXPERIMENT_ID set and writes
            # traces to both inference table and MLflow experiment.
            trace_experiment_id = (
                (info := trace_dict.get("info"))
                and (trace_loc := info.get("trace_location"))
                and (ml_exp := trace_loc.get("mlflow_experiment"))
                and ml_exp.get("experiment_id")
            )
            current_experiment_id = _get_experiment_id()

            # If the trace is already in the current experiment, we can reuse it
            # instead of copying it again (avoiding duplicate traces).
            if trace_experiment_id and trace_experiment_id == current_experiment_id:
                logger.debug(
                    "Trace from endpoint is already in the current experiment "
                    f"(experiment_id={current_experiment_id}). Reusing existing trace "
                    "instead of copying."
                )
                return result

            # Otherwise, copy the trace to the current experiment.
            try:
                copy_trace_to_experiment(trace_dict)
                return result
            except Exception:
                logger.debug(
                    "Failed to copy trace from the endpoint response to the current experiment. "
                    "Trace will only have a root span with request and response.",
                    exc_info=True,
                )

        # If the endpoint doesn't return a trace, manually create a trace with request/response.
        span = mlflow.start_span_no_context(
            name="predict",
            inputs=kwargs,
            start_time_ns=start_time_ms * 1000000,
        )
        span.end(
            outputs=result,
            end_time_ns=end_time_ms * 1000000,
        )
        return result

    predict_fn.__doc__ = f"""
A wrapper function for invoking the model serving endpoint `{endpoint_uri}`.

Args:
    **kwargs: The input samples to be passed to the model serving endpoint.
        For example, if the endpoint accepts a JSON object with a `messages` key,
        the function also expects to get `messages` as an argument.
    """
    return predict_fn<|MERGE_RESOLUTION|>--- conflicted
+++ resolved
@@ -265,18 +265,7 @@
     if predict_fn:
         predict_fn = convert_predict_fn(predict_fn=predict_fn, sample_input=sample_input)
 
-<<<<<<< HEAD
-    eval_start_time = int(time.time() * 1000)
-
-    if is_databricks_uri(mlflow.get_tracking_uri()):
-        result = _evaluate_dbx(data, scorers, predict_fn, model_id)
-    else:
-        result = _evaluate_oss(data, scorers, predict_fn, model_id)
-
-    return result
-=======
     return _run_harness(data, scorers, predict_fn, model_id)
->>>>>>> 8bd01475
 
 
 @record_usage_event(GenAIEvaluateEvent)
