--- conflicted
+++ resolved
@@ -66,33 +66,6 @@
         eval_results: List of EvalResult objects to update with multi-turn assessments
         run_id: MLflow run ID for logging
     """
-<<<<<<< HEAD
-    for trace_id, assessments_list in multi_turn_assessments.items():
-        # Find the eval_result containing this trace so we can update it
-        matching_eval_result = next(
-            (
-                er
-                for er in eval_results
-                if er.eval_item.trace and er.eval_item.trace.info.trace_id == trace_id
-            ),
-            None,
-        )
-
-        if matching_eval_result is None:
-            _logger.warning(
-                f"Failed to log multi-turn assessment due to an internal error. "
-                f"Could not find evaluation result for trace {trace_id}."
-            )
-            continue
-
-        try:
-            _log_assessments(
-                run_id=run_id,
-                trace=matching_eval_result.eval_item.trace,
-                assessments=assessments_list,
-            )
-            matching_eval_result.assessments.extend(assessments_list)
-=======
     for eval_result in eval_results:
         if eval_result.eval_item.trace is None:
             continue
@@ -109,7 +82,6 @@
                 assessments=assessments_list,
             )
             eval_result.assessments.extend(assessments_list)
->>>>>>> 46e3cb66
         except Exception as e:
             _logger.warning(f"Failed to log multi-turn assessments for trace {trace_id}: {e}")
 
@@ -180,13 +152,6 @@
                 run_id=run_id,
             )
 
-<<<<<<< HEAD
-    # Refresh traces on eval_results to include all logged assessments.
-    # This is done once after all assessments (single-turn and multi-turn) are logged to the traces.
-    _refresh_eval_result_traces(eval_results)
-
-=======
->>>>>>> 46e3cb66
     # Link traces to the run if the backend support it
     batch_link_traces_to_run(run_id=run_id, eval_results=eval_results)
 
@@ -406,15 +371,6 @@
     This function fetches the updated traces from the backend after all assessments
     (both single-turn and multi-turn) have been logged.
     """
-<<<<<<< HEAD
-    for eval_result in eval_results:
-        if eval_result.eval_item.trace is not None:
-            trace_id = eval_result.eval_item.trace.info.trace_id
-            try:
-                eval_result.eval_item.trace = mlflow.get_trace(trace_id)
-            except Exception as e:
-                _logger.warning(f"Failed to refresh trace {trace_id}: {e}")
-=======
 
     def _fetch_trace(eval_result: EvalResult):
         if eval_result.eval_item.trace is None:
@@ -436,7 +392,6 @@
             if result is not None:
                 eval_result, refreshed_trace = result
                 eval_result.eval_item.trace = refreshed_trace
->>>>>>> 46e3cb66
 
 
 def _should_clone_trace(trace: Trace | None, run_id: str | None) -> bool:
