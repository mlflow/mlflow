import json
import logging
<<<<<<< HEAD
import math
from concurrent.futures import Future, as_completed
from typing import TYPE_CHECKING, Any, Collection, Optional, Union
=======
from typing import TYPE_CHECKING, Any
>>>>>>> 3e5f3478

from mlflow.entities import Assessment, Trace
from mlflow.entities.assessment import DEFAULT_FEEDBACK_NAME, Feedback
from mlflow.entities.assessment_source import AssessmentSource, AssessmentSourceType
from mlflow.exceptions import MlflowException
from mlflow.genai.evaluation.constant import (
    AgentEvaluationReserverKey,
)
from mlflow.genai.scorers import Scorer
from mlflow.models import EvaluationMetric

try:
    # `pandas` is not required for `mlflow-skinny`.
    import pandas as pd
except ImportError:
    pass

if TYPE_CHECKING:
    from mlflow.genai.datasets import EvaluationDataset
    from mlflow.genai.evaluation.entities import EvalResult

    try:
        import pyspark.sql.dataframe

        EvaluationDatasetTypes = (
            pd.DataFrame | pyspark.sql.dataframe.DataFrame | list[dict] | EvaluationDataset
        )
    except ImportError:
        EvaluationDatasetTypes = pd.DataFrame | list[dict] | EvaluationDataset


_logger = logging.getLogger(__name__)

USER_DEFINED_ASSESSMENT_NAME_KEY = "_user_defined_assessment_name"


def _convert_eval_set_to_df(data: "EvaluationDatasetTypes") -> "pd.DataFrame":
    """
    Takes in a dataset in the format that `mlflow.genai.evaluate()` expects and
    converts it into a pandas DataFrame.
    """
    if isinstance(data, list):
        # validate that every item in the list is a dict and has inputs as key
        for item in data:
            if not isinstance(item, dict):
                raise MlflowException.invalid_parameter_value(
                    "Every item in the list must be a dictionary."
                )
        df = pd.DataFrame(data)
    elif isinstance(data, pd.DataFrame):
        # Data is already a pd DataFrame, just copy it
        df = data.copy()
    else:
        try:
            from mlflow.utils.spark_utils import get_spark_dataframe_type

            if isinstance(data, get_spark_dataframe_type()):
                df = _deserialize_inputs_and_expectations_column(data.toPandas())
            else:
                raise MlflowException.invalid_parameter_value(
                    "Invalid type for parameter `data`. Expected a list of dictionaries, "
                    f"a pandas DataFrame, or a Spark DataFrame. Got: {type(data)}"
                )
        except ImportError:
            raise ImportError(
                "The `pyspark` package is required to use mlflow.genai.evaluate() "
                "Please install it with `pip install pyspark`."
            )

    if len(df) == 0:
        raise MlflowException.invalid_parameter_value(
            "The dataset is empty. Please provide a non-empty dataset."
        )

    if not any(col in df.columns for col in ("trace", "inputs")):
        raise MlflowException.invalid_parameter_value(
            "Either `inputs` or `trace` column is required in the dataset. Please provide inputs "
            "for every datapoint or provide a trace."
        )

    return df


def _convert_to_eval_set(data: "EvaluationDatasetTypes") -> "pd.DataFrame":
    """
    Takes in a dataset in the multiple format that mlflow.genai.evaluate() expects and converts it
    into standardized Pandas DataFrame.
    The expected schema can be found at:
    https://docs.databricks.com/aws/en/generative-ai/agent-evaluation/evaluation-schema

    NB: The harness secretly support 'expectations' column as well. It accepts a dictionary of
        expectations, which is same as the schema that mlflow.genai.evaluate() expects.
        Therefore, we can simply pass through expectations column.
    """
    column_mapping = {
        "inputs": "request",
        "outputs": "response",
    }

    df = _convert_eval_set_to_df(data)

    return (
        df.rename(columns=column_mapping)
        .pipe(_deserialize_trace_column_if_needed)
        .pipe(_extract_request_response_from_trace)
        .pipe(_extract_expectations_from_trace)
    )


def _deserialize_inputs_and_expectations_column(df: "pd.DataFrame") -> "pd.DataFrame":
    """
    Deserialize the `inputs` and `expectations` string columns from the dataframe.

    When managed datasets are read as Spark DataFrames, the `inputs` and `expectations` columns
    are loaded as string columns of JSON strings. This function deserializes these columns into
    dictionaries expected by mlflow.genai.evaluate().
    """
    target_columns = ["inputs", "expectations"]
    for col in target_columns:
        if col not in df.columns or not isinstance(df[col][0], str):
            continue

        try:
            df[col] = df[col].apply(json.loads)
        except json.JSONDecodeError as e:
            if col == "inputs":
                msg = (
                    "The `inputs` column must be a valid JSON string of field names and values. "
                    "For example, `{'question': 'What is the capital of France?'}`"
                )
            else:
                msg = (
                    "The `expectations` column must be a valid JSON string of assessment names and "
                    "values. For example, `{'expected_facts': ['fact1', 'fact2']}`"
                )
            raise MlflowException.invalid_parameter_value(
                f"Failed to parse `{col}` column. Error: {e}\nHint: {msg}"
            )

    return df


def _deserialize_trace_column_if_needed(df: "pd.DataFrame") -> "pd.DataFrame":
    """
    Deserialize the `trace` column from the dataframe if it is a string.

    Since MLflow 3.2.0, mlflow.search_traces() returns a pandas DataFrame with a `trace`
    column that is a trace json representation rather than the Trace object itself. This
    function deserializes the `trace` column into a Trace object.
    """
    if "trace" in df.columns:
        df["trace"] = df["trace"].apply(lambda t: Trace.from_json(t) if isinstance(t, str) else t)
    return df


def _extract_request_response_from_trace(df: "pd.DataFrame") -> "pd.DataFrame":
    """
    Add `request` and `response`columns from traces if it is not already present.
    """
    if "trace" not in df.columns:
        return df

    if "request" not in df.columns:
        df["request"] = df["trace"].apply(lambda trace: json.loads(trace.data.request))
    if "response" not in df.columns:
        df["response"] = df["trace"].apply(lambda trace: json.loads(trace.data.response))
    return df


def _extract_expectations_from_trace(df: "pd.DataFrame") -> "pd.DataFrame":
    """
    Add `expectations` columns to the dataframe from assessments
    stored in the traces, if the "expectations" column is not already present.
    """
    if "trace" not in df.columns:
        return df

    expectations_column = []
    for trace in df["trace"]:
        expectations = {}
        for assessment in trace.info.assessments or []:
            if assessment.expectation is not None:
                expectations[assessment.name] = assessment.expectation.value
        expectations_column.append(expectations)
    # If no trace has assessments, not add the column
    if all(len(expectations) == 0 for expectations in expectations_column):
        return df

    df["expectations"] = expectations_column
    return df


def _convert_scorer_to_legacy_metric(scorer: Scorer) -> EvaluationMetric:
    """
    Takes in a Scorer object and converts it into a legacy MLflow 2.x
    Metric object.
    """
    try:
        from databricks.agents.evals import metric
    except ImportError:
        raise ImportError(
            "The `databricks-agents` package is required to use mlflow.genai.evaluate() "
            "Please install it with `pip install databricks-agents`."
        )

    from mlflow.genai.scorers.builtin_scorers import BuiltInScorer
    from mlflow.types.llm import ChatCompletionRequest

    def eval_fn(
        request_id: str,
        request: ChatCompletionRequest | str,
        response: Any | None,
        expected_response: Any | None,
        trace: Trace | None,
        guidelines: list[str] | dict[str, list[str]] | None,
        expected_facts: list[str] | None,
        expected_retrieved_context: list[dict[str, str]] | None,
        custom_expected: dict[str, Any] | None,
        **kwargs,
    ) -> int | float | bool | str | Assessment | list[Assessment]:
        # Condense all expectations into a single dict
        expectations = {}
        if expected_response is not None:
            expectations[AgentEvaluationReserverKey.EXPECTED_RESPONSE] = expected_response
        if expected_facts is not None:
            expectations[AgentEvaluationReserverKey.EXPECTED_FACTS] = expected_facts
        if expected_retrieved_context is not None:
            expectations[AgentEvaluationReserverKey.EXPECTED_RETRIEVED_CONTEXT] = (
                expected_retrieved_context
            )
        if guidelines is not None:
            expectations[AgentEvaluationReserverKey.GUIDELINES] = guidelines
        if custom_expected is not None:
            expectations.update(custom_expected)

        merged = {
            "inputs": request,
            "outputs": response,
            "expectations": expectations,
            "trace": trace,
        }
        return scorer.run(**merged)

    metric_instance = metric(
        eval_fn=eval_fn,
        name=scorer.name,
<<<<<<< HEAD
    )
    # Add attribute to indicate if this is a built-in scorer
    metric_instance._is_builtin_scorer = isinstance(scorer, BuiltInScorer)

    return metric_instance


def standardize_scorer_value(scorer_name: str, value: Any) -> list[Feedback]:
    """
    Convert the scorer return value to a list of MLflow Assessment (Feedback) objects.

    Scorer can return:
    - A number, boolean, or string, a list of them.
    - An Feedback object
    - A list of Feedback objects

    All of the above will be converted to a list of Feedback objects.
    """
    # None is a valid metric value, return an empty list
    if value is None:
        return []

    # Primitives are valid metric values
    if isinstance(value, (int, float, bool, str)):
        return [
            Feedback(
                name=scorer_name,
                source=make_code_type_assessment_source(scorer_name),
                value=value,
            )
        ]

    if isinstance(value, Feedback):
        value.name = _get_custom_assessment_name(value, scorer_name)
        return [value]

    if isinstance(value, Collection):
        assessments = []
        for item in value:
            if isinstance(item, Feedback):
                # Scorer returns multiple assessments as a list.
                item.name = _get_custom_assessment_name(item, scorer_name)
                assessments.append(item)
            else:
                # If the item is not assessment, the list represents a single assessment
                # value of list type. Convert it to a Feedback object.
                assessments.append(
                    Feedback(
                        name=scorer_name,
                        source=make_code_type_assessment_source(scorer_name),
                        value=item,
                    )
                )
        return assessments

    raise MlflowException.invalid_parameter_value(
        f"Got unsupported result from scorer '{scorer_name}'. "
        f"Expected the metric value to be a number, or a boolean, or a string, "
        "or an Feedback, or a list of Feedbacks. "
        f"Got {value}.",
    )


def _get_custom_assessment_name(assessment: Feedback, scorer_name: str) -> str:
    """Get the name of the custom assessment. Use assessment name if present and not a builtin judge
    name, otherwise use the scorer name.

    Args:
        assessment: The assessment to get the name for.
        scorer_name: The name of the scprer.
    """
    # If the user didn't provide a name, use the scorer name
    if assessment.name == DEFAULT_FEEDBACK_NAME or (
        assessment.metadata is not None
        and assessment.metadata.get(USER_DEFINED_ASSESSMENT_NAME_KEY) == "false"
    ):
        return scorer_name
    return assessment.name


def make_code_type_assessment_source(scorer_name: str) -> AssessmentSource:
    return AssessmentSource(source_type=AssessmentSourceType.CODE, source_id=scorer_name)


def is_none_or_nan(value: Any) -> bool:
    """
    Checks whether a value is None or NaN.

    NB: This function does not handle pandas.NA.
    """
    # isinstance(value, float) check is needed to ensure that math.isnan is not called on an array.
    return value is None or (isinstance(value, float) and math.isnan(value))


def complete_eval_futures_with_progress_base(futures: list[Future]) -> list["EvalResult"]:
    """Wraps the as_completed function with a progress bar."""
    futures_as_completed = as_completed(futures)

    try:
        from tqdm.auto import tqdm

        futures_as_completed = tqdm(
            futures_as_completed,
            total=len(futures),
            disable=False,
            desc="Evaluating",
            smoothing=0,  # 0 means using average speed for remaining time estimates
            bar_format=(
                "{l_bar}{bar}| {n_fmt}/{total_fmt} "
                "[Elapsed: {elapsed}, Remaining: {remaining}] {postfix}",
            ),
        )
    except ImportError:
        # If tqdm is not installed, we don't show a progress bar
        pass

    return [future.result() for future in futures_as_completed]
=======
        aggregations=scorer.aggregations,
    )

    # Add attribute to indicate if this is a built-in scorer
    metric_instance._is_builtin_scorer = isinstance(scorer, BuiltInScorer)

    return metric_instance
>>>>>>> 3e5f3478
<|MERGE_RESOLUTION|>--- conflicted
+++ resolved
@@ -1,12 +1,8 @@
 import json
 import logging
-<<<<<<< HEAD
 import math
 from concurrent.futures import Future, as_completed
-from typing import TYPE_CHECKING, Any, Collection, Optional, Union
-=======
-from typing import TYPE_CHECKING, Any
->>>>>>> 3e5f3478
+from typing import TYPE_CHECKING, Any, Collection
 
 from mlflow.entities import Assessment, Trace
 from mlflow.entities.assessment import DEFAULT_FEEDBACK_NAME, Feedback
@@ -253,7 +249,7 @@
     metric_instance = metric(
         eval_fn=eval_fn,
         name=scorer.name,
-<<<<<<< HEAD
+        aggregations=scorer.aggregations,
     )
     # Add attribute to indicate if this is a built-in scorer
     metric_instance._is_builtin_scorer = isinstance(scorer, BuiltInScorer)
@@ -370,13 +366,4 @@
         # If tqdm is not installed, we don't show a progress bar
         pass
 
-    return [future.result() for future in futures_as_completed]
-=======
-        aggregations=scorer.aggregations,
-    )
-
-    # Add attribute to indicate if this is a built-in scorer
-    metric_instance._is_builtin_scorer = isinstance(scorer, BuiltInScorer)
-
-    return metric_instance
->>>>>>> 3e5f3478
+    return [future.result() for future in futures_as_completed]