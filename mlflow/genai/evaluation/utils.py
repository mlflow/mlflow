--- conflicted
+++ resolved
@@ -198,14 +198,16 @@
         )
 
     # Warn once if any traces have missing root spans
-    if df["trace"].apply(lambda trace: trace.data._get_root_span() is None).any():
+    missing_root_span_mask = df["trace"].apply(
+        lambda trace: trace.data._get_root_span() is None
+    )
+    if missing_root_span_mask.any():
+        missing_count = missing_root_span_mask.sum()
         _logger.warning(
-<<<<<<< HEAD
-            "Some traces do not have a root span. "
-=======
-            f"Found {missing_count} trace(s) that do not have a root span. "
->>>>>>> 7f56da09
-            "This may occur if traces were fetched with search_traces(..., include_spans=False)."
+            f"{missing_count} trace(s) do not have a root span, so input and output data may be"
+            " missing for these traces. This may occur if traces were fetched using"
+            " search_traces(..., include_spans=False) and, if so, it can be resolved by fetching"
+            " traces using search_traces(..., include_spans=True)."
         )
 
     return df
