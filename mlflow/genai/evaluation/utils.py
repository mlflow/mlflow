--- conflicted
+++ resolved
@@ -4,13 +4,10 @@
 
 from mlflow.entities import Assessment, Trace
 from mlflow.exceptions import MlflowException
-<<<<<<< HEAD
 from mlflow.genai.datasets import EvaluationDataset
-=======
 from mlflow.genai.evaluation.constant import (
     AgentEvaluationReserverKey,
 )
->>>>>>> 41f75bdd
 from mlflow.genai.scorers import Scorer
 from mlflow.models import EvaluationMetric
 
