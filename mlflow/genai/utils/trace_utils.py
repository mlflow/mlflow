--- conflicted
+++ resolved
@@ -193,16 +193,6 @@
     """
     Check the predict_fn is callable and add trace decorator if it is not already traced.
     """
-<<<<<<< HEAD
-    with (
-        NoOpTracerPatcher() as counter,
-        configure_autologging_for_evaluation(enable_tracing=True),
-    ):
-        check_model_prediction(predict_fn, sample_input)
-
-    if counter.count == 0:
-        predict_fn = mlflow.trace(predict_fn)
-=======
     if not MLFLOW_GENAI_EVAL_SKIP_TRACE_VALIDATION.get():
         with (
             NoOpTracerPatcher() as counter,
@@ -215,7 +205,6 @@
 
         if counter.count == 0:
             predict_fn = mlflow.trace(predict_fn)
->>>>>>> 1c1c2e05
 
     return lambda request: predict_fn(**request)
 
