from typing import TYPE_CHECKING

from mlflow.genai.scorers.base import Scorer, ScorerSamplingConfig, scorer
from mlflow.genai.scorers.registry import delete_scorer, get_scorer, list_scorers

# NB: We use lazy imports for builtin_scorers to avoid a circular dependency issue.
#
# The circular dependency chain:
# 1. scorers/__init__.py imports from builtin_scorers (if done eagerly)
# 2. builtin_scorers.py has `class BuiltInScorer(Judge)` which imports Judge from judges.base
# 3. judges.base.py has `class Judge(Scorer)` which imports Scorer from scorers.base
# 4. When importing scorers.base, Python first initializes the scorers package (__init__.py)
# 5. This would try to import builtin_scorers, creating a circular import
#
# Solution:
# - We use Python's __getattr__ mechanism to defer the import of builtin_scorers until
#   the specific scorer classes are actually accessed at runtime
# - The TYPE_CHECKING block provides type hints for IDEs and static analysis tools
#   without actually importing the modules at runtime (TYPE_CHECKING is only True
#   during static analysis, never during actual execution)
# - This allows Sphinx autodoc and IDEs to understand the module structure while
#   avoiding the circular import at runtime


# Define the attributes that should be lazily loaded
_LAZY_IMPORTS = {
    "Correctness",
    "ExpectationsGuidelines",
    "Guidelines",
    "RelevanceToQuery",
    "RetrievalGroundedness",
    "RetrievalRelevance",
    "RetrievalSufficiency",
    "Safety",
    "get_all_scorers",
}


def __getattr__(name):
    """Lazily import builtin scorers to avoid circular dependency."""
    if name in _LAZY_IMPORTS:
        # Import the module when first accessed
        from mlflow.genai.scorers import builtin_scorers

        return getattr(builtin_scorers, name)

    raise AttributeError(f"module {__name__!r} has no attribute {name!r}")


def __dir__():
    """Return the list of attributes available in this module.

    This is necessary for Sphinx autodoc and other introspection tools
    to discover the lazily-loaded scorer classes.
    """
    # Get the default module attributes
    module_attrs = list(globals().keys())
    # Add the lazy imports
    return sorted(set(module_attrs) | _LAZY_IMPORTS)


# The TYPE_CHECKING block below is for static analysis tools only.
# TYPE_CHECKING is False at runtime, so these imports never execute during normal operation.
# This gives us the best of both worlds: type hints without circular imports.
if TYPE_CHECKING:
    from mlflow.genai.scorers.builtin_scorers import (
        Correctness,
        ExpectationsGuidelines,
        Guidelines,
        RelevanceToQuery,
        RetrievalGroundedness,
        RetrievalRelevance,
        RetrievalSufficiency,
        Safety,
        get_all_scorers,
    )
<<<<<<< HEAD

=======
>>>>>>> 2a892c55

__all__ = [
    "Correctness",
    "ExpectationsGuidelines",
    "Guidelines",
    "RelevanceToQuery",
    "RetrievalGroundedness",
    "RetrievalRelevance",
    "RetrievalSufficiency",
    "Safety",
    "Scorer",
    "scorer",
    "ScorerSamplingConfig",
    "get_all_scorers",
    "get_scorer",
    "list_scorers",
    "delete_scorer",
]<|MERGE_RESOLUTION|>--- conflicted
+++ resolved
@@ -74,10 +74,6 @@
         Safety,
         get_all_scorers,
     )
-<<<<<<< HEAD
-
-=======
->>>>>>> 2a892c55
 
 __all__ = [
     "Correctness",
