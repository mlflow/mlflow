--- conflicted
+++ resolved
@@ -195,11 +195,7 @@
 
         user_turn = Turn(
             role="user",
-<<<<<<< HEAD
-            content=parse_inputs_to_str(inputs),
-=======
             content=_extract_last_user_message_content(inputs),
->>>>>>> 01e8d1d6
         )
         turns.append(user_turn)
 
