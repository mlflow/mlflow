from __future__ import annotations

from mlflow.exceptions import MlflowException
from mlflow.genai.scorers.deepeval.utils import DEEPEVAL_NOT_INSTALLED_ERROR_MESSAGE

<<<<<<< HEAD
_MULTI_TURN_METRICS_REGISTRY = {
    "TurnRelevancy": "deepeval.metrics.TurnRelevancyMetric",
    "RoleAdherence": "deepeval.metrics.RoleAdherenceMetric",
    "KnowledgeRetention": "deepeval.metrics.KnowledgeRetentionMetric",
    "ConversationCompleteness": "deepeval.metrics.ConversationCompletenessMetric",
    "GoalAccuracy": "deepeval.metrics.GoalAccuracyMetric",
    "ToolUse": "deepeval.metrics.ToolUseMetric",
    "TopicAdherence": "deepeval.metrics.TopicAdherenceMetric",
}

=======
# Registry format: metric_name -> (classpath, is_deterministic)
>>>>>>> 01e8d1d6
_METRIC_REGISTRY = {
    # RAG Metrics
    "AnswerRelevancy": ("deepeval.metrics.AnswerRelevancyMetric", False),
    "Faithfulness": ("deepeval.metrics.FaithfulnessMetric", False),
    "ContextualRecall": ("deepeval.metrics.ContextualRecallMetric", False),
    "ContextualPrecision": ("deepeval.metrics.ContextualPrecisionMetric", False),
    "ContextualRelevancy": ("deepeval.metrics.ContextualRelevancyMetric", False),
    # Agentic Metrics
<<<<<<< HEAD
    "TaskCompletion": "deepeval.metrics.TaskCompletionMetric",
    "ToolCorrectness": "deepeval.metrics.ToolCorrectnessMetric",
    "ArgumentCorrectness": "deepeval.metrics.ArgumentCorrectnessMetric",
    "StepEfficiency": "deepeval.metrics.StepEfficiencyMetric",
    "PlanAdherence": "deepeval.metrics.PlanAdherenceMetric",
    "PlanQuality": "deepeval.metrics.PlanQualityMetric",
    # Conversational Metrics (multi-turn session-level)
    **_MULTI_TURN_METRICS_REGISTRY,
=======
    "TaskCompletion": ("deepeval.metrics.TaskCompletionMetric", False),
    "ToolCorrectness": ("deepeval.metrics.ToolCorrectnessMetric", False),
    "ArgumentCorrectness": ("deepeval.metrics.ArgumentCorrectnessMetric", False),
    "StepEfficiency": ("deepeval.metrics.StepEfficiencyMetric", False),
    "PlanAdherence": ("deepeval.metrics.PlanAdherenceMetric", False),
    "PlanQuality": ("deepeval.metrics.PlanQualityMetric", False),
    # Conversational Metrics (multi-turn session-level)
    "TurnRelevancy": ("deepeval.metrics.TurnRelevancyMetric", False),
    "RoleAdherence": ("deepeval.metrics.RoleAdherenceMetric", False),
    "KnowledgeRetention": ("deepeval.metrics.KnowledgeRetentionMetric", False),
    "ConversationCompleteness": ("deepeval.metrics.ConversationCompletenessMetric", False),
    "GoalAccuracy": ("deepeval.metrics.GoalAccuracyMetric", False),
    "ToolUse": ("deepeval.metrics.ToolUseMetric", False),
    "TopicAdherence": ("deepeval.metrics.TopicAdherenceMetric", False),
>>>>>>> 01e8d1d6
    # Safety Metrics
    "Bias": ("deepeval.metrics.BiasMetric", False),
    "Toxicity": ("deepeval.metrics.ToxicityMetric", False),
    "NonAdvice": ("deepeval.metrics.NonAdviceMetric", False),
    "Misuse": ("deepeval.metrics.MisuseMetric", False),
    "PIILeakage": ("deepeval.metrics.PIILeakageMetric", False),
    "RoleViolation": ("deepeval.metrics.RoleViolationMetric", False),
    # General Metrics
    "Hallucination": ("deepeval.metrics.HallucinationMetric", False),
    "Summarization": ("deepeval.metrics.SummarizationMetric", False),
    "JsonCorrectness": ("deepeval.metrics.JsonCorrectnessMetric", False),
    "PromptAlignment": ("deepeval.metrics.PromptAlignmentMetric", False),
    # Deterministic Metrics
    "ExactMatch": ("deepeval.metrics.ExactMatchMetric", True),
    "PatternMatch": ("deepeval.metrics.PatternMatchMetric", True),
}


def get_metric_class(metric_name: str):
    """
    Get DeepEval metric class by name.

    Args:
        metric_name: Name of the metric (e.g., "AnswerRelevancy", "Faithfulness")

    Returns:
        The DeepEval metric class

    Raises:
        MlflowException: If the metric name is not recognized or deepeval is not installed
    """
    if metric_name not in _METRIC_REGISTRY:
        available_metrics = ", ".join(sorted(_METRIC_REGISTRY.keys()))
        raise MlflowException.invalid_parameter_value(
            f"Unknown metric: '{metric_name}'. Available metrics: {available_metrics}"
        )

    classpath, _ = _METRIC_REGISTRY[metric_name]
    module_path, class_name = classpath.rsplit(".", 1)

    try:
        module = __import__(module_path, fromlist=[class_name])
        return getattr(module, class_name)
    except ImportError as e:
        raise MlflowException.invalid_parameter_value(DEEPEVAL_NOT_INSTALLED_ERROR_MESSAGE) from e


<<<<<<< HEAD
def is_deterministic_metric(metric_name: str):
    return metric_name in ("ExactMatch", "PatternMatch")


def is_multi_turn_metric(metric_name: str):
    return metric_name in _MULTI_TURN_METRICS_REGISTRY
=======
def is_deterministic_metric(metric_name: str) -> bool:
    if metric_name not in _METRIC_REGISTRY:
        return False
    _, is_deterministic = _METRIC_REGISTRY[metric_name]
    return is_deterministic
>>>>>>> 01e8d1d6
<|MERGE_RESOLUTION|>--- conflicted
+++ resolved
@@ -3,20 +3,7 @@
 from mlflow.exceptions import MlflowException
 from mlflow.genai.scorers.deepeval.utils import DEEPEVAL_NOT_INSTALLED_ERROR_MESSAGE
 
-<<<<<<< HEAD
-_MULTI_TURN_METRICS_REGISTRY = {
-    "TurnRelevancy": "deepeval.metrics.TurnRelevancyMetric",
-    "RoleAdherence": "deepeval.metrics.RoleAdherenceMetric",
-    "KnowledgeRetention": "deepeval.metrics.KnowledgeRetentionMetric",
-    "ConversationCompleteness": "deepeval.metrics.ConversationCompletenessMetric",
-    "GoalAccuracy": "deepeval.metrics.GoalAccuracyMetric",
-    "ToolUse": "deepeval.metrics.ToolUseMetric",
-    "TopicAdherence": "deepeval.metrics.TopicAdherenceMetric",
-}
-
-=======
 # Registry format: metric_name -> (classpath, is_deterministic)
->>>>>>> 01e8d1d6
 _METRIC_REGISTRY = {
     # RAG Metrics
     "AnswerRelevancy": ("deepeval.metrics.AnswerRelevancyMetric", False),
@@ -25,16 +12,6 @@
     "ContextualPrecision": ("deepeval.metrics.ContextualPrecisionMetric", False),
     "ContextualRelevancy": ("deepeval.metrics.ContextualRelevancyMetric", False),
     # Agentic Metrics
-<<<<<<< HEAD
-    "TaskCompletion": "deepeval.metrics.TaskCompletionMetric",
-    "ToolCorrectness": "deepeval.metrics.ToolCorrectnessMetric",
-    "ArgumentCorrectness": "deepeval.metrics.ArgumentCorrectnessMetric",
-    "StepEfficiency": "deepeval.metrics.StepEfficiencyMetric",
-    "PlanAdherence": "deepeval.metrics.PlanAdherenceMetric",
-    "PlanQuality": "deepeval.metrics.PlanQualityMetric",
-    # Conversational Metrics (multi-turn session-level)
-    **_MULTI_TURN_METRICS_REGISTRY,
-=======
     "TaskCompletion": ("deepeval.metrics.TaskCompletionMetric", False),
     "ToolCorrectness": ("deepeval.metrics.ToolCorrectnessMetric", False),
     "ArgumentCorrectness": ("deepeval.metrics.ArgumentCorrectnessMetric", False),
@@ -49,7 +26,6 @@
     "GoalAccuracy": ("deepeval.metrics.GoalAccuracyMetric", False),
     "ToolUse": ("deepeval.metrics.ToolUseMetric", False),
     "TopicAdherence": ("deepeval.metrics.TopicAdherenceMetric", False),
->>>>>>> 01e8d1d6
     # Safety Metrics
     "Bias": ("deepeval.metrics.BiasMetric", False),
     "Toxicity": ("deepeval.metrics.ToxicityMetric", False),
@@ -97,17 +73,8 @@
         raise MlflowException.invalid_parameter_value(DEEPEVAL_NOT_INSTALLED_ERROR_MESSAGE) from e
 
 
-<<<<<<< HEAD
-def is_deterministic_metric(metric_name: str):
-    return metric_name in ("ExactMatch", "PatternMatch")
-
-
-def is_multi_turn_metric(metric_name: str):
-    return metric_name in _MULTI_TURN_METRICS_REGISTRY
-=======
 def is_deterministic_metric(metric_name: str) -> bool:
     if metric_name not in _METRIC_REGISTRY:
         return False
     _, is_deterministic = _METRIC_REGISTRY[metric_name]
-    return is_deterministic
->>>>>>> 01e8d1d6
+    return is_deterministic