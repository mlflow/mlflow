from __future__ import annotations

from mlflow.exceptions import MlflowException
from mlflow.genai.scorers.deepeval.utils import DEEPEVAL_NOT_INSTALLED_ERROR_MESSAGE

# Registry format: metric_name -> (classpath, is_deterministic)
_METRIC_REGISTRY = {
    # RAG Metrics
    "AnswerRelevancy": ("deepeval.metrics.AnswerRelevancyMetric", False),
    "Faithfulness": ("deepeval.metrics.FaithfulnessMetric", False),
    "ContextualRecall": ("deepeval.metrics.ContextualRecallMetric", False),
    "ContextualPrecision": ("deepeval.metrics.ContextualPrecisionMetric", False),
    "ContextualRelevancy": ("deepeval.metrics.ContextualRelevancyMetric", False),
    # Agentic Metrics
<<<<<<< HEAD
    "TaskCompletion": "deepeval.metrics.TaskCompletionMetric",
    "ToolCorrectness": "deepeval.metrics.ToolCorrectnessMetric",
    "ArgumentCorrectness": "deepeval.metrics.ArgumentCorrectnessMetric",
    "StepEfficiency": "deepeval.metrics.StepEfficiencyMetric",
    "PlanAdherence": "deepeval.metrics.PlanAdherenceMetric",
    "PlanQuality": "deepeval.metrics.PlanQualityMetric",
    # Conversational Metrics (multi-turn session-level)
    "TurnRelevancy": "deepeval.metrics.TurnRelevancyMetric",
    "RoleAdherence": "deepeval.metrics.RoleAdherenceMetric",
    "KnowledgeRetention": "deepeval.metrics.KnowledgeRetentionMetric",
    "ConversationCompleteness": "deepeval.metrics.ConversationCompletenessMetric",
    "GoalAccuracy": "deepeval.metrics.GoalAccuracyMetric",
    "ToolUse": "deepeval.metrics.ToolUseMetric",
    "TopicAdherence": "deepeval.metrics.TopicAdherenceMetric",
=======
    "TaskCompletion": ("deepeval.metrics.TaskCompletionMetric", False),
    "ToolCorrectness": ("deepeval.metrics.ToolCorrectnessMetric", False),
    "ArgumentCorrectness": ("deepeval.metrics.ArgumentCorrectnessMetric", False),
    "StepEfficiency": ("deepeval.metrics.StepEfficiencyMetric", False),
    "PlanAdherence": ("deepeval.metrics.PlanAdherenceMetric", False),
    "PlanQuality": ("deepeval.metrics.PlanQualityMetric", False),
    # Conversational Metrics
    # TODO: Add support for conversational metrics with ConversationalTestCase
    # "TurnRelevancy": ("deepeval.metrics.TurnRelevancyMetric", False),
    # "RoleAdherence": ("deepeval.metrics.RoleAdherenceMetric", False),
    # "KnowledgeRetention": ("deepeval.metrics.KnowledgeRetentionMetric", False),
    # "ConversationCompleteness": ("deepeval.metrics.ConversationCompletenessMetric", False),
    # "GoalAccuracy": ("deepeval.metrics.GoalAccuracyMetric", False),
    # "ToolUse": ("deepeval.metrics.ToolUseMetric", False),
    # "TopicAdherence": ("deepeval.metrics.TopicAdherenceMetric", False),
>>>>>>> 229959d6
    # Safety Metrics
    "Bias": ("deepeval.metrics.BiasMetric", False),
    "Toxicity": ("deepeval.metrics.ToxicityMetric", False),
    "NonAdvice": ("deepeval.metrics.NonAdviceMetric", False),
    "Misuse": ("deepeval.metrics.MisuseMetric", False),
    "PIILeakage": ("deepeval.metrics.PIILeakageMetric", False),
    "RoleViolation": ("deepeval.metrics.RoleViolationMetric", False),
    # General Metrics
    "Hallucination": ("deepeval.metrics.HallucinationMetric", False),
    "Summarization": ("deepeval.metrics.SummarizationMetric", False),
    "JsonCorrectness": ("deepeval.metrics.JsonCorrectnessMetric", False),
    "PromptAlignment": ("deepeval.metrics.PromptAlignmentMetric", False),
    # Deterministic Metrics
    "ExactMatch": ("deepeval.metrics.ExactMatchMetric", True),
    "PatternMatch": ("deepeval.metrics.PatternMatchMetric", True),
}


def get_metric_class(metric_name: str):
    """
    Get DeepEval metric class by name.

    Args:
        metric_name: Name of the metric (e.g., "AnswerRelevancy", "Faithfulness")

    Returns:
        The DeepEval metric class

    Raises:
        MlflowException: If the metric name is not recognized or deepeval is not installed
    """
    if metric_name not in _METRIC_REGISTRY:
        available_metrics = ", ".join(sorted(_METRIC_REGISTRY.keys()))
        raise MlflowException.invalid_parameter_value(
            f"Unknown metric: '{metric_name}'. Available metrics: {available_metrics}"
        )

    classpath, _ = _METRIC_REGISTRY[metric_name]
    module_path, class_name = classpath.rsplit(".", 1)

    try:
        module = __import__(module_path, fromlist=[class_name])
        return getattr(module, class_name)
    except ImportError as e:
        raise MlflowException.invalid_parameter_value(DEEPEVAL_NOT_INSTALLED_ERROR_MESSAGE) from e


def is_deterministic_metric(metric_name: str) -> bool:
    if metric_name not in _METRIC_REGISTRY:
        return False
    _, is_deterministic = _METRIC_REGISTRY[metric_name]
    return is_deterministic<|MERGE_RESOLUTION|>--- conflicted
+++ resolved
@@ -12,38 +12,20 @@
     "ContextualPrecision": ("deepeval.metrics.ContextualPrecisionMetric", False),
     "ContextualRelevancy": ("deepeval.metrics.ContextualRelevancyMetric", False),
     # Agentic Metrics
-<<<<<<< HEAD
-    "TaskCompletion": "deepeval.metrics.TaskCompletionMetric",
-    "ToolCorrectness": "deepeval.metrics.ToolCorrectnessMetric",
-    "ArgumentCorrectness": "deepeval.metrics.ArgumentCorrectnessMetric",
-    "StepEfficiency": "deepeval.metrics.StepEfficiencyMetric",
-    "PlanAdherence": "deepeval.metrics.PlanAdherenceMetric",
-    "PlanQuality": "deepeval.metrics.PlanQualityMetric",
-    # Conversational Metrics (multi-turn session-level)
-    "TurnRelevancy": "deepeval.metrics.TurnRelevancyMetric",
-    "RoleAdherence": "deepeval.metrics.RoleAdherenceMetric",
-    "KnowledgeRetention": "deepeval.metrics.KnowledgeRetentionMetric",
-    "ConversationCompleteness": "deepeval.metrics.ConversationCompletenessMetric",
-    "GoalAccuracy": "deepeval.metrics.GoalAccuracyMetric",
-    "ToolUse": "deepeval.metrics.ToolUseMetric",
-    "TopicAdherence": "deepeval.metrics.TopicAdherenceMetric",
-=======
     "TaskCompletion": ("deepeval.metrics.TaskCompletionMetric", False),
     "ToolCorrectness": ("deepeval.metrics.ToolCorrectnessMetric", False),
     "ArgumentCorrectness": ("deepeval.metrics.ArgumentCorrectnessMetric", False),
     "StepEfficiency": ("deepeval.metrics.StepEfficiencyMetric", False),
     "PlanAdherence": ("deepeval.metrics.PlanAdherenceMetric", False),
     "PlanQuality": ("deepeval.metrics.PlanQualityMetric", False),
-    # Conversational Metrics
-    # TODO: Add support for conversational metrics with ConversationalTestCase
-    # "TurnRelevancy": ("deepeval.metrics.TurnRelevancyMetric", False),
-    # "RoleAdherence": ("deepeval.metrics.RoleAdherenceMetric", False),
-    # "KnowledgeRetention": ("deepeval.metrics.KnowledgeRetentionMetric", False),
-    # "ConversationCompleteness": ("deepeval.metrics.ConversationCompletenessMetric", False),
-    # "GoalAccuracy": ("deepeval.metrics.GoalAccuracyMetric", False),
-    # "ToolUse": ("deepeval.metrics.ToolUseMetric", False),
-    # "TopicAdherence": ("deepeval.metrics.TopicAdherenceMetric", False),
->>>>>>> 229959d6
+    # Conversational Metrics (multi-turn session-level)
+    "TurnRelevancy": ("deepeval.metrics.TurnRelevancyMetric", False),
+    "RoleAdherence": ("deepeval.metrics.RoleAdherenceMetric", False),
+    "KnowledgeRetention": ("deepeval.metrics.KnowledgeRetentionMetric", False),
+    "ConversationCompleteness": ("deepeval.metrics.ConversationCompletenessMetric", False),
+    "GoalAccuracy": ("deepeval.metrics.GoalAccuracyMetric", False),
+    "ToolUse": ("deepeval.metrics.ToolUseMetric", False),
+    "TopicAdherence": ("deepeval.metrics.TopicAdherenceMetric", False),
     # Safety Metrics
     "Bias": ("deepeval.metrics.BiasMetric", False),
     "Toxicity": ("deepeval.metrics.ToxicityMetric", False),
