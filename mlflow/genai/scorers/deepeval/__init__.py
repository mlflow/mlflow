"""
DeepEval integration for MLflow.

This module provides integration with DeepEval metrics, allowing them to be used
with MLflow's scorer interface.

Example usage:

.. code-block:: python

    from mlflow.genai.scorers.deepeval import get_scorer

    scorer = get_scorer("AnswerRelevancy", threshold=0.7, model="openai:/gpt-4")
    feedback = scorer(inputs="What is MLflow?", outputs="MLflow is a platform...")
"""

from __future__ import annotations

import logging
from typing import Any

from pydantic import PrivateAttr

from mlflow.entities.assessment import Feedback
from mlflow.entities.assessment_source import AssessmentSource, AssessmentSourceType
from mlflow.entities.trace import Trace
<<<<<<< HEAD
from mlflow.exceptions import MlflowException
from mlflow.genai.judges.utils import CategoricalRating
=======
from mlflow.genai.judges.builtin import _MODEL_API_DOC
from mlflow.genai.judges.utils import CategoricalRating, get_default_model
from mlflow.genai.scorers import FRAMEWORK_METADATA_KEY
>>>>>>> 229959d6
from mlflow.genai.scorers.base import Scorer
from mlflow.genai.scorers.deepeval.models import create_deepeval_model
from mlflow.genai.scorers.deepeval.registry import (
    get_metric_class,
    is_deterministic_metric,
)
from mlflow.genai.scorers.deepeval.utils import (
    map_scorer_inputs_to_deepeval_test_case,
    map_session_to_deepeval_conversational_test_case,
)
from mlflow.utils.annotations import experimental
from mlflow.utils.docstring_utils import format_docstring

_logger = logging.getLogger(__name__)


@experimental(version="3.8.0")
@format_docstring(_MODEL_API_DOC)
class DeepEvalScorer(Scorer):
    """
    Base scorer class for DeepEval metrics.

    Args:
        metric_name: Name of the DeepEval metric (e.g., "AnswerRelevancy").
            If not provided, will use the class-level metric_name attribute.
        model: {{ model }}
        metric_kwargs: Additional metric-specific parameters
    """

    _metric: Any = PrivateAttr()

    def __init__(
        self,
        metric_name: str | None = None,
        model: str | None = None,
        **metric_kwargs: Any,
    ):
        # Use class attribute if metric_name not provided
        if metric_name is None:
            metric_name = self.metric_name

        super().__init__(name=metric_name)

        metric_class = get_metric_class(metric_name)

<<<<<<< HEAD
        if is_deterministic_metric(metric_name):
=======
        self._is_deterministic = is_deterministic_metric(metric_name)

        if self._is_deterministic:
            # Deterministic metrics don't need a model
>>>>>>> 229959d6
            self._metric = metric_class(**metric_kwargs)
            self._model_uri = None
        else:
            model = model or get_default_model()
            self._model_uri = model
            deepeval_model = create_deepeval_model(model)
            self._metric = metric_class(
                model=deepeval_model,
                verbose_mode=False,
                async_mode=False,
                **metric_kwargs,
            )

    @property
    def is_session_level_scorer(self) -> bool:
        from deepeval.metrics.base_metric import BaseConversationalMetric

        return isinstance(self._metric, BaseConversationalMetric)

    def __call__(
        self,
        *,
        inputs: Any = None,
        outputs: Any = None,
        expectations: dict[str, Any] | None = None,
        trace: Trace | None = None,
        session: list[Trace] | None = None,
    ) -> Feedback:
        """
        Evaluate using the wrapped DeepEval metric.

        Args:
            inputs: The input to evaluate
            outputs: The output to evaluate
            expectations: Expected values and context for evaluation
            trace: MLflow trace for evaluation
            session: List of MLflow traces for multi-turn evaluation

        Returns:
            Feedback object with pass/fail value, rationale, and score in metadata
        """
        if self._is_deterministic:
            source_type = AssessmentSourceType.CODE
            source_id = None
        else:
            source_type = AssessmentSourceType.LLM_JUDGE
            source_id = self._model_uri

        assessment_source = AssessmentSource(
            source_type=source_type,
            source_id=source_id,
        )

        try:
            if self.is_session_level_scorer:
                if session is None:
                    raise MlflowException.invalid_parameter_value(
                        f"Multi-turn scorer '{self.name}' requires 'session' parameter "
                        f"containing a list of traces from the conversation."
                    )
                test_case = map_session_to_deepeval_conversational_test_case(
                    session=session,
                    expectations=expectations,
                )
            else:
                test_case = map_scorer_inputs_to_deepeval_test_case(
                    metric_name=self.name,
                    inputs=inputs,
                    outputs=outputs,
                    expectations=expectations,
                    trace=trace,
                )

            self._metric.measure(test_case, _show_indicator=False)

            score = self._metric.score
            reason = self._metric.reason
            success = self._metric.is_successful()

            return Feedback(
                name=self.name,
                value=CategoricalRating.YES if success else CategoricalRating.NO,
                rationale=reason,
                source=assessment_source,
                metadata={
                    "score": score,
                    "threshold": self._metric.threshold,
                    FRAMEWORK_METADATA_KEY: "deepeval",
                },
            )
        except Exception as e:
            return Feedback(
                name=self.name,
                error=e,
                source=assessment_source,
            )


@experimental(version="3.8.0")
@format_docstring(_MODEL_API_DOC)
def get_scorer(
    metric_name: str,
    model: str | None = None,
    **metric_kwargs: Any,
) -> DeepEvalScorer:
    """
    Get a DeepEval metric as an MLflow scorer.

    Args:
        metric_name: Name of the DeepEval metric (e.g., "AnswerRelevancy", "Faithfulness")
        model: {{ model }}
        metric_kwargs: Additional metric-specific parameters (e.g., threshold, include_reason)

    Returns:
        DeepEvalScorer instance that can be called with MLflow's scorer interface

    Examples:

    .. code-block:: python

        scorer = get_scorer("AnswerRelevancy", threshold=0.7, model="openai:/gpt-4")
        feedback = scorer(inputs="What is MLflow?", outputs="MLflow is a platform...")

        scorer = get_scorer("Faithfulness", model="openai:/gpt-4")
        feedback = scorer(trace=trace)
    """
    return DeepEvalScorer(
        metric_name=metric_name,
        model=model,
        **metric_kwargs,
    )


# Import namespaced metric classes from scorers subdirectory
from mlflow.genai.scorers.deepeval.scorers import (
    AnswerRelevancy,
    ArgumentCorrectness,
    Bias,
    ContextualPrecision,
    ContextualRecall,
    ContextualRelevancy,
    ConversationCompleteness,
    ExactMatch,
    Faithfulness,
    GoalAccuracy,
    Hallucination,
    JsonCorrectness,
    KnowledgeRetention,
    Misuse,
    NonAdvice,
    PatternMatch,
    PIILeakage,
    PlanAdherence,
    PlanQuality,
    PromptAlignment,
    RoleAdherence,
    RoleViolation,
    StepEfficiency,
    Summarization,
    TaskCompletion,
    ToolCorrectness,
    ToolUse,
    TopicAdherence,
    Toxicity,
    TurnRelevancy,
)

__all__ = [
    # Core classes
    "DeepEvalScorer",
    "get_scorer",
    # RAG metrics
    "AnswerRelevancy",
    "Faithfulness",
    "ContextualRecall",
    "ContextualPrecision",
    "ContextualRelevancy",
    # Agentic metrics
    "TaskCompletion",
    "ToolCorrectness",
    "ArgumentCorrectness",
    "StepEfficiency",
    "PlanAdherence",
    "PlanQuality",
    # Conversational metrics
    "TurnRelevancy",
    "RoleAdherence",
    "KnowledgeRetention",
    "ConversationCompleteness",
    "GoalAccuracy",
    "ToolUse",
    "TopicAdherence",
    # Safety metrics
    "Bias",
    "Toxicity",
    "NonAdvice",
    "Misuse",
    "PIILeakage",
    "RoleViolation",
    # General metrics
    "Hallucination",
    "Summarization",
    "JsonCorrectness",
    "PromptAlignment",
    # Deterministic metrics
    "ExactMatch",
    "PatternMatch",
    "experimental",
]<|MERGE_RESOLUTION|>--- conflicted
+++ resolved
@@ -24,14 +24,10 @@
 from mlflow.entities.assessment import Feedback
 from mlflow.entities.assessment_source import AssessmentSource, AssessmentSourceType
 from mlflow.entities.trace import Trace
-<<<<<<< HEAD
 from mlflow.exceptions import MlflowException
-from mlflow.genai.judges.utils import CategoricalRating
-=======
 from mlflow.genai.judges.builtin import _MODEL_API_DOC
 from mlflow.genai.judges.utils import CategoricalRating, get_default_model
 from mlflow.genai.scorers import FRAMEWORK_METADATA_KEY
->>>>>>> 229959d6
 from mlflow.genai.scorers.base import Scorer
 from mlflow.genai.scorers.deepeval.models import create_deepeval_model
 from mlflow.genai.scorers.deepeval.registry import (
@@ -77,14 +73,10 @@
 
         metric_class = get_metric_class(metric_name)
 
-<<<<<<< HEAD
-        if is_deterministic_metric(metric_name):
-=======
         self._is_deterministic = is_deterministic_metric(metric_name)
 
         if self._is_deterministic:
             # Deterministic metrics don't need a model
->>>>>>> 229959d6
             self._metric = metric_class(**metric_kwargs)
             self._model_uri = None
         else:
