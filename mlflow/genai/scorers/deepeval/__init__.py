--- conflicted
+++ resolved
@@ -24,7 +24,6 @@
 from mlflow.genai.judges.utils import CategoricalRating
 from mlflow.genai.scorers.base import Scorer
 from mlflow.genai.scorers.deepeval.models import create_deepeval_model
-<<<<<<< HEAD
 from mlflow.genai.scorers.deepeval.registry import (
     get_metric_class,
     is_deterministic_metric,
@@ -34,11 +33,7 @@
     map_scorer_inputs_to_deepeval_test_case,
     map_session_to_deepeval_conversational_test_case,
 )
-=======
-from mlflow.genai.scorers.deepeval.registry import get_metric_class, is_deterministic_metric
-from mlflow.genai.scorers.deepeval.utils import map_scorer_inputs_to_deepeval_test_case
 from mlflow.utils.annotations import experimental
->>>>>>> 42d7a056
 
 _logger = logging.getLogger(__name__)
 
@@ -185,10 +180,7 @@
     )
 
 
-<<<<<<< HEAD
-=======
 # Import namespaced metric classes from scorers subdirectory
->>>>>>> 42d7a056
 from mlflow.genai.scorers.deepeval.scorers import (
     AnswerRelevancy,
     ArgumentCorrectness,
@@ -262,8 +254,5 @@
     # Deterministic metrics
     "ExactMatch",
     "PatternMatch",
-<<<<<<< HEAD
-=======
     "experimental",
->>>>>>> 42d7a056
 ]