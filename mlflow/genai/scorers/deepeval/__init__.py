--- conflicted
+++ resolved
@@ -27,10 +27,7 @@
 from mlflow.exceptions import MlflowException
 from mlflow.genai.judges.builtin import _MODEL_API_DOC
 from mlflow.genai.judges.utils import CategoricalRating, get_default_model
-<<<<<<< HEAD
-=======
 from mlflow.genai.scorers import FRAMEWORK_METADATA_KEY
->>>>>>> 01e8d1d6
 from mlflow.genai.scorers.base import Scorer
 from mlflow.genai.scorers.deepeval.models import create_deepeval_model
 from mlflow.genai.scorers.deepeval.registry import (
@@ -76,10 +73,6 @@
 
         metric_class = get_metric_class(metric_name)
 
-<<<<<<< HEAD
-        # Store model URI and whether metric is deterministic
-=======
->>>>>>> 01e8d1d6
         self._is_deterministic = is_deterministic_metric(metric_name)
 
         if self._is_deterministic:
@@ -99,15 +92,6 @@
 
     @property
     def is_session_level_scorer(self) -> bool:
-<<<<<<< HEAD
-        """
-        Check if this scorer is a session-level (multi-turn) scorer.
-
-        Dynamically checks if the underlying DeepEval metric is an instance of
-        BaseConversationalMetric, making it future-proof for new multi-turn metrics.
-        """
-=======
->>>>>>> 01e8d1d6
         from deepeval.metrics.base_metric import BaseConversationalMetric
 
         return isinstance(self._metric, BaseConversationalMetric)
@@ -134,16 +118,9 @@
         Returns:
             Feedback object with pass/fail value, rationale, and score in metadata
         """
-<<<<<<< HEAD
-        # Use appropriate source type based on whether metric is deterministic
-        if self._is_deterministic:
-            source_type = AssessmentSourceType.CODE
-            source_id = f"deepeval/{self.name}"
-=======
         if self._is_deterministic:
             source_type = AssessmentSourceType.CODE
             source_id = None
->>>>>>> 01e8d1d6
         else:
             source_type = AssessmentSourceType.LLM_JUDGE
             source_id = self._model_uri
@@ -157,11 +134,7 @@
             if self.is_session_level_scorer:
                 if session is None:
                     raise MlflowException.invalid_parameter_value(
-<<<<<<< HEAD
-                        f"Multi-turn metric '{self.name}' requires 'session' parameter "
-=======
                         f"Multi-turn scorer '{self.name}' requires 'session' parameter "
->>>>>>> 01e8d1d6
                         f"containing a list of traces from the conversation."
                     )
                 test_case = map_session_to_deepeval_conversational_test_case(
