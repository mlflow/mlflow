--- conflicted
+++ resolved
@@ -28,7 +28,6 @@
     name: str = "builtin_scorer"  # Default name, should be overridden by subclasses
     required_columns: set[str] = set()
 
-<<<<<<< HEAD
     # Avoid direct mutation of built-in scorer fields like name. Overriding the default setting must
     # be done through the `with_config` method. This is because the short-hand syntax like
     # `mlflow.genai.scorers.chunk_relevance` returns a single instance rather than a new instance.
@@ -95,8 +94,6 @@
         instance itself with the updated configuration.
         """
 
-=======
->>>>>>> 531835af
     def validate_columns(self, columns: set[str]) -> None:
         missing_columns = self.required_columns - columns
         if missing_columns:
