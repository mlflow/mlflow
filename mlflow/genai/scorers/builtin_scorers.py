--- conflicted
+++ resolved
@@ -2627,22 +2627,6 @@
         ]
         result = mlflow.genai.evaluate(data=data, scorers=get_all_scorers())
     """
-<<<<<<< HEAD
-    scorers = [
-        ExpectationsGuidelines(),
-        Correctness(),
-        RelevanceToQuery(),
-        RetrievalSufficiency(),
-        RetrievalGroundedness(),
-        Equivalence(),
-        UserFrustration(),
-        ConversationCompleteness(),
-        Completeness(),
-        KnowledgeRetention(),
-    ]
-    if is_databricks_uri(mlflow.get_tracking_uri()):
-        scorers.extend([Safety(), RetrievalRelevance()])
-=======
     scorer_classes = _get_all_concrete_builtin_scorers()
     scorers = []
 
@@ -2655,7 +2639,6 @@
                 f"Skipping scorer {scorer_class.__name__} - requires constructor arguments"
             )
 
->>>>>>> bc45779f
     return scorers
 
 
