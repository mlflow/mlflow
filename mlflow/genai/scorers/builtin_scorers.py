--- conflicted
+++ resolved
@@ -6,13 +6,8 @@
 from mlflow.entities.trace import Trace
 from mlflow.exceptions import MlflowException
 from mlflow.genai import judges
-<<<<<<< HEAD
 from mlflow.genai.judges.builtin import _MODEL_API_DOC, requires_databricks_agents
-from mlflow.genai.scorers.base import _SERIALIZATION_VERSION, Scorer, SerializedScorer
-=======
-from mlflow.genai.judges.databricks import requires_databricks_agents
 from mlflow.genai.scorers.base import _SERIALIZATION_VERSION, Scorer, ScorerKind, SerializedScorer
->>>>>>> 3e5f3478
 from mlflow.genai.utils.trace_utils import (
     extract_retrieval_context_from_trace,
     parse_inputs_to_str,
@@ -399,12 +394,8 @@
     """
 
     name: str = "guidelines"
-<<<<<<< HEAD
-    guidelines: Union[str, list[str]]
+    guidelines: str | list[str]
     model: str | None = None
-=======
-    guidelines: str | list[str]
->>>>>>> 3e5f3478
     required_columns: set[str] = {"inputs", "outputs"}
 
     def __call__(
