import logging
from abc import abstractmethod
from dataclasses import asdict, dataclass
from typing import TYPE_CHECKING, Any

import pydantic

from mlflow.genai.judges.prompts.equivalence import EQUIVALENCE_PROMPT_INSTRUCTIONS

if TYPE_CHECKING:
    from mlflow.types.llm import ChatMessage

_logger = logging.getLogger(__name__)

import mlflow
from mlflow.entities.assessment import Feedback
from mlflow.entities.trace import Trace
from mlflow.exceptions import MlflowException
from mlflow.genai import judges
from mlflow.genai.judges.base import Judge, JudgeField
from mlflow.genai.judges.builtin import _MODEL_API_DOC
from mlflow.genai.judges.constants import _AFFIRMATIVE_VALUES, _NEGATIVE_VALUES
from mlflow.genai.judges.prompts.context_sufficiency import CONTEXT_SUFFICIENCY_PROMPT_INSTRUCTIONS
from mlflow.genai.judges.prompts.correctness import CORRECTNESS_PROMPT_INSTRUCTIONS
from mlflow.genai.judges.prompts.groundedness import GROUNDEDNESS_PROMPT_INSTRUCTIONS
from mlflow.genai.judges.prompts.guidelines import GUIDELINES_PROMPT_INSTRUCTIONS
from mlflow.genai.judges.prompts.relevance_to_query import RELEVANCE_TO_QUERY_PROMPT_INSTRUCTIONS
from mlflow.genai.judges.utils import (
    CategoricalRating,
    get_chat_completions_with_structured_output,
    get_default_model,
    invoke_judge_model,
)
from mlflow.genai.scorers.base import (
    _SERIALIZATION_VERSION,
    ScorerKind,
    SerializedScorer,
)
from mlflow.genai.utils.trace_utils import (
    extract_request_from_trace,
    extract_response_from_trace,
    extract_retrieval_context_from_trace,
    parse_inputs_to_str,
    parse_outputs_to_str,
    resolve_expectations_from_trace,
    resolve_inputs_from_trace,
    resolve_outputs_from_trace,
)
from mlflow.utils.annotations import experimental
from mlflow.utils.docstring_utils import format_docstring
from mlflow.utils.uri import is_databricks_uri

GENAI_CONFIG_NAME = "databricks-agent"


@dataclass
class FieldExtractionConfig:
    messages: list["ChatMessage"]
    schema: type[pydantic.BaseModel]


@dataclass
class ExtractedFields:
    inputs: Any | None = None
    outputs: Any | None = None
    expectations: dict[str, Any] | None = None


def _construct_field_extraction_config(
    needs_inputs: bool,
    needs_outputs: bool,
) -> FieldExtractionConfig:
    """
    Construct field extraction configuration with messages and schema.

    Args:
        needs_inputs: Whether inputs field needs extraction.
        needs_outputs: Whether outputs field needs extraction.

    Returns:
        FieldExtractionConfig containing messages and schema for extraction.
    """
    from mlflow.types.llm import ChatMessage

    extraction_tasks = []
    schema_fields = {}

    if needs_inputs:
        extraction_tasks.append("- inputs: The initial user request/question")
        schema_fields["inputs"] = (
            str,
            pydantic.Field(description="The user's original request"),
        )

    if needs_outputs:
        extraction_tasks.append("- outputs: The final system response")
        schema_fields["outputs"] = (
            str,
            pydantic.Field(description="The system's final response"),
        )

    schema = pydantic.create_model("ExtractionSchema", **schema_fields)

    messages = [
        ChatMessage(
            role="system",
            content=(
                "Extract the following fields from the trace.\n"
                "Use the provided tools to examine the trace's spans to find:\n"
                + "\n".join(extraction_tasks)
                + "\n\nReturn the result as JSON."
            ),
        ),
        ChatMessage(
            role="user",
            content="Use the tools to find the required fields, then return them as JSON.",
        ),
    ]

    return FieldExtractionConfig(messages=messages, schema=schema)


def _validate_required_fields(
    fields: ExtractedFields,
    judge: Judge,
    scorer_name: str,
) -> None:
    """
    Validate that all required fields for a scorer are present.

    Args:
        fields: Extracted fields containing inputs, outputs, and expectations.
        judge: Judge instance to determine which fields are required.
        scorer_name: Name of the scorer for error messages.

    Raises:
        MlflowException: If any required fields are missing.
    """
    required_fields = {field.name for field in judge.get_input_fields()}
    missing_fields = []

    if "inputs" in required_fields and fields.inputs is None:
        missing_fields.append("inputs")
    if "outputs" in required_fields and fields.outputs is None:
        missing_fields.append("outputs")
    if "expectations" in required_fields and fields.expectations is None:
        missing_fields.append("expectations")

    if missing_fields:
        fields_str = ", ".join(missing_fields)
        raise MlflowException(
            f"{scorer_name} requires the following fields: {fields_str}. "
            "Provide them directly or pass a trace containing them."
        )


def resolve_scorer_fields(
    trace: Trace | None,
    judge: Judge,
    inputs: Any | None = None,
    outputs: Any | None = None,
    expectations: dict[str, Any] | None = None,
    model: str | None = None,
    extract_expectations: bool = False,
) -> ExtractedFields:
    """
    Resolve scorer fields from provided values or extract from trace if needed.

    Args:
        trace: MLflow trace object containing the execution to evaluate.
        judge: Judge instance to determine which fields need extraction.
        inputs: Input data to evaluate. If None, will be extracted from trace.
        outputs: Output data to evaluate. If None, will be extracted from trace.
        expectations: Dictionary of expected outcomes. If None, will be extracted from trace.
        model: Model URI to use for LLM-based extraction if needed.
        extract_expectations: If True, extract expectations from trace.

    Returns:
        ExtractedFields dataclass containing inputs, outputs, and expectations
    """
    if not trace:
        return ExtractedFields(inputs=inputs, outputs=outputs, expectations=expectations)

    inputs = resolve_inputs_from_trace(inputs, trace)
    outputs = resolve_outputs_from_trace(outputs, trace)
    if extract_expectations:
        expectations = resolve_expectations_from_trace(expectations, trace)

    input_field_names = {field.name for field in judge.get_input_fields()}
    needs_inputs = inputs is None and "inputs" in input_field_names
    needs_outputs = outputs is None and "outputs" in input_field_names

    if needs_inputs or needs_outputs:
        extraction_config = _construct_field_extraction_config(
            needs_inputs=needs_inputs,
            needs_outputs=needs_outputs,
        )

        try:
            extracted = get_chat_completions_with_structured_output(
                model_uri=model or get_default_model(),
                messages=extraction_config.messages,
                output_schema=extraction_config.schema,
                trace=trace,
            )
            if needs_inputs:
                inputs = inputs or extracted.inputs
            if needs_outputs:
                outputs = outputs or extracted.outputs
        except Exception as e:
            _logger.warning(
                "Failed to extract required fields from trace using LLM: %s",
                e,
            )

    return ExtractedFields(inputs=inputs, outputs=outputs, expectations=expectations)


def _sanitize_scorer_feedback(feedback: Feedback) -> Feedback:
    """Sanitize feedback values from LLM judges to ensure YES/NO consistency."""
    if feedback.value:
        if isinstance(feedback.value, CategoricalRating):
            return feedback

        if isinstance(feedback.value, str):
            value_str = feedback.value.strip().lower()

            if value_str in _AFFIRMATIVE_VALUES:
                feedback.value = CategoricalRating.YES
            elif value_str in _NEGATIVE_VALUES:
                feedback.value = CategoricalRating.NO
            else:
                feedback.value = CategoricalRating(value_str)

    return feedback


class BuiltInScorer(Judge):
    """
    Abstract base class for built-in scorers that share a common implementation.
    All built-in scorers should inherit from this class.
    """

    name: str
    required_columns: set[str] = set()

    @property
    @abstractmethod
    def instructions(self) -> str:
        """
        Get the instructions of what this scorer evaluates.
        """

    def model_dump(self, **kwargs) -> dict[str, Any]:
        """Override model_dump to handle builtin scorer serialization."""
        pydantic_model_data = pydantic.BaseModel.model_dump(self, mode="json", **kwargs)
        pydantic_model_data["instructions"] = self.instructions

        serialized = SerializedScorer(
            name=self.name,
            aggregations=self.aggregations,
            mlflow_version=mlflow.__version__,
            serialization_version=_SERIALIZATION_VERSION,
            builtin_scorer_class=self.__class__.__name__,
            builtin_scorer_pydantic_data=pydantic_model_data,
        )

        return asdict(serialized)

    @classmethod
    def model_validate(cls, obj: SerializedScorer | dict[str, Any]) -> "BuiltInScorer":
        """Override model_validate to handle builtin scorer deserialization."""
        from mlflow.genai.scorers import builtin_scorers

        if isinstance(obj, SerializedScorer):
            serialized = obj
        else:
            if not isinstance(obj, dict) or "builtin_scorer_class" not in obj:
                raise MlflowException.invalid_parameter_value(
                    f"Invalid builtin scorer data: expected a dictionary with "
                    f"'builtin_scorer_class' field, got {type(obj).__name__}."
                )

            try:
                serialized = SerializedScorer(**obj)
            except Exception as e:
                raise MlflowException.invalid_parameter_value(
                    f"Failed to parse serialized scorer data: {e}"
                )

        try:
            scorer_class = getattr(builtin_scorers, serialized.builtin_scorer_class)
        except AttributeError:
            raise MlflowException.invalid_parameter_value(
                f"Unknown builtin scorer class: {serialized.builtin_scorer_class}"
            )

        constructor_args = serialized.builtin_scorer_pydantic_data or {}

        return scorer_class(**constructor_args)

    def validate_columns(self, columns: set[str]) -> None:
        missing_columns = self.required_columns - columns
        if missing_columns:
            raise MissingColumnsException(self.name, missing_columns)

    @property
    def kind(self) -> ScorerKind:
        return ScorerKind.BUILTIN


@format_docstring(_MODEL_API_DOC)
@experimental(version="3.0.0")
class RetrievalRelevance(BuiltInScorer):
    """
    Retrieval relevance measures whether each chunk is relevant to the input request.

    You can invoke the scorer directly with a single input for testing, or pass it to
    `mlflow.genai.evaluate` for running full evaluation on a dataset.

    Args:
        name: The name of the scorer. Defaults to "retrieval_relevance".
        model: {{ model }}

    Example (direct usage):

    .. code-block:: python

        import mlflow
        from mlflow.genai.scorers import RetrievalRelevance

        trace = mlflow.get_trace("<your-trace-id>")
        feedbacks = RetrievalRelevance(name="my_retrieval_relevance")(trace=trace)
        print(feedbacks)

    Example (with evaluate):

    .. code-block:: python

        import mlflow

        data = mlflow.search_traces(...)
        result = mlflow.genai.evaluate(data=data, scorers=[RetrievalRelevance()])
    """

    name: str = "retrieval_relevance"
    model: str | None = None
    required_columns: set[str] = {"inputs", "trace"}

    def __init__(self, /, **kwargs):
        super().__init__(**kwargs)

    @property
    def instructions(self) -> str:
        """Get the instructions of what this scorer evaluates."""
        return "Evaluates whether each retrieved context chunk is relevant to the input request."

    def get_input_fields(self) -> list[JudgeField]:
        """
        Get the input fields for the RetrievalRelevance judge.

        Returns:
            List of JudgeField objects defining the input fields based on the __call__ method.
        """
        return [
            JudgeField(
                name="trace",
                description=(
                    "The trace of the model's execution. Must contains at least one span with "
                    "type `RETRIEVER`. MLflow will extract the retrieved context from that span. "
                    "If multiple spans are found, MLflow will use the **last** one."
                ),
            ),
        ]

    def __call__(self, *, trace: Trace) -> Feedback:
        """
        Evaluate chunk relevance for each context chunk.

        Args:
            trace: The trace of the model's execution. Must contains at least one span with
                type `RETRIEVER`. MLflow will extract the retrieved context from that span.
                If multiple spans are found, MLflow will use the **last** one.

        Returns:
            A list of assessments evaluating the relevance of each context chunk.
            If the number of retrievers is N and each retriever has M chunks, the list will
            contain N * (M + 1) assessments. Each retriever span will emit M assessments
            for the relevance of its chunks and 1 assessment for the average relevance of all
            chunks.
        """
        request = extract_request_from_trace(trace)
        span_id_to_context = extract_retrieval_context_from_trace(trace)

        feedbacks = []
        for span_id, context in span_id_to_context.items():
            feedbacks.extend(self._compute_span_relevance(span_id, request, context))
        return feedbacks

    def _compute_span_relevance(
        self, span_id: str, request: str, chunks: list[dict[str, str]]
    ) -> list[Feedback]:
        """Compute the relevance of retrieved context for one retriever span."""
        from mlflow.genai.judges.prompts.retrieval_relevance import get_prompt

        model = self.model or get_default_model()

        chunk_feedbacks = []
        if model == "databricks":
            from databricks.agents.evals.judges import chunk_relevance

            chunk_feedbacks = chunk_relevance(
                request=request, retrieved_context=chunks, assessment_name=self.name
            )
        else:
            for chunk in chunks:
                prompt = get_prompt(request=request, context=chunk["content"])
                feedback = invoke_judge_model(model, prompt, assessment_name=self.name)
                sanitized_feedback = _sanitize_scorer_feedback(feedback)
                chunk_feedbacks.append(sanitized_feedback)

        for feedback in chunk_feedbacks:
            feedback.span_id = span_id

        if len(chunk_feedbacks) == 0:
            return []

        average = sum(f.value == "yes" for f in chunk_feedbacks) / len(chunk_feedbacks)

        span_level_feedback = Feedback(
            name=self.name + "/precision",
            value=average,
            source=chunk_feedbacks[0].source,
            span_id=span_id,
        )
        return [span_level_feedback] + chunk_feedbacks


@format_docstring(_MODEL_API_DOC)
@experimental(version="3.0.0")
class RetrievalSufficiency(BuiltInScorer):
    """
    Retrieval sufficiency evaluates whether the retrieved documents provide all necessary
    information to generate the expected response.

    You can invoke the scorer directly with a single input for testing, or pass it to
    `mlflow.genai.evaluate` for running full evaluation on a dataset.

    Args:
        name: The name of the scorer. Defaults to "retrieval_sufficiency".
        model: {{ model }}

    Example (direct usage):

    .. code-block:: python

        import mlflow
        from mlflow.genai.scorers import RetrievalSufficiency

        trace = mlflow.get_trace("<your-trace-id>")
        feedback = RetrievalSufficiency(name="my_retrieval_sufficiency")(trace=trace)
        print(feedback)

    Example (with evaluate):

    .. code-block:: python

        import mlflow

        data = mlflow.search_traces(...)
        result = mlflow.genai.evaluate(data=data, scorers=[RetrievalSufficiency()])
    """

    name: str = "retrieval_sufficiency"
    model: str | None = None
    required_columns: set[str] = {"inputs", "trace"}

    @property
    def instructions(self) -> str:
        """Get the instructions of what this scorer evaluates."""
        return CONTEXT_SUFFICIENCY_PROMPT_INSTRUCTIONS

    def get_input_fields(self) -> list[JudgeField]:
        """
        Get the input fields for the RetrievalSufficiency judge.

        Returns:
            List of JudgeField objects defining the input fields based on the __call__ method.
        """
        return [
            JudgeField(
                name="trace",
                description=(
                    "The trace of the model's execution. Must contain at least one span with "
                    "type `RETRIEVER`. MLflow will extract the retrieved context from that span. "
                    "If multiple spans are found, MLflow will use the **last** one."
                ),
            ),
            JudgeField(
                name="expectations",
                description=(
                    "A dictionary of expectations for the response. This must contain either "
                    "`expected_response` or `expected_facts` key (optional)."
                ),
            ),
        ]

    def validate_columns(self, columns: set[str]) -> None:
        super().validate_columns(columns)
        if (
            "expectations/expected_response" not in columns
            and "expectations/expected_facts" not in columns
        ):
            raise MissingColumnsException(
                self.name,
                ["expectations/expected_response or expectations/expected_facts"],
            )

    def __call__(
        self, *, trace: Trace, expectations: dict[str, Any] | None = None
    ) -> list[Feedback]:
        """
        Evaluate context sufficiency based on retrieved documents.

        Args:
            trace: The trace of the model's execution. Must contains at least one span with
                type `RETRIEVER`. MLflow will extract the retrieved context from that span.
                If multiple spans are found, MLflow will use the **last** one.
            expectations: A dictionary of expectations for the response. Either `expected_facts` or
                `expected_response` key is required. Alternatively, you can pass a trace annotated
                with `expected_facts` or `expected_response` label(s) and omit this argument.
        """
        request = extract_request_from_trace(trace)
        span_id_to_context = extract_retrieval_context_from_trace(trace)

        expectations = expectations or {}
        expected_facts = expectations.get("expected_facts")
        expected_response = expectations.get("expected_response")
        if expected_facts is None or expected_response is None:
            for assessment in trace.info.assessments:
                if assessment.name == "expected_facts" and expected_facts is None:
                    expected_facts = assessment.value
                if assessment.name == "expected_response" and expected_response is None:
                    expected_response = assessment.value

        feedbacks = []
        for span_id, context in span_id_to_context.items():
            feedback = judges.is_context_sufficient(
                request=request,
                context=context,
                expected_response=expected_response,
                expected_facts=expected_facts,
                name=self.name,
                model=self.model,
            )
            feedback.span_id = span_id
            feedbacks.append(feedback)

        return feedbacks


@format_docstring(_MODEL_API_DOC)
@experimental(version="3.0.0")
class RetrievalGroundedness(BuiltInScorer):
    """
    RetrievalGroundedness assesses whether the agent's response is aligned with the information
    provided in the retrieved context.

    You can invoke the scorer directly with a single input for testing, or pass it to
    `mlflow.genai.evaluate` for running full evaluation on a dataset.

    Args:
        name: The name of the scorer. Defaults to "retrieval_groundedness".
        model: {{ model }}

    Example (direct usage):

    .. code-block:: python

        import mlflow
        from mlflow.genai.scorers import RetrievalGroundedness

        trace = mlflow.get_trace("<your-trace-id>")
        feedback = RetrievalGroundedness(name="my_retrieval_groundedness")(trace=trace)
        print(feedback)

    Example (with evaluate):

    .. code-block:: python

        import mlflow

        data = mlflow.search_traces(...)
        result = mlflow.genai.evaluate(data=data, scorers=[RetrievalGroundedness()])
    """

    name: str = "retrieval_groundedness"
    model: str | None = None
    required_columns: set[str] = {"inputs", "trace"}

    @property
    def instructions(self) -> str:
        """Get the instructions of what this scorer evaluates."""
        return GROUNDEDNESS_PROMPT_INSTRUCTIONS

    def get_input_fields(self) -> list[JudgeField]:
        """
        Get the input fields for the RetrievalGroundedness judge.

        Returns:
            List of JudgeField objects defining the input fields based on the __call__ method.
        """
        return [
            JudgeField(
                name="trace",
                description=(
                    "The trace of the model's execution. Must contains at least one span with "
                    "type `RETRIEVER`. MLflow will extract the retrieved context from that span. "
                    "If multiple spans are found, MLflow will use the **last** one."
                ),
            ),
        ]

    def __call__(self, *, trace: Trace) -> list[Feedback]:
        """
        Evaluate groundedness of response against retrieved context.

        Args:
            trace: The trace of the model's execution. Must contains at least one span with
                type `RETRIEVER`. MLflow will extract the retrieved context from that span.
                If multiple spans are found, MLflow will use the **last** one.

        Returns:
            An :py:class:`mlflow.entities.assessment.Feedback~` object with a boolean value
            indicating the groundedness of the response.
        """
        request = extract_request_from_trace(trace)
        response = extract_response_from_trace(trace)
        span_id_to_context = extract_retrieval_context_from_trace(trace)
        feedbacks = []
        for span_id, context in span_id_to_context.items():
            feedback = judges.is_grounded(
                request=request,
                response=response,
                context=context,
                name=self.name,
                model=self.model,
            )
            feedback.span_id = span_id
            feedbacks.append(feedback)
        return feedbacks


@format_docstring(_MODEL_API_DOC)
@experimental(version="3.0.0")
class Guidelines(BuiltInScorer):
    """
    Guideline adherence evaluates whether the agent's response follows specific constraints
    or instructions provided in the guidelines.

    You can invoke the scorer directly with a single input for testing, or pass it to
    `mlflow.genai.evaluate` for running full evaluation on a dataset.

    Args:
        name: The name of the scorer. Defaults to "guidelines".
        guidelines: A single guideline text or a list of guidelines.
        model: {{ model }}

    Example (direct usage):

    .. code-block:: python

        import mlflow
        from mlflow.genai.scorers import Guidelines

        english = Guidelines(
            name="english_guidelines",
            guidelines=["The response must be in English"],
        )
        feedback = english(
            inputs={"question": "What is the capital of France?"},
            outputs="The capital of France is Paris.",
        )
        print(feedback)

    Example (with evaluate):

    In the following example, the guidelines specified in the `english` and `clarify` scorers
    will be uniformly applied to all the examples in the dataset. The evaluation result will
    contains two scores "english" and "clarify".

    .. code-block:: python

        import mlflow
        from mlflow.genai.scorers import Guidelines

        english = Guidelines(
            name="english",
            guidelines=["The response must be in English"],
        )
        clarify = Guidelines(
            name="clarify",
            guidelines=["The response must be clear, coherent, and concise"],
        )

        data = [
            {
                "inputs": {"question": "What is the capital of France?"},
                "outputs": "The capital of France is Paris.",
            },
            {
                "inputs": {"question": "What is the capital of Germany?"},
                "outputs": "The capital of Germany is Berlin.",
            },
        ]
        mlflow.genai.evaluate(data=data, scorers=[english, clarify])
    """

    name: str = "guidelines"
    guidelines: str | list[str]
    model: str | None = None
    required_columns: set[str] = {"inputs", "outputs"}

    @property
    def instructions(self) -> str:
        """Get the instructions of what this scorer evaluates."""
        return GUIDELINES_PROMPT_INSTRUCTIONS

    def get_input_fields(self) -> list[JudgeField]:
        """
        Get the input fields for the Guidelines judge.

        Returns:
            List of JudgeField objects defining the input fields based on the __call__ method.
        """
        return [
            JudgeField(
                name="inputs",
                description=(
                    "A dictionary of input data, e.g. "
                    "{'question': 'What is the capital of France?'}."
                ),
            ),
            JudgeField(
                name="outputs",
                description="The response from the model, e.g. 'The capital of France is Paris.'",
            ),
        ]

    def __call__(
        self,
        *,
        inputs: dict[str, Any] | None = None,
        outputs: Any | None = None,
        trace: Trace | None = None,
    ) -> Feedback:
        """
        Evaluate adherence to specified guidelines.

        This scorer can be used in two ways:
        1. Pass an MLflow trace object to automatically extract
           and evaluate the inputs and outputs from the trace.
        2. Directly provide the inputs and outputs to evaluate.

        Args:
            inputs: A dictionary of input data, e.g. {"question": "What is the capital of France?"}.
                Optional when trace is provided.
            outputs: The response from the model, e.g. "The capital of France is Paris."
                Optional when trace is provided.
            trace: MLflow trace object containing the execution to evaluate. When provided,
                inputs and outputs will be automatically extracted from the trace.

        Returns:
            An :py:class:`mlflow.entities.assessment.Feedback~` object with a boolean value
            indicating the adherence to the specified guidelines.
        """
        fields = resolve_scorer_fields(trace, self, inputs, outputs, model=self.model)
        _validate_required_fields(fields, self, "Guidelines scorer")

        feedback = judges.meets_guidelines(
            guidelines=self.guidelines,
            context={
                "request": parse_inputs_to_str(fields.inputs),
                "response": parse_outputs_to_str(fields.outputs),
            },
            name=self.name,
            model=self.model,
        )
        return _sanitize_scorer_feedback(feedback)


@format_docstring(_MODEL_API_DOC)
@experimental(version="3.0.0")
class ExpectationsGuidelines(BuiltInScorer):
    """
    This scorer evaluates whether the agent's response follows specific constraints
    or instructions provided for each row in the input dataset. This scorer is useful when
    you have a different set of guidelines for each example.

    To use this scorer, the input dataset should contain the `expectations` column with the
    `guidelines` field. Then pass this scorer to `mlflow.genai.evaluate` for running full
    evaluation on the input dataset.

    Args:
        name: The name of the scorer. Defaults to "expectations_guidelines".
        model: {{ model }}

    Example:

    In this example, the guidelines specified in the `guidelines` field of the `expectations`
    column will be applied to each example individually. The evaluation result will contain a
    single "expectations_guidelines" score.

    .. code-block:: python

        import mlflow
        from mlflow.genai.scorers import ExpectationsGuidelines

        data = [
            {
                "inputs": {"question": "What is the capital of France?"},
                "outputs": "The capital of France is Paris.",
                "expectations": {
                    "guidelines": ["The response must be factual and concise"],
                },
            },
            {
                "inputs": {"question": "How to learn Python?"},
                "outputs": "You can read a book or take a course.",
                "expectations": {
                    "guidelines": ["The response must be helpful and encouraging"],
                },
            },
        ]
        mlflow.genai.evaluate(data=data, scorers=[ExpectationsGuidelines()])
    """

    name: str = "expectations_guidelines"
    model: str | None = None
    required_columns: set[str] = {"inputs", "outputs"}

    @property
    def instructions(self) -> str:
        """Get the instructions of what this scorer evaluates."""
        return "Evaluates adherence to per-example guidelines provided in the expectations column."

    def get_input_fields(self) -> list[JudgeField]:
        """
        Get the input fields for the ExpectationsGuidelines judge.

        Returns:
            List of JudgeField objects defining the input fields based on the __call__ method.
        """
        return [
            JudgeField(
                name="inputs",
                description=(
                    "A dictionary of input data, e.g. "
                    "{'question': 'What is the capital of France?'}."
                ),
            ),
            JudgeField(
                name="outputs",
                description="The response from the model, e.g. 'The capital of France is Paris.'",
            ),
            JudgeField(
                name="expectations",
                description=(
                    "A dictionary containing guidelines for evaluation. "
                    "Must contain a 'guidelines' key (optional)."
                ),
            ),
        ]

    def validate_columns(self, columns: set[str]) -> None:
        super().validate_columns(columns)
        if "expectations/guidelines" not in columns:
            raise MissingColumnsException(self.name, ["expectations/guidelines"])

    def __call__(
        self,
        *,
        inputs: dict[str, Any] | None = None,
        outputs: Any | None = None,
        expectations: dict[str, Any] | None = None,
        trace: Trace | None = None,
    ) -> Feedback:
        """
        Evaluate adherence to specified guidelines.

        This scorer can be used in two ways:
        1. Pass an MLflow trace object to automatically extract
           and evaluate inputs, outputs, and expectations from the trace.
        2. Directly provide the inputs, outputs, and expectations to evaluate.

        Args:
            inputs: A dictionary of input data, e.g. {"question": "What is the capital of France?"}.
                Optional when trace is provided.
            outputs: The response from the model, e.g. "The capital of France is Paris."
                Optional when trace is provided.
            expectations: A dictionary of expectations for the response. This must contain either
                `guidelines` key, which is used to evaluate the response against the guidelines
                specified in the `guidelines` field of the `expectations` column of the dataset.
                E.g., {"guidelines": ["The response must be factual and concise"]}
                Optional when trace is provided.
            trace: MLflow trace object containing the execution to evaluate. When provided,
                missing inputs, outputs, and expectations will be automatically extracted from
                the trace.

        Returns:
            An :py:class:`mlflow.entities.assessment.Feedback~` object with a boolean value
            indicating the adherence to the specified guidelines.
        """
        fields = resolve_scorer_fields(
            trace,
            self,
            inputs,
            outputs,
            expectations,
            model=self.model,
            extract_expectations=True,
        )
        _validate_required_fields(fields, self, "ExpectationsGuidelines scorer")

        guidelines = (fields.expectations or {}).get("guidelines")
        if not guidelines:
            raise MlflowException(
                "Guidelines must be specified in the `expectations` parameter or "
                "must be present in the trace."
            )
        feedback = judges.meets_guidelines(
            guidelines=guidelines,
            context={
                "request": parse_inputs_to_str(fields.inputs),
                "response": parse_outputs_to_str(fields.outputs),
            },
            name=self.name,
            model=self.model,
        )
        return _sanitize_scorer_feedback(feedback)


@format_docstring(_MODEL_API_DOC)
@experimental(version="3.0.0")
class RelevanceToQuery(BuiltInScorer):
    """
    Relevance ensures that the agent's response directly addresses the user's input without
    deviating into unrelated topics.

    You can invoke the scorer directly with a single input for testing, or pass it to
    `mlflow.genai.evaluate` for running full evaluation on a dataset.

    Args:
        name: The name of the scorer. Defaults to "relevance_to_query".
        model: {{ model }}

    Example (direct usage):

    .. code-block:: python

        import mlflow
        from mlflow.genai.scorers import RelevanceToQuery

        assessment = RelevanceToQuery(name="my_relevance_to_query")(
            inputs={"question": "What is the capital of France?"},
            outputs="The capital of France is Paris.",
        )
        print(assessment)

    Example (with evaluate):

    .. code-block:: python

        import mlflow
        from mlflow.genai.scorers import RelevanceToQuery

        data = [
            {
                "inputs": {"question": "What is the capital of France?"},
                "outputs": "The capital of France is Paris.",
            }
        ]
        result = mlflow.genai.evaluate(data=data, scorers=[RelevanceToQuery()])
    """

    name: str = "relevance_to_query"
    model: str | None = None
    required_columns: set[str] = {"inputs", "outputs"}

    @property
    def instructions(self) -> str:
        """Get the instructions of what this scorer evaluates."""
        return RELEVANCE_TO_QUERY_PROMPT_INSTRUCTIONS

    def get_input_fields(self) -> list[JudgeField]:
        """
        Get the input fields for the RelevanceToQuery judge.

        Returns:
            List of JudgeField objects defining the input fields based on the __call__ method.
        """
        return [
            JudgeField(
                name="inputs",
                description=(
                    "A dictionary of input data, e.g. "
                    "{'question': 'What is the capital of France?'}."
                ),
            ),
            JudgeField(
                name="outputs",
                description="The response from the model, e.g. 'The capital of France is Paris.'",
            ),
        ]

    def __call__(
        self,
        *,
        inputs: dict[str, Any] | None = None,
        outputs: Any | None = None,
        trace: Trace | None = None,
    ) -> Feedback:
        """
        Evaluate relevance to the user's query.

        This scorer can be used in two ways:
        1. Pass an MLflow trace object to automatically extract
           and evaluate the inputs and outputs from the trace.
        2. Directly provide the inputs and outputs to evaluate.

        Args:
            inputs: A dictionary of input data, e.g. {"question": "What is the capital of France?"}.
                Optional when trace is provided.
            outputs: The response from the model, e.g. "The capital of France is Paris."
                Optional when trace is provided.
            trace: MLflow trace object containing the execution to evaluate. When provided,
                inputs and outputs will be automatically extracted from the trace.

        Returns:
            An :py:class:`mlflow.entities.assessment.Feedback~` object with a boolean value
            indicating the relevance of the response to the query.
        """
        fields = resolve_scorer_fields(trace, self, inputs, outputs, model=self.model)
        _validate_required_fields(fields, self, "RelevanceToQuery scorer")

        # Use the existing scorer implementation with extracted/provided fields
        request = parse_inputs_to_str(fields.inputs)
        feedback = judges.is_context_relevant(
            request=request, context=fields.outputs, name=self.name, model=self.model
        )
        return _sanitize_scorer_feedback(feedback)


@format_docstring(_MODEL_API_DOC)
@experimental(version="3.0.0")
class Safety(BuiltInScorer):
    """
    Safety ensures that the agent's responses do not contain harmful, offensive, or toxic content.

    You can invoke the scorer directly with a single input for testing, or pass it to
    `mlflow.genai.evaluate` for running full evaluation on a dataset.

    Args:
        name: The name of the scorer. Defaults to "safety".
        model: {{ model }}

    Example (direct usage):

    .. code-block:: python

        import mlflow
        from mlflow.genai.scorers import Safety

        assessment = Safety(name="my_safety")(outputs="The capital of France is Paris.")
        print(assessment)

    Example (with evaluate):

    .. code-block:: python

        import mlflow
        from mlflow.genai.scorers import Safety

        data = [
            {
                "inputs": {"question": "What is the capital of France?"},
                "outputs": "The capital of France is Paris.",
            }
        ]
        result = mlflow.genai.evaluate(data=data, scorers=[Safety()])
    """

    name: str = "safety"
    model: str | None = None
    required_columns: set[str] = {"inputs", "outputs"}

    @property
    def instructions(self) -> str:
        """Get the instructions of what this scorer evaluates."""
        return "Ensures responses do not contain harmful, offensive, or toxic content."

    def get_input_fields(self) -> list[JudgeField]:
        """
        Get the input fields for the Safety judge.

        Returns:
            List of JudgeField objects defining the input fields based on the __call__ method.
        """
        return [
            JudgeField(
                name="outputs",
                description="The response from the model, e.g. 'The capital of France is Paris.'",
            ),
        ]

    def __init__(self, /, **kwargs):
        super().__init__(**kwargs)

    def __call__(
        self,
        *,
        outputs: Any | None = None,
        trace: Trace | None = None,
    ) -> Feedback:
        """
        Evaluate safety of the response.

        This scorer can be used in two ways:
        1. Pass an MLflow trace object to automatically extract
           and evaluate the outputs from the trace.
        2. Directly provide the outputs to evaluate.

        Args:
            outputs: The response from the model, e.g. "The capital of France is Paris."
                Optional when trace is provided.
            trace: MLflow trace object containing the execution to evaluate. When provided,
                outputs will be automatically extracted from the trace.

        Returns:
            An :py:class:`mlflow.entities.assessment.Feedback~` object with a boolean value
            indicating the safety of the response.
        """
        fields = resolve_scorer_fields(trace, self, outputs=outputs, model=self.model)
        _validate_required_fields(fields, self, "Safety scorer")

        feedback = judges.is_safe(
            content=parse_outputs_to_str(fields.outputs),
            name=self.name,
            model=self.model,
        )
        return _sanitize_scorer_feedback(feedback)


@format_docstring(_MODEL_API_DOC)
@experimental(version="3.0.0")
class Correctness(BuiltInScorer):
    """
    Correctness ensures that the agent's responses are correct and accurate.

    You can invoke the scorer directly with a single input for testing, or pass it to
    `mlflow.genai.evaluate` for running full evaluation on a dataset.

    Args:
        name: The name of the scorer. Defaults to "correctness".
        model: {{ model }}

    Example (direct usage):

    .. code-block:: python

        import mlflow
        from mlflow.genai.scorers import Correctness

        assessment = Correctness(name="my_correctness")(
            inputs={
                "question": "What is the difference between reduceByKey and groupByKey in Spark?"
            },
            outputs=(
                "reduceByKey aggregates data before shuffling, whereas groupByKey "
                "shuffles all data, making reduceByKey more efficient."
            ),
            expectations=[
                {"expected_response": "reduceByKey aggregates data before shuffling"},
                {"expected_response": "groupByKey shuffles all data"},
            ],
        )
        print(assessment)

    Example (with evaluate):

    .. code-block:: python

        import mlflow
        from mlflow.genai.scorers import Correctness

        data = [
            {
                "inputs": {
                    "question": (
                        "What is the difference between reduceByKey and groupByKey in Spark?"
                    )
                },
                "outputs": (
                    "reduceByKey aggregates data before shuffling, whereas groupByKey "
                    "shuffles all data, making reduceByKey more efficient."
                ),
                "expectations": {
                    "expected_response": (
                        "reduceByKey aggregates data before shuffling. "
                        "groupByKey shuffles all data"
                    ),
                },
            }
        ]
        result = mlflow.genai.evaluate(data=data, scorers=[Correctness()])
    """

    name: str = "correctness"
    model: str | None = None
    required_columns: set[str] = {"inputs", "outputs"}

    @property
    def instructions(self) -> str:
        """Get the instructions of what this scorer evaluates."""
        return CORRECTNESS_PROMPT_INSTRUCTIONS

    def validate_columns(self, columns: set[str]) -> None:
        super().validate_columns(columns)
        if (
            "expectations/expected_response" not in columns
            and "expectations/expected_facts" not in columns
        ):
            raise MissingColumnsException(
                self.name,
                ["expectations/expected_response or expectations/expected_facts"],
            )

    def get_input_fields(self) -> list[JudgeField]:
        """
        Get the input fields for the Correctness judge.

        Returns:
            List of JudgeField objects defining the input fields based on the __call__ method.
        """
        return [
            JudgeField(
                name="inputs",
                description=(
                    "A dictionary of input data, e.g. "
                    "{'question': 'What is the capital of France?'}."
                ),
            ),
            JudgeField(
                name="outputs",
                description="The response from the model, e.g. 'The capital of France is Paris.'",
            ),
            JudgeField(
                name="expectations",
                description=(
                    "A dictionary of expectations for the response. This must contain either "
                    "`expected_response` or `expected_facts` key, which is used to evaluate the "
                    "response against the expected response or facts respectively. "
                    "E.g., {'expected_facts': ['Paris', 'France', 'Capital']}"
                ),
            ),
        ]

    def __call__(
        self,
        *,
        inputs: dict[str, Any] | None = None,
        outputs: Any | None = None,
        expectations: dict[str, Any] | None = None,
        trace: Trace | None = None,
    ) -> Feedback:
        """
        Evaluate correctness of the response against expectations.

        This scorer can be used in two ways:
        1. Pass an MLflow trace object to automatically extract
           inputs, outputs, and expectations from the trace and its assessments.
        2. Directly provide inputs, outputs, and expectations to evaluate.

        Args:
            inputs: A dictionary of input data, e.g. {"question": "What is the capital of France?"}.
                Optional when trace is provided.
            outputs: The response from the model, e.g. "The capital of France is Paris."
                Optional when trace is provided.
            expectations: A dictionary of expectations for the response. This must contain either
                `expected_response` or `expected_facts` key. Optional when trace is provided;
                will be extracted from trace's human assessment data if available.
            trace: MLflow trace object containing the execution to evaluate. When provided,
                inputs, outputs, and expectations will be automatically extracted from the trace.

        Returns:
            An :py:class:`mlflow.entities.assessment.Feedback~` object with a boolean value
            indicating the correctness of the response.
        """
        fields = resolve_scorer_fields(
            trace,
            self,
            inputs,
            outputs,
            expectations,
            model=self.model,
            extract_expectations=True,
        )
        _validate_required_fields(fields, self, "Correctness scorer")

        if not fields.expectations or (
            fields.expectations.get("expected_response") is None
            and fields.expectations.get("expected_facts") is None
        ):
            raise MlflowException(
                "Correctness scorer requires either `expected_response` or `expected_facts` "
                "in the `expectations` dictionary."
            )

        request = parse_inputs_to_str(fields.inputs)
        response = parse_outputs_to_str(fields.outputs)
        expected_facts = fields.expectations.get("expected_facts")
        expected_response = fields.expectations.get("expected_response")

        feedback = judges.is_correct(
            request=request,
            response=response,
            expected_response=expected_response,
            expected_facts=expected_facts,
            name=self.name,
            model=self.model,
        )
        return _sanitize_scorer_feedback(feedback)


@format_docstring(_MODEL_API_DOC)
@experimental(version="3.5.0")
class Equivalence(BuiltInScorer):
    """
    Equivalence compares outputs against expected outputs for semantic equivalence.

    This scorer uses exact matching for numerical types (int, float, bool) and
    an LLM judge for text outputs to determine if they are semantically equivalent
    in both content and format.

    You can invoke the scorer directly with a single input for testing, or pass it to
    `mlflow.genai.evaluate` or `mlflow.genai.optimize_prompts` for evaluation.

    Args:
<<<<<<< HEAD
        name: The name of the scorer. Defaults to "output_equivalence".
=======
        name: The name of the scorer. Defaults to "equivalence".
>>>>>>> d64f24a5
        model: {{ model }}

    Example (direct usage):

    .. code-block:: python

        import mlflow
        from mlflow.genai.scorers import Equivalence

        # Numerical equivalence
        assessment = Equivalence()(
            outputs=42,
            expectations={"expected_response": 42},
        )
        print(assessment)  # value: 'pass', rationale: 'Exact numerical match'

        # Text equivalence
        assessment = Equivalence()(
            outputs="The capital is Paris",
            expectations={"expected_response": "Paris is the capital"},
        )
        print(assessment)  # value: 'pass' (semantically equivalent)

    Example (with evaluate):

    .. code-block:: python

        import mlflow
        from mlflow.genai.scorers import Equivalence

        data = [
            {
                "outputs": "The capital is Paris",
                "expectations": {"expected_response": "Paris"},
            }
        ]
        result = mlflow.genai.evaluate(data=data, scorers=[Equivalence()])
    """

<<<<<<< HEAD
    name: str = "output_equivalence"
=======
    name: str = "equivalence"
>>>>>>> d64f24a5
    model: str | None = None
    required_columns: set[str] = {"outputs"}

    @property
    def instructions(self) -> str:
        """Get the instructions of what this scorer evaluates."""
<<<<<<< HEAD
        return (
            "Compare {{outputs}} against {{expectations}}. "
            "Evaluate if they are both semantically equivalent or convey the same meaning, "
            "and if the output format matches the expected format "
            "(e.g., JSON structure, list format, sentence structure). "
            "Return 'yes' if they match in both content and format, 'no' if they don't."
        )
=======
        return EQUIVALENCE_PROMPT_INSTRUCTIONS
>>>>>>> d64f24a5

    def validate_columns(self, columns: set[str]) -> None:
        super().validate_columns(columns)
        if "expectations/expected_response" not in columns:
            raise MissingColumnsException(self.name, {"expectations/expected_response"})

    def get_input_fields(self) -> list[JudgeField]:
        """
        Get the input fields for the Equivalence scorer.

        Returns:
            List of JudgeField objects defining the input fields.
        """
        return [
            JudgeField(
                name="outputs",
                description="The actual output from the program to compare.",
            ),
            JudgeField(
                name="expectations",
                description=(
                    "A dictionary containing the expected output. Must contain an "
                    "'expected_response' key with the expected value, e.g. "
                    "{'expected_response': 'Paris'}."
                ),
            ),
        ]

    def __call__(
        self,
        *,
        inputs: dict[str, Any] | None = None,
        outputs: Any | None = None,
        expectations: dict[str, Any] | None = None,
        trace: Trace | None = None,
    ) -> Feedback:
        """
        Evaluate output equivalence.

        This scorer can be used in two ways:
        1. Pass an MLflow trace object to automatically extract
           outputs and expectations from the trace and its assessments.
        2. Directly provide outputs and expectations to evaluate.

        Args:
            inputs: A dictionary of input data (optional, not used in evaluation).
            outputs: The actual output to compare. Optional when trace is provided.
            expectations: A dictionary containing the expected output. Must contain an
                'expected_response' key. Optional when trace is provided.
            trace: MLflow trace object containing the execution to evaluate. When provided,
                outputs and expectations will be automatically extracted from the trace.

        Returns:
            Feedback object with 'yes'/'no' value and rationale
        """
        from mlflow.genai.judges.builtin import _sanitize_feedback
<<<<<<< HEAD
        from mlflow.genai.judges.prompts.output_equivalence import (
            OUTPUT_EQUIVALENCE_FEEDBACK_NAME,
=======
        from mlflow.genai.judges.prompts.equivalence import (
            EQUIVALENCE_FEEDBACK_NAME,
>>>>>>> d64f24a5
            get_prompt,
        )

        # Use resolve_scorer_fields to extract fields from trace if provided
        fields = resolve_scorer_fields(
            trace,
            self,
            inputs,
            outputs,
            expectations,
            model=self.model,
            extract_expectations=True,
        )
        _validate_required_fields(fields, self, "Equivalence scorer")

        # Validate that expected_response is present
        if not fields.expectations or fields.expectations.get("expected_response") is None:
            raise MlflowException(
                "Equivalence scorer requires `expected_response` in the `expectations` dictionary."
            )

        # Extract the expected response
        expected_output = fields.expectations.get("expected_response")
        actual_output = fields.outputs

        # Handle exact match for numerical types
        if isinstance(actual_output, (int, float, bool)) and isinstance(
            expected_output, (int, float, bool)
        ):
            if actual_output == expected_output:
                return Feedback(
                    name=self.name,
                    value=CategoricalRating.YES,
                    rationale="Exact numerical match",
                )
            else:
                return Feedback(
                    name=self.name,
                    value=CategoricalRating.NO,
                    rationale=f"Values do not match: {actual_output} != {expected_output}",
                )

        # Convert to strings for comparison
        outputs_str = str(actual_output)
        expectations_str = str(expected_output)

        # Use exact match first
        if outputs_str == expectations_str:
            return Feedback(
                name=self.name,
                value=CategoricalRating.YES,
                rationale="Exact string match",
            )

        # Use LLM judge for semantic equivalence

        model = self.model or get_default_model()
<<<<<<< HEAD
        assessment_name = self.name or OUTPUT_EQUIVALENCE_FEEDBACK_NAME
=======
        assessment_name = self.name or EQUIVALENCE_FEEDBACK_NAME
>>>>>>> d64f24a5

        prompt = get_prompt(
            output=outputs_str,
            expected_output=expectations_str,
        )
        feedback = invoke_judge_model(model, prompt, assessment_name=assessment_name)

        return _sanitize_feedback(feedback)


@experimental(version="3.0.0")
def get_all_scorers() -> list[BuiltInScorer]:
    """
    Returns a list of all built-in scorers.

    Example:

    .. code-block:: python

        import mlflow
        from mlflow.genai.scorers import get_all_scorers

        data = [
            {
                "inputs": {"question": "What is the capital of France?"},
                "outputs": "The capital of France is Paris.",
                "expectations": {"expected_response": "Paris is the capital city of France."},
            }
        ]
        result = mlflow.genai.evaluate(data=data, scorers=get_all_scorers())
    """
    scorers = [
        ExpectationsGuidelines(),
        Correctness(),
        RelevanceToQuery(),
        RetrievalSufficiency(),
        RetrievalGroundedness(),
        Equivalence(),
    ]
    if is_databricks_uri(mlflow.get_tracking_uri()):
        scorers.extend([Safety(), RetrievalRelevance()])
    return scorers


class MissingColumnsException(MlflowException):
    def __init__(self, scorer: str, missing_columns: set[str]):
        self.scorer = scorer
        self.missing_columns = list(missing_columns)
        super().__init__(
            f"The following columns are required for the scorer {scorer}: {missing_columns}"
        )<|MERGE_RESOLUTION|>--- conflicted
+++ resolved
@@ -1346,11 +1346,7 @@
     `mlflow.genai.evaluate` or `mlflow.genai.optimize_prompts` for evaluation.
 
     Args:
-<<<<<<< HEAD
-        name: The name of the scorer. Defaults to "output_equivalence".
-=======
         name: The name of the scorer. Defaults to "equivalence".
->>>>>>> d64f24a5
         model: {{ model }}
 
     Example (direct usage):
@@ -1390,28 +1386,14 @@
         result = mlflow.genai.evaluate(data=data, scorers=[Equivalence()])
     """
 
-<<<<<<< HEAD
-    name: str = "output_equivalence"
-=======
     name: str = "equivalence"
->>>>>>> d64f24a5
     model: str | None = None
     required_columns: set[str] = {"outputs"}
 
     @property
     def instructions(self) -> str:
         """Get the instructions of what this scorer evaluates."""
-<<<<<<< HEAD
-        return (
-            "Compare {{outputs}} against {{expectations}}. "
-            "Evaluate if they are both semantically equivalent or convey the same meaning, "
-            "and if the output format matches the expected format "
-            "(e.g., JSON structure, list format, sentence structure). "
-            "Return 'yes' if they match in both content and format, 'no' if they don't."
-        )
-=======
         return EQUIVALENCE_PROMPT_INSTRUCTIONS
->>>>>>> d64f24a5
 
     def validate_columns(self, columns: set[str]) -> None:
         super().validate_columns(columns)
@@ -1468,13 +1450,8 @@
             Feedback object with 'yes'/'no' value and rationale
         """
         from mlflow.genai.judges.builtin import _sanitize_feedback
-<<<<<<< HEAD
-        from mlflow.genai.judges.prompts.output_equivalence import (
-            OUTPUT_EQUIVALENCE_FEEDBACK_NAME,
-=======
         from mlflow.genai.judges.prompts.equivalence import (
             EQUIVALENCE_FEEDBACK_NAME,
->>>>>>> d64f24a5
             get_prompt,
         )
 
@@ -1532,11 +1509,7 @@
         # Use LLM judge for semantic equivalence
 
         model = self.model or get_default_model()
-<<<<<<< HEAD
-        assessment_name = self.name or OUTPUT_EQUIVALENCE_FEEDBACK_NAME
-=======
         assessment_name = self.name or EQUIVALENCE_FEEDBACK_NAME
->>>>>>> d64f24a5
 
         prompt = get_prompt(
             output=outputs_str,
