--- conflicted
+++ resolved
@@ -5,12 +5,8 @@
 evaluate traces in MLflow experiments.
 """
 
-<<<<<<< HEAD
 import json
-from typing import Optional
-
-=======
->>>>>>> 3e5f3478
+
 from mlflow.genai.scheduled_scorers import ScorerScheduleConfig
 from mlflow.genai.scorers.base import Scorer, ScorerSamplingConfig
 from mlflow.utils.annotations import experimental
@@ -68,7 +64,6 @@
     from mlflow.tracking._tracking_service.utils import _get_store
     from mlflow.utils.databricks_utils import is_databricks_uri
     from mlflow.tracking._tracking_service.utils import get_tracking_uri
-    from mlflow.exceptions import MlflowException
     
     tracking_uri = get_tracking_uri()
     
@@ -103,7 +98,6 @@
     # Convert to mlflow.genai.scorers.Scorer objects
     scorers = []
     for entity_scorer in entity_scorers:
-        import json
         from mlflow.genai.scorers import Scorer
         
         scorer_dict = json.loads(entity_scorer.serialized_scorer)
@@ -147,7 +141,7 @@
     from mlflow.tracking._tracking_service.utils import _get_store
     from mlflow.utils.databricks_utils import is_databricks_uri
     from mlflow.tracking._tracking_service.utils import get_tracking_uri
-    from mlflow.exceptions import MlflowException
+    from mlflow.genai.scorers import Scorer
 
     tracking_uri = get_tracking_uri()
 
@@ -179,9 +173,6 @@
     serialized_scorer = current_store.get_scorer(experiment_id, name)
     
     # Convert to mlflow.genai.scorers.Scorer object
-    import json
-    from mlflow.genai.scorers import Scorer
-    
     scorer_dict = json.loads(serialized_scorer)
     scorer = Scorer.model_validate(scorer_dict)
     
