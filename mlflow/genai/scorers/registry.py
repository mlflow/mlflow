--- conflicted
+++ resolved
@@ -115,9 +115,6 @@
 
     @abstractmethod
     def update_registered_scorer_sampling(
-<<<<<<< HEAD
-        self, experiment_id, name, sample_rate=None, filter_string=None
-=======
         self,
         experiment_id,
         name,
@@ -125,7 +122,6 @@
         filter_string=None,
         sampling_strategy=None,
         version=None,
->>>>>>> 9a0183ba
     ):
         """
         Update a registered scorer's sampling configuration.
@@ -136,12 +132,9 @@
             sample_rate: The new sample rate (0.0 to 1.0). If None, keeps current value.
             filter_string: The strategy for selecting which traces to score. If None,
                 keeps current value.
-<<<<<<< HEAD
-=======
             sampling_strategy: The sampling strategy enum (0=INDEPENDENT, 1=SHARED, 2=PARTITIONED).
                 If None, keeps current value.
             version: The scorer version. If None, updates the latest version only.
->>>>>>> 9a0183ba
 
         Returns:
             The updated scorer.
@@ -150,8 +143,6 @@
             mlflow.MlflowException: If scorer is not found.
         """
 
-<<<<<<< HEAD
-=======
     @abstractmethod
     def stop_all_scorer_versions(self, experiment_id, name):
         """
@@ -168,7 +159,6 @@
             mlflow.MlflowException: If scorer is not found.
         """
 
->>>>>>> 9a0183ba
 
 class ScorerStoreRegistry:
     """
@@ -316,9 +306,6 @@
         return self._tracking_store.delete_scorer(experiment_id, name, version)
 
     def update_registered_scorer_sampling(
-<<<<<<< HEAD
-        self, experiment_id, name, sample_rate=None, filter_string=None
-=======
         self,
         experiment_id,
         name,
@@ -326,7 +313,6 @@
         filter_string=None,
         sampling_strategy=None,
         version=None,
->>>>>>> 9a0183ba
     ):
         from mlflow.genai.scorers import Scorer
 
@@ -334,17 +320,6 @@
 
         # Update the scorer in the tracking store
         scorer_version = self._tracking_store.update_registered_scorer_sampling(
-<<<<<<< HEAD
-            experiment_id, name, sample_rate, filter_string
-        )
-
-        # Convert to Scorer object
-        scorer = Scorer.model_validate(scorer_version.serialized_scorer)
-        scorer._sampling_config = ScorerSamplingConfig(
-            sample_rate=scorer_version.sample_rate, filter_string=None
-        )
-        return scorer
-=======
             experiment_id, name, sample_rate, filter_string, sampling_strategy, version
         )
 
@@ -354,7 +329,6 @@
     def stop_all_scorer_versions(self, experiment_id, name):
         experiment_id = experiment_id or _get_experiment_id()
         return self._tracking_store.stop_all_scorer_versions(experiment_id, name)
->>>>>>> 9a0183ba
 
 
 class DatabricksStore(AbstractScorerStore):
@@ -507,10 +481,6 @@
         DatabricksStore.delete_scheduled_scorer(experiment_id, name)
 
     def update_registered_scorer_sampling(
-<<<<<<< HEAD
-        self, experiment_id, name, sample_rate=None, filter_string=None
-    ):
-=======
         self,
         experiment_id,
         name,
@@ -527,21 +497,16 @@
             raise MlflowException.invalid_parameter_value(
                 "Databricks does not support sampling_strategy configuration."
             )
->>>>>>> 9a0183ba
         raise MlflowException(
             "Databricks backend does not support update_registered_scorer_sampling. "
             "Use the Databricks UI or API to update scorer configuration."
         )
 
-<<<<<<< HEAD
-=======
     def stop_all_scorer_versions(self, experiment_id, name):
         raise MlflowException(
             "Databricks backend does not support stop_all_scorer_versions. "
             "Use the Databricks UI or API to stop scorers."
         )
-
->>>>>>> 9a0183ba
 
 # Create the global scorer store registry instance
 _scorer_store_registry = ScorerStoreRegistry()
