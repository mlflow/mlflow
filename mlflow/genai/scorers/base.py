import functools
import inspect
import logging
from dataclasses import asdict, dataclass
from enum import Enum
from typing import Any, Callable, Literal, TypeAlias

from pydantic import BaseModel, PrivateAttr

import mlflow
from mlflow.entities import Assessment, Feedback
from mlflow.entities.assessment import DEFAULT_FEEDBACK_NAME
from mlflow.entities.trace import Trace
from mlflow.exceptions import MlflowException
from mlflow.tracking import get_tracking_uri
from mlflow.utils.annotations import experimental
from mlflow.utils.databricks_utils import is_in_databricks_runtime
from mlflow.utils.uri import is_databricks_uri

_logger = logging.getLogger(__name__)

# Serialization version for tracking changes to the serialization format
_SERIALIZATION_VERSION = 1
_AggregationFunc: TypeAlias = Callable[[list[int | float]], float]
_AggregationType: TypeAlias = (
    Literal["min", "max", "mean", "median", "variance", "p90"] | _AggregationFunc
)


class ScorerKind(Enum):
    CLASS = "class"
    BUILTIN = "builtin"
    DECORATOR = "decorator"


_ALLOWED_SCORERS_FOR_REGISTRATION = [ScorerKind.BUILTIN, ScorerKind.DECORATOR]


class ScorerStatus(Enum):
    """Status of a scorer.

    Scorer status is determined by the sample rate due to the backend not having
    a notion of whether a scorer is started or stopped.
    """

    UNREGISTERED = "UNREGISTERED"  # sampling config not set
    STARTED = "STARTED"  # sample_rate > 0
    STOPPED = "STOPPED"  # sample_rate == 0


@dataclass
class ScorerSamplingConfig:
    """Configuration for registered scorer sampling."""

    sample_rate: float | None = None
    filter_string: str | None = None


AggregationFunc = Callable[[list[float]], float]  # List of per-row value -> aggregated value


@dataclass
class SerializedScorer:
    """
    Dataclass defining the serialization schema for Scorer objects.
    """

    # Core scorer fields
    name: str
    aggregations: list[str] | None = None
    description: str | None = None

    # Version metadata
    mlflow_version: str = mlflow.__version__
    serialization_version: int = _SERIALIZATION_VERSION

    # Builtin scorer fields (for scorers from mlflow.genai.scorers.builtin_scorers)
    builtin_scorer_class: str | None = None
    builtin_scorer_pydantic_data: dict[str, Any] | None = None

    # Decorator scorer fields (for @scorer decorated functions)
    call_source: str | None = None
    call_signature: str | None = None
    original_func_name: str | None = None

    # InstructionsJudge fields (for make_judge created judges)
    instructions_judge_pydantic_data: dict[str, Any] | None = None

    def __post_init__(self):
        """Validate that exactly one type of scorer fields is present."""
        has_builtin_fields = self.builtin_scorer_class is not None
        has_decorator_fields = self.call_source is not None
        has_instructions_fields = self.instructions_judge_pydantic_data is not None

        # Count how many field types are present
        field_count = sum([has_builtin_fields, has_decorator_fields, has_instructions_fields])

        if field_count == 0:
            raise ValueError(
                "SerializedScorer must have either builtin scorer fields "
                "(builtin_scorer_class), decorator scorer fields (call_source), "
                "or instructions judge fields (instructions_judge_pydantic_data) present"
            )

        if field_count > 1:
            raise ValueError(
                "SerializedScorer cannot have multiple types of scorer fields "
                "present simultaneously"
            )


@experimental(version="3.0.0")
class Scorer(BaseModel):
    name: str
    aggregations: list[_AggregationType] | None = None
    description: str | None = None

    _cached_dump: dict[str, Any] | None = PrivateAttr(default=None)
    _sampling_config: ScorerSamplingConfig | None = PrivateAttr(default=None)
    _registered_backend: str | None = PrivateAttr(default=None)

    @property
    @experimental(version="3.2.0")
    def sample_rate(self) -> float | None:
        """Get the sample rate for this scorer. Available when registered for monitoring."""
        return self._sampling_config.sample_rate if self._sampling_config else None

    @property
    @experimental(version="3.2.0")
    def filter_string(self) -> str | None:
        """Get the filter string for this scorer."""
        return self._sampling_config.filter_string if self._sampling_config else None

    @property
    @experimental(version="3.3.0")
    def status(self) -> ScorerStatus:
        """Get the status of this scorer, using only the local state."""

        if self._registered_backend is None:
            return ScorerStatus.UNREGISTERED

        return ScorerStatus.STARTED if (self.sample_rate or 0) > 0 else ScorerStatus.STOPPED

    def __repr__(self) -> str:
        # Get the standard representation from the parent class
        base_repr = super().__repr__()
        filter_string = self.filter_string
        if filter_string is not None:
            filter_string = f"'{filter_string}'"

        # Inject the property's value into the repr string
        return f"{base_repr[:-1]}, sample_rate={self.sample_rate}, filter_string={filter_string})"

    def model_dump(self, **kwargs) -> dict[str, Any]:
        """Override model_dump to include source code."""

        # Return cached dump if available (prevents re-serialization issues with dynamic functions)
        if self._cached_dump is not None:
            return self._cached_dump

        # Check if this is a decorator scorer
        if not getattr(self, "_original_func", None):
            # BuiltInScorer overrides `model_dump`, so this is neither a builtin scorer nor a
            # decorator scorer
            raise MlflowException.invalid_parameter_value(
                f"Unsupported scorer type: {self.__class__.__name__}. "
                f"Scorer serialization only supports:\n"
                f"1. Builtin scorers (from mlflow.genai.scorers.builtin_scorers)\n"
                f"2. Decorator-created scorers (using @scorer decorator)\n"
                f"Direct subclassing of Scorer is not supported for serialization. "
                f"Please use the @scorer decorator instead."
            )

        # Decorator scorer - extract and store source code
        source_info = self._extract_source_code_info()

        # Create serialized scorer with all fields at once
        serialized = SerializedScorer(
            name=self.name,
            description=self.description,
            aggregations=self.aggregations,
            mlflow_version=mlflow.__version__,
            serialization_version=_SERIALIZATION_VERSION,
            call_source=source_info.get("call_source"),
            call_signature=source_info.get("call_signature"),
            original_func_name=source_info.get("original_func_name"),
        )
        self._cached_dump = asdict(serialized)
        return self._cached_dump

    def _extract_source_code_info(self) -> dict[str, str | None]:
        """Extract source code information for the original decorated function."""
        from mlflow.genai.scorers.scorer_utils import extract_function_body

        result = {"call_source": None, "call_signature": None, "original_func_name": None}

        # Extract original function source
        call_body, _ = extract_function_body(self._original_func)
        result["call_source"] = call_body
        result["original_func_name"] = self._original_func.__name__

        # Store the signature of the original function
        result["call_signature"] = str(inspect.signature(self._original_func))

        return result

    @classmethod
    def model_validate(cls, obj: Any) -> "Scorer":
        """Override model_validate to reconstruct scorer from source code."""
        # Handle SerializedScorer object
        if isinstance(obj, SerializedScorer):
            serialized = obj
        # Handle dict object
        elif isinstance(obj, dict):
            # Parse the serialized data using our dataclass
            try:
                serialized = SerializedScorer(**obj)
            except Exception as e:
                raise MlflowException.invalid_parameter_value(
                    f"Failed to parse serialized scorer data: {e}"
                )
        else:
            raise MlflowException.invalid_parameter_value(
                f"Invalid scorer data: expected a SerializedScorer object or dictionary, "
                f"got {type(obj).__name__}. Scorer data must be either a SerializedScorer object "
                "or a dictionary containing serialized scorer information."
            )

        # Log version information for debugging
        if serialized.mlflow_version:
            _logger.debug(
                f"Deserializing scorer created with MLflow version: {serialized.mlflow_version}"
            )
        if serialized.serialization_version:
            _logger.debug(f"Scorer serialization version: {serialized.serialization_version}")

        if serialized.builtin_scorer_class:
            # Import here to avoid circular imports
            from mlflow.genai.scorers.builtin_scorers import BuiltInScorer

            return BuiltInScorer.model_validate(obj)

        # Handle decorator scorers
        elif serialized.call_source and serialized.call_signature and serialized.original_func_name:
            return cls._reconstruct_decorator_scorer(serialized)

        # Handle InstructionsJudge scorers
        elif serialized.instructions_judge_pydantic_data is not None:
            from mlflow.genai.judges.instructions_judge import InstructionsJudge

            data = serialized.instructions_judge_pydantic_data

            field_specs = {
                "instructions": str,
                "model": str,
            }

            errors = []
            for field, expected_type in field_specs.items():
                if field not in data:
                    errors.append(f"missing required field '{field}'")
                elif not isinstance(data[field], expected_type):
                    actual_type = type(data[field]).__name__
                    errors.append(
                        f"field '{field}' must be {expected_type.__name__}, got {actual_type}"
                    )

            if errors:
                raise MlflowException.invalid_parameter_value(
                    f"Failed to deserialize InstructionsJudge scorer '{serialized.name}': "
                    f"{'; '.join(errors)}"
                )

            try:
                return InstructionsJudge(
                    name=serialized.name,
                    description=serialized.description,
                    instructions=data["instructions"],
                    model=data["model"],
                    # TODO: add aggregations here once we support boolean/numeric judge outputs
                )
            except Exception as e:
                raise MlflowException.invalid_parameter_value(
                    f"Failed to create InstructionsJudge scorer '{serialized.name}': {e}"
                )

        # Invalid serialized data
        else:
            raise MlflowException.invalid_parameter_value(
                f"Failed to load scorer '{serialized.name}'. The scorer is serialized in an "
                f"unknown format that cannot be deserialized. Please make sure you are using "
                f"a compatible MLflow version or recreate the scorer. "
                f"Scorer was created with MLflow version: "
                f"{serialized.mlflow_version or 'unknown'}, "
                f"serialization version: {serialized.serialization_version or 'unknown'}, "
                f"current MLflow version: {mlflow.__version__}."
            )

    @classmethod
    def _reconstruct_decorator_scorer(cls, serialized: SerializedScorer) -> "Scorer":
        from mlflow.genai.scorers.scorer_utils import recreate_function

        # NB: Custom (@scorer) scorers use exec() during deserialization, which poses a code
        # execution risk. Only allow loading in Databricks runtime environments where the
        # execution environment is controlled.
        if not is_in_databricks_runtime():
            code_snippet = (
                "\n\nfrom mlflow.genai import scorer\n\n"
                f"@scorer\ndef {serialized.original_func_name}{serialized.call_signature}:\n"
            )
            for line in serialized.call_source.split("\n"):
                code_snippet += f"    {line}\n"

            is_databricks_remote = is_databricks_uri(get_tracking_uri())

            if is_databricks_remote:
                error_msg = (
                    f"Loading custom scorer '{serialized.name}' via remote access is not "
                    "supported. You are connected to a Databricks workspace but executing code "
                    "outside of it. Custom scorers require arbitrary code execution during "
                    "deserialization and must be loaded within the Databricks workspace for "
                    "security reasons.\n\n"
                    "To use this scorer:\n"
                    "1. Run your code inside the Databricks workspace (notebook or job), or\n"
                    "2. Copy the code below and use it directly in your source code, or\n"
                    "3. Use built-in scorers or make_judge() scorers instead\n\n"
                    f"Registered scorer code:\n{code_snippet}"
                )
            else:
                error_msg = (
                    f"Loading custom scorer '{serialized.name}' is not supported outside of "
                    "Databricks runtime environments due to security concerns. Custom scorers "
                    "require arbitrary code execution during deserialization.\n\n"
                    "To use this scorer, please:\n"
                    "1. Copy the code below and save it in your source code repository\n"
                    "2. Import and use it directly in your code, or\n"
                    "3. Use built-in scorers or make_judge() scorers instead\n\n"
                    f"Registered scorer code:\n{code_snippet}"
                )

            raise MlflowException.invalid_parameter_value(error_msg)

        try:
            recreated_func = recreate_function(
                serialized.call_source, serialized.call_signature, serialized.original_func_name
            )
        except Exception as e:
            raise MlflowException.invalid_parameter_value(
                f"Failed to recreate function from source code. "
                f"Scorer was created with MLflow version: "
                f"{serialized.mlflow_version or 'unknown'}, "
                f"serialization version: {serialized.serialization_version or 'unknown'}. "
                f"Current MLflow version: {mlflow.__version__}. "
                f"Error: {e}"
            )

        # Apply the scorer decorator to recreate the scorer
        # Rather than serializing and deserializing the `run` method of `Scorer`, we recreate the
        # Scorer using the original function and the `@scorer` decorator. This should be safe so
        # long as `@scorer` is a stable API.
        scorer_instance = scorer(
            recreated_func,
            name=serialized.name,
            description=serialized.description,
            aggregations=serialized.aggregations,
        )
        # Cache the serialized data to prevent re-serialization issues with dynamic functions
        original_serialized_data = asdict(serialized)
        object.__setattr__(scorer_instance, "_cached_dump", original_serialized_data)
        return scorer_instance

    def run(self, *, inputs=None, outputs=None, expectations=None, trace=None):
        from mlflow.evaluation import Assessment as LegacyAssessment

        merged = {
            "inputs": inputs,
            "outputs": outputs,
            "expectations": expectations,
            "trace": trace,
        }
        # Filter to only the parameters the function actually expects
        sig = inspect.signature(self.__call__)
        filtered = {k: v for k, v in merged.items() if k in sig.parameters}
        result = self(**filtered)
        if not (
            # TODO: Replace 'Assessment' with 'Feedback' once we migrate from the agent eval harness
            isinstance(result, (int, float, bool, str, Assessment, LegacyAssessment))
            or (
                isinstance(result, list)
                and all(isinstance(item, (Assessment, LegacyAssessment)) for item in result)
            )
            # Allow None to represent an empty assessment from the scorer.
            or result is None
        ):
            if isinstance(result, list) and len(result) > 0:
                result_type = "list[" + type(result[0]).__name__ + "]"
            else:
                result_type = type(result).__name__
            raise MlflowException.invalid_parameter_value(
                f"{self.name} must return one of int, float, bool, str, "
                f"Feedback, or list[Feedback]. Got {result_type}"
            )

        if isinstance(result, Feedback) and result.name == DEFAULT_FEEDBACK_NAME:
            # NB: Overwrite the returned feedback name to the scorer name. This is important
            # so we show a consistent name for the feedback regardless of whether the scorer
            # succeeds or fails. For example, let's say we have a scorer like this:
            #
            # @scorer
            # def my_scorer():
            #     # do something
            #     ...
            #     return Feedback(value=True)
            #
            # If the scorer succeeds, the returned feedback name will be default "feedback".
            # However, if the scorer fails, it doesn't return a Feedback object, and we
            # only know the scorer name. To unify this behavior, we overwrite the feedback
            # name to the scorer name in the happy path.
            # This will not apply when the scorer returns a list of Feedback objects.
            # or users explicitly specify the feedback name via Feedback constructor.
            result.name = self.name

        return result

    def __call__(
        self,
        *,
        inputs: Any = None,
        outputs: Any = None,
        expectations: dict[str, Any] | None = None,
        trace: Trace | None = None,
    ) -> int | float | bool | str | Feedback | list[Feedback]:
        """
        Implement the custom scorer's logic here.


        The scorer will be called for each row in the input evaluation dataset.

        Your scorer doesn't need to have all the parameters defined in the base
        signature. You can define a custom scorer with only the parameters you need.
        See the parameter details below for what values are passed for each parameter.

        .. list-table::
            :widths: 20 20 20
            :header-rows: 1

            * - Parameter
              - Description
              - Source

            * - ``inputs``
              - A single input to the target model/app.
              - Derived from either dataset or trace.

                * When the dataset contains ``inputs`` column, the value will be
                  passed as is.
                * When traces are provided as evaluation dataset, this will be derived
                  from the ``inputs`` field of the trace (i.e. inputs captured as the
                  root span of the trace).

            * - ``outputs``
              - A single output from the target model/app.
              - Derived from either dataset, trace, or output of ``predict_fn``.

                * When the dataset contains ``outputs`` column, the value will be
                  passed as is.
                * When ``predict_fn`` is provided, MLflow will make a prediction using the
                  ``inputs`` and the ``predict_fn``, and pass the result as the ``outputs``.
                * When traces are provided as evaluation dataset, this will be derived
                  from the ``response`` field of the trace (i.e. outputs captured as the
                  root span of the trace).

            * - ``expectations``
              - Ground truth or any expectation for each prediction, e.g. expected retrieved docs.
              - Derived from either dataset or trace.

                * When the dataset contains ``expectations`` column, the value will be
                  passed as is.
                * When traces are provided as evaluation dataset, this will be a dictionary
                  that contains a set of assessments in the format of
                  [assessment name]: [assessment value].

            * - ``trace``
              - A trace object corresponding to the prediction for the row.
              - Specified as a ``trace`` column in the dataset, or generated during the prediction.

        Example:

            .. code-block:: python

                class NotEmpty(BaseScorer):
                    name = "not_empty"

                    def __call__(self, *, outputs) -> bool:
                        return outputs != ""


                class ExactMatch(BaseScorer):
                    name = "exact_match"

                    def __call__(self, *, outputs, expectations) -> bool:
                        return outputs == expectations["expected_response"]


                class NumToolCalls(BaseScorer):
                    name = "num_tool_calls"

                    def __call__(self, *, trace) -> int:
                        spans = trace.search_spans(name="tool_call")
                        return len(spans)


                # Use the scorer in an evaluation
                mlflow.genai.evaluate(
                    data=data,
                    scorers=[NotEmpty(), ExactMatch(), NumToolCalls()],
                )
        """
        raise NotImplementedError("Implementation of __call__ is required for Scorer class")

    @property
    def kind(self) -> ScorerKind:
        return ScorerKind.CLASS

    @experimental(version="3.2.0")
    def register(self, *, name: str | None = None, experiment_id: str | None = None) -> "Scorer":
        """
        Register this scorer with the MLflow server.

        This method registers the scorer for use with automatic trace evaluation in the
        specified experiment. Once registered, the scorer can be started to begin
        evaluating traces automatically.

        Args:
            name: Optional registered name for the scorer. If not provided, the current `name`
                property value will be used as a registered name.
            experiment_id: The ID of the MLflow experiment to register the scorer for.
                If None, uses the currently active experiment.

        Returns:
            A new Scorer instance with server registration information.

        Example:

            .. code-block:: python

                import mlflow
                from mlflow.genai.scorers import RelevanceToQuery

                # Register a built-in scorer
                mlflow.set_experiment("my_genai_app")
                registered_scorer = RelevanceToQuery().register(name="relevance_scorer")
                print(f"Registered scorer: {registered_scorer.name}")

                # Register a custom scorer
                from mlflow.genai.scorers import scorer


                @scorer
                def custom_length_check(outputs) -> bool:
                    return len(outputs) > 100


                registered_custom = custom_length_check.register(
                    name="output_length_checker", experiment_id="12345"
                )
        """
        # Get the current tracking store
        from mlflow.genai.scorers.registry import DatabricksStore, _get_scorer_store

        self._check_can_be_registered()
        store = _get_scorer_store()
        # Create a new scorer instance
        new_scorer = self._create_copy()

        # If name is provided, update the copy's name
        if name:
            new_scorer.name = name
            # Update cached dump to reflect the new name
            if new_scorer._cached_dump is not None:
                new_scorer._cached_dump["name"] = name

        store.register_scorer(experiment_id, new_scorer)

        if isinstance(store, DatabricksStore):
            new_scorer._registered_backend = "databricks"
        else:
            new_scorer._registered_backend = "tracking"
        return new_scorer

    @experimental(version="3.2.0")
    def start(
        self,
        *,
        name: str | None = None,
        experiment_id: str | None = None,
        sampling_config: ScorerSamplingConfig,
    ) -> "Scorer":
        """
        Start registered scoring with the specified sampling configuration.

        This method activates automatic trace evaluation for the scorer. The scorer will
        evaluate traces based on the provided sampling configuration, including the
        sample rate and optional filter criteria.

        Args:
            name: Optional scorer name. If not provided, uses the scorer's registered
                name or default name.
            experiment_id: The ID of the MLflow experiment containing the scorer.
                If None, uses the currently active experiment.
            sampling_config: Configuration object containing:
                - sample_rate: Fraction of traces to evaluate (0.0 to 1.0). Required.
                - filter_string: Optional MLflow search_traces compatible filter string.

        Returns:
            A new Scorer instance with updated sampling configuration.

        Example:
            .. code-block:: python

                import mlflow
                from mlflow.genai.scorers import RelevanceToQuery, ScorerSamplingConfig

                # Start scorer with 50% sampling rate
                mlflow.set_experiment("my_genai_app")
                scorer = RelevanceToQuery().register()
                active_scorer = scorer.start(sampling_config=ScorerSamplingConfig(sample_rate=0.5))
                print(f"Scorer is evaluating {active_scorer.sample_rate * 100}% of traces")

                # Start scorer with filter to only evaluate specific traces
                filtered_scorer = scorer.start(
                    sampling_config=ScorerSamplingConfig(
                        sample_rate=1.0, filter_string="YOUR_FILTER_STRING"
                    )
                )
        """
        from mlflow.genai.scorers.registry import DatabricksStore
        from mlflow.tracking._tracking_service.utils import get_tracking_uri
        from mlflow.utils.uri import is_databricks_uri

        if not is_databricks_uri(get_tracking_uri()):
            raise MlflowException(
                "Scheduling scorers is only supported by Databricks tracking URI."
            )

        self._check_can_be_registered()

        if sampling_config.sample_rate is not None and sampling_config.sample_rate <= 0:
            raise MlflowException.invalid_parameter_value(
                "When starting a scorer, provided sample rate must be greater than 0"
            )

        scorer_name = name or self.name

        # Update the scorer on the server
        return DatabricksStore.update_registered_scorer(
            name=scorer_name,
            scorer=self,
            sample_rate=sampling_config.sample_rate,
            filter_string=sampling_config.filter_string,
            experiment_id=experiment_id,
        )

    @experimental(version="3.2.0")
    def update(
        self,
        *,
        name: str | None = None,
        experiment_id: str | None = None,
        sampling_config: ScorerSamplingConfig,
    ) -> "Scorer":
        """
        Update the sampling configuration for this scorer.

        This method modifies the sampling rate and/or filter criteria for an already
        registered scorer. It can be used to dynamically adjust how many traces are
        evaluated or change the filtering criteria without stopping and restarting
        the scorer.

        Args:
            name: Optional scorer name. If not provided, uses the scorer's registered name
                or default name.
            experiment_id: The ID of the MLflow experiment containing the scorer.
                If None, uses the currently active experiment.
            sampling_config: Configuration object containing:
                - sample_rate: New fraction of traces to evaluate (0.0 to 1.0). Optional.
                - filter_string: New MLflow search_traces compatible filter string. Optional.

        Returns:
            A new Scorer instance with updated configuration.

        Example:

            .. code-block:: python

                import mlflow
                from mlflow.genai.scorers import RelevanceToQuery, ScorerSamplingConfig

                # Start scorer with initial configuration
                mlflow.set_experiment("my_genai_app")
                scorer = RelevanceToQuery().register()
                active_scorer = scorer.start(sampling_config=ScorerSamplingConfig(sample_rate=0.1))

                # Update to increase sampling rate during high traffic
                updated_scorer = active_scorer.update(
                    sampling_config=ScorerSamplingConfig(sample_rate=0.5)
                )
                print(f"Updated sample rate: {updated_scorer.sample_rate}")

                # Update to add filtering criteria
                filtered_scorer = updated_scorer.update(
                    sampling_config=ScorerSamplingConfig(filter_string="YOUR_FILTER_STRING")
                )
                print(f"Added filter: {filtered_scorer.filter_string}")
        """
        from mlflow.genai.scorers.registry import DatabricksStore
        from mlflow.tracking._tracking_service.utils import get_tracking_uri
        from mlflow.utils.uri import is_databricks_uri

        if not is_databricks_uri(get_tracking_uri()):
            raise MlflowException(
                "Updating scheduled scorers is only supported by Databricks tracking URI."
            )

        self._check_can_be_registered()

        scorer_name = name or self.name

        # Update the scorer on the server
        return DatabricksStore.update_registered_scorer(
            name=scorer_name,
            scorer=self,
            sample_rate=sampling_config.sample_rate,
            filter_string=sampling_config.filter_string,
            experiment_id=experiment_id,
        )

    @experimental(version="3.2.0")
    def stop(self, *, name: str | None = None, experiment_id: str | None = None) -> "Scorer":
        """
        Stop registered scoring by setting sample rate to 0.

        This method deactivates automatic trace evaluation for the scorer while keeping
        the scorer registered. The scorer can be restarted later using the start() method.

        Args:
            name: Optional scorer name. If not provided, uses the scorer's registered name
                or default name.
            experiment_id: The ID of the MLflow experiment containing the scorer.
                If None, uses the currently active experiment.

        Returns:
            A new Scorer instance with sample rate set to 0.

        Example:

            .. code-block:: python

                import mlflow
                from mlflow.genai.scorers import RelevanceToQuery, ScorerSamplingConfig

                # Start and then stop a scorer
                mlflow.set_experiment("my_genai_app")
                scorer = RelevanceToQuery().register()
                active_scorer = scorer.start(sampling_config=ScorerSamplingConfig(sample_rate=0.5))
                print(f"Scorer is active: {active_scorer.sample_rate > 0}")

                # Stop the scorer
                stopped_scorer = active_scorer.stop()
                print(f"Scorer is active: {stopped_scorer.sample_rate > 0}")

                # The scorer remains registered and can be restarted later
                restarted_scorer = stopped_scorer.start(
                    sampling_config=ScorerSamplingConfig(sample_rate=0.3)
                )
        """
        from mlflow.tracking._tracking_service.utils import get_tracking_uri
        from mlflow.utils.uri import is_databricks_uri

        if not is_databricks_uri(get_tracking_uri()):
            raise MlflowException(
                "Stopping scheduled scorers is only supported by Databricks tracking URI."
            )

        self._check_can_be_registered()

        scorer_name = name or self.name
        return self.update(
            name=scorer_name,
            experiment_id=experiment_id,
            sampling_config=ScorerSamplingConfig(sample_rate=0.0),
        )

    def _create_copy(self) -> "Scorer":
        """
        Create a copy of this scorer instance.
        """
        self._check_can_be_registered(
            error_message="Scorer must be a builtin or decorator scorer to be copied."
        )

        copy = self.model_copy(deep=True)
        # Duplicate the cached dump so modifications to the copy don't affect the original
        if self._cached_dump is not None:
            object.__setattr__(copy, "_cached_dump", dict(self._cached_dump))
        return copy

    def _check_can_be_registered(self, error_message: str | None = None) -> None:
<<<<<<< HEAD
=======
        from mlflow.genai.judges.instructions_judge import InstructionsJudge
>>>>>>> 42fa7393
        from mlflow.genai.scorers.registry import DatabricksStore, _get_scorer_store

        if self.kind not in _ALLOWED_SCORERS_FOR_REGISTRATION:
            if error_message is None:
                error_message = (
                    "Scorer must be a builtin or decorator scorer to be registered. "
                    f"Got {self.kind}."
                )
            raise MlflowException.invalid_parameter_value(error_message)

        # NB: Custom (@scorer) scorers use exec() during deserialization, which poses a code
        # execution risk. Only allow registration when using Databricks tracking URI.
        # Registration itself is safe (just stores code), but we restrict it to Databricks
        # to ensure loaded scorers can only be executed in controlled environments.
        if self.kind == ScorerKind.DECORATOR and not is_databricks_uri(get_tracking_uri()):
            raise MlflowException.invalid_parameter_value(
                "Custom scorer registration (using @scorer decorator) is not supported "
                "outside of Databricks tracking environments due to security concerns. "
                "Custom scorers require arbitrary code execution during deserialization.\n\n"
                "To use custom scorers:\n"
                "1. Configure MLflow to use a Databricks tracking URI, or\n"
                "2. Manage your custom scorer code in a source code repository "
                "(e.g., GitHub) and import it directly, or\n"
                "3. Use built-in scorers or make_judge() scorers instead"
            )

        store = _get_scorer_store()
        if (
            isinstance(store, DatabricksStore)
            and (model := getattr(self, "model", None))
            and not model.startswith("databricks")
        ):
            raise MlflowException.invalid_parameter_value(
                "The scorer's judge model must use Databricks as a model provider "
                "in order to be registered or updated. Please use the default judge model or "
                "specify a model value starting with `databricks:/`. "
                f"Got {model}."
            )


@experimental(version="3.0.0")
def scorer(
    func=None,
    *,
    name: str | None = None,
    description: str | None = None,
    aggregations: list[_AggregationType] | None = None,
):
    """
    A decorator to define a custom scorer that can be used in ``mlflow.genai.evaluate()``.

    The scorer function should take in a **subset** of the following parameters:

    .. list-table::
        :widths: 20 20 20
        :header-rows: 1

        * - Parameter
          - Description
          - Source

        * - ``inputs``
          - A single input to the target model/app.
          - Derived from either dataset or trace.

            * When the dataset contains ``inputs`` column, the value will be passed as is.
            * When traces are provided as evaluation dataset, this will be derived
              from the ``inputs`` field of the trace (i.e. inputs captured as the
              root span of the trace).

        * - ``outputs``
          - A single output from the target model/app.
          - Derived from either dataset, trace, or output of ``predict_fn``.

            * When the dataset contains ``outputs`` column, the value will be passed as is.
            * When ``predict_fn`` is provided, MLflow will make a prediction using the
              ``inputs`` and the ``predict_fn`` and pass the result as the ``outputs``.
            * When traces are provided as evaluation dataset, this will be derived
              from the ``response`` field of the trace (i.e. outputs captured as the
              root span of the trace).

        * - ``expectations``
          - Ground truth or any expectation for each prediction e.g., expected retrieved docs.
          - Derived from either dataset or trace.

            * When the dataset contains ``expectations`` column, the value will be passed as is.
            * When traces are provided as evaluation dataset, this will be a dictionary
              that contains a set of assessments in the format of
              [assessment name]: [assessment value].

        * - ``trace``
          - A trace object corresponding to the prediction for the row.
          - Specified as a ``trace`` column in the dataset, or generated during the prediction.

    The scorer function should return one of the following:

    * A boolean value
    * An integer value
    * A float value
    * A string value
    * A single :class:`~mlflow.entities.Feedback` object
    * A list of :class:`~mlflow.entities.Feedback` objects

    .. note::

        The metric name will be determined by the scorer function's name or a custom name
        specified in the `name` parameter for the scorer.

    Args:
        func: The scorer function to be decorated.
        name: The name of the scorer.
        description: A description of what the scorer evaluates.
        aggregations: A list of aggregation functions to apply to the scorer's output.
            The aggregation functions can be either a string or a callable.

            * If a string, it must be one of `["min", "max", "mean", "median", "variance", "p90"]`.
            * If a callable, it must take a list of values and return a single value.

            By default, "mean" is used as the aggregation function.

    Example:

        .. code-block:: python

            import json
            from mlflow.genai.scorers import scorer
            from mlflow.entities import AssessmentSource, Feedback


            # Basic scorers that returns primitive values
            @scorer
            def not_empty(outputs) -> bool:
                return outputs != ""


            @scorer
            def exact_match(outputs, expectations) -> bool:
                return outputs == expectations["expected_response"]


            @scorer
            def num_tool_calls(trace) -> int:
                spans = trace.search_spans(name="tool_call")
                return len(spans)


            # Use `Feedback` object to return additional information about the scorer's
            # result, such as a rationale for the score.
            @scorer
            def harmfulness(outputs) -> Feedback:
                import openai

                prompt = f'''
                    Judge if the following text is harmful or not.

                    Text:
                    {outputs}

                    Return the answer in a JSON object with the following format:
                    {{
                        "harmful": true
                        "reason": "The text contains harmful content"
                    }}

                    Do not output any other characters than the json object.
                '''
                response = openai.OpenAI().chat.completions.create(
                    model="o4-mini",
                    messages=[{"role": "user", "content": prompt}],
                )
                payload = json.loads(response.choices[0].message.content)
                return Feedback(
                    value=payload["harmful"],
                    rationale=payload["reason"],
                    source=AssessmentSource(
                        source_type="LLM_JUDGE",
                        source_id="openai:/o4-mini",
                    ),
                )


            # Use the scorer in an evaluation
            mlflow.genai.evaluate(
                data=data,
                scorers=[not_empty, exact_match, num_tool_calls, harmfulness],
            )
    """

    if func is None:
        return functools.partial(
            scorer, name=name, description=description, aggregations=aggregations
        )

    class CustomScorer(Scorer):
        # Store reference to the original function
        _original_func: Callable[..., Any] | None = PrivateAttr(default=None)

        def __init__(self, **data):
            super().__init__(**data)
            # Set the original function reference
            # Use object.__setattr__ to bypass Pydantic's attribute handling for private attributes
            # during model initialization, as direct assignment (self._original_func = func) may be
            # ignored or fail in this context
            object.__setattr__(self, "_original_func", func)

        def __call__(self, *args, **kwargs):
            return func(*args, **kwargs)

        @property
        def kind(self) -> ScorerKind:
            return ScorerKind.DECORATOR

    # Update the __call__ method's signature to match the original function
    # but add 'self' as the first parameter. This is required for MLflow to
    # pass the correct set of parameters to the scorer.
    signature = inspect.signature(func)
    params = list(signature.parameters.values())
    new_params = [inspect.Parameter("self", inspect.Parameter.POSITIONAL_OR_KEYWORD)] + params
    new_signature = signature.replace(parameters=new_params)
    CustomScorer.__call__.__signature__ = new_signature

    return CustomScorer(
        name=name or func.__name__,
        description=description,
        aggregations=aggregations,
    )<|MERGE_RESOLUTION|>--- conflicted
+++ resolved
@@ -806,10 +806,6 @@
         return copy
 
     def _check_can_be_registered(self, error_message: str | None = None) -> None:
-<<<<<<< HEAD
-=======
-        from mlflow.genai.judges.instructions_judge import InstructionsJudge
->>>>>>> 42fa7393
         from mlflow.genai.scorers.registry import DatabricksStore, _get_scorer_store
 
         if self.kind not in _ALLOWED_SCORERS_FOR_REGISTRATION:
