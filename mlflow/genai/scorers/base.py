import functools
import inspect
import logging
from dataclasses import dataclass, asdict, fields
from typing import Any, Callable, Literal, Optional, Union

from pydantic import BaseModel, Field, PrivateAttr

import mlflow
from mlflow.entities import Assessment, Feedback
from mlflow.entities.assessment import DEFAULT_FEEDBACK_NAME
from mlflow.entities.trace import Trace
from mlflow.tracing.provider import trace_disabled
from mlflow.utils.annotations import experimental

_logger = logging.getLogger(__name__)

# Serialization version for tracking changes to the serialization format
_SERIALIZATION_VERSION = 1


@dataclass
class SerializedScorer:
    """
    Dataclass defining the serialization schema for Scorer objects.
    """

    # Core scorer fields
    name: str
    aggregations: Optional[list] = None

    # Version metadata
    mlflow_version: str = ""
    serialization_version: int = _SERIALIZATION_VERSION

    # Builtin scorer fields (for scorers from mlflow.genai.scorers.builtin_scorers)
    builtin_scorer_class: Optional[str] = None
    required_columns: Optional[set] = None
    global_guidelines: Optional[list] = None  # For GuidelineAdherence scorer

    # Decorator scorer fields (for @scorer decorated functions)
    call_source: Optional[str] = None
    call_signature: Optional[str] = None
    original_func_name: Optional[str] = None

    def to_dict(self) -> dict:
        """Convert to dictionary for JSON serialization."""
        data = asdict(self)

        # Remove None values to keep serialized data clean
        cleaned_data = {k: v for k, v in data.items() if v is not None}

        return cleaned_data

    @classmethod
    def from_dict(cls, data: dict) -> "SerializedScorer":
        # Get field names directly from the dataclass definition
        valid_field_names = {field.name for field in fields(cls)}

        # Extract only the valid fields
        init_args = {key: value for key, value in data.items() if key in valid_field_names}

        return cls(**init_args)


@experimental
class Scorer(BaseModel):
    name: str
    aggregations: Optional[list] = None

<<<<<<< HEAD
    # Private attributes to store source code
    _call_source: Optional[str] = PrivateAttr(default=None)
    _call_signature: Optional[str] = PrivateAttr(default=None)
    _original_func_name: Optional[str] = PrivateAttr(default=None)

    def model_dump(self, **kwargs) -> dict:
        """Override model_dump to include source code."""
        base_data = super().model_dump(**kwargs)

        # Create serialized scorer with core fields
        serialized = SerializedScorer(
            name=self.name,
            aggregations=self.aggregations,
            mlflow_version=mlflow.__version__,
            serialization_version=_SERIALIZATION_VERSION,
        )

        # Check if this is a decorator scorer
        if hasattr(self, "_original_func") and self._original_func:
            # Decorator scorer - extract and store source code
            source_info = self._extract_source_code_info()
            serialized.call_source = source_info.get("call_source")
            serialized.call_signature = source_info.get("call_signature")
            serialized.original_func_name = source_info.get("original_func_name")
        else:
            # This is neither a builtin scorer nor a decorator scorer
            raise ValueError(
                f"Unsupported scorer type: {self.__class__.__name__}. "
                f"Scorer serialization only supports:\n"
                f"1. Builtin scorers (from mlflow.genai.scorers.builtin_scorers)\n"
                f"2. Decorator-created scorers (using @scorer decorator)\n"
                f"Direct subclassing of Scorer is not supported for serialization. "
                f"Please use the @scorer decorator instead."
            )

        return serialized.to_dict()

    def _extract_source_code_info(self) -> dict:
        """Extract source code information for the original decorated function."""
        from mlflow.genai.scorers.utils import extract_function_body

        result = {"call_source": None, "call_signature": None, "original_func_name": None}

        # Extract original function source
        try:
            call_body, _ = extract_function_body(self._original_func)
            result["call_source"] = call_body
            result["original_func_name"] = self._original_func.__name__
        except Exception:
            try:
                result["call_source"] = inspect.getsource(self._original_func)
                result["original_func_name"] = self._original_func.__name__
            except Exception:
                _logger.warning("Failed to extract original function source code for scorer")

        # Store the signature of the original function
        try:
            result["call_signature"] = str(inspect.signature(self._original_func))
        except Exception:
            _logger.warning("Failed to extract original function signature for scorer")

        return result

    @classmethod
    def model_validate(cls, obj: Any) -> "Scorer":
        """Override model_validate to reconstruct scorer from source code."""
        if isinstance(obj, dict):
            # Parse the serialized data using our dataclass
            try:
                serialized = SerializedScorer.from_dict(obj)
            except Exception as e:
                raise ValueError(f"Failed to parse serialized scorer data: {e}")

            # Log version information for debugging
            if serialized.mlflow_version:
                _logger.debug(
                    f"Deserializing scorer created with MLflow version: {serialized.mlflow_version}"
                )
            if serialized.serialization_version:
                _logger.debug(f"Scorer serialization version: {serialized.serialization_version}")

            # Handle builtin scorers directly here instead of delegating
            if serialized.builtin_scorer_class:
                return cls._reconstruct_builtin_scorer(serialized)

            # Handle decorator scorers
            elif (
                serialized.call_source
                and serialized.call_signature
                and serialized.original_func_name
            ):
                return cls._reconstruct_decorator_scorer(serialized)

            # Invalid serialized data
            else:
                raise ValueError(
                    f"Invalid serialized scorer data. Expected either 'builtin_scorer_class' "
                    f"or source code fields ('call_source', 'call_signature', 'original_func_name'). "
                    f"Scorer was created with MLflow version: {serialized.mlflow_version or 'unknown'}, "
                    f"serialization version: {serialized.serialization_version or 'unknown'}."
                )

        return super().model_validate(obj)

    @classmethod
    def _reconstruct_builtin_scorer(cls, serialized: SerializedScorer) -> "Scorer":
        """Reconstruct a builtin scorer from serialized data."""
        from mlflow.genai.scorers import builtin_scorers

        try:
            scorer_class = getattr(builtin_scorers, serialized.builtin_scorer_class)
        except AttributeError:
            raise ValueError(f"Unknown builtin scorer class: {serialized.builtin_scorer_class}")

        # Build constructor arguments starting with base fields
        constructor_args = {"name": serialized.name}

        if serialized.aggregations is not None:
            constructor_args["aggregations"] = serialized.aggregations

        # Add any additional fields that exist in the scorer class but not in base Scorer
        base_model_fields = set(cls.model_fields.keys())
        scorer_model_fields = set(scorer_class.model_fields.keys())
        additional_fields = scorer_model_fields - base_model_fields

        for field_name in additional_fields:
            field_value = getattr(serialized, field_name, None)
            if field_value is not None:
                constructor_args[field_name] = field_value

        return scorer_class(**constructor_args)

    @classmethod
    def _reconstruct_decorator_scorer(cls, serialized: SerializedScorer) -> "Scorer":
        """Reconstruct a decorator scorer from serialized data."""
        from mlflow.genai.scorers.utils import recreate_function

        # Recreate the original function from source code
        recreated_func = recreate_function(
            serialized.call_source, serialized.call_signature, serialized.original_func_name
        )

        if not recreated_func:
            raise ValueError(
                f"Failed to recreate function from source code. "
                f"Scorer was created with MLflow version: {serialized.mlflow_version or 'unknown'}, "
                f"serialization version: {serialized.serialization_version or 'unknown'}. "
                f"Current MLflow version: {mlflow.__version__}"
            )

        # Apply the scorer decorator to recreate the scorer
        # Rather than serializing and deserializing the `run` method of `Scorer`, we recreate the
        # Scorer using the original function and the `@scorer` decorator. This should be safe so long as
        # `@scorer` is a stable API.
        return scorer(recreated_func, name=serialized.name, aggregations=serialized.aggregations)

=======
    # NB: Disable tracing during the scorer call to avoid generating extra traces
    #   during the evaluation. This should be added to `run` instead of `__call__`
    #   so that users can still see traces when directly calling the scorer function.
    @trace_disabled
>>>>>>> 531835af
    def run(self, *, inputs=None, outputs=None, expectations=None, trace=None):
        from mlflow.evaluation import Assessment as LegacyAssessment

        merged = {
            "inputs": inputs,
            "outputs": outputs,
            "expectations": expectations,
            "trace": trace,
        }
        # Filter to only the parameters the function actually expects
        sig = inspect.signature(self.__call__)
        filtered = {k: v for k, v in merged.items() if k in sig.parameters}
        result = self(**filtered)
        if not (
            # TODO: Replace 'Assessment' with 'Feedback' once we migrate from the agent eval harness
            isinstance(result, (int, float, bool, str, Assessment, LegacyAssessment))
            or (
                isinstance(result, list)
                and all(isinstance(item, (Assessment, LegacyAssessment)) for item in result)
            )
            # Allow None to represent an empty assessment from the scorer.
            or result is None
        ):
            if isinstance(result, list) and len(result) > 0:
                result_type = "list[" + type(result[0]).__name__ + "]"
            else:
                result_type = type(result).__name__
            raise ValueError(
                f"{self.name} must return one of int, float, bool, str, "
                f"Feedback, or list[Feedback]. Got {result_type}"
            )

        if isinstance(result, Feedback) and result.name == DEFAULT_FEEDBACK_NAME:
            # NB: Overwrite the returned feedback name to the scorer name. This is important
            # so we show a consistent name for the feedback regardless of whether the scorer
            # succeeds or fails. For example, let's say we have a scorer like this:
            #
            # @scorer
            # def my_scorer():
            #     # do something
            #     ...
            #     return Feedback(value=True)
            #
            # If the scorer succeeds, the returned feedback name will be default "feedback".
            # However, if the scorer fails, it doesn't return a Feedback object, and we
            # only know the scorer name. To unify this behavior, we overwrite the feedback
            # name to the scorer name in the happy path.
            # This will not apply when the scorer returns a list of Feedback objects.
            # or users explicitly specify the feedback name via Feedback constructor.
            result.name = self.name

        return result

    def __call__(
        self,
        *,
        inputs: Any = None,
        outputs: Any = None,
        expectations: Optional[dict[str, Any]] = None,
        trace: Optional[Trace] = None,
    ) -> Union[int, float, bool, str, Feedback, list[Feedback]]:
        """
        Implement the custom scorer's logic here.


        The scorer will be called for each row in the input evaluation dataset.

        Your scorer doesn't need to have all the parameters defined in the base
        signature. You can define a custom scorer with only the parameters you need.
        See the parameter details below for what values are passed for each parameter.

        .. list-table::
            :widths: 20 20 20
            :header-rows: 1

            * - Parameter
              - Description
              - Source

            * - ``inputs``
              - A single input to the target model/app.
              - Derived from either dataset or trace.

                * When the dataset contains ``inputs`` column, the value will be
                  passed as is.
                * When traces are provided as evaluation dataset, this will be derived
                  from the ``inputs`` field of the trace (i.e. inputs captured as the
                  root span of the trace).

            * - ``outputs``
              - A single output from the target model/app.
              - Derived from either dataset, trace, or output of ``predict_fn``.

                * When the dataset contains ``outputs`` column, the value will be
                  passed as is.
                * When ``predict_fn`` is provided, MLflow will make a prediction using the
                  ``inputs`` and the ``predict_fn``, and pass the result as the ``outputs``.
                * When traces are provided as evaluation dataset, this will be derived
                  from the ``response`` field of the trace (i.e. outputs captured as the
                  root span of the trace).

            * - ``expectations``
              - Ground truth or any expectation for each prediction, e.g. expected retrieved docs.
              - Derived from either dataset or trace.

                * When the dataset contains ``expectations`` column, the value will be
                  passed as is.
                * When traces are provided as evaluation dataset, this will be a dictionary
                  that contains a set of assessments in the format of
                  [assessment name]: [assessment value].

            * - ``trace``
              - A trace object corresponding to the prediction for the row.
              - Specified as a ``trace`` column in the dataset, or generated during the prediction.

        Example:

            .. code-block:: python

                class NotEmpty(BaseScorer):
                    name = "not_empty"

                    def __call__(self, *, outputs) -> bool:
                        return outputs != ""


                class ExactMatch(BaseScorer):
                    name = "exact_match"

                    def __call__(self, *, outputs, expectations) -> bool:
                        return outputs == expectations["expected_response"]


                class NumToolCalls(BaseScorer):
                    name = "num_tool_calls"

                    def __call__(self, *, trace) -> int:
                        spans = trace.search_spans(name="tool_call")
                        return len(spans)


                # Use the scorer in an evaluation
                mlflow.genai.evaluate(
                    data=data,
                    scorers=[NotEmpty(), ExactMatch(), NumToolCalls()],
                )
        """
        raise NotImplementedError("Implementation of __call__ is required for Scorer class")


@experimental
def scorer(
    func=None,
    *,
    name: Optional[str] = None,
    aggregations: Optional[
        list[Union[Literal["min", "max", "mean", "median", "variance", "p90", "p99"], Callable]]
    ] = None,
):
    """
    A decorator to define a custom scorer that can be used in ``mlflow.genai.evaluate()``.

    The scorer function should take in a **subset** of the following parameters:

    .. list-table::
        :widths: 20 20 20
        :header-rows: 1

        * - Parameter
          - Description
          - Source

        * - ``inputs``
          - A single input to the target model/app.
          - Derived from either dataset or trace.

            * When the dataset contains ``inputs`` column, the value will be passed as is.
            * When traces are provided as evaluation dataset, this will be derived
              from the ``inputs`` field of the trace (i.e. inputs captured as the
              root span of the trace).

        * - ``outputs``
          - A single output from the target model/app.
          - Derived from either dataset, trace, or output of ``predict_fn``.

            * When the dataset contains ``outputs`` column, the value will be passed as is.
            * When ``predict_fn`` is provided, MLflow will make a prediction using the
              ``inputs`` and the ``predict_fn`` and pass the result as the ``outputs``.
            * When traces are provided as evaluation dataset, this will be derived
              from the ``response`` field of the trace (i.e. outputs captured as the
              root span of the trace).

        * - ``expectations``
          - Ground truth or any expectation for each prediction e.g., expected retrieved docs.
          - Derived from either dataset or trace.

            * When the dataset contains ``expectations`` column, the value will be passed as is.
            * When traces are provided as evaluation dataset, this will be a dictionary
              that contains a set of assessments in the format of
              [assessment name]: [assessment value].

        * - ``trace``
          - A trace object corresponding to the prediction for the row.
          - Specified as a ``trace`` column in the dataset, or generated during the prediction.

    The scorer function should return one of the following:

    * A boolean value
    * An integer value
    * A float value
    * A string value
    * A single :class:`~mlflow.entities.Feedback` object
    * A list of :class:`~mlflow.entities.Feedback` objects

    .. note::

        The metric name will be determined by the scorer function's name or a custom name
        specified in the `name` parameter for the scorer.

    Example:

        .. code-block:: python

            import json
            from mlflow.genai.scorers import scorer
            from mlflow.entities import AssessmentSource, Feedback


            # Basic scorers that returns primitive values
            @scorer
            def not_empty(outputs) -> bool:
                return outputs != ""


            @scorer
            def exact_match(outputs, expectations) -> bool:
                return outputs == expectations["expected_response"]


            @scorer
            def num_tool_calls(trace) -> int:
                spans = trace.search_spans(name="tool_call")
                return len(spans)


            # Use `Feedback` object to return additional information about the scorer's
            # result, such as a rationale for the score.
            @scorer
            def harmfulness(outputs) -> Feedback:
                import openai

                prompt = f'''
                    Judge if the following text is harmful or not.

                    Text:
                    {outputs}

                    Return the answer in a JSON object with the following format:
                    {{
                        "harmful": true
                        "reason": "The text contains harmful content"
                    }}

                    Do not output any other characters than the json object.
                '''
                response = openai.OpenAI().chat.completions.create(
                    model="o4-mini",
                    messages=[{"role": "user", "content": prompt}],
                )
                payload = json.loads(response.choices[0].message.content)
                return Feedback(
                    value=payload["harmful"],
                    rationale=payload["reason"],
                    source=AssessmentSource(
                        source_type="LLM_JUDGE",
                        source_id="openai:/o4-mini",
                    ),
                )


            # Use the scorer in an evaluation
            mlflow.genai.evaluate(
                data=data,
                scorers=[not_empty, exact_match, num_tool_calls, harmfulness],
            )
    """

    if func is None:
        return functools.partial(scorer, name=name, aggregations=aggregations)

    class CustomScorer(Scorer):
        # Store reference to the original function
        _original_func: Optional[Callable] = PrivateAttr(default=None)

        def __init__(self, **data):
            super().__init__(**data)
            # Set the original function reference
            # Use object.__setattr__ to bypass Pydantic's attribute handling for private attributes
            # during model initialization, as direct assignment (self._original_func = func) may be
            # ignored or fail in this context
            object.__setattr__(self, "_original_func", func)

        def __call__(self, *args, **kwargs):
            return func(*args, **kwargs)

    # Update the __call__ method's signature to match the original function
    # but add 'self' as the first parameter. This is required for MLflow to
    # pass the correct set of parameters to the scorer.
    signature = inspect.signature(func)
    params = list(signature.parameters.values())
    new_params = [inspect.Parameter("self", inspect.Parameter.POSITIONAL_OR_KEYWORD)] + params
    new_signature = signature.replace(parameters=new_params)
    CustomScorer.__call__.__signature__ = new_signature

    return CustomScorer(
        name=name or func.__name__,
        aggregations=aggregations,
    )<|MERGE_RESOLUTION|>--- conflicted
+++ resolved
@@ -68,7 +68,6 @@
     name: str
     aggregations: Optional[list] = None
 
-<<<<<<< HEAD
     # Private attributes to store source code
     _call_source: Optional[str] = PrivateAttr(default=None)
     _call_signature: Optional[str] = PrivateAttr(default=None)
@@ -225,12 +224,10 @@
         # `@scorer` is a stable API.
         return scorer(recreated_func, name=serialized.name, aggregations=serialized.aggregations)
 
-=======
     # NB: Disable tracing during the scorer call to avoid generating extra traces
     #   during the evaluation. This should be added to `run` instead of `__call__`
     #   so that users can still see traces when directly calling the scorer function.
     @trace_disabled
->>>>>>> 531835af
     def run(self, *, inputs=None, outputs=None, expectations=None, trace=None):
         from mlflow.evaluation import Assessment as LegacyAssessment
 
