import functools
import inspect
import logging
from dataclasses import asdict, dataclass
from enum import Enum
from typing import Any, Callable, Literal, TypeAlias

from pydantic import BaseModel, PrivateAttr

import mlflow
from mlflow.entities import Assessment, Feedback
from mlflow.entities.assessment import DEFAULT_FEEDBACK_NAME
from mlflow.entities.trace import Trace
from mlflow.exceptions import MlflowException
from mlflow.utils.annotations import experimental

_logger = logging.getLogger(__name__)

# Serialization version for tracking changes to the serialization format
_SERIALIZATION_VERSION = 1
_AggregationFunc: TypeAlias = Callable[[list[int | float]], float]
_AggregationType: TypeAlias = (
    Literal["min", "max", "mean", "median", "variance", "p90"] | _AggregationFunc
)


class ScorerKind(Enum):
    CLASS = "class"
    BUILTIN = "builtin"
    DECORATOR = "decorator"


_ALLOWED_SCORERS_FOR_REGISTRATION = [ScorerKind.BUILTIN, ScorerKind.DECORATOR]


class ScorerStatus(Enum):
    """Status of a scorer.

    Scorer status is determined by the sample rate due to the backend not having
    a notion of whether a scorer is started or stopped.
    """

    UNREGISTERED = "UNREGISTERED"  # sampling config not set
    STARTED = "STARTED"  # sample_rate > 0
    STOPPED = "STOPPED"  # sample_rate == 0


class SamplingStrategy(Enum):
    """Sampling strategy for controlling multi-version trace sampling.

    When multiple versions of a scorer run simultaneously, the sampling strategy
    determines how traces are distributed across versions.
    """

    INDEPENDENT = 0  # Each version samples randomly (default)
    SHARED = 1  # All versions evaluate the same traces (A/B testing)
    PARTITIONED = 2  # Versions evaluate different traces with no overlap


@dataclass
class ScorerSamplingConfig:
    """Configuration for registered scorer sampling.

    The sampling_strategy field controls how traces are sampled across versions:
        - "independent": Each version samples randomly (default)
        - "shared": All versions evaluate the same traces (A/B testing)
        - "partitioned": Versions evaluate different traces with no overlap

    Note: The sampling_strategy is stored and retrieved correctly, but the scheduler
    implementation that respects SHARED and PARTITIONED strategies will be added in PR-3.
    Currently, all strategies behave as INDEPENDENT.
    """

    sample_rate: float | None = None
    filter_string: str | None = None
    sampling_strategy: str | SamplingStrategy | None = None


AggregationFunc = Callable[[list[float]], float]  # List of per-row value -> aggregated value


@dataclass
class SerializedScorer:
    """
    Dataclass defining the serialization schema for Scorer objects.
    """

    # Core scorer fields
    name: str
    aggregations: list[str] | None = None

    # Version metadata
    mlflow_version: str = mlflow.__version__
    serialization_version: int = _SERIALIZATION_VERSION

    # Builtin scorer fields (for scorers from mlflow.genai.scorers.builtin_scorers)
    builtin_scorer_class: str | None = None
    builtin_scorer_pydantic_data: dict[str, Any] | None = None

    # Decorator scorer fields (for @scorer decorated functions)
    call_source: str | None = None
    call_signature: str | None = None
    original_func_name: str | None = None

    # InstructionsJudge fields (for make_judge created judges)
    instructions_judge_pydantic_data: dict[str, Any] | None = None

    def __post_init__(self):
        """Validate that exactly one type of scorer fields is present."""
        has_builtin_fields = self.builtin_scorer_class is not None
        has_decorator_fields = self.call_source is not None
        has_instructions_fields = self.instructions_judge_pydantic_data is not None

        # Count how many field types are present
        field_count = sum([has_builtin_fields, has_decorator_fields, has_instructions_fields])

        if field_count == 0:
            raise ValueError(
                "SerializedScorer must have either builtin scorer fields "
                "(builtin_scorer_class), decorator scorer fields (call_source), "
                "or instructions judge fields (instructions_judge_pydantic_data) present"
            )

        if field_count > 1:
            raise ValueError(
                "SerializedScorer cannot have multiple types of scorer fields "
                "present simultaneously"
            )


@experimental(version="3.0.0")
class Scorer(BaseModel):
    name: str
    aggregations: list[_AggregationType] | None = None

    _cached_dump: dict[str, Any] | None = PrivateAttr(default=None)
    _sampling_config: ScorerSamplingConfig | None = PrivateAttr(default=None)
    _registered_backend: str | None = PrivateAttr(default=None)
    _version: int | None = PrivateAttr(default=None)

    @property
    @experimental(version="3.2.0")
    def sample_rate(self) -> float | None:
        """Get the sample rate for this scorer. Available when registered for monitoring."""
        return self._sampling_config.sample_rate if self._sampling_config else None

    @property
    @experimental(version="3.2.0")
    def filter_string(self) -> str | None:
        """Get the filter string for this scorer."""
        return self._sampling_config.filter_string if self._sampling_config else None

    @property
    @experimental(version="3.2.0")
    def version(self) -> int | None:
        """Get the version number of this scorer. Available after registration."""
        return self._version

    @property
    @experimental(version="3.3.0")
    def status(self) -> ScorerStatus:
        """Get the status of this scorer, using only the local state."""

        if self._registered_backend is None:
            return ScorerStatus.UNREGISTERED

        return ScorerStatus.STARTED if (self.sample_rate or 0) > 0 else ScorerStatus.STOPPED

    def __repr__(self) -> str:
        # Get the standard representation from the parent class
        base_repr = super().__repr__()
        filter_string = self.filter_string
        if filter_string is not None:
            filter_string = f"'{filter_string}'"

        # Inject the property's value into the repr string
        return f"{base_repr[:-1]}, sample_rate={self.sample_rate}, filter_string={filter_string})"

    def model_dump(self, **kwargs) -> dict[str, Any]:
        """Override model_dump to include source code."""

        # Return cached dump if available (prevents re-serialization issues with dynamic functions)
        if self._cached_dump is not None:
            return self._cached_dump

        # Check if this is a decorator scorer
        if not getattr(self, "_original_func", None):
            # BuiltInScorer overrides `model_dump`, so this is neither a builtin scorer nor a
            # decorator scorer
            raise MlflowException.invalid_parameter_value(
                f"Unsupported scorer type: {self.__class__.__name__}. "
                f"Scorer serialization only supports:\n"
                f"1. Builtin scorers (from mlflow.genai.scorers.builtin_scorers)\n"
                f"2. Decorator-created scorers (using @scorer decorator)\n"
                f"Direct subclassing of Scorer is not supported for serialization. "
                f"Please use the @scorer decorator instead."
            )

        # Decorator scorer - extract and store source code
        source_info = self._extract_source_code_info()

        # Create serialized scorer with all fields at once
        serialized = SerializedScorer(
            name=self.name,
            aggregations=self.aggregations,
            mlflow_version=mlflow.__version__,
            serialization_version=_SERIALIZATION_VERSION,
            call_source=source_info.get("call_source"),
            call_signature=source_info.get("call_signature"),
            original_func_name=source_info.get("original_func_name"),
        )
        self._cached_dump = asdict(serialized)
        return self._cached_dump

    def _extract_source_code_info(self) -> dict[str, str | None]:
        """Extract source code information for the original decorated function."""
        from mlflow.genai.scorers.scorer_utils import extract_function_body

        result = {"call_source": None, "call_signature": None, "original_func_name": None}

        # Extract original function source
        call_body, _ = extract_function_body(self._original_func)
        result["call_source"] = call_body
        result["original_func_name"] = self._original_func.__name__

        # Store the signature of the original function
        result["call_signature"] = str(inspect.signature(self._original_func))

        return result

    @classmethod
    def model_validate(cls, obj: Any) -> "Scorer":
        """Override model_validate to reconstruct scorer from source code."""
        # Handle SerializedScorer object
        if isinstance(obj, SerializedScorer):
            serialized = obj
        # Handle dict object
        elif isinstance(obj, dict):
            # Parse the serialized data using our dataclass
            try:
                serialized = SerializedScorer(**obj)
            except Exception as e:
                raise MlflowException.invalid_parameter_value(
                    f"Failed to parse serialized scorer data: {e}"
                )
        else:
            raise MlflowException.invalid_parameter_value(
                f"Invalid scorer data: expected a SerializedScorer object or dictionary, "
                f"got {type(obj).__name__}. Scorer data must be either a SerializedScorer object "
                "or a dictionary containing serialized scorer information."
            )

        # Log version information for debugging
        if serialized.mlflow_version:
            _logger.debug(
                f"Deserializing scorer created with MLflow version: {serialized.mlflow_version}"
            )
        if serialized.serialization_version:
            _logger.debug(f"Scorer serialization version: {serialized.serialization_version}")

        if serialized.builtin_scorer_class:
            # Import here to avoid circular imports
            from mlflow.genai.scorers.builtin_scorers import BuiltInScorer

            return BuiltInScorer.model_validate(obj)

        # Handle decorator scorers
        elif serialized.call_source and serialized.call_signature and serialized.original_func_name:
            return cls._reconstruct_decorator_scorer(serialized)

        # Handle InstructionsJudge scorers
        elif serialized.instructions_judge_pydantic_data is not None:
            from mlflow.genai.judges.instructions_judge import InstructionsJudge

            data = serialized.instructions_judge_pydantic_data

            field_specs = {
                "instructions": str,
                "model": str,
            }

            errors = []
            for field, expected_type in field_specs.items():
                if field not in data:
                    errors.append(f"missing required field '{field}'")
                elif not isinstance(data[field], expected_type):
                    actual_type = type(data[field]).__name__
                    errors.append(
                        f"field '{field}' must be {expected_type.__name__}, got {actual_type}"
                    )

            if errors:
                raise MlflowException.invalid_parameter_value(
                    f"Failed to deserialize InstructionsJudge scorer '{serialized.name}': "
                    f"{'; '.join(errors)}"
                )

            try:
                return InstructionsJudge(
                    name=serialized.name,
                    instructions=data["instructions"],
                    model=data["model"],
                    # TODO: add aggregations here once we support boolean/numeric judge outputs
                )
            except Exception as e:
                raise MlflowException.invalid_parameter_value(
                    f"Failed to create InstructionsJudge scorer '{serialized.name}': {e}"
                )

        # Invalid serialized data
        else:
            raise MlflowException.invalid_parameter_value(
                f"Failed to load scorer '{serialized.name}'. The scorer is serialized in an "
                f"unknown format that cannot be deserialized. Please make sure you are using "
                f"a compatible MLflow version or recreate the scorer. "
                f"Scorer was created with MLflow version: "
                f"{serialized.mlflow_version or 'unknown'}, "
                f"serialization version: {serialized.serialization_version or 'unknown'}, "
                f"current MLflow version: {mlflow.__version__}."
            )

    @classmethod
    def _reconstruct_decorator_scorer(cls, serialized: SerializedScorer) -> "Scorer":
        """Reconstruct a decorator scorer from serialized data."""
        from mlflow.genai.scorers.scorer_utils import recreate_function

        # Recreate the original function from source code
        try:
            recreated_func = recreate_function(
                serialized.call_source, serialized.call_signature, serialized.original_func_name
            )
        except Exception as e:
            raise MlflowException.invalid_parameter_value(
                f"Failed to recreate function from source code. "
                f"Scorer was created with MLflow version: "
                f"{serialized.mlflow_version or 'unknown'}, "
                f"serialization version: {serialized.serialization_version or 'unknown'}. "
                f"Current MLflow version: {mlflow.__version__}. "
                f"Error: {e}"
            )

        # Apply the scorer decorator to recreate the scorer
        # Rather than serializing and deserializing the `run` method of `Scorer`, we recreate the
        # Scorer using the original function and the `@scorer` decorator. This should be safe so
        # long as `@scorer` is a stable API.
        scorer_instance = scorer(
            recreated_func, name=serialized.name, aggregations=serialized.aggregations
        )
        # Cache the serialized data to prevent re-serialization issues with dynamic functions
        original_serialized_data = asdict(serialized)
        object.__setattr__(scorer_instance, "_cached_dump", original_serialized_data)
        return scorer_instance

    def run(self, *, inputs=None, outputs=None, expectations=None, trace=None):
        from mlflow.evaluation import Assessment as LegacyAssessment

        merged = {
            "inputs": inputs,
            "outputs": outputs,
            "expectations": expectations,
            "trace": trace,
        }
        # Filter to only the parameters the function actually expects
        sig = inspect.signature(self.__call__)
        filtered = {k: v for k, v in merged.items() if k in sig.parameters}
        result = self(**filtered)
        if not (
            # TODO: Replace 'Assessment' with 'Feedback' once we migrate from the agent eval harness
            isinstance(result, (int, float, bool, str, Assessment, LegacyAssessment))
            or (
                isinstance(result, list)
                and all(isinstance(item, (Assessment, LegacyAssessment)) for item in result)
            )
            # Allow None to represent an empty assessment from the scorer.
            or result is None
        ):
            if isinstance(result, list) and len(result) > 0:
                result_type = "list[" + type(result[0]).__name__ + "]"
            else:
                result_type = type(result).__name__
            raise MlflowException.invalid_parameter_value(
                f"{self.name} must return one of int, float, bool, str, "
                f"Feedback, or list[Feedback]. Got {result_type}"
            )

        if isinstance(result, Feedback) and result.name == DEFAULT_FEEDBACK_NAME:
            # NB: Overwrite the returned feedback name to the scorer name. This is important
            # so we show a consistent name for the feedback regardless of whether the scorer
            # succeeds or fails. For example, let's say we have a scorer like this:
            #
            # @scorer
            # def my_scorer():
            #     # do something
            #     ...
            #     return Feedback(value=True)
            #
            # If the scorer succeeds, the returned feedback name will be default "feedback".
            # However, if the scorer fails, it doesn't return a Feedback object, and we
            # only know the scorer name. To unify this behavior, we overwrite the feedback
            # name to the scorer name in the happy path.
            # This will not apply when the scorer returns a list of Feedback objects.
            # or users explicitly specify the feedback name via Feedback constructor.
            result.name = self.name

        return result

    def __call__(
        self,
        *,
        inputs: Any = None,
        outputs: Any = None,
        expectations: dict[str, Any] | None = None,
        trace: Trace | None = None,
    ) -> int | float | bool | str | Feedback | list[Feedback]:
        """
        Implement the custom scorer's logic here.


        The scorer will be called for each row in the input evaluation dataset.

        Your scorer doesn't need to have all the parameters defined in the base
        signature. You can define a custom scorer with only the parameters you need.
        See the parameter details below for what values are passed for each parameter.

        .. list-table::
            :widths: 20 20 20
            :header-rows: 1

            * - Parameter
              - Description
              - Source

            * - ``inputs``
              - A single input to the target model/app.
              - Derived from either dataset or trace.

                * When the dataset contains ``inputs`` column, the value will be
                  passed as is.
                * When traces are provided as evaluation dataset, this will be derived
                  from the ``inputs`` field of the trace (i.e. inputs captured as the
                  root span of the trace).

            * - ``outputs``
              - A single output from the target model/app.
              - Derived from either dataset, trace, or output of ``predict_fn``.

                * When the dataset contains ``outputs`` column, the value will be
                  passed as is.
                * When ``predict_fn`` is provided, MLflow will make a prediction using the
                  ``inputs`` and the ``predict_fn``, and pass the result as the ``outputs``.
                * When traces are provided as evaluation dataset, this will be derived
                  from the ``response`` field of the trace (i.e. outputs captured as the
                  root span of the trace).

            * - ``expectations``
              - Ground truth or any expectation for each prediction, e.g. expected retrieved docs.
              - Derived from either dataset or trace.

                * When the dataset contains ``expectations`` column, the value will be
                  passed as is.
                * When traces are provided as evaluation dataset, this will be a dictionary
                  that contains a set of assessments in the format of
                  [assessment name]: [assessment value].

            * - ``trace``
              - A trace object corresponding to the prediction for the row.
              - Specified as a ``trace`` column in the dataset, or generated during the prediction.

        Example:

            .. code-block:: python

                class NotEmpty(BaseScorer):
                    name = "not_empty"

                    def __call__(self, *, outputs) -> bool:
                        return outputs != ""


                class ExactMatch(BaseScorer):
                    name = "exact_match"

                    def __call__(self, *, outputs, expectations) -> bool:
                        return outputs == expectations["expected_response"]


                class NumToolCalls(BaseScorer):
                    name = "num_tool_calls"

                    def __call__(self, *, trace) -> int:
                        spans = trace.search_spans(name="tool_call")
                        return len(spans)


                # Use the scorer in an evaluation
                mlflow.genai.evaluate(
                    data=data,
                    scorers=[NotEmpty(), ExactMatch(), NumToolCalls()],
                )
        """
        raise NotImplementedError("Implementation of __call__ is required for Scorer class")

    @property
    def kind(self) -> ScorerKind:
        return ScorerKind.CLASS

    @experimental(version="3.2.0")
    def register(self, *, name: str | None = None, experiment_id: str | None = None) -> "Scorer":
        """
        Register this scorer with the MLflow server.

        This method registers the scorer for use with automatic trace evaluation in the
        specified experiment. Once registered, the scorer can be started to begin
        evaluating traces automatically.

        Args:
            name: Optional registered name for the scorer. If not provided, the current `name`
                property value will be used as a registered name.
            experiment_id: The ID of the MLflow experiment to register the scorer for.
                If None, uses the currently active experiment.

        Returns:
            A new Scorer instance with server registration information.

        Example:

            .. code-block:: python

                import mlflow
                from mlflow.genai.scorers import RelevanceToQuery

                # Register a built-in scorer
                mlflow.set_experiment("my_genai_app")
                registered_scorer = RelevanceToQuery().register(name="relevance_scorer")
                print(f"Registered scorer: {registered_scorer.name}")

                # Register a custom scorer
                from mlflow.genai.scorers import scorer


                @scorer
                def custom_length_check(outputs) -> bool:
                    return len(outputs) > 100


                registered_custom = custom_length_check.register(
                    name="output_length_checker", experiment_id="12345"
                )
        """
        # Get the current tracking store
        from mlflow.genai.scorers.registry import DatabricksStore, _get_scorer_store

        self._check_can_be_registered()
        store = _get_scorer_store()
        # Create a new scorer instance
        new_scorer = self._create_copy()

        # If name is provided, update the copy's name
        if name:
            new_scorer.name = name
            # Update cached dump to reflect the new name
            if new_scorer._cached_dump is not None:
                new_scorer._cached_dump["name"] = name

        version = store.register_scorer(experiment_id, new_scorer)

        if isinstance(store, DatabricksStore):
            new_scorer._registered_backend = "databricks"
            # Databricks doesn't support versioning
            new_scorer._version = None
        else:
            new_scorer._registered_backend = "tracking"
<<<<<<< HEAD
            new_scorer._sampling_config = ScorerSamplingConfig(sample_rate=0.0, filter_string=None)

=======
            new_scorer._version = version
>>>>>>> 9a0183ba
        return new_scorer

    @experimental(version="3.2.0")
    def start(
        self,
        *,
        name: str | None = None,
        experiment_id: str | None = None,
        sampling_config: ScorerSamplingConfig,
    ) -> "Scorer":
        """
        Start registered scoring with the specified sampling configuration.

        This method activates automatic trace evaluation for the scorer. The scorer will
        evaluate traces based on the provided sampling configuration, including the
        sample rate and optional filter criteria.

        Args:
            name: Optional scorer name. If not provided, uses the scorer's registered
                name or default name.
            experiment_id: The ID of the MLflow experiment containing the scorer.
                If None, uses the currently active experiment.
            sampling_config: Configuration object containing:
                - sample_rate: Fraction of traces to evaluate (0.0 to 1.0). Required.
                - filter_string: Optional MLflow search_traces compatible filter string.

        Returns:
            A new Scorer instance with updated sampling configuration.

        Example:

            .. code-block:: python

                import mlflow
                from mlflow.genai.scorers import RelevanceToQuery, ScorerSamplingConfig

                # Start scorer with 50% sampling rate
                mlflow.set_experiment("my_genai_app")
                scorer = RelevanceToQuery().register()
                active_scorer = scorer.start(sampling_config=ScorerSamplingConfig(sample_rate=0.5))
                print(f"Scorer is evaluating {active_scorer.sample_rate * 100}% of traces")

                # Start scorer with filter to only evaluate specific traces
                filtered_scorer = scorer.start(
                    sampling_config=ScorerSamplingConfig(
                        sample_rate=1.0, filter_string="YOUR_FILTER_STRING"
                    )
                )
        """
        from mlflow.genai.scorers.registry import DatabricksStore, _get_scorer_store

        self._check_can_be_registered()

        if sampling_config.sample_rate is not None and sampling_config.sample_rate <= 0:
            raise MlflowException.invalid_parameter_value(
                "When starting a scorer, provided sample rate must be greater than 0"
            )

        scorer_name = name or self.name
        store = _get_scorer_store()

        # Handle Databricks vs tracking store differently
        if isinstance(store, DatabricksStore):
            if sampling_config.sampling_strategy is not None:
                raise MlflowException.invalid_parameter_value(
                    "sampling_strategy is not supported with Databricks backend. "
                    "Databricks uses independent sampling for all scorers."
                )
            # Databricks uses its own API for updating scorers
            return DatabricksStore.update_registered_scorer(
                name=scorer_name,
                scorer=self,
                sample_rate=sampling_config.sample_rate,
                filter_string=sampling_config.filter_string,
                experiment_id=experiment_id,
            )
        else:
            # OSS tracking store uses version-aware API
            return store.update_registered_scorer_sampling(
                experiment_id=experiment_id,
                name=scorer_name,
                sample_rate=sampling_config.sample_rate,
                filter_string=sampling_config.filter_string,
                sampling_strategy=sampling_config.sampling_strategy,
                version=self._version,
            )

    @experimental(version="3.2.0")
    def update(
        self,
        *,
        name: str | None = None,
        experiment_id: str | None = None,
        sampling_config: ScorerSamplingConfig,
    ) -> "Scorer":
        """
        Update the sampling configuration for this scorer.

        This method modifies the sampling rate and/or filter criteria for an already
        registered scorer. It can be used to dynamically adjust how many traces are
        evaluated or change the filtering criteria without stopping and restarting
        the scorer.

        Args:
            name: Optional scorer name. If not provided, uses the scorer's registered name
                or default name.
            experiment_id: The ID of the MLflow experiment containing the scorer.
                If None, uses the currently active experiment.
            sampling_config: Configuration object containing:
                - sample_rate: New fraction of traces to evaluate (0.0 to 1.0). Optional.
                - filter_string: New MLflow search_traces compatible filter string. Optional.

        Returns:
            A new Scorer instance with updated configuration.

        Example:

            .. code-block:: python

                import mlflow
                from mlflow.genai.scorers import RelevanceToQuery, ScorerSamplingConfig

                # Start scorer with initial configuration
                mlflow.set_experiment("my_genai_app")
                scorer = RelevanceToQuery().register()
                active_scorer = scorer.start(sampling_config=ScorerSamplingConfig(sample_rate=0.1))

                # Update to increase sampling rate during high traffic
                updated_scorer = active_scorer.update(
                    sampling_config=ScorerSamplingConfig(sample_rate=0.5)
                )
                print(f"Updated sample rate: {updated_scorer.sample_rate}")

                # Update to add filtering criteria
                filtered_scorer = updated_scorer.update(
                    sampling_config=ScorerSamplingConfig(filter_string="YOUR_FILTER_STRING")
                )
                print(f"Added filter: {filtered_scorer.filter_string}")
        """
        from mlflow.genai.scorers.registry import DatabricksStore, _get_scorer_store

        self._check_can_be_registered()

        scorer_name = name or self.name
        store = _get_scorer_store()

        # Handle Databricks vs tracking store differently
        if isinstance(store, DatabricksStore):
            if sampling_config.sampling_strategy is not None:
                raise MlflowException.invalid_parameter_value(
                    "sampling_strategy is not supported with Databricks backend. "
                    "Databricks uses independent sampling for all scorers."
                )
            # Databricks uses its own API for updating scorers
            return DatabricksStore.update_registered_scorer(
                name=scorer_name,
                scorer=self,
                sample_rate=sampling_config.sample_rate,
                filter_string=sampling_config.filter_string,
                experiment_id=experiment_id,
            )
        else:
            # OSS tracking store uses version-aware API
            return store.update_registered_scorer_sampling(
                experiment_id=experiment_id,
                name=scorer_name,
                sample_rate=sampling_config.sample_rate,
                filter_string=sampling_config.filter_string,
                sampling_strategy=sampling_config.sampling_strategy,
                version=self._version,
            )

    @experimental(version="3.2.0")
    def stop(self, *, name: str | None = None, experiment_id: str | None = None) -> "Scorer":
        """
        Stop registered scoring by setting sample rate to 0.

        This method deactivates automatic trace evaluation for the scorer while keeping
        the scorer registered. The scorer can be restarted later using the start() method.

        Args:
            name: Optional scorer name. If not provided, uses the scorer's registered name
                or default name.
            experiment_id: The ID of the MLflow experiment containing the scorer.
                If None, uses the currently active experiment.

        Returns:
            A new Scorer instance with sample rate set to 0.

        Example:

            .. code-block:: python

                import mlflow
                from mlflow.genai.scorers import RelevanceToQuery, ScorerSamplingConfig

                # Start and then stop a scorer
                mlflow.set_experiment("my_genai_app")
                scorer = RelevanceToQuery().register()
                active_scorer = scorer.start(sampling_config=ScorerSamplingConfig(sample_rate=0.5))
                print(f"Scorer is active: {active_scorer.sample_rate > 0}")

                # Stop the scorer
                stopped_scorer = active_scorer.stop()
                print(f"Scorer is active: {stopped_scorer.sample_rate > 0}")

                # The scorer remains registered and can be restarted later
                restarted_scorer = stopped_scorer.start(
                    sampling_config=ScorerSamplingConfig(sample_rate=0.3)
                )
        """
        self._check_can_be_registered()

        scorer_name = name or self.name
        return self.update(
            name=scorer_name,
            experiment_id=experiment_id,
            sampling_config=ScorerSamplingConfig(sample_rate=0.0),
        )

    @experimental(version="3.2.0")
    def stop_all_versions(
        self, *, name: str | None = None, experiment_id: str | None = None
    ) -> int:
        """
        Stop all versions of this scorer by setting their sample rate to 0.

        This method deactivates automatic trace evaluation for all versions of the scorer
        while keeping the scorer registered. Any version can be restarted later using the
        start() method.

        Note: This method is only supported with MLflow OSS tracking backend, not Databricks.

        Args:
            name: Optional scorer name. If not provided, uses the scorer's registered name
                or default name.
            experiment_id: The ID of the MLflow experiment containing the scorer.
                If None, uses the currently active experiment.

        Returns:
            Number of scorer versions stopped.

        Raises:
            MlflowException: If used with Databricks backend or if scorer is not found.

        Example:

            .. code-block:: python

                import mlflow
                from mlflow.genai.scorers import RelevanceToQuery, ScorerSamplingConfig

                # Register multiple versions of a scorer
                mlflow.set_experiment("my_genai_app")
                scorer_v1 = RelevanceToQuery().register()
                scorer_v2 = RelevanceToQuery().register()

                # Start both versions
                scorer_v1.start(sampling_config=ScorerSamplingConfig(sample_rate=0.5))
                scorer_v2.start(sampling_config=ScorerSamplingConfig(sample_rate=0.3))

                # Stop all versions at once
                count = scorer_v1.stop_all_versions()
                print(f"Stopped {count} scorer versions")
        """
        from mlflow.genai.scorers.registry import DatabricksStore, _get_scorer_store

        self._check_can_be_registered()

        scorer_name = name or self.name
        store = _get_scorer_store()

        if isinstance(store, DatabricksStore):
            raise MlflowException(
                "stop_all_versions() is not supported with Databricks backend. "
                "Use stop() to stop the scorer, or use the Databricks UI."
            )

        # Get experiment_id, defaulting to current
        from mlflow.tracking.fluent import _get_experiment_id

        exp_id = experiment_id or _get_experiment_id()

        return store.stop_all_scorer_versions(exp_id, scorer_name)

    def _create_copy(self) -> "Scorer":
        """
        Create a copy of this scorer instance.
        """
        self._check_can_be_registered(
            error_message="Scorer must be a builtin or decorator scorer to be copied."
        )

        copy = self.model_copy(deep=True)
        # Duplicate the cached dump so modifications to the copy don't affect the original
        if self._cached_dump is not None:
            object.__setattr__(copy, "_cached_dump", dict(self._cached_dump))
        return copy

    def _check_can_be_registered(self, error_message: str | None = None) -> None:
        # Allow InstructionsJudge (created via make_judge) to be registered
        # despite being ScorerKind.CLASS since it has proper serialization support
        from mlflow.genai.judges.instructions_judge import InstructionsJudge
        from mlflow.genai.scorers.registry import DatabricksStore, _get_scorer_store

        if isinstance(self, InstructionsJudge):
            return

        if self.kind not in _ALLOWED_SCORERS_FOR_REGISTRATION:
            if error_message is None:
                error_message = (
                    "Scorer must be a builtin or decorator scorer to be registered. "
                    f"Got {self.kind}."
                )
            raise MlflowException.invalid_parameter_value(error_message)

        store = _get_scorer_store()
        if (
            isinstance(store, DatabricksStore)
            and (model := getattr(self, "model", None))
            and not model.startswith("databricks")
        ):
            raise MlflowException.invalid_parameter_value(
                "The scorer's judge model must use Databricks as a model provider "
                "in order to be registered or updated. Please use the default judge model or "
                "specify a model value starting with `databricks:/`. "
                f"Got {model}."
            )


@experimental(version="3.0.0")
def scorer(
    func=None,
    *,
    name: str | None = None,
    aggregations: list[_AggregationType] | None = None,
):
    """
    A decorator to define a custom scorer that can be used in ``mlflow.genai.evaluate()``.

    The scorer function should take in a **subset** of the following parameters:

    .. list-table::
        :widths: 20 20 20
        :header-rows: 1

        * - Parameter
          - Description
          - Source

        * - ``inputs``
          - A single input to the target model/app.
          - Derived from either dataset or trace.

            * When the dataset contains ``inputs`` column, the value will be passed as is.
            * When traces are provided as evaluation dataset, this will be derived
              from the ``inputs`` field of the trace (i.e. inputs captured as the
              root span of the trace).

        * - ``outputs``
          - A single output from the target model/app.
          - Derived from either dataset, trace, or output of ``predict_fn``.

            * When the dataset contains ``outputs`` column, the value will be passed as is.
            * When ``predict_fn`` is provided, MLflow will make a prediction using the
              ``inputs`` and the ``predict_fn`` and pass the result as the ``outputs``.
            * When traces are provided as evaluation dataset, this will be derived
              from the ``response`` field of the trace (i.e. outputs captured as the
              root span of the trace).

        * - ``expectations``
          - Ground truth or any expectation for each prediction e.g., expected retrieved docs.
          - Derived from either dataset or trace.

            * When the dataset contains ``expectations`` column, the value will be passed as is.
            * When traces are provided as evaluation dataset, this will be a dictionary
              that contains a set of assessments in the format of
              [assessment name]: [assessment value].

        * - ``trace``
          - A trace object corresponding to the prediction for the row.
          - Specified as a ``trace`` column in the dataset, or generated during the prediction.

    The scorer function should return one of the following:

    * A boolean value
    * An integer value
    * A float value
    * A string value
    * A single :class:`~mlflow.entities.Feedback` object
    * A list of :class:`~mlflow.entities.Feedback` objects

    .. note::

        The metric name will be determined by the scorer function's name or a custom name
        specified in the `name` parameter for the scorer.

    Args:
        func: The scorer function to be decorated.
        name: The name of the scorer.
        aggregations: A list of aggregation functions to apply to the scorer's output.
            The aggregation functions can be either a string or a callable.

            * If a string, it must be one of `["min", "max", "mean", "median", "variance", "p90"]`.
            * If a callable, it must take a list of values and return a single value.

            By default, "mean" is used as the aggregation function.

    Example:

        .. code-block:: python

            import json
            from mlflow.genai.scorers import scorer
            from mlflow.entities import AssessmentSource, Feedback


            # Basic scorers that returns primitive values
            @scorer
            def not_empty(outputs) -> bool:
                return outputs != ""


            @scorer
            def exact_match(outputs, expectations) -> bool:
                return outputs == expectations["expected_response"]


            @scorer
            def num_tool_calls(trace) -> int:
                spans = trace.search_spans(name="tool_call")
                return len(spans)


            # Use `Feedback` object to return additional information about the scorer's
            # result, such as a rationale for the score.
            @scorer
            def harmfulness(outputs) -> Feedback:
                import openai

                prompt = f'''
                    Judge if the following text is harmful or not.

                    Text:
                    {outputs}

                    Return the answer in a JSON object with the following format:
                    {{
                        "harmful": true
                        "reason": "The text contains harmful content"
                    }}

                    Do not output any other characters than the json object.
                '''
                response = openai.OpenAI().chat.completions.create(
                    model="o4-mini",
                    messages=[{"role": "user", "content": prompt}],
                )
                payload = json.loads(response.choices[0].message.content)
                return Feedback(
                    value=payload["harmful"],
                    rationale=payload["reason"],
                    source=AssessmentSource(
                        source_type="LLM_JUDGE",
                        source_id="openai:/o4-mini",
                    ),
                )


            # Use the scorer in an evaluation
            mlflow.genai.evaluate(
                data=data,
                scorers=[not_empty, exact_match, num_tool_calls, harmfulness],
            )
    """

    if func is None:
        return functools.partial(scorer, name=name, aggregations=aggregations)

    class CustomScorer(Scorer):
        # Store reference to the original function
        _original_func: Callable[..., Any] | None = PrivateAttr(default=None)

        def __init__(self, **data):
            super().__init__(**data)
            # Set the original function reference
            # Use object.__setattr__ to bypass Pydantic's attribute handling for private attributes
            # during model initialization, as direct assignment (self._original_func = func) may be
            # ignored or fail in this context
            object.__setattr__(self, "_original_func", func)

        def __call__(self, *args, **kwargs):
            return func(*args, **kwargs)

        @property
        def kind(self) -> ScorerKind:
            return ScorerKind.DECORATOR

    # Update the __call__ method's signature to match the original function
    # but add 'self' as the first parameter. This is required for MLflow to
    # pass the correct set of parameters to the scorer.
    signature = inspect.signature(func)
    params = list(signature.parameters.values())
    new_params = [inspect.Parameter("self", inspect.Parameter.POSITIONAL_OR_KEYWORD)] + params
    new_signature = signature.replace(parameters=new_params)
    CustomScorer.__call__.__signature__ = new_signature

    return CustomScorer(
        name=name or func.__name__,
        aggregations=aggregations,
    )<|MERGE_RESOLUTION|>--- conflicted
+++ resolved
@@ -570,12 +570,9 @@
             new_scorer._version = None
         else:
             new_scorer._registered_backend = "tracking"
-<<<<<<< HEAD
+            new_scorer._version = version
             new_scorer._sampling_config = ScorerSamplingConfig(sample_rate=0.0, filter_string=None)
 
-=======
-            new_scorer._version = version
->>>>>>> 9a0183ba
         return new_scorer
 
     @experimental(version="3.2.0")
