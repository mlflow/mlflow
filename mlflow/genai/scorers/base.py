--- conflicted
+++ resolved
@@ -40,6 +40,7 @@
     sample_rate: float | None = None
     filter_string: str | None = None
 
+
 AggregationFunc = Callable[[list[float]], float]  # List of per-row value -> aggregated value
 
 
@@ -87,9 +88,6 @@
 @experimental(version="3.0.0")
 class Scorer(BaseModel):
     name: str
-<<<<<<< HEAD
-    aggregations: Optional[list[str | AggregationFunc]] = None
-=======
     aggregations: list[_AggregationType] | None = None
 
     _cached_dump: dict[str, Any] | None = PrivateAttr(default=None)
@@ -100,7 +98,6 @@
     def sample_rate(self) -> float | None:
         """Get the sample rate for this scorer. Available when registered for monitoring."""
         return self._sampling_config.sample_rate if self._sampling_config else None
->>>>>>> 3e5f3478
 
     @property
     @experimental(version="3.2.0")
