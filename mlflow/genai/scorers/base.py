--- conflicted
+++ resolved
@@ -757,16 +757,13 @@
         return copy
 
     def _check_can_be_registered(self, error_message: str | None = None) -> None:
-<<<<<<< HEAD
         # Allow InstructionsJudge (created via make_judge) to be registered
         # despite being ScorerKind.CLASS since it has proper serialization support
         from mlflow.genai.judges.instructions_judge import InstructionsJudge
+        from mlflow.genai.scorers.registry import DatabricksStore, _get_scorer_store
 
         if isinstance(self, InstructionsJudge):
             return
-=======
-        from mlflow.genai.scorers.registry import DatabricksStore, _get_scorer_store
->>>>>>> ba41980d
 
         if self.kind not in _ALLOWED_SCORERS_FOR_REGISTRATION:
             if error_message is None:
