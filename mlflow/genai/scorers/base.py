--- conflicted
+++ resolved
@@ -2,12 +2,8 @@
 import inspect
 import logging
 from dataclasses import asdict, dataclass
-<<<<<<< HEAD
+from enum import Enum
 from typing import Any, Callable, Literal, Optional, TypeAlias, Union
-=======
-from enum import Enum
-from typing import Any, Callable, Literal, Optional, Union
->>>>>>> 58707a7a
 
 from pydantic import BaseModel, PrivateAttr
 
