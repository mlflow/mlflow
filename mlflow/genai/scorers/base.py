--- conflicted
+++ resolved
@@ -118,13 +118,8 @@
     _registered_backend: str | None = PrivateAttr(default=None)
 
     @property
-<<<<<<< HEAD
-    def is_multi_turn(self) -> bool:
-        """Get whether this scorer is a multi-turn scorer.
-=======
     def is_session_level_scorer(self) -> bool:
         """Get whether this scorer is a session-level scorer.
->>>>>>> c811a478
 
         Defaults to False. Child classes can override this property to return True
         or compute the value dynamically based on their configuration.
@@ -445,11 +440,7 @@
         outputs: Any = None,
         expectations: dict[str, Any] | None = None,
         trace: Trace | None = None,
-<<<<<<< HEAD
-        session_traces: list[Trace] | None = None,
-=======
         session: list[Trace] | None = None,
->>>>>>> c811a478
     ) -> int | float | bool | str | Feedback | list[Feedback]:
         """
         Implement the custom scorer's logic here.
@@ -505,16 +496,10 @@
               - A trace object corresponding to the prediction for the row.
               - Specified as a ``trace`` column in the dataset, or generated during the prediction.
 
-<<<<<<< HEAD
-            * - ``session_traces``
-              - A list of trace objects belonging to the same conversation session.
-              - Available only for multi-turn scorers (scorers with ``is_multi_turn = True``).
-=======
             * - ``session``
               - A list of trace objects belonging to the same conversation session.
               - Specify this parameter only for session_level scorers
                 (scorers with ``is_session_level_scorer = True``).
->>>>>>> c811a478
                 * Only traces with the same ``mlflow.trace.session`` metadata value can be passed in
                   this parameter, otherwise an error will be raised.
 
