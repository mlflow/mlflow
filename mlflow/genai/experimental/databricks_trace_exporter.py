import atexit
import json
import logging
import threading
import time
from typing import Optional, Sequence

from cachetools import TTLCache

from mlflow.entities.model_registry import PromptVersion
from mlflow.entities.trace import Trace
from mlflow.environment_variables import (
    MLFLOW_TRACING_ENABLE_DELTA_ARCHIVAL,
)
from mlflow.genai.experimental.databricks_trace_exporter_utils import (
    DatabricksTraceServerClient,
    create_archival_ingest_sdk,
    import_ingest_sdk_classes,
)
from mlflow.genai.experimental.databricks_trace_otel_pb2 import Span as DeltaProtoSpan
from mlflow.tracing.export.mlflow_v3 import MlflowV3SpanExporter
from mlflow.utils.annotations import experimental

try:
    from opentelemetry.sdk.trace import ReadableSpan

<<<<<<< HEAD
    from mlflow.tracing.export.inference_table import InferenceTableSpanExporter
except ImportError:
    InferenceTableSpanExporter = None
    ReadableSpan = None
=======
try:
    TableProperties, _ = import_ingest_sdk_classes()
except ImportError:
    # When ingest_api_sdk is not available, create a placeholder for type annotations
    from typing import Any

    TableProperties = Any

>>>>>>> 8e02e054

_logger = logging.getLogger(__name__)

TRACE_STORAGE_CONFIG_CACHE_TTL_SECONDS = 300  # Cache experiment configs for 5 minutes


class DatabricksDeltaArchivalMixin:
    """
    Mixin class that provides Databricks Delta archiving functionality for span exporters.
    This mixin can be used with any span exporter to add Delta table archiving capabilities.
    """

    # Class-level cache for experiment configs
    _config_cache = TTLCache(maxsize=100, ttl=TRACE_STORAGE_CONFIG_CACHE_TTL_SECONDS)
    _config_cache_lock = threading.Lock()

    def archive_trace(self, trace: Trace):
        """
        Try to export a trace to Databricks Delta if archival is configured for the experiment.
        This method handles all enablement checking, configuration resolution, and authentication.

        Args:
            trace: MLflow Trace object containing spans data.
        """
        # Check if delta archival is globally enabled
        if not MLFLOW_TRACING_ENABLE_DELTA_ARCHIVAL.get():
            _logger.debug("Trace archival to databricks is disabled")
            return

        try:
            # Extract experiment ID from trace location
            experiment_id = None
            if (
                trace.info.trace_location
                and trace.info.trace_location.type == "MLFLOW_EXPERIMENT"
                and trace.info.trace_location.mlflow_experiment
            ):
                experiment_id = trace.info.trace_location.mlflow_experiment.experiment_id

            if not experiment_id:
                _logger.debug("No experiment ID found in trace, skipping delta archival")
                return

            # Check if archival is configured for this experiment (with caching)
            config = self._get_trace_storage_config(experiment_id)
            if config is None:
                _logger.debug(
                    f"Databricks trace archival is not enabled for experiment {experiment_id}, "
                    "skipping."
                )
                return

            # Store configuration for this export
            self._spans_table_name = config.spans_table_name
            from mlflow.genai.experimental.databricks_trace_exporter_utils import (
                import_ingest_sdk_classes,
            )

            TableProperties, _ = import_ingest_sdk_classes()
            self._spans_table_properties = TableProperties(
                config.spans_table_name, DeltaProtoSpan.DESCRIPTOR
            )

            # Run the trace logging
            self._archive_trace(trace, experiment_id, config.spans_table_name)

        except Exception as e:
            _logger.warning(f"Failed to export trace to Databricks Delta: {e}")

    def _get_trace_storage_config(self, experiment_id: str):
        """
        Get configuration for experiment, use a cache with TTL.

        Args:
            experiment_id: The MLflow experiment ID to get config for

        Returns:
            DatabricksTraceDeltaStorageConfig if archival is enabled, None otherwise
        """
        with self._config_cache_lock:
            if experiment_id not in self._config_cache:
                config = DatabricksTraceServerClient().get_trace_destination(experiment_id)
                self._config_cache[experiment_id] = config
                _logger.debug(f"Cached config for experiment {experiment_id}: {config is not None}")
            return self._config_cache[experiment_id]

    def _archive_trace(self, trace: Trace, experiment_id: str, spans_table_name: str):
        """
        Handles exporting a trace to Databricks Delta using the IngestApi.

        Args:
            trace: MLflow Trace object containing spans data.
            experiment_id: ID of the experiment for logging.
            spans_table_name: Name of the spans table for logging.
        """
        try:
            # Convert MLflow trace to OTel proto spans
            proto_spans = self._convert_trace_to_proto_spans(trace)

            if not proto_spans or len(proto_spans) == 0:
                _logger.debug("No proto spans to export")
                return

            # Get stream factory singleton for this table
            factory = IngestStreamFactory.get_instance(self._spans_table_properties)

            # Get stream from factory
            stream = factory.get_or_create_stream()

            # Ingest all spans for the trace
            _logger.debug(
                f"Ingesting {len(proto_spans)} spans for trace {trace.info.request_id} to table "
                f"{spans_table_name}"
            )
            for proto_span in proto_spans:
                stream.ingest_record(proto_span)

            # Always flush() to ensure data durability.  In sync logging mode, this is ok.
            # For async mode, the flush will be handled by the async queue
            # which runs in the background.
            stream.flush()

        except Exception as e:
            _logger.warning(f"Failed to send trace to Databricks Delta: {e}")

    def _convert_trace_to_proto_spans(self, trace: Trace) -> "list[DeltaProtoSpan]":
        """
        Convert an MLflow trace to a list of Delta Proto Spans.
        Direct conversion from MLflow Span to Delta format.

        Args:
            trace: MLflow Trace object containing spans data.

        TODO: move this to Span.to_proto() once the legacy trace server span are fully repcated

        Returns:
            List of DeltaProtoSpan objects.
        """
        delta_proto_spans = []

        for span in trace.data.spans:
            # Skip spans that have no span ID since it will break parent-child relationships
            if span.span_id is None:
                _logger.debug(f"Span {span.name} has no span ID, skipping")
                continue

            delta_proto = DeltaProtoSpan()

            # Use raw OpenTelemetry trace ID instead of the one from the trace
            # (without "tr-" prefix) for full OTel compliance
            delta_proto.trace_id = span._trace_id
            delta_proto.span_id = span.span_id
            delta_proto.parent_span_id = span.parent_id or ""
            delta_proto.trace_state = ""
            delta_proto.flags = 0
            delta_proto.name = span.name

            # Map span kind to string
            kind_mapping = {
                "internal": "SPAN_KIND_INTERNAL",
                "server": "SPAN_KIND_SERVER",
                "client": "SPAN_KIND_CLIENT",
                "producer": "SPAN_KIND_PRODUCER",
                "consumer": "SPAN_KIND_CONSUMER",
            }
            delta_proto.kind = kind_mapping.get(
                getattr(span, "kind", "internal").lower(), "SPAN_KIND_INTERNAL"
            )

            # Set timestamps (convert to nanoseconds if needed)
            current_time_ns = int(time.time() * 1e9)
            delta_proto.start_time_unix_nano = getattr(span, "start_time_ns", current_time_ns)
            end_time_ns = getattr(span, "end_time_ns", None)
            if end_time_ns is None:
                end_time_ns = (
                    delta_proto.start_time_unix_nano + 1000000000
                )  # fallback: 1s after start
            delta_proto.end_time_unix_nano = end_time_ns

            # the raw otel span attributes are already json serialized
            attributes = dict(span._span.attributes)

            for key, value in attributes.items():
                delta_proto.attributes[str(key)] = value

            delta_proto.dropped_attributes_count = 0

            # Convert events directly
            events = getattr(span, "events", []) or []
            for event in events:
                event_dict = {
                    "time_unix_nano": getattr(event, "timestamp_ns", current_time_ns),
                    "name": getattr(event, "name", "event"),
                    "attributes": getattr(event, "attributes", {}) or {},
                    "dropped_attributes_count": 0,
                }
                delta_proto.events.append(json.dumps(event_dict))
            delta_proto.dropped_events_count = 0

            # Links are rarely used in MLflow, set to empty
            delta_proto.dropped_links_count = 0

            # Convert status directly
            status_dict = {
                "code": getattr(span.status, "status_code", "STATUS_CODE_UNSET"),
                "message": getattr(span.status, "description", "") or "",
            }
            delta_proto.status = json.dumps(status_dict)

            delta_proto_spans.append(delta_proto)

        return delta_proto_spans


@experimental(version="3.2.0")
class MlflowV3DeltaSpanExporter(MlflowV3SpanExporter, DatabricksDeltaArchivalMixin):
    """
    An exporter implementation that extends the standard MLflow V3 span export functionality
    to additionally archive traces to Databricks Delta tables when databricks-agents is available.

    This exporter provides the same core functionality as MlflowV3SpanExporter but with
    additional Databricks Delta archiving capabilities for long-term trace storage and analysis.
    """

    def __init__(self, tracking_uri: Optional[str] = None):
        super().__init__(tracking_uri)

        # Delta archiving functionality is now provided by the mixin

    def _log_trace(self, trace: Trace, prompts: Sequence[PromptVersion]):
        """
        Handles exporting a trace via the MlflowV3SpanExporter with additional archiving to
        Databricks Delta tables.
        """
        # Call parent implementation for existing MlflowV3SpanExporter functionality
        super()._log_trace(trace, prompts)

        # Archive trace to Delta table using mixin functionality
        self.archive_trace(trace)


@experimental(version="3.2.0")
class InferenceTableDeltaSpanExporter(InferenceTableSpanExporter, DatabricksDeltaArchivalMixin):
    """
    An exporter implementation that extends the standard InferenceTableSpanExporter functionality
    to additionally archive traces to Databricks Delta tables when databricks-agents is available.

    This exporter provides the same core functionality as InferenceTableSpanExporter but with
    additional Databricks Delta archiving capabilities for long-term trace storage and analysis.
    """

    def __init__(self):
        super().__init__()

    def export(self, spans: Sequence[ReadableSpan]):
        """
        Export the spans to Inference Table and optionally to Databricks Delta.

        Args:
            spans: A sequence of OpenTelemetry ReadableSpan objects passed from
                a span processor. Only root spans for each trace should be exported.
        """
        # Process each span and extract traces for both inference table and delta archiving
        for span in spans:
            if span._parent is not None:
                _logger.debug("Received a non-root span. Skipping export.")
                continue

            manager_trace = self._trace_manager.pop_trace(span.context.trace_id)
            if manager_trace is None:
                _logger.debug(f"Trace for span {span} not found. Skipping export.")
                continue

            trace = manager_trace.trace

            # Handle inference table export (copied from parent implementation)
            from mlflow.tracing.fluent import _set_last_active_trace_id

            _set_last_active_trace_id(trace.info.trace_id)

            # Add the trace to the in-memory buffer so it can be retrieved by upstream
            # The key is Databricks request ID.
            from mlflow.tracing.export.inference_table import _TRACE_BUFFER

            _TRACE_BUFFER[trace.info.client_request_id] = trace.to_dict()

            # Handle dual write to MLflow backend if enabled
            if self._should_write_to_mlflow_backend:
                if trace.info.experiment_id is None:
                    _logger.warning(
                        "Dual write to MLflow backend is enabled, but experiment ID is not set "
                        "for the trace. Skipping trace export to MLflow backend."
                    )
                else:
                    try:
                        # Log the trace to the MLflow backend asynchronously
                        from mlflow.tracing.export.async_export_queue import Task

                        self._async_queue.put(
                            task=Task(
                                handler=self._log_trace_to_mlflow_backend,
                                args=(trace, manager_trace.prompts),
                                error_msg=f"Failed to log trace {trace.info.trace_id}.",
                            )
                        )
                    except Exception as e:
                        _logger.warning(
                            f"Failed to export trace to MLflow backend. Error: {e}",
                            stack_info=_logger.isEnabledFor(logging.DEBUG),
                        )

            # Archive trace to Delta table using mixin functionality
            self.archive_trace(trace)


class IngestStreamFactory:
    """
    Factory for creating and managing IngestApi streams with caching and automatic recovery.
    Simplified approach that flushes on each trace ingestion.
    """

    # Class-level singleton registry: table_name -> factory instance
    _instances: dict[str, "IngestStreamFactory"] = {}
    _instances_lock = threading.Lock()
    _atexit_registered = False

    @classmethod
    def get_instance(cls, table_properties: "TableProperties") -> "IngestStreamFactory":
        """
        Get or create a singleton factory instance for the given table.

        Args:
            table_properties: TableProperties for the target table

        Returns:
            IngestStreamFactory instance for the table
        """
        table_name = table_properties.table_name
        if table_name not in cls._instances:
            with cls._instances_lock:
                # Double-checked locking pattern
                if table_name not in cls._instances:
                    cls._instances[table_name] = cls(table_properties)

                    # Register atexit handler to ensure that all streams are properly closed
                    if not cls._atexit_registered:
                        atexit.register(cls.reset)
                        cls._atexit_registered = True
                        _logger.debug("Registered atexit handler for IngestStreamFactory cleanup")
        return cls._instances[table_name]

    def __init__(self, table_properties: TableProperties):
        """
        Initialize factory with table properties.
        Encapsulates SDK creation and stream lifecycle management.

        Args:
            table_properties: TableProperties for the target table
        """
        self.table_properties = table_properties

        # Initialize thread-local storage for streams
        self._thread_local = threading.local()

    def get_or_create_stream(self):
        """
        Factory method: Get or create a cached stream for current thread.

        Returns:
            An IngestApiStream instance ready for use
        """
        current_time = time.time()
        stream_cache = getattr(self._thread_local, "stream_cache", None)

        # Check if we have a cached stream
        if stream_cache and "stream" in stream_cache:
            stream = stream_cache["stream"]

            from mlflow.genai.experimental.databricks_trace_exporter_utils import (
                import_ingest_sdk_classes,
            )

            _, StreamState = import_ingest_sdk_classes()

            # Invalidate the bad stream from the cache if stream is in a valid state
            if stream.get_state() not in [StreamState.OPENED, StreamState.FLUSHING]:
                _logger.debug(f"Stream in invalid state {stream.get_state()}, creating new stream")
                self._thread_local.stream_cache = None

        # Return the valid stream if it wasn't invalidated
        if hasattr(self._thread_local, "stream_cache") and self._thread_local.stream_cache:
            return stream
        else:
            _logger.debug("Creating new thread-local stream for Databricks Delta export")
            ingest_sdk = create_archival_ingest_sdk()
            new_stream = ingest_sdk.create_stream(self.table_properties)

            # Store with metadata
            self._thread_local.stream_cache = {"stream": new_stream, "created_at": current_time}

            return new_stream

    def shutdown(self):
        """
        Factory cleanup - close all created streams.
        """
        try:
            # Close cached streams if they exist
            if hasattr(self._thread_local, "stream_cache"):
                stream_cache = self._thread_local.stream_cache
                if stream_cache and "stream" in stream_cache:
                    try:
                        stream = stream_cache["stream"]
                        stream.close()
                    except Exception as e:
                        _logger.debug(f"Error during stream cleanup: {e}")
                    finally:
                        self._thread_local.stream_cache = None

        except Exception as e:
            _logger.warning(f"Error shutting down IngestStreamFactory: {e}")

    @classmethod
    def reset(cls):
        """
        Reset all factory instances. Used for testing and cleanup.
        """
        with cls._instances_lock:
            for factory in cls._instances.values():
                factory.shutdown()
            cls._instances.clear()
            _logger.debug("Reset all IngestStreamFactory instances")<|MERGE_RESOLUTION|>--- conflicted
+++ resolved
@@ -24,12 +24,15 @@
 try:
     from opentelemetry.sdk.trace import ReadableSpan
 
-<<<<<<< HEAD
     from mlflow.tracing.export.inference_table import InferenceTableSpanExporter
 except ImportError:
     InferenceTableSpanExporter = None
     ReadableSpan = None
-=======
+
+_logger = logging.getLogger(__name__)
+
+TRACE_STORAGE_CONFIG_CACHE_TTL_SECONDS = 300  # Cache experiment configs for 5 minutes
+
 try:
     TableProperties, _ = import_ingest_sdk_classes()
 except ImportError:
@@ -37,12 +40,6 @@
     from typing import Any
 
     TableProperties = Any
-
->>>>>>> 8e02e054
-
-_logger = logging.getLogger(__name__)
-
-TRACE_STORAGE_CONFIG_CACHE_TTL_SECONDS = 300  # Cache experiment configs for 5 minutes
 
 
 class DatabricksDeltaArchivalMixin:
