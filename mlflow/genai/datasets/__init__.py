--- conflicted
+++ resolved
@@ -31,19 +31,6 @@
     Validate parameters for Databricks environment.
 
     Args:
-<<<<<<< HEAD
-        name: Dataset name. In Databricks, this is the UC table name.
-        experiment_ids: Single experiment ID (str) or list of experiment IDs.
-        tags: Dictionary of tags to apply to the dataset. Not available in Databricks.
-            To set the dataset creator, include {"mlflow.user": "username"} in tags.
-
-    OSS Usage::
-
-        dataset = create_evaluation_dataset(
-            name="my_dataset",
-            experiment_ids=["exp1", "exp2"],  # or "exp1" for single
-            tags={"environment": "production", "version": "1.0", "mlflow.user": "john_doe"},
-=======
         name: The dataset name parameter (required)
         dataset_id: The dataset ID parameter (should not be provided)
 
@@ -56,7 +43,6 @@
         raise ValueError(
             "Parameter 'dataset_id' is only supported outside of Databricks environments. "
             "Use 'name' parameter instead."
->>>>>>> c4f759f4
         )
 
 
