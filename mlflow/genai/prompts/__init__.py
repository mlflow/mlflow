import json
import warnings
from contextlib import contextmanager
from typing import Any

from pydantic import BaseModel

import mlflow.tracking._model_registry.fluent as registry_api
from mlflow.entities.model_registry.prompt import Prompt
<<<<<<< HEAD
from mlflow.entities.model_registry.prompt_version import (
    PromptModelConfig,
    PromptVersion,
)
=======
from mlflow.entities.model_registry.prompt_version import PromptVersion
from mlflow.prompt.registry_utils import PromptCache as PromptCache
>>>>>>> 926fd14a
from mlflow.prompt.registry_utils import require_prompt_registry
from mlflow.store.entities.paged_list import PagedList
from mlflow.tracking.client import MlflowClient
from mlflow.utils.annotations import experimental
from mlflow.utils.mlflow_tags import MLFLOW_PROMPT_MODEL_CONFIG


@contextmanager
def suppress_genai_migration_warning():
    """Suppress the deprecation warning when the api is called from `mlflow.genai` namespace."""
    with warnings.catch_warnings():
        warnings.filterwarnings(
            action="ignore",
            category=FutureWarning,
            message="The `mlflow.*` API is moved to the `mlflow.genai` namespace.*",
        )
        yield


@experimental(version="3.0.0")
@require_prompt_registry
def register_prompt(
    name: str,
    template: str | list[dict[str, Any]],
    commit_message: str | None = None,
    tags: dict[str, str] | None = None,
    response_format: type[BaseModel] | dict[str, Any] | None = None,
    model_config: PromptModelConfig | dict[str, Any] | None = None,
) -> PromptVersion:
    """
    Register a new :py:class:`Prompt <mlflow.entities.Prompt>` in the MLflow Prompt Registry.

    A :py:class:`Prompt <mlflow.entities.Prompt>` is a pair of name and
    template content at minimum. With MLflow Prompt Registry, you can create, manage, and
    version control prompts with the MLflow's robust model tracking framework.

    If there is no registered prompt with the given name, a new prompt will be created.
    Otherwise, a new version of the existing prompt will be created.

    Args:
        name: The name of the prompt.
        template: The template content of the prompt. Can be either:

            - A string containing text with variables enclosed in double curly braces,
              e.g. {{variable}}, which will be replaced with actual values by the `format` method.
            - A list of dictionaries representing chat messages, where each message has
              'role' and 'content' keys (e.g., [{"role": "user", "content": "Hello {{name}}"}])


            .. note::

                If you want to use the prompt with a framework that uses single curly braces
                e.g. LangChain, you can use the `to_single_brace_format` method to convert the
                loaded prompt to a format that uses single curly braces.

                .. code-block:: python

                    prompt = client.load_prompt("my_prompt")
                    langchain_format = prompt.to_single_brace_format()

        commit_message: A message describing the changes made to the prompt, similar to a
            Git commit message. Optional.
        tags: A dictionary of tags associated with the **prompt version**.
            This is useful for storing version-specific information, such as the author of
            the changes. Optional.
        response_format: Optional Pydantic class or dictionary defining the expected response
            structure. This can be used to specify the schema for structured outputs from LLM calls.
        model_config: Optional PromptModelConfig instance or dictionary containing model-specific
            configuration including model name and settings like temperature, top_p, max_tokens.
            Using PromptModelConfig provides validation and type safety for common parameters.
            Example (dict): {"model_name": "gpt-4", "temperature": 0.7}
            Example (PromptModelConfig): PromptModelConfig(model_name="gpt-4", temperature=0.7)

    Returns:
        A :py:class:`Prompt <mlflow.entities.Prompt>` object that was created.

    Example:

    .. code-block:: python

        import mlflow

        # Register a text prompt
        mlflow.genai.register_prompt(
            name="greeting_prompt",
            template="Respond to the user's message as a {{style}} AI.",
        )

        # Register a chat prompt with multiple messages
        mlflow.genai.register_prompt(
            name="assistant_prompt",
            template=[
                {"role": "system", "content": "You are a helpful {{style}} assistant."},
                {"role": "user", "content": "{{question}}"},
            ],
            response_format={"type": "object", "properties": {"answer": {"type": "string"}}},
        )

        # Load and use the prompt
        prompt = mlflow.genai.load_prompt("greeting_prompt")

        # Use the prompt in your application
        import openai

        openai_client = openai.OpenAI()
        openai_client.chat.completion.create(
            model="gpt-4o-mini",
            messages=[
                {"role": "system", "content": prompt.format(style="friendly")},
                {"role": "user", "content": "Hello, how are you?"},
            ],
        )

        # Update the prompt with a new version
        prompt = mlflow.genai.register_prompt(
            name="greeting_prompt",
            template="Respond to the user's message as a {{style}} AI. {{greeting}}",
            commit_message="Add a greeting to the prompt.",
            tags={"author": "Bob"},
        )

    """
    with suppress_genai_migration_warning():
        return registry_api.register_prompt(
            name=name,
            template=template,
            commit_message=commit_message,
            tags=tags,
            response_format=response_format,
            model_config=model_config,
        )


@experimental(version="3.0.0")
@require_prompt_registry
def search_prompts(
    filter_string: str | None = None,
    max_results: int | None = None,
) -> PagedList[Prompt]:
    with suppress_genai_migration_warning():
        return registry_api.search_prompts(filter_string=filter_string, max_results=max_results)


@experimental(version="3.0.0")
@require_prompt_registry
def load_prompt(
    name_or_uri: str,
    version: str | int | None = None,
    allow_missing: bool = False,
    link_to_model: bool = True,
    model_id: str | None = None,
    cache_ttl_seconds: float | None = None,
) -> PromptVersion:
    """
    Load a :py:class:`Prompt <mlflow.entities.Prompt>` from the MLflow Prompt Registry.

    The prompt can be specified by name and version, or by URI.

    Args:
        name_or_uri: The name of the prompt, or the URI in the format "prompts:/name/version".
        version: The version of the prompt (required when using name, not allowed when using URI).
        allow_missing: If True, return None instead of raising Exception if the specified prompt
            is not found.
        link_to_model: If True, link the prompt to the model.
        model_id: The ID of the model to link the prompt to. Only used if link_to_model is True.
        cache_ttl_seconds: Time-to-live in seconds for the cached prompt. If not specified,
            uses the value from `MLFLOW_ALIAS_PROMPT_CACHE_TTL_SECONDS` environment variable for
            alias-based prompts (default 60), and the value from
            `MLFLOW_VERSION_PROMPT_CACHE_TTL_SECONDS` environment variable for version-based prompts
            (default None, no TTL).
            Set to 0 to bypass the cache and always fetch from the server.

    Example:

    .. code-block:: python

        import mlflow

        # Load the latest version of the prompt
        prompt = mlflow.genai.load_prompt("my_prompt")

        # Load a specific version of the prompt
        prompt = mlflow.genai.load_prompt("my_prompt", version=1)

        # Load a specific version of the prompt by URI
        prompt = mlflow.genai.load_prompt("prompts:/my_prompt/1")

        # Load a prompt version with an alias "production"
        prompt = mlflow.genai.load_prompt("prompts:/my_prompt@production")

        # Load the latest version of the prompt by URI
        prompt = mlflow.genai.load_prompt("prompts:/my_prompt@latest")

        # Load with custom cache TTL (5 minutes)
        prompt = mlflow.genai.load_prompt("my_prompt", version=1, cache_ttl_seconds=300)

        # Bypass cache entirely
        prompt = mlflow.genai.load_prompt("my_prompt", version=1, cache_ttl_seconds=0)
    """
    with suppress_genai_migration_warning():
        return registry_api.load_prompt(
            name_or_uri=name_or_uri,
            version=version,
            allow_missing=allow_missing,
            link_to_model=link_to_model,
            model_id=model_id,
            cache_ttl_seconds=cache_ttl_seconds,
        )


@experimental(version="3.0.0")
@require_prompt_registry
def set_prompt_alias(name: str, alias: str, version: int) -> None:
    """
    Set an alias for a :py:class:`Prompt <mlflow.entities.Prompt>` in the MLflow Prompt Registry.

    Args:
        name: The name of the prompt.
        alias: The alias to set for the prompt.
        version: The version of the prompt.

    Example:

    .. code-block:: python

        import mlflow

        # Set an alias for the prompt
        mlflow.genai.set_prompt_alias(name="my_prompt", version=1, alias="production")

        # Load the prompt by alias (use "@" to specify the alias)
        prompt = mlflow.genai.load_prompt("prompts:/my_prompt@production")

        # Switch the alias to a new version of the prompt
        mlflow.genai.set_prompt_alias(name="my_prompt", version=2, alias="production")

        # Delete the alias
        mlflow.genai.delete_prompt_alias(name="my_prompt", alias="production")
    """
    with suppress_genai_migration_warning():
        return registry_api.set_prompt_alias(name=name, version=version, alias=alias)


@experimental(version="3.0.0")
@require_prompt_registry
def delete_prompt_alias(name: str, alias: str) -> None:
    """
    Delete an alias for a :py:class:`Prompt <mlflow.entities.Prompt>` in the MLflow Prompt Registry.

    Args:
        name: The name of the prompt.
        alias: The alias to delete for the prompt.
    """
    with suppress_genai_migration_warning():
        return registry_api.delete_prompt_alias(name=name, alias=alias)


@experimental(version="3.5.0")
@require_prompt_registry
def get_prompt_tags(name: str) -> Prompt:
    """Get a prompt's metadata from the MLflow Prompt Registry.

    Args:
        name: The name of the prompt.
    """
    with suppress_genai_migration_warning():
        return MlflowClient().get_prompt(name=name).tags


@experimental(version="3.5.0")
@require_prompt_registry
def set_prompt_tag(name: str, key: str, value: str) -> None:
    """Set a tag on a prompt in the MLflow Prompt Registry.

    Args:
        name: The name of the prompt.
        key: The key of the tag
        value: The value of the tag for the key
    """
    with suppress_genai_migration_warning():
        MlflowClient().set_prompt_tag(name=name, key=key, value=value)


@experimental(version="3.5.0")
@require_prompt_registry
def delete_prompt_tag(name: str, key: str) -> None:
    """Delete a tag from a prompt in the MLflow Prompt Registry.

    Args:
        name: The name of the prompt.
        key: The key of the tag
    """
    with suppress_genai_migration_warning():
        MlflowClient().delete_prompt_tag(name=name, key=key)


@experimental(version="3.5.0")
@require_prompt_registry
def set_prompt_version_tag(name: str, version: str | int, key: str, value: str) -> None:
    """Set a tag on a prompt version in the MLflow Prompt Registry.

    Args:
        name: The name of the prompt.
        version: The version of the prompt.
        key: The key of the tag
        value: The value of the tag for the key
    """
    with suppress_genai_migration_warning():
        MlflowClient().set_prompt_version_tag(name=name, version=version, key=key, value=value)


@experimental(version="3.5.0")
@require_prompt_registry
def delete_prompt_version_tag(name: str, version: str | int, key: str) -> None:
    """Delete a tag from a prompt version in the MLflow Prompt Registry.

    Args:
        name: The name of the prompt.
        version: The version of the prompt.
        key: The key of the tag
    """
    with suppress_genai_migration_warning():
<<<<<<< HEAD
        MlflowClient().delete_prompt_version_tag(name=name, version=version, key=key)
        registry_api._load_prompt_cached.cache_clear()


@experimental(version="3.7.0")
@require_prompt_registry
def set_prompt_model_config(
    name: str,
    version: str | int,
    model_config: PromptModelConfig | dict[str, Any],
) -> None:
    """Set or update the model configuration for a specific prompt version.

    Model configuration includes model-specific settings such as model name, temperature,
    max_tokens, and other inference parameters. Unlike the prompt template, model configuration
    is mutable and can be updated after a prompt version is created.

    Args:
        name: The name of the prompt.
        version: The version of the prompt.
        model_config: A PromptModelConfig or dict with model settings like model_name, temperature.

    Example:

    .. code-block:: python

        import mlflow
        from mlflow.entities.model_registry import PromptModelConfig

        # Set model config using a dictionary
        mlflow.genai.set_prompt_model_config(
            name="my-prompt",
            version=1,
            model_config={"model_name": "gpt-4", "temperature": 0.7, "max_tokens": 1000},
        )

        # Set model config using PromptModelConfig for validation
        config = PromptModelConfig(
            model_name="gpt-4-turbo",
            temperature=0.5,
            max_tokens=2000,
            top_p=0.95,
        )
        mlflow.genai.set_prompt_model_config(
            name="my-prompt",
            version=1,
            model_config=config,
        )

        # Load and verify the config was set
        prompt = mlflow.genai.load_prompt("my-prompt", version=1)
        print(prompt.model_config)
    """
    if isinstance(model_config, PromptModelConfig):
        config_dict = model_config.to_dict()
    else:
        config_dict = PromptModelConfig.from_dict(model_config).to_dict()

    config_json = json.dumps(config_dict)

    with suppress_genai_migration_warning():
        MlflowClient().set_prompt_version_tag(
            name=name, version=version, key=MLFLOW_PROMPT_MODEL_CONFIG, value=config_json
        )
        registry_api._load_prompt_cached.cache_clear()


@experimental(version="3.5.0")
@require_prompt_registry
def delete_prompt_model_config(name: str, version: str | int) -> None:
    """Delete the model configuration from a specific prompt version.

    Args:
        name: The name of the prompt.
        version: The version of the prompt.

    Example:

    .. code-block:: python

        import mlflow

        # Remove model config from a prompt version
        mlflow.genai.delete_prompt_model_config(name="my-prompt", version=1)

        # Verify the config was removed
        prompt = mlflow.genai.load_prompt("my-prompt", version=1)
        assert prompt.model_config is None
    """
    with suppress_genai_migration_warning():
        MlflowClient().delete_prompt_version_tag(
            name=name, version=version, key=MLFLOW_PROMPT_MODEL_CONFIG
        )
        registry_api._load_prompt_cached.cache_clear()
=======
        MlflowClient().delete_prompt_version_tag(name=name, version=version, key=key)
>>>>>>> 926fd14a
<|MERGE_RESOLUTION|>--- conflicted
+++ resolved
@@ -7,15 +7,11 @@
 
 import mlflow.tracking._model_registry.fluent as registry_api
 from mlflow.entities.model_registry.prompt import Prompt
-<<<<<<< HEAD
 from mlflow.entities.model_registry.prompt_version import (
     PromptModelConfig,
     PromptVersion,
 )
-=======
-from mlflow.entities.model_registry.prompt_version import PromptVersion
 from mlflow.prompt.registry_utils import PromptCache as PromptCache
->>>>>>> 926fd14a
 from mlflow.prompt.registry_utils import require_prompt_registry
 from mlflow.store.entities.paged_list import PagedList
 from mlflow.tracking.client import MlflowClient
@@ -338,9 +334,7 @@
         key: The key of the tag
     """
     with suppress_genai_migration_warning():
-<<<<<<< HEAD
         MlflowClient().delete_prompt_version_tag(name=name, version=version, key=key)
-        registry_api._load_prompt_cached.cache_clear()
 
 
 @experimental(version="3.7.0")
@@ -403,7 +397,6 @@
         MlflowClient().set_prompt_version_tag(
             name=name, version=version, key=MLFLOW_PROMPT_MODEL_CONFIG, value=config_json
         )
-        registry_api._load_prompt_cached.cache_clear()
 
 
 @experimental(version="3.5.0")
@@ -431,8 +424,4 @@
     with suppress_genai_migration_warning():
         MlflowClient().delete_prompt_version_tag(
             name=name, version=version, key=MLFLOW_PROMPT_MODEL_CONFIG
-        )
-        registry_api._load_prompt_cached.cache_clear()
-=======
-        MlflowClient().delete_prompt_version_tag(name=name, version=version, key=key)
->>>>>>> 926fd14a
+        )