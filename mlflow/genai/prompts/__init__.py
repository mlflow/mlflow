--- conflicted
+++ resolved
@@ -1,10 +1,6 @@
 import warnings
 from contextlib import contextmanager
-<<<<<<< HEAD
-from typing import Any, Optional, Union
-=======
 from typing import Any
->>>>>>> 3e5f3478
 
 from pydantic import BaseModel
 
@@ -32,17 +28,10 @@
 @require_prompt_registry
 def register_prompt(
     name: str,
-<<<<<<< HEAD
-    template: Union[str, list[dict[str, Any]]],
-    commit_message: Optional[str] = None,
-    tags: Optional[dict[str, str]] = None,
-    response_format: Optional[Union[BaseModel, dict[str, Any]]] = None,
-=======
     template: str | list[dict[str, Any]],
     commit_message: str | None = None,
     tags: dict[str, str] | None = None,
     response_format: BaseModel | dict[str, Any] | None = None,
->>>>>>> 3e5f3478
 ) -> PromptVersion:
     """
     Register a new :py:class:`Prompt <mlflow.entities.Prompt>` in the MLflow Prompt Registry.
@@ -156,11 +145,7 @@
 @require_prompt_registry
 def load_prompt(
     name_or_uri: str,
-<<<<<<< HEAD
-    version: Optional[Union[str, int]] = None,
-=======
     version: str | int | None = None,
->>>>>>> 3e5f3478
     allow_missing: bool = False,
 ) -> PromptVersion:
     """
