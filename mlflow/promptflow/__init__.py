--- conflicted
+++ resolved
@@ -450,11 +450,7 @@
         raise mlflow.MlflowException.invalid_parameter_value(_INVALID_PREDICT_INPUT_ERROR_MESSAGE)
 
 
-<<<<<<< HEAD
-def _load_pyfunc(path, model_config: Optional[dict[str, Any]] = None):
-=======
 def _load_pyfunc(path, model_config: dict[str, Any] | None = None):
->>>>>>> 3e5f3478
     """
     Load PyFunc implementation for Promptflow. Called by ``pyfunc.load_model``.
 
