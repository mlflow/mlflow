"""
The ``mlflow.promptflow`` module provides an API for logging and loading Promptflow models.
This module exports Promptflow models with the following flavors:

Promptflow (native) format
    This is the main flavor that can be accessed with Promptflow APIs.
:py:mod:`mlflow.pyfunc`
    Produced for use by generic pyfunc-based deployment tools and batch inference.

.. _Promptflow:
    https://microsoft.github.io/promptflow
"""

import logging
import os
import shutil
from pathlib import Path
from typing import Any, Optional, Union

import pandas as pd
import yaml

import mlflow
from mlflow import pyfunc
from mlflow.entities.model_registry.prompt import Prompt
from mlflow.models import Model, ModelSignature
from mlflow.models.model import MLMODEL_FILE_NAME
from mlflow.models.signature import _infer_signature_from_input_example
from mlflow.models.utils import ModelInputExample, _save_example
from mlflow.tracking._model_registry import DEFAULT_AWAIT_MAX_SLEEP_SECONDS
from mlflow.tracking.artifact_utils import _download_artifact_from_uri
from mlflow.utils.annotations import experimental
from mlflow.utils.docstring_utils import LOG_MODEL_PARAM_DOCS, format_docstring
from mlflow.utils.environment import (
    _CONDA_ENV_FILE_NAME,
    _CONSTRAINTS_FILE_NAME,
    _PYTHON_ENV_FILE_NAME,
    _REQUIREMENTS_FILE_NAME,
    _mlflow_conda_env,
    _process_conda_env,
    _process_pip_requirements,
    _PythonEnv,
    _validate_env_arguments,
)
from mlflow.utils.file_utils import write_to
from mlflow.utils.model_utils import (
    _validate_and_copy_code_paths,
    _validate_and_prepare_target_save_path,
)
from mlflow.utils.requirements_utils import _get_pinned_requirement

_logger = logging.getLogger(__name__)

FLAVOR_NAME = "promptflow"

_MODEL_FLOW_DIRECTORY = "flow"
_FLOW_ENV_REQUIREMENTS = "python_requirements_txt"
_UNSUPPORTED_MODEL_ERROR_MESSAGE = (
    "MLflow promptflow flavor only supports instance defined with 'flow.dag.yaml' file "
    "and loaded by ~promptflow.load_flow(), found {instance_type}."
)
_INVALID_PREDICT_INPUT_ERROR_MESSAGE = (
    "Input must be a pandas DataFrame with only 1 row "
    "or a dictionary contains flow inputs key-value pairs."
)
_CONNECTION_PROVIDER_CONFIG_KEY = "connection_provider"
_CONNECTION_OVERRIDES_CONFIG_KEY = "connection_overrides"


def get_default_pip_requirements():
    """
    Returns:
        A list of default pip requirements for MLflow Models produced by this flavor.
        Calls to :func:`save_model()` and :func:`log_model()` produce a pip environment
        that, at a minimum, contains these requirements.
    """
    tools_package = None
    try:
        # Note: If user don't use built-in tool in their flow,
        # then promptflow-tools is not a mandatory dependency.
        tools_package = _get_pinned_requirement("promptflow-tools")
    except ImportError:  # pylint: disable=broad-except
        pass
    requirements = [tools_package] if tools_package else []
    return requirements + [_get_pinned_requirement("promptflow")]


def get_default_conda_env():
    """
    Returns:
        The default Conda environment for MLflow Models produced by calls to
        :func:`save_model()` and :func:`log_model()`.
    """
    return _mlflow_conda_env(additional_pip_deps=get_default_pip_requirements())


@experimental
@format_docstring(LOG_MODEL_PARAM_DOCS.format(package_name=FLAVOR_NAME))
def log_model(
    model,
    artifact_path: Optional[str] = None,
    conda_env=None,
    code_paths=None,
    registered_model_name=None,
    signature=None,
    input_example=None,
    await_registration_for=DEFAULT_AWAIT_MAX_SLEEP_SECONDS,
    pip_requirements=None,
    extra_pip_requirements=None,
    metadata=None,
    model_config: Optional[dict[str, Any]] = None,
    example_no_conversion=None,
<<<<<<< HEAD
    name: Optional[str] = None,
    params: Optional[dict[str, Any]] = None,
    tags: Optional[dict[str, Any]] = None,
    model_type: Optional[str] = None,
    step: int = 0,
    model_id: Optional[str] = None,
=======
    prompts: Optional[list[Union[str, Prompt]]] = None,
>>>>>>> df38fbc7
):
    """
    Log a Promptflow model as an MLflow artifact for the current run.

    Args:
        model: A promptflow model loaded by `promptflow.load_flow()`.
        artifact_path: Deprecated. Use `name` instead.
        conda_env: {{ conda_env }}
        code_paths: {{ code_paths }}
        registered_model_name: If given, create a model version under
            ``registered_model_name``, also creating a registered model if one
            with the given name does not exist.
        signature: {{ signature }}
        input_example: {{ input_example }}
        await_registration_for: Number of seconds to wait for the model version to finish
            being created and is in ``READY`` status. By default, the function
            waits for five minutes. Specify 0 or None to skip waiting.
        pip_requirements: {{ pip_requirements }}
        extra_pip_requirements: {{ extra_pip_requirements }}
        metadata: {{ metadata }}
        model_config: A dict of valid overrides that can be applied to a flow instance
            during inference. These arguments are used exclusively for the case of loading
            the model as a ``pyfunc`` Model.
            These values are not applied to a returned flow from a call to
            ``mlflow.promptflow.load_model()``.
            To override configs for a loaded flow with promptflow flavor,
            please update the ``pf_model.context`` directly.

            Configs that can be overridden includes:

            ``connection_provider`` - The connection provider to use for the flow. Reach
            https://microsoft.github.io/promptflow/how-to-guides/set-global-configs.html#connection-provider
            for more details on how to set connection provider.

            ``connection_overrides`` - The connection name overrides to use for the flow.
            Example: ``{"aoai_connection": "azure_open_ai_connection"}``.
            The node with reference to connection 'aoai_connection' will be resolved to
            the actual connection 'azure_open_ai_connection'.


            An example of providing overrides for a model to use azure machine
            learning workspace connection:

            .. code-block:: python

                flow_folder = Path(__file__).parent / "basic"
                flow = load_flow(flow_folder)

                workspace_resource_id = (
                    "azureml://subscriptions/{your-subscription}/resourceGroups/{your-resourcegroup}"
                    "/providers/Microsoft.MachineLearningServices/workspaces/{your-workspace}"
                )
                model_config = {
                    "connection_provider": workspace_resource_id,
                    "connection_overrides": {"local_conn_name": "remote_conn_name"},
                }

                with mlflow.start_run():
                    logged_model = mlflow.promptflow.log_model(
                        flow, artifact_path="promptflow_model", model_config=model_config
                    )
        example_no_conversion: {{ example_no_conversion }}
<<<<<<< HEAD
        name: {{ name }}
        params: {{ params }}
        tags: {{ tags }}
        model_type: {{ model_type }}
        step: {{ step }}
        model_id: {{ model_id }}
=======
        prompts: {{ prompts }}
>>>>>>> df38fbc7

    Returns
        A :py:class:`ModelInfo <mlflow.models.model.ModelInfo>` instance that contains the
        metadata of the logged model.
    """
    return Model.log(
        artifact_path=artifact_path,
        name=name,
        flavor=mlflow.promptflow,
        registered_model_name=registered_model_name,
        model=model,
        conda_env=conda_env,
        code_paths=code_paths,
        signature=signature,
        input_example=input_example,
        await_registration_for=await_registration_for,
        pip_requirements=pip_requirements,
        extra_pip_requirements=extra_pip_requirements,
        metadata=metadata,
        model_config=model_config,
        example_no_conversion=example_no_conversion,
<<<<<<< HEAD
        params=params,
        tags=tags,
        model_type=model_type,
        step=step,
        model_id=model_id,
=======
        prompts=prompts,
>>>>>>> df38fbc7
    )


@experimental
@format_docstring(LOG_MODEL_PARAM_DOCS.format(package_name=FLAVOR_NAME))
def save_model(
    model,
    path,
    conda_env=None,
    code_paths=None,
    mlflow_model=None,
    signature: ModelSignature = None,
    input_example: ModelInputExample = None,
    pip_requirements=None,
    extra_pip_requirements=None,
    metadata=None,
    model_config: Optional[dict[str, Any]] = None,
    example_no_conversion=None,
):
    """
    Save a Promptflow model to a path on the local file system.

    Args:
        model: A promptflow model loaded by `promptflow.load_flow()`.
        path: Local path where the serialized model (as YAML) is to be saved.
        conda_env: {{ conda_env }}
        code_paths: {{ code_paths }}
        mlflow_model: :py:mod:`mlflow.models.Model` this flavor is being added to.
        signature: {{ signature }}
        input_example: {{ input_example }}
        pip_requirements: {{ pip_requirements }}
        extra_pip_requirements: {{ extra_pip_requirements }}
        metadata: {{ metadata }}
        model_config: A dict of valid overrides that can be applied to a flow instance
            during inference. These arguments are used exclusively for the case of loading
            the model as a ``pyfunc`` Model.
            These values are not applied to a returned flow from a call to
            ``mlflow.promptflow.load_model()``.
            To override configs for a loaded flow with promptflow flavor,
            please update the ``pf_model.context`` directly.

            Configs that can be overridden includes:

            ``connection_provider`` - The connection provider to use for the flow. Reach
            https://microsoft.github.io/promptflow/how-to-guides/set-global-configs.html#connection-provider
            for more details on how to set connection provider.

            ``connection_overrides`` - The connection name overrides to use for the flow.
            Example: ``{"aoai_connection": "azure_open_ai_connection"}``.
            The node with reference to connection 'aoai_connection' will be resolved to
            the actual connection 'azure_open_ai_connection'.


            An example of providing overrides for a model to use azure machine
            learning workspace connection:

            .. code-block:: python

                flow_folder = Path(__file__).parent / "basic"
                flow = load_flow(flow_folder)

                workspace_resource_id = (
                    "azureml://subscriptions/{your-subscription}/resourceGroups/{your-resourcegroup}"
                    "/providers/Microsoft.MachineLearningServices/workspaces/{your-workspace}"
                )
                model_config = {
                    "connection_provider": workspace_resource_id,
                    "connection_overrides": {"local_conn_name": "remote_conn_name"},
                }

                with mlflow.start_run():
                    logged_model = mlflow.promptflow.log_model(
                        flow, artifact_path="promptflow_model", model_config=model_config
                    )
        example_no_conversion: {{ example_no_conversion }}
    """
    import promptflow
    from promptflow._sdk._mlflow import (
        DAG_FILE_NAME,
        Flow,
        _merge_local_code_and_additional_includes,
        remove_additional_includes,
    )

    _validate_env_arguments(conda_env, pip_requirements, extra_pip_requirements)

    if (
        not isinstance(model, Flow)
        or not hasattr(model, "flow_dag_path")
        or not hasattr(model, "code")
    ):
        raise mlflow.MlflowException.invalid_parameter_value(
            _UNSUPPORTED_MODEL_ERROR_MESSAGE.format(instance_type=type(model).__name__)
        )

    # check if path exists
    path = os.path.abspath(path)
    _validate_and_prepare_target_save_path(path)

    # Copy to 'flow' directory to get files merged with flow files.
    code_dir_subpath = _validate_and_copy_code_paths(
        code_paths, path, default_subpath=_MODEL_FLOW_DIRECTORY
    )

    model_flow_path = os.path.join(path, _MODEL_FLOW_DIRECTORY)

    # Resolve additional includes in flow
    with _merge_local_code_and_additional_includes(code_path=model.code) as resolved_model_dir:
        remove_additional_includes(Path(resolved_model_dir))
        shutil.copytree(src=resolved_model_dir, dst=model_flow_path, dirs_exist_ok=True)
    # Get flow env in flow dag
    flow_env = _resolve_env_from_flow(model.flow_dag_path)

    if mlflow_model is None:
        mlflow_model = Model()
    saved_example = _save_example(mlflow_model, input_example, path, example_no_conversion)

    if signature is None and saved_example is not None:
        wrapped_model = _PromptflowModelWrapper(model)
        signature = _infer_signature_from_input_example(saved_example, wrapped_model)

    if signature is not None:
        mlflow_model.signature = signature
    if metadata is not None:
        mlflow_model.metadata = metadata

    # update flavor info to mlflow_model
    mlflow_model.add_flavor(
        FLAVOR_NAME,
        version=promptflow.__version__,
        entry=f"{_MODEL_FLOW_DIRECTORY}/{DAG_FILE_NAME}",
        **flow_env,
    )

    # append loader_module, data and env data to mlflow_model
    pyfunc.add_to_model(
        mlflow_model,
        loader_module="mlflow.promptflow",
        conda_env=_CONDA_ENV_FILE_NAME,
        python_env=_PYTHON_ENV_FILE_NAME,
        code=code_dir_subpath,
        model_config=model_config,
    )

    # save mlflow_model to path/MLmodel
    mlflow_model.save(os.path.join(path, MLMODEL_FILE_NAME))

    if conda_env is None:
        if pip_requirements is None:
            default_reqs = get_default_pip_requirements()
            inferred_reqs = mlflow.models.infer_pip_requirements(
                path, FLAVOR_NAME, fallback=default_reqs
            )
            default_reqs = sorted(set(inferred_reqs).union(default_reqs))
        else:
            default_reqs = None
        conda_env, pip_requirements, pip_constraints = _process_pip_requirements(
            default_reqs,
            pip_requirements,
            extra_pip_requirements,
        )
    else:
        conda_env, pip_requirements, pip_constraints = _process_conda_env(conda_env)

    with open(os.path.join(path, _CONDA_ENV_FILE_NAME), "w") as f:
        yaml.safe_dump(conda_env, stream=f, default_flow_style=False)

    # Save `constraints.txt` if necessary
    if pip_constraints:
        write_to(os.path.join(path, _CONSTRAINTS_FILE_NAME), "\n".join(pip_constraints))

    # Save `requirements.txt`
    write_to(os.path.join(path, _REQUIREMENTS_FILE_NAME), "\n".join(pip_requirements))

    _PythonEnv.current().to_yaml(os.path.join(path, _PYTHON_ENV_FILE_NAME))


def _resolve_env_from_flow(flow_dag_path):
    with open(flow_dag_path) as f:
        flow_dict = yaml.safe_load(f)
    environment = flow_dict.get("environment", {})
    if _FLOW_ENV_REQUIREMENTS in environment:
        # Append entry path to requirements
        environment[_FLOW_ENV_REQUIREMENTS] = (
            f"{_MODEL_FLOW_DIRECTORY}/{environment[_FLOW_ENV_REQUIREMENTS]}"
        )
    return environment


class _PromptflowModelWrapper:
    def __init__(self, model, model_config: Optional[dict[str, Any]] = None):
        from promptflow._sdk._mlflow import FlowInvoker

        self.model = model
        # TODO: Improve this if we have more configs afterwards
        model_config = model_config or {}
        connection_provider = model_config.get(_CONNECTION_PROVIDER_CONFIG_KEY, "local")
        _logger.info("Using connection provider: %s", connection_provider)
        connection_overrides = model_config.get(_CONNECTION_OVERRIDES_CONFIG_KEY, None)
        _logger.info("Using connection overrides: %s", connection_overrides)
        self.model_invoker = FlowInvoker(
            self.model,
            connection_provider=connection_provider,
            connections_name_overrides=connection_overrides,
        )

    def get_raw_model(self):
        """
        Returns the underlying model.
        """
        return self.model

    def predict(  # pylint: disable=unused-argument
        self,
        data: Union[pd.DataFrame, list[Union[str, dict[str, Any]]]],
        params: Optional[dict[str, Any]] = None,  # pylint: disable=unused-argument
    ) -> Union[dict, list]:
        """
        Args:
            data: Model input data. Either a pandas DataFrame with only 1 row or a dictionary.

                     .. code-block:: python
                        loaded_model = mlflow.pyfunc.load_model(logged_model.model_uri)
                        # Predict on a flow input dictionary.
                        print(loaded_model.predict({"text": "Python Hello World!"}))

            params: Additional parameters to pass to the model for inference.

        Returns
            Model predictions. Dict type, example ``{"output": "\n\nprint('Hello World!')"}``
        """
        if isinstance(data, pd.DataFrame):
            messages = data.to_dict(orient="records")
            if len(messages) > 1:
                raise mlflow.MlflowException.invalid_parameter_value(
                    _INVALID_PREDICT_INPUT_ERROR_MESSAGE
                )
            messages = messages[0]
            return [self.model_invoker.invoke(messages)]
        elif isinstance(data, dict):
            messages = data
            return self.model_invoker.invoke(messages)
        raise mlflow.MlflowException.invalid_parameter_value(_INVALID_PREDICT_INPUT_ERROR_MESSAGE)


def _load_pyfunc(path, model_config: Optional[dict[str, Any]] = None):  # noqa: D417
    """
    Load PyFunc implementation for Promptflow. Called by ``pyfunc.load_model``.

    Args
        path: Local filesystem path to the MLflow Model with the ``promptflow`` flavor.
    """
    from promptflow import load_flow

    model_flow_path = os.path.join(path, _MODEL_FLOW_DIRECTORY)
    model = load_flow(model_flow_path)
    return _PromptflowModelWrapper(model=model, model_config=model_config)


@experimental
def load_model(model_uri, dst_path=None):
    """
    Load a Promptflow model from a local file or a run.

    Args:
        model_uri: The location, in URI format, of the MLflow model. For example:

            - ``/Users/me/path/to/local/model``
            - ``relative/path/to/local/model``
            - ``s3://my_bucket/path/to/model``
            - ``runs:/<mlflow_run_id>/run-relative/path/to/model``
            - ``models:/<model_name>/<model_version>``
            - ``models:/<model_name>/<stage>``

            For more information about supported URI schemes, see
            `Referencing Artifacts <https://www.mlflow.org/docs/latest/concepts.html#
            artifact-locations>`_.
        dst_path: The local filesystem path to which to download the model artifact.
            This directory must already exist. If unspecified, a local output
            path will be created.

    Returns
        A Promptflow model instance
    """
    from promptflow import load_flow

    local_model_path = _download_artifact_from_uri(artifact_uri=model_uri, output_path=dst_path)
    model_data_path = os.path.join(local_model_path, _MODEL_FLOW_DIRECTORY)
    return load_flow(model_data_path)<|MERGE_RESOLUTION|>--- conflicted
+++ resolved
@@ -110,16 +110,13 @@
     metadata=None,
     model_config: Optional[dict[str, Any]] = None,
     example_no_conversion=None,
-<<<<<<< HEAD
+    prompts: Optional[list[Union[str, Prompt]]] = None,
     name: Optional[str] = None,
     params: Optional[dict[str, Any]] = None,
     tags: Optional[dict[str, Any]] = None,
     model_type: Optional[str] = None,
     step: int = 0,
     model_id: Optional[str] = None,
-=======
-    prompts: Optional[list[Union[str, Prompt]]] = None,
->>>>>>> df38fbc7
 ):
     """
     Log a Promptflow model as an MLflow artifact for the current run.
@@ -182,16 +179,13 @@
                         flow, artifact_path="promptflow_model", model_config=model_config
                     )
         example_no_conversion: {{ example_no_conversion }}
-<<<<<<< HEAD
+        prompts: {{ prompts }}
         name: {{ name }}
         params: {{ params }}
         tags: {{ tags }}
         model_type: {{ model_type }}
         step: {{ step }}
         model_id: {{ model_id }}
-=======
-        prompts: {{ prompts }}
->>>>>>> df38fbc7
 
     Returns
         A :py:class:`ModelInfo <mlflow.models.model.ModelInfo>` instance that contains the
@@ -213,15 +207,12 @@
         metadata=metadata,
         model_config=model_config,
         example_no_conversion=example_no_conversion,
-<<<<<<< HEAD
+        prompts=prompts,
         params=params,
         tags=tags,
         model_type=model_type,
         step=step,
         model_id=model_id,
-=======
-        prompts=prompts,
->>>>>>> df38fbc7
     )
 
 
