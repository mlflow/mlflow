--- conflicted
+++ resolved
@@ -118,9 +118,7 @@
         response = self._call_endpoint("GET", MLFLOW_GATEWAY_CRUD_ROUTE_BASE).json()["routes"]
         return [Route(**resp) for resp in response]
 
-<<<<<<< HEAD
-    @experimental
-=======
+    @experimental
     def create_route(self, name: str, route_type: str, model: Dict[str, Any]) -> Route:
         """
         Create a new route in the Gateway.
@@ -196,6 +194,7 @@
         ).json()
         return Route(**response)
 
+    @experimental
     def delete_route(self, name: str) -> None:
         """
         Delete an existing route in the Gateway.
@@ -231,7 +230,7 @@
         route = assemble_uri_path([MLFLOW_GATEWAY_CRUD_ROUTE_BASE, name])
         self._call_endpoint("DELETE", route)
 
->>>>>>> 0335ac92
+    @experimental
     def query(self, route: str, data: Dict[str, Any]):
         """
         Submit a query to a configured provider route.
