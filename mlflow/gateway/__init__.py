--- conflicted
+++ resolved
@@ -1,13 +1,3 @@
-<<<<<<< HEAD
-"""
-.. warning::
-
-    MLflow AI gateway is deprecated and has been replaced by the deployments API for generative AI.
-    See :ref:`gateway-migration` for migration.
-"""
-
-=======
->>>>>>> 3895515c
 from mlflow.gateway.client import MlflowGatewayClient
 from mlflow.gateway.fluent import (
     create_route,
