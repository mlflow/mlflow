from typing import List, Optional

<<<<<<< HEAD
from mlflow.gateway.base_models import ResponseModel
from mlflow.gateway.schemas.chat import BaseRequestPayload
=======
from pydantic import Field

from mlflow.gateway.base_models import RequestModel, ResponseModel
from mlflow.gateway.config import RouteType


class BaseRequestPayload(RequestModel):
    temperature: float = Field(0.0, ge=0, le=1)
    n: int = Field(1, ge=1, le=5)
    stop: Optional[List[str]] = Field(None, min_items=1)
    max_tokens: Optional[int] = Field(None, ge=1)
>>>>>>> 2845e82d


class RequestPayload(BaseRequestPayload):
    prompt: str

    class Config:
        schema_extra = {
            "example": {
                "prompt": "hello",
                "temperature": 0.0,
                "max_tokens": 64,
                "stop": ["END"],
                "candidate_count": 1,
            }
        }


<<<<<<< HEAD
class Choice(ResponseModel):
    index: int
=======
class CandidateMetadata(ResponseModel):
    finish_reason: Optional[str] = None


class Candidate(ResponseModel):
>>>>>>> 2845e82d
    text: str
    finish_reason: Optional[str] = None


class CompletionsUsage(ResponseModel):
    prompt_tokens: Optional[int] = None
    completion_tokens: Optional[int] = None
    total_tokens: Optional[int] = None


class ResponsePayload(ResponseModel):
    id: Optional[str] = None
    object: str = "text_completion"
    created: int
    model: str
    choices: List[Choice]
    usage: CompletionsUsage

    class Config:
        schema_extra = {
            "example": {
                "id": "cmpl-123",
                "object": "text_completion",
                "created": 1589478378,
                "model": "gpt-4",
                "choices": [
                    {"text": "Hello! I am an AI Assistant!", "index": 0, "finish_reason": "length"}
                ],
                "usage": {"prompt_tokens": 5, "completion_tokens": 7, "total_tokens": 12},
            }
        }<|MERGE_RESOLUTION|>--- conflicted
+++ resolved
@@ -1,21 +1,7 @@
-from typing import List, Optional
+from typing import List, Literal, Optional
 
-<<<<<<< HEAD
 from mlflow.gateway.base_models import ResponseModel
 from mlflow.gateway.schemas.chat import BaseRequestPayload
-=======
-from pydantic import Field
-
-from mlflow.gateway.base_models import RequestModel, ResponseModel
-from mlflow.gateway.config import RouteType
-
-
-class BaseRequestPayload(RequestModel):
-    temperature: float = Field(0.0, ge=0, le=1)
-    n: int = Field(1, ge=1, le=5)
-    stop: Optional[List[str]] = Field(None, min_items=1)
-    max_tokens: Optional[int] = Field(None, ge=1)
->>>>>>> 2845e82d
 
 
 class RequestPayload(BaseRequestPayload):
@@ -33,16 +19,8 @@
         }
 
 
-<<<<<<< HEAD
 class Choice(ResponseModel):
     index: int
-=======
-class CandidateMetadata(ResponseModel):
-    finish_reason: Optional[str] = None
-
-
-class Candidate(ResponseModel):
->>>>>>> 2845e82d
     text: str
     finish_reason: Optional[str] = None
 
@@ -55,7 +33,7 @@
 
 class ResponsePayload(ResponseModel):
     id: Optional[str] = None
-    object: str = "text_completion"
+    object: Literal["text_completion"] = "text_completion"
     created: int
     model: str
     choices: List[Choice]
