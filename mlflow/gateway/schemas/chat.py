--- conflicted
+++ resolved
@@ -26,13 +26,8 @@
     ChatUsage,  # noqa F401
     Function,  # noqa F401
     FunctionToolDefinition,
-<<<<<<< HEAD
-    ToolCall,  # noqa F401,
-    ToolCallDelta,  # noqa F401,
-=======
     ToolCall,  # noqa F401
     ToolCallDelta,  # noqa F401
->>>>>>> 40f0d51d
 )
 from mlflow.utils import IS_PYDANTIC_V2_OR_NEWER
 
