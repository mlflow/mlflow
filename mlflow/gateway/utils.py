import base64
import json
import logging
import posixpath
import psutil
import re
from typing import Optional, List
from urllib.parse import urlparse

from mlflow.exceptions import MlflowException
from mlflow.gateway.envs import MLFLOW_GATEWAY_URI  # TODO: change to environment_variables import


_logger = logging.getLogger(__name__)
_gateway_uri: Optional[str] = None


def is_valid_endpoint_name(name: str) -> bool:
    """
    Check whether a string contains any URL reserved characters, spaces, or characters other
    than alphanumeric, underscore, hyphen, and dot.

    Returns True if the string doesn't contain any of these characters.
    """
    return bool(re.fullmatch(r"[\w\-\.]+", name))


def check_configuration_route_name_collisions(config):
    if len(config["routes"]) < 2:
        return
    names = [route["name"] for route in config["routes"]]
    if len(names) != len(set(names)):
        raise MlflowException.invalid_parameter_value(
            "Duplicate names found in route configurations. Please remove the duplicate route "
            "name from the configuration to ensure that route endpoints are created properly."
        )


def kill_child_processes(parent_pid):
    """
    Gracefully terminate or kill child processes from a main process
    """
    parent = psutil.Process(parent_pid)
    for child in parent.children(recursive=True):
        child.terminate()
    _, still_alive = psutil.wait_procs(parent.children(), timeout=3)
    for p in still_alive:
        p.kill()


def _is_valid_uri(uri: str):
    """
    Evaluates the basic structure of a provided gateway uri to determine if the scheme and
    netloc are provided
    """
    if uri == "databricks":
        return True
    try:
        parsed = urlparse(uri)
        return parsed.scheme == "databricks" or all([parsed.scheme, parsed.netloc])
    except ValueError:
        return False


def set_gateway_uri(gateway_uri: str):
    if not _is_valid_uri(gateway_uri):
        raise MlflowException.invalid_parameter_value(
            "The gateway uri provided is missing required elements. Ensure that the schema "
            "and netloc are provided."
        )

    global _gateway_uri
    _gateway_uri = gateway_uri


def get_gateway_uri() -> str:
    global _gateway_uri
    if _gateway_uri is not None:
        return _gateway_uri
    elif uri := MLFLOW_GATEWAY_URI.get():
        return uri
    else:
        raise MlflowException(
            "No Gateway server uri has been set. Please either set the MLflow Gateway URI via "
            f"`mlflow.set_gateway_uri()` or set the environment variable {MLFLOW_GATEWAY_URI.name} "
            "to the running Gateway API server's uri"
        )


<<<<<<< HEAD
class SearchRoutesToken:
    def __init__(self, index: int):
        self._index = index

    @property
    def index(self):
        return self.index

    @classmethod
    def decode(cls, encoded_token: str):
        try:
            decoded_token = base64.b64decode(encoded_token)
            parsed_token = json.loads(decoded_token)
        except Exception as e:
            raise MlflowException.invalid_parameter_value(
                f"Invalid SearchRoutes token: {encoded_token}"
            ) from e

        index = parsed_token.get("index")
        if not index or index < 0:
            raise MlflowException.invalid_parameter_value(
                f"Invalid SearchRoutes token: {encoded_token}"
            ) from e

        return cls(index=index)

    def encode(self) -> str:
        token_json = json.dumps(
            {
                "index": self.index,
            }
        )
        encoded_token_bytes = base64.b64encode(bytes(token_json, "utf-8"))
        return encoded_token_bytes.decode("utf-8")
=======
def assemble_uri_path(paths: List[str]) -> str:
    """
    Assemble a correct URI path from a list of path parts.

    :param paths: A list of strings representing parts of a URI path.
    :return: A string representing the complete assembled URI path.
    """
    stripped_paths = [path.strip("/").lstrip("/") for path in paths if path]
    return "/" + posixpath.join(*stripped_paths)
>>>>>>> 193e625f
<|MERGE_RESOLUTION|>--- conflicted
+++ resolved
@@ -87,7 +87,17 @@
         )
 
 
-<<<<<<< HEAD
+def assemble_uri_path(paths: List[str]) -> str:
+    """
+    Assemble a correct URI path from a list of path parts.
+
+    :param paths: A list of strings representing parts of a URI path.
+    :return: A string representing the complete assembled URI path.
+    """
+    stripped_paths = [path.strip("/").lstrip("/") for path in paths if path]
+    return "/" + posixpath.join(*stripped_paths)
+
+
 class SearchRoutesToken:
     def __init__(self, index: int):
         self._index = index
@@ -121,15 +131,4 @@
             }
         )
         encoded_token_bytes = base64.b64encode(bytes(token_json, "utf-8"))
-        return encoded_token_bytes.decode("utf-8")
-=======
-def assemble_uri_path(paths: List[str]) -> str:
-    """
-    Assemble a correct URI path from a list of path parts.
-
-    :param paths: A list of strings representing parts of a URI path.
-    :return: A string representing the complete assembled URI path.
-    """
-    stripped_paths = [path.strip("/").lstrip("/") for path in paths if path]
-    return "/" + posixpath.join(*stripped_paths)
->>>>>>> 193e625f
+        return encoded_token_bytes.decode("utf-8")