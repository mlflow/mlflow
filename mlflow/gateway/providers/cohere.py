import json
import time
from typing import Any, AsyncGenerator, AsyncIterable, Dict

from fastapi import HTTPException
from fastapi.encoders import jsonable_encoder

from mlflow.gateway.config import CohereConfig, RouteConfig
from mlflow.gateway.providers.base import BaseProvider, ProviderAdapter
<<<<<<< HEAD
from mlflow.gateway.providers.utils import rename_payload_keys, send_request, send_stream_request
from mlflow.gateway.schemas import chat, completions, embeddings
=======
from mlflow.gateway.providers.utils import rename_payload_keys, send_request
from mlflow.gateway.schemas import completions, embeddings
>>>>>>> fb2109eb


class CohereAdapter(ProviderAdapter):
    @classmethod
    def model_to_completions(cls, resp, config):
        # Response example (https://docs.cohere.com/reference/generate)
        # ```
        # {
        #   "id": "string",
        #   "generations": [
        #     {
        #       "id": "string",
        #       "text": "string"
        #     }
        #   ],
        #   "prompt": "string"
        # }
        # ```
        return completions.ResponsePayload(
            created=int(time.time()),
            object="text_completion",
            model=config.model.name,
            choices=[
                completions.Choice(
                    index=idx,
                    text=c["text"],
                    finish_reason=None,
                )
                for idx, c in enumerate(resp["generations"])
            ],
            usage=completions.CompletionsUsage(
                prompt_tokens=None,
                completion_tokens=None,
                total_tokens=None,
            ),
        )

    @classmethod
    def model_to_completions_streaming(cls, resp, config):
        # Response example (https://docs.cohere.com/reference/generate)
        #
        # Streaming chunks:
        # ```
        # {"index":0,"text":" Hi","is_finished":false,"event_type":"text-generation"}
        # ```
        # ```
        # {"index":1,"text":" Hi","is_finished":false,"event_type":"text-generation"}
        # ```
        # notes: "index" is only present if "num_generations" > 1
        #
        # Final chunk:
        # ```
        # {"is_finished":true,"event_type":"stream-end","finish_reason":"COMPLETE",
        #   "response":{"id":"b32a70c5-8c91-4f96-958f-d942801ed22f",
        #       "generations":[
        #           {
        #               "id":"5d5d0851-35ac-4c25-a9a9-2fbb391bd415",
        #               "index":0,
        #               "text":" Hi there! How can I assist you today? ",
        #               "finish_reason":"COMPLETE"
        #           },
        #           {
        #               "id":"0a24787f-504e-470e-a088-0bf801a2c72d",
        #               "index":1,
        #               "text":" Hi there, how can I assist you today? ",
        #               "finish_reason":"COMPLETE"
        #           }
        #       ],
        #       "prompt":"Hello"
        #   }}
        # ```
        response = resp.get("response")
        return completions.StreamResponsePayload(
            id=response["id"] if response else None,
            created=int(time.time()),
            object="text_completion_chunk",
            model=config.model.name,
            choices=[
                completions.StreamChoice(
                    index=resp.get("index", 0),
                    finish_reason=resp.get("finish_reason"),
                    delta=completions.StreamDelta(
                        role=None,
                        content=resp.get("text"),
                    ),
                )
            ],
            usage=completions.CompletionsUsage(
                prompt_tokens=None,
                completion_tokens=None,
                total_tokens=None,
            ),
        )

    @classmethod
    def model_to_embeddings(cls, resp, config):
        # Response example (https://docs.cohere.com/reference/embed):
        # ```
        # {
        #   "id": "bc57846a-3e56-4327-8acc-588ca1a37b8a",
        #   "texts": [
        #     "hello world"
        #   ],
        #   "embeddings": [
        #     [
        #       3.25,
        #       0.7685547,
        #       2.65625,
        #       ...
        #       -0.30126953,
        #       -2.3554688,
        #       1.2597656
        #     ]
        #   ],
        #   "meta": [
        #     {
        #       "api_version": [
        #         {
        #           "version": "1"
        #         }
        #       ]
        #     }
        #   ]
        # }
        # ```
        return embeddings.ResponsePayload(
            data=[
                embeddings.EmbeddingObject(
                    embedding=output,
                    index=idx,
                )
                for idx, output in enumerate(resp["embeddings"])
            ],
            model=config.model.name,
            usage=embeddings.EmbeddingsUsage(
                prompt_tokens=None,
                total_tokens=None,
            ),
        )

    @classmethod
    def completions_to_model(cls, payload, config):
        key_mapping = {
            "stop": "stop_sequences",
            "n": "num_generations",
        }
        cls.check_keys_against_mapping(key_mapping, payload)
        # The range of Cohere's temperature is 0-5, but ours is 0-2, so we scale it.
        if "temperature" in payload:
            payload["temperature"] = 2.5 * payload["temperature"]
        return rename_payload_keys(payload, key_mapping)

    @classmethod
    def completions_streaming_to_model(cls, payload, config):
        return cls.completions_to_model(payload, config)

    @classmethod
    def embeddings_to_model(cls, payload, config):
        key_mapping = {"input": "texts"}
        for k1, k2 in key_mapping.items():
            if k2 in payload:
                raise HTTPException(
                    status_code=422, detail=f"Invalid parameter {k2}. Use {k1} instead."
                )
        return rename_payload_keys(payload, key_mapping)


class CohereProvider(BaseProvider):
    NAME = "Cohere"

    def __init__(self, config: RouteConfig) -> None:
        super().__init__(config)
        if config.model.config is None or not isinstance(config.model.config, CohereConfig):
            raise TypeError(f"Unexpected config type {config.model.config}")
        self.cohere_config: CohereConfig = config.model.config

    @property
    def auth_headers(self) -> Dict[str, str]:
        return {"Authorization": f"Bearer {self.cohere_config.cohere_api_key}"}

    @property
    def base_url(self) -> str:
        return "https://api.cohere.ai/v1"

    async def _request(self, path: str, payload: Dict[str, Any]) -> Dict[str, Any]:
        return await send_request(
            headers=self.auth_headers,
            base_url=self.base_url,
            path=path,
            payload=payload,
        )

    def _stream_request(self, path: str, payload: Dict[str, Any]) -> AsyncGenerator[bytes, None]:
        return send_stream_request(
            headers=self.auth_headers,
            base_url=self.base_url,
            path=path,
            payload=payload,
        )

<<<<<<< HEAD
    async def chat(self, payload: chat.RequestPayload) -> chat.ResponsePayload:
        raise HTTPException(status_code=422, detail="The chat route is not available for Cohere.")

    async def completions_stream(
        self, payload: completions.RequestPayload
    ) -> AsyncIterable[completions.StreamResponsePayload]:
        payload = jsonable_encoder(payload, exclude_none=True)
        self.check_for_model_field(payload)
        stream = self._stream_request(
            "generate",
            {
                "model": self.config.model.name,
                **CohereAdapter.completions_streaming_to_model(payload, self.config),
            },
        )
        async for chunk in stream:
            if not chunk:
                continue

            resp = json.loads(chunk)
            yield CohereAdapter.model_to_completions_streaming(resp, self.config)

=======
>>>>>>> fb2109eb
    async def completions(self, payload: completions.RequestPayload) -> completions.ResponsePayload:
        payload = jsonable_encoder(payload, exclude_none=True)
        self.check_for_model_field(payload)
        resp = await self._request(
            "generate",
            {
                "model": self.config.model.name,
                **CohereAdapter.completions_to_model(payload, self.config),
            },
        )
        return CohereAdapter.model_to_completions(resp, self.config)

    async def embeddings(self, payload: embeddings.RequestPayload) -> embeddings.ResponsePayload:
        payload = jsonable_encoder(payload, exclude_none=True)
        self.check_for_model_field(payload)
        resp = await self._request(
            "embed",
            {
                "model": self.config.model.name,
                **CohereAdapter.embeddings_to_model(payload, self.config),
            },
        )
        return CohereAdapter.model_to_embeddings(resp, self.config)<|MERGE_RESOLUTION|>--- conflicted
+++ resolved
@@ -7,13 +7,8 @@
 
 from mlflow.gateway.config import CohereConfig, RouteConfig
 from mlflow.gateway.providers.base import BaseProvider, ProviderAdapter
-<<<<<<< HEAD
 from mlflow.gateway.providers.utils import rename_payload_keys, send_request, send_stream_request
-from mlflow.gateway.schemas import chat, completions, embeddings
-=======
-from mlflow.gateway.providers.utils import rename_payload_keys, send_request
 from mlflow.gateway.schemas import completions, embeddings
->>>>>>> fb2109eb
 
 
 class CohereAdapter(ProviderAdapter):
@@ -214,10 +209,6 @@
             payload=payload,
         )
 
-<<<<<<< HEAD
-    async def chat(self, payload: chat.RequestPayload) -> chat.ResponsePayload:
-        raise HTTPException(status_code=422, detail="The chat route is not available for Cohere.")
-
     async def completions_stream(
         self, payload: completions.RequestPayload
     ) -> AsyncIterable[completions.StreamResponsePayload]:
@@ -237,8 +228,6 @@
             resp = json.loads(chunk)
             yield CohereAdapter.model_to_completions_streaming(resp, self.config)
 
-=======
->>>>>>> fb2109eb
     async def completions(self, payload: completions.RequestPayload) -> completions.ResponsePayload:
         payload = jsonable_encoder(payload, exclude_none=True)
         self.check_for_model_field(payload)
