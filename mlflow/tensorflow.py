--- conflicted
+++ resolved
@@ -477,18 +477,16 @@
         self.model.summary(print_fn=sum_list.append)
         summary = '\n'.join(sum_list)
         try_mlflow_log(mlflow.set_tag, 'summary', summary)
-<<<<<<< HEAD
+
         with open('summary.txt', 'w') as f:
             f.write(summary)
         try_mlflow_log(mlflow.log_artifact, local_path='summary.txt')
         os.remove("summary.txt")
-=======
 
     def on_epoch_end(self, epoch, logs=None):
         pass
 
     def on_train_end(self, logs=None):  # pylint: disable=unused-argument
->>>>>>> 2a976e6b
         try_mlflow_log(mlflow.keras.log_model, self.model, artifact_path='model')
 
 
@@ -517,26 +515,16 @@
         summary = '\n'.join(sum_list)
         try_mlflow_log(mlflow.set_tag, 'summary', summary)
 
-    def on_epoch_end(self, epoch, logs=None):
-        if (epoch-1) % _LOG_EVERY_N_STEPS == 0:
-            try_mlflow_log(mlflow.log_metrics, logs, step=epoch)
-
-    def on_train_end(self, logs=None):  # pylint: disable=unused-argument
-<<<<<<< HEAD
-        opt = self.model.optimizer
-        config = opt.get_config()
-        for attribute in config:
-            try_mlflow_log(mlflow.log_param, "opt_" + attribute, config[attribute])
-        tmp_list = []
-        self.model.summary(print_fn=tmp_list.append)
-        summary = '\n'.join(tmp_list)
-        try_mlflow_log(mlflow.set_tag, 'summary', summary)
         with open('summary.txt', 'w') as f:
             f.write(summary)
         try_mlflow_log(mlflow.log_artifact, local_path='summary.txt')
         os.remove("summary.txt")
-=======
->>>>>>> 2a976e6b
+
+    def on_epoch_end(self, epoch, logs=None):
+        if (epoch-1) % _LOG_EVERY_N_STEPS == 0:
+            try_mlflow_log(mlflow.log_metrics, logs, step=epoch)
+
+    def on_train_end(self, logs=None):  # pylint: disable=unused-argument
         try_mlflow_log(mlflow.keras.log_model, self.model, artifact_path='model')
 
 
