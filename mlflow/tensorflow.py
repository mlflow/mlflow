--- conflicted
+++ resolved
@@ -72,16 +72,9 @@
     :param conda_env: Either a dictionary representation of a Conda environment or the path to a
                       Conda environment yaml file. If provided, this decribes the environment
                       this model should be run in. At minimum, it should specify the dependencies
-<<<<<<< HEAD
-                      contained in ``mlflow.tensorflow.DEFAULT_CONDA_ENV``. If ``None``, the default
-                      ``mlflow.tensorflow.DEFAULT_CONDA_ENV`` environment is added to the
-                      model. The following is an *example* dictionary representation of a Conda
-                      environment::
-=======
                       contained in :func:`get_default_conda_env()`. If ``None``, the default
                       :func:`get_default_conda_env()` environment is added to the model. The
                       following is an *example* dictionary representation of a Conda environment::
->>>>>>> aba3ab27
 
                         {
                             'name': 'mlflow-env',
@@ -124,16 +117,9 @@
     :param conda_env: Either a dictionary representation of a Conda environment or the path to a
                       Conda environment yaml file. If provided, this decribes the environment
                       this model should be run in. At minimum, it should specify the dependencies
-<<<<<<< HEAD
-                      contained in ``mlflow.tensorflow.DEFAULT_CONDA_ENV``. If ``None``, the default
-                      ``mlflow.tensorflow.DEFAULT_CONDA_ENV`` environment is added to the
-                      model. The following is an *example* dictionary representation of a Conda
-                      environment::
-=======
                       contained in :func:`get_default_conda_env()`. If ``None``, the default
                       :func:`get_default_conda_env()` environment is added to the model. The
                       following is an *example* dictionary representation of a Conda environment::
->>>>>>> aba3ab27
 
                         {
                             'name': 'mlflow-env',
@@ -206,8 +192,8 @@
                       - ``runs:/<mlflow_run_id>/run-relative/path/to/model``
 
                       For more information about supported URI schemes, see
-                      `Artifact Stores <https://www.mlflow.org/docs/latest/tracking.html#
-                      artifact-store-locations>`_.
+                      `Referencing Artifacts <https://www.mlflow.org/docs/latest/tracking.html#
+                      artifact-locations>`_.
 
     :param tf_sess: The TensorFlow session in which to load the model.
     :return: A TensorFlow signature definition of type:
