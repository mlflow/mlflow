"""
The ``mlflow.tensorflow`` module provides an API for logging and loading TensorFlow models.
This module exports TensorFlow models with the following flavors:

TensorFlow (native) format
    This is the main flavor that can be loaded back into TensorFlow.
:py:mod:`mlflow.pyfunc`
    Produced for use by generic pyfunc-based deployment tools and batch inference.
"""
import os
import shutil
import yaml
import logging
import concurrent.futures
import warnings
import atexit
import time
import tempfile
from collections import namedtuple
import pandas
from distutils.version import LooseVersion

import mlflow
import mlflow.keras
from mlflow import pyfunc
from mlflow.exceptions import MlflowException
from mlflow.models import Model
from mlflow.models.model import MLMODEL_FILE_NAME
from mlflow.models.signature import ModelSignature
from mlflow.models.utils import ModelInputExample, _save_example
from mlflow.protos.databricks_pb2 import DIRECTORY_NOT_EMPTY
from mlflow.tracking.artifact_utils import _download_artifact_from_uri
from mlflow.utils.annotations import keyword_only, experimental
from mlflow.utils.environment import _mlflow_conda_env
from mlflow.utils.file_utils import _copy_file_or_tree
from mlflow.utils.model_utils import _get_flavor_configuration
from mlflow.utils.mlflow_tags import MLFLOW_AUTOLOGGING
from mlflow.utils.autologging_utils import (
    autologging_integration,
    safe_patch,
    exception_safe_function,
    ExceptionSafeClass,
    PatchFunction,
    try_mlflow_log,
    log_fn_args_as_params,
    batch_metrics_logger,
)
from mlflow.entities import Metric
from mlflow.tracking._model_registry import DEFAULT_AWAIT_MAX_SLEEP_SECONDS


FLAVOR_NAME = "tensorflow"

_logger = logging.getLogger(__name__)

_MAX_METRIC_QUEUE_SIZE = 500

_LOG_EVERY_N_STEPS = 100

_metric_queue = []

_thread_pool = concurrent.futures.ThreadPoolExecutor(max_workers=1)

# For tracking if the run was started by autologging.
_AUTOLOG_RUN_ID = None


def get_default_conda_env():
    """
    :return: The default Conda environment for MLflow Models produced by calls to
             :func:`save_model()` and :func:`log_model()`.
    """
    import tensorflow

    return _mlflow_conda_env(
        additional_conda_deps=["tensorflow={}".format(tensorflow.__version__)],
        additional_pip_deps=None,
        additional_conda_channels=None,
    )


@keyword_only
def log_model(
    tf_saved_model_dir,
    tf_meta_graph_tags,
    tf_signature_def_key,
    artifact_path,
    conda_env=None,
    signature: ModelSignature = None,
    input_example: ModelInputExample = None,
    registered_model_name=None,
    await_registration_for=DEFAULT_AWAIT_MAX_SLEEP_SECONDS,
):
    """
    Log a *serialized* collection of TensorFlow graphs and variables as an MLflow model
    for the current run. This method operates on TensorFlow variables and graphs that have been
    serialized in TensorFlow's ``SavedModel`` format. For more information about ``SavedModel``
    format, see the TensorFlow documentation:
    https://www.tensorflow.org/guide/saved_model#save_and_restore_models.

    This method saves a model with both ``python_function`` and ``tensorflow`` flavors.
    If loaded back using the ``python_function`` flavor, the model can be used to predict on
    pandas DataFrames, producing a pandas DataFrame whose output columns correspond to the
    TensorFlow model's outputs. The python_function model will flatten outputs that are length-one,
    one-dimensional tensors of a single scalar value (e.g.
    ``{"predictions": [[1.0], [2.0], [3.0]]}``) into the scalar values (e.g.
    ``{"predictions": [1, 2, 3]}``), so that the resulting output column is a column of scalars
    rather than lists of length one. All other model output types are included as-is in the output
    DataFrame.

    :param tf_saved_model_dir: Path to the directory containing serialized TensorFlow variables and
                               graphs in ``SavedModel`` format.
    :param tf_meta_graph_tags: A list of tags identifying the model's metagraph within the
                               serialized ``SavedModel`` object. For more information, see the
                               ``tags`` parameter of the
                               ``tf.saved_model.builder.SavedModelBuilder`` method.
    :param tf_signature_def_key: A string identifying the input/output signature associated with the
                                 model. This is a key within the serialized ``SavedModel`` signature
                                 definition mapping. For more information, see the
                                 ``signature_def_map`` parameter of the
                                 ``tf.saved_model.builder.SavedModelBuilder`` method.
    :param artifact_path: The run-relative path to which to log model artifacts.
    :param conda_env: Either a dictionary representation of a Conda environment or the path to a
                      Conda environment yaml file. If provided, this decsribes the environment
                      this model should be run in. At minimum, it should specify the dependencies
                      contained in :func:`get_default_conda_env()`. If ``None``, the default
                      :func:`get_default_conda_env()` environment is added to the model. The
                      following is an *example* dictionary representation of a Conda environment::

                        {
                            'name': 'mlflow-env',
                            'channels': ['defaults'],
                            'dependencies': [
                                'python=3.7.0',
                                'tensorflow=1.8.0'
                            ]
                        }
    :param registered_model_name: (Experimental) If given, create a model version under
                                  ``registered_model_name``, also creating a registered model if one
                                  with the given name does not exist.

        :param signature: (Experimental) :py:class:`ModelSignature <mlflow.models.ModelSignature>`
                      describes model input and output :py:class:`Schema <mlflow.types.Schema>`.
                      The model signature can be :py:func:`inferred <mlflow.models.infer_signature>`
                      from datasets with valid model input (e.g. the training dataset with target
                      column omitted) and valid model output (e.g. model predictions generated on
                      the training dataset), for example:

                      .. code-block:: python

                        from mlflow.models.signature import infer_signature
                        train = df.drop_column("target_label")
                        predictions = ... # compute model predictions
                        signature = infer_signature(train, predictions)
    :param input_example: (Experimental) Input example provides one or several instances of valid
                          model input. The example can be used as a hint of what data to feed the
                          model. The given example will be converted to a Pandas DataFrame and then
                          serialized to json using the Pandas split-oriented format. Bytes are
                          base64-encoded.
    :param await_registration_for: Number of seconds to wait for the model version to finish
                            being created and is in ``READY`` status. By default, the function
                            waits for five minutes. Specify 0 or None to skip waiting.
    """
    return Model.log(
        artifact_path=artifact_path,
        flavor=mlflow.tensorflow,
        tf_saved_model_dir=tf_saved_model_dir,
        tf_meta_graph_tags=tf_meta_graph_tags,
        tf_signature_def_key=tf_signature_def_key,
        conda_env=conda_env,
        registered_model_name=registered_model_name,
        signature=signature,
        input_example=input_example,
        await_registration_for=await_registration_for,
    )


@keyword_only
def save_model(
    tf_saved_model_dir,
    tf_meta_graph_tags,
    tf_signature_def_key,
    path,
    mlflow_model=None,
    conda_env=None,
    signature: ModelSignature = None,
    input_example: ModelInputExample = None,
):
    """
    Save a *serialized* collection of TensorFlow graphs and variables as an MLflow model
    to a local path. This method operates on TensorFlow variables and graphs that have been
    serialized in TensorFlow's ``SavedModel`` format. For more information about ``SavedModel``
    format, see the TensorFlow documentation:
    https://www.tensorflow.org/guide/saved_model#save_and_restore_models.

    :param tf_saved_model_dir: Path to the directory containing serialized TensorFlow variables and
                               graphs in ``SavedModel`` format.
    :param tf_meta_graph_tags: A list of tags identifying the model's metagraph within the
                               serialized ``SavedModel`` object. For more information, see the
                               ``tags`` parameter of the
                               ``tf.saved_model.builder.savedmodelbuilder`` method.
    :param tf_signature_def_key: A string identifying the input/output signature associated with the
                                 model. This is a key within the serialized ``savedmodel``
                                 signature definition mapping. For more information, see the
                                 ``signature_def_map`` parameter of the
                                 ``tf.saved_model.builder.savedmodelbuilder`` method.
    :param path: Local path where the MLflow model is to be saved.
    :param mlflow_model: MLflow model configuration to which to add the ``tensorflow`` flavor.
    :param conda_env: Either a dictionary representation of a Conda environment or the path to a
                      Conda environment yaml file. If provided, this decsribes the environment
                      this model should be run in. At minimum, it should specify the dependencies
                      contained in :func:`get_default_conda_env()`. If ``None``, the default
                      :func:`get_default_conda_env()` environment is added to the model. The
                      following is an *example* dictionary representation of a Conda environment::

                        {
                            'name': 'mlflow-env',
                            'channels': ['defaults'],
                            'dependencies': [
                                'python=3.7.0',
                                'tensorflow=1.8.0'
                            ]
                        }
    :param signature: (Experimental) :py:class:`ModelSignature <mlflow.models.ModelSignature>`
                      describes model input and output :py:class:`Schema <mlflow.types.Schema>`.
                      The model signature can be :py:func:`inferred <mlflow.models.infer_signature>`
                      from datasets with valid model input (e.g. the training dataset with target
                      column omitted) and valid model output (e.g. model predictions generated on
                      the training dataset), for example:

                      .. code-block:: python

                        from mlflow.models.signature import infer_signature
                        train = df.drop_column("target_label")
                        predictions = ... # compute model predictions
                        signature = infer_signature(train, predictions)
    :param input_example: (Experimental) Input example provides one or several instances of valid
                          model input. The example can be used as a hint of what data to feed the
                          model. The given example will be converted to a Pandas DataFrame and then
                          serialized to json using the Pandas split-oriented format. Bytes are
                          base64-encoded.

    """
    _logger.info(
        "Validating the specified TensorFlow model by attempting to load it in a new TensorFlow"
        " graph..."
    )
    _validate_saved_model(
        tf_saved_model_dir=tf_saved_model_dir,
        tf_meta_graph_tags=tf_meta_graph_tags,
        tf_signature_def_key=tf_signature_def_key,
    )
    _logger.info("Validation succeeded!")

    if os.path.exists(path):
        raise MlflowException("Path '{}' already exists".format(path), DIRECTORY_NOT_EMPTY)
    os.makedirs(path)
    if mlflow_model is None:
        mlflow_model = Model()
    if signature is not None:
        mlflow_model.signature = signature
    if input_example is not None:
        _save_example(mlflow_model, input_example, path)
    root_relative_path = _copy_file_or_tree(src=tf_saved_model_dir, dst=path, dst_dir=None)
    model_dir_subpath = "tfmodel"
    shutil.move(os.path.join(path, root_relative_path), os.path.join(path, model_dir_subpath))

    conda_env_subpath = "conda.yaml"
    if conda_env is None:
        conda_env = get_default_conda_env()
    elif not isinstance(conda_env, dict):
        with open(conda_env, "r") as f:
            conda_env = yaml.safe_load(f)
    with open(os.path.join(path, conda_env_subpath), "w") as f:
        yaml.safe_dump(conda_env, stream=f, default_flow_style=False)

    mlflow_model.add_flavor(
        FLAVOR_NAME,
        saved_model_dir=model_dir_subpath,
        meta_graph_tags=tf_meta_graph_tags,
        signature_def_key=tf_signature_def_key,
    )
    pyfunc.add_to_model(mlflow_model, loader_module="mlflow.tensorflow", env=conda_env_subpath)
    mlflow_model.save(os.path.join(path, MLMODEL_FILE_NAME))


def _validate_saved_model(tf_saved_model_dir, tf_meta_graph_tags, tf_signature_def_key):
    """
    Validate the TensorFlow SavedModel by attempting to load it in a new TensorFlow graph.
    If the loading process fails, any exceptions thrown by TensorFlow are propagated.
    """
    import tensorflow

    if LooseVersion(tensorflow.__version__) < LooseVersion("2.0.0"):
        validation_tf_graph = tensorflow.Graph()
        validation_tf_sess = tensorflow.Session(graph=validation_tf_graph)
        with validation_tf_graph.as_default():
            _load_tensorflow_saved_model(
                tf_saved_model_dir=tf_saved_model_dir,
                tf_sess=validation_tf_sess,
                tf_meta_graph_tags=tf_meta_graph_tags,
                tf_signature_def_key=tf_signature_def_key,
            )
    else:
        _load_tensorflow_saved_model(
            tf_saved_model_dir=tf_saved_model_dir,
            tf_meta_graph_tags=tf_meta_graph_tags,
            tf_signature_def_key=tf_signature_def_key,
        )


def load_model(model_uri, tf_sess=None):
    """
    Load an MLflow model that contains the TensorFlow flavor from the specified path.

    *With TensorFlow version <2.0.0, this method must be called within a TensorFlow graph context.*

    :param model_uri: The location, in URI format, of the MLflow model. For example:

                      - ``/Users/me/path/to/local/model``
                      - ``relative/path/to/local/model``
                      - ``s3://my_bucket/path/to/model``
                      - ``runs:/<mlflow_run_id>/run-relative/path/to/model``
                      - ``models:/<model_name>/<model_version>``
                      - ``models:/<model_name>/<stage>``

                      For more information about supported URI schemes, see
                      `Referencing Artifacts <https://www.mlflow.org/docs/latest/concepts.html#
                      artifact-locations>`_.


    :param tf_sess: The TensorFlow session in which to load the model. If using TensorFlow
                    version >= 2.0.0, this argument is ignored. If using TensorFlow <2.0.0, if no
                    session is passed to this function, MLflow will attempt to load the model using
                    the default TensorFlow session.  If no default session is available, then the
                    function raises an exception.
    :return: For TensorFlow < 2.0.0, a TensorFlow signature definition of type:
             ``tensorflow.core.protobuf.meta_graph_pb2.SignatureDef``. This defines the input and
             output tensors for model inference.
             For TensorFlow >= 2.0.0, A callable graph (tf.function) that takes inputs and
             returns inferences.

    .. code-block:: python
        :caption: Example

        import mlflow.tensorflow
        import tensorflow as tf
        tf_graph = tf.Graph()
        tf_sess = tf.Session(graph=tf_graph)
        with tf_graph.as_default():
            signature_definition = mlflow.tensorflow.load_model(model_uri="model_uri",
                                    tf_sess=tf_sess)
            input_tensors = [tf_graph.get_tensor_by_name(input_signature.name)
                                for _, input_signature in signature_definition.inputs.items()]
            output_tensors = [tf_graph.get_tensor_by_name(output_signature.name)
                                for _, output_signature in signature_definition.outputs.items()]
    """
    import tensorflow

    if LooseVersion(tensorflow.__version__) < LooseVersion("2.0.0"):
        if not tf_sess:
            tf_sess = tensorflow.get_default_session()
            if not tf_sess:
                raise MlflowException(
                    "No TensorFlow session found while calling load_model()."
                    + "You can set the default Tensorflow session before calling"
                    + " load_model via `session.as_default()`, or directly pass "
                    + "a session in which to load the model via the tf_sess "
                    + "argument."
                )

    else:
        if tf_sess:
            warnings.warn(
                "A TensorFlow session was passed into load_model, but the "
                + "currently used version is TF >= 2.0 where sessions are deprecated. "
                + "The tf_sess argument will be ignored.",
                FutureWarning,
            )
    local_model_path = _download_artifact_from_uri(artifact_uri=model_uri)
    (
        tf_saved_model_dir,
        tf_meta_graph_tags,
        tf_signature_def_key,
    ) = _get_and_parse_flavor_configuration(model_path=local_model_path)
    return _load_tensorflow_saved_model(
        tf_saved_model_dir=tf_saved_model_dir,
        tf_meta_graph_tags=tf_meta_graph_tags,
        tf_signature_def_key=tf_signature_def_key,
        tf_sess=tf_sess,
    )


def _load_tensorflow_saved_model(
    tf_saved_model_dir, tf_meta_graph_tags, tf_signature_def_key, tf_sess=None
):
    """
    Load a specified TensorFlow model consisting of a TensorFlow metagraph and signature definition
    from a serialized TensorFlow ``SavedModel`` collection.

    :param tf_saved_model_dir: The local filesystem path or run-relative artifact path to the model.
    :param tf_meta_graph_tags: A list of tags identifying the model's metagraph within the
                               serialized ``SavedModel`` object. For more information, see the
                               ``tags`` parameter of the `tf.saved_model.builder.SavedModelBuilder
                               method <https://www.tensorflow.org/api_docs/python/tf/saved_model/
                               builder/SavedModelBuilder#add_meta_graph>`_.
    :param tf_signature_def_key: A string identifying the input/output signature associated with the
                                 model. This is a key within the serialized ``SavedModel``'s
                                 signature definition mapping. For more information, see the
                                 ``signature_def_map`` parameter of the
                                 ``tf.saved_model.builder.SavedModelBuilder`` method.
    :param tf_sess: The TensorFlow session in which to load the metagraph.
                    Required in TensorFlow versions < 2.0.0. Unused in TensorFlow versions >= 2.0.0
    :return: For TensorFlow versions < 2.0.0:
             A TensorFlow signature definition of type:
             ``tensorflow.core.protobuf.meta_graph_pb2.SignatureDef``. This defines input and
             output tensors within the specified metagraph for inference.
             For TensorFlow versions >= 2.0.0:
             A callable graph (tensorflow.function) that takes inputs and returns inferences.
    """
    import tensorflow

    if LooseVersion(tensorflow.__version__) < LooseVersion("2.0.0"):
        loaded = tensorflow.saved_model.loader.load(
            sess=tf_sess, tags=tf_meta_graph_tags, export_dir=tf_saved_model_dir
        )
        loaded_sig = loaded.signature_def
    else:
        loaded = tensorflow.saved_model.load(  # pylint: disable=no-value-for-parameter
            tags=tf_meta_graph_tags, export_dir=tf_saved_model_dir
        )
        loaded_sig = loaded.signatures
    if tf_signature_def_key not in loaded_sig:
        raise MlflowException(
            "Could not find signature def key %s. Available keys are: %s"
            % (tf_signature_def_key, list(loaded_sig.keys()))
        )
    return loaded_sig[tf_signature_def_key]


def _get_and_parse_flavor_configuration(model_path):
    """
    :param path: Local filesystem path to the MLflow Model with the ``tensorflow`` flavor.
    :return: A triple containing the following elements:

             - ``tf_saved_model_dir``: The local filesystem path to the underlying TensorFlow
                                       SavedModel directory.
             - ``tf_meta_graph_tags``: A list of tags identifying the TensorFlow model's metagraph
                                       within the serialized ``SavedModel`` object.
             - ``tf_signature_def_key``: A string identifying the input/output signature associated
                                         with the model. This is a key within the serialized
                                         ``SavedModel``'s signature definition mapping.
    """
    flavor_conf = _get_flavor_configuration(model_path=model_path, flavor_name=FLAVOR_NAME)
    tf_saved_model_dir = os.path.join(model_path, flavor_conf["saved_model_dir"])
    tf_meta_graph_tags = flavor_conf["meta_graph_tags"]
    tf_signature_def_key = flavor_conf["signature_def_key"]
    return tf_saved_model_dir, tf_meta_graph_tags, tf_signature_def_key


def _load_pyfunc(path):
    """
    Load PyFunc implementation. Called by ``pyfunc.load_pyfunc``. This function loads an MLflow
    model with the TensorFlow flavor into a new TensorFlow graph and exposes it behind the
    ``pyfunc.predict`` interface.

    :param path: Local filesystem path to the MLflow Model with the ``tensorflow`` flavor.
    """
    import tensorflow

    (
        tf_saved_model_dir,
        tf_meta_graph_tags,
        tf_signature_def_key,
    ) = _get_and_parse_flavor_configuration(model_path=path)
    if LooseVersion(tensorflow.__version__) < LooseVersion("2.0.0"):
        tf_graph = tensorflow.Graph()
        tf_sess = tensorflow.Session(graph=tf_graph)
        with tf_graph.as_default():
            signature_def = _load_tensorflow_saved_model(
                tf_saved_model_dir=tf_saved_model_dir,
                tf_sess=tf_sess,
                tf_meta_graph_tags=tf_meta_graph_tags,
                tf_signature_def_key=tf_signature_def_key,
            )

        return _TFWrapper(tf_sess=tf_sess, tf_graph=tf_graph, signature_def=signature_def)
    else:
        loaded_model = tensorflow.saved_model.load(  # pylint: disable=no-value-for-parameter
            export_dir=tf_saved_model_dir, tags=tf_meta_graph_tags
        )
        return _TF2Wrapper(infer=loaded_model.signatures[tf_signature_def_key])


class _TFWrapper(object):
    """
    Wrapper class that exposes a TensorFlow model for inference via a ``predict`` function such that
    ``predict(data: pandas.DataFrame) -> pandas.DataFrame``. For TensorFlow versions < 2.0.0.
    """

    def __init__(self, tf_sess, tf_graph, signature_def):
        """
        :param tf_sess: The TensorFlow session used to evaluate the model.
        :param tf_graph: The TensorFlow graph containing the model.
        :param signature_def: The TensorFlow signature definition used to transform input dataframes
                              into tensors and output vectors into dataframes.
        """
        self.tf_sess = tf_sess
        self.tf_graph = tf_graph
        # We assume that input keys in the signature definition correspond to
        # input DataFrame column names
        self.input_tensor_mapping = {
            tensor_column_name: tf_graph.get_tensor_by_name(tensor_info.name)
            for tensor_column_name, tensor_info in signature_def.inputs.items()
        }
        # We assume that output keys in the signature definition correspond to
        # output DataFrame column names
        self.output_tensors = {
            sigdef_output: tf_graph.get_tensor_by_name(tnsr_info.name)
            for sigdef_output, tnsr_info in signature_def.outputs.items()
        }

    def predict(self, df):
        with self.tf_graph.as_default():
            # Build the feed dict, mapping input tensors to DataFrame column values.
            feed_dict = {
                self.input_tensor_mapping[tensor_column_name]: df[tensor_column_name].values
                for tensor_column_name in self.input_tensor_mapping.keys()
            }
            raw_preds = self.tf_sess.run(self.output_tensors, feed_dict=feed_dict)
            pred_dict = {column_name: values.ravel() for column_name, values in raw_preds.items()}
            return pandas.DataFrame(data=pred_dict)


class _TF2Wrapper(object):
    """
    Wrapper class that exposes a TensorFlow model for inference via a ``predict`` function such that
    ``predict(data: pandas.DataFrame) -> pandas.DataFrame``. For TensorFlow versions >= 2.0.0.
    """

    def __init__(self, infer):
        """
        :param infer: Tensorflow function returned by a saved model that is used for inference.
        """
        self.infer = infer

    def predict(self, df):
        import tensorflow

        feed_dict = {}
        for df_col_name in list(df):
            # If there are multiple columns with the same name, selecting the shared name
            # from the DataFrame will result in another DataFrame containing the columns
            # with the shared name. TensorFlow cannot make eager tensors out of pandas
            # DataFrames, so we convert the DataFrame to a numpy array here.
            val = df[df_col_name]
            if isinstance(val, pandas.DataFrame):
                val = val.values
            feed_dict[df_col_name] = tensorflow.constant(val)
        raw_preds = self.infer(**feed_dict)
        pred_dict = {col_name: raw_preds[col_name].numpy() for col_name in raw_preds.keys()}
        for col in pred_dict.keys():
            if all(len(element) == 1 for element in pred_dict[col]):
                pred_dict[col] = pred_dict[col].ravel()
            else:
                pred_dict[col] = pred_dict[col].tolist()

        return pandas.DataFrame.from_dict(data=pred_dict)


def _log_artifacts_with_warning(**kwargs):
    try_mlflow_log(mlflow.log_artifacts, **kwargs)


def _assoc_list_to_map(lst):
    """
    Convert an association list to a dictionary.
    """
    d = {}
    for run_id, metric in lst:
        d[run_id] = d[run_id] + [metric] if run_id in d else [metric]
    return d


def _flush_queue():
    """
    Flush the metric queue and log contents in batches to MLflow.
    Queue is divided into batches according to run id.
    """
    global _metric_queue
    client = mlflow.tracking.MlflowClient()
    dic = _assoc_list_to_map(_metric_queue)
    for key in dic:
        try_mlflow_log(client.log_batch, key, metrics=dic[key], params=[], tags=[])
    _metric_queue = []


def _add_to_queue(key, value, step, time, run_id):
    """
    Add a metric to the metric queue. Flush the queue if it exceeds
    max size.
    """
    met = Metric(key=key, value=value, timestamp=time, step=step)
    _metric_queue.append((run_id, met))
    if len(_metric_queue) > _MAX_METRIC_QUEUE_SIZE:
        _flush_queue()


def _log_event(event):
    """
    Extracts metric information from the event protobuf
    """
    if event.WhichOneof("what") == "summary":
        summary = event.summary
        for v in summary.value:
            if v.HasField("simple_value"):
                # NB: Most TensorFlow APIs use one-indexing for epochs, while tf.Keras
                # uses zero-indexing. Accordingly, the modular arithmetic used here is slightly
                # different from the arithmetic used in `__MLflowTfKeras2Callback.on_epoch_end`,
                # which provides metric logging hooks for tf.Keras
                if (event.step - 1) % _LOG_EVERY_N_STEPS == 0:
                    _thread_pool.submit(
                        _add_to_queue,
                        key=v.tag,
                        value=v.simple_value,
                        step=event.step,
                        time=int(time.time() * 1000),
                        run_id=mlflow.active_run().info.run_id,
                    )


@exception_safe_function
def _get_tensorboard_callback(lst):
    import tensorflow

    for x in lst:
        if isinstance(x, tensorflow.keras.callbacks.TensorBoard):
            return x
    return None


# A representation of a TensorBoard event logging directory with two attributes:
# :location - string: The filesystem location of the logging directory
# :is_temp - boolean: `True` if the logging directory was created for temporary use by MLflow,
#                     `False` otherwise
_TensorBoardLogDir = namedtuple("_TensorBoardLogDir", ["location", "is_temp"])


def _setup_callbacks(lst, log_models, metrics_logger):
    """
    Adds TensorBoard and MlfLowTfKeras callbacks to the
    input list, and returns the new list and appropriate log directory.
    """
    import tensorflow
    from tensorflow.keras.callbacks import Callback, TensorBoard

    class __MLflowTfKerasCallback(Callback, metaclass=ExceptionSafeClass):
        """
        Callback for auto-logging parameters (we rely on TensorBoard for metrics) in TensorFlow < 2.
        Records model structural information as params after training finishes.
        """

        def __enter__(self):
            pass

        def __exit__(self, exc_type, exc_val, exc_tb):
            pass

        def on_train_begin(self, logs=None):  # pylint: disable=unused-argument
            import tensorflow

            opt = self.model.optimizer
            if hasattr(opt, "_name"):
                try_mlflow_log(mlflow.log_param, "optimizer_name", opt._name)
            # Elif checks are if the optimizer is a TensorFlow optimizer rather than a Keras one.
            elif hasattr(opt, "optimizer"):
                # TensorFlow optimizer parameters are associated with the inner optimizer variable.
                # Therefore, we assign opt to be opt.optimizer for logging parameters.
                opt = opt.optimizer
                try_mlflow_log(mlflow.log_param, "optimizer_name", type(opt).__name__)
            if hasattr(opt, "lr"):
                lr = opt.lr if type(opt.lr) is float else tensorflow.keras.backend.eval(opt.lr)
                try_mlflow_log(mlflow.log_param, "learning_rate", lr)
            elif hasattr(opt, "_lr"):
                lr = opt._lr if type(opt._lr) is float else tensorflow.keras.backend.eval(opt._lr)
                try_mlflow_log(mlflow.log_param, "learning_rate", lr)
            if hasattr(opt, "epsilon"):
                epsilon = (
                    opt.epsilon
                    if type(opt.epsilon) is float
                    else tensorflow.keras.backend.eval(opt.epsilon)
                )
                try_mlflow_log(mlflow.log_param, "epsilon", epsilon)
            elif hasattr(opt, "_epsilon"):
                epsilon = (
                    opt._epsilon
                    if type(opt._epsilon) is float
                    else tensorflow.keras.backend.eval(opt._epsilon)
                )
                try_mlflow_log(mlflow.log_param, "epsilon", epsilon)

            sum_list = []
            self.model.summary(print_fn=sum_list.append)
            summary = "\n".join(sum_list)
            tempdir = tempfile.mkdtemp()
            try:
                summary_file = os.path.join(tempdir, "model_summary.txt")
                with open(summary_file, "w") as f:
                    f.write(summary)
                try_mlflow_log(mlflow.log_artifact, local_path=summary_file)
            finally:
                shutil.rmtree(tempdir)

        def on_epoch_end(self, epoch, logs=None):
            pass

        def on_train_end(self, logs=None):  # pylint: disable=unused-argument
            if log_models:
                try_mlflow_log(mlflow.keras.log_model, self.model, artifact_path="model")

    class __MLflowTfKeras2Callback(Callback, metaclass=ExceptionSafeClass):
        """
        Callback for auto-logging parameters and metrics in TensorFlow >= 2.0.0.
        Records model structural information as params when training starts.
        """

        def __enter__(self):
            pass

        def __exit__(self, exc_type, exc_val, exc_tb):
            pass

        def on_train_begin(self, logs=None):  # pylint: disable=unused-argument
            config = self.model.optimizer.get_config()
            for attribute in config:
                try_mlflow_log(mlflow.log_param, "opt_" + attribute, config[attribute])

            sum_list = []
            self.model.summary(print_fn=sum_list.append)
            summary = "\n".join(sum_list)
            tempdir = tempfile.mkdtemp()
            try:
                summary_file = os.path.join(tempdir, "model_summary.txt")
                with open(summary_file, "w") as f:
                    f.write(summary)
                try_mlflow_log(mlflow.log_artifact, local_path=summary_file)
            finally:
                shutil.rmtree(tempdir)

        def on_epoch_end(self, epoch, logs=None):
            # NB: tf.Keras uses zero-indexing for epochs, while other TensorFlow Estimator
            # APIs (e.g., tf.Estimator) use one-indexing. Accordingly, the modular arithmetic
            # used here is slightly different from the arithmetic used in `_log_event`, which
            # provides  metric logging hooks for TensorFlow Estimator & other TensorFlow APIs
            if epoch % _LOG_EVERY_N_STEPS == 0:
                metrics_logger.record_metrics(logs, epoch)

        def on_train_end(self, logs=None):  # pylint: disable=unused-argument
            if log_models:
                try_mlflow_log(mlflow.keras.log_model, self.model, artifact_path="model")

    tb = _get_tensorboard_callback(lst)
    if tb is None:
        log_dir = _TensorBoardLogDir(location=tempfile.mkdtemp(), is_temp=True)

        class _TensorBoard(TensorBoard, metaclass=ExceptionSafeClass):
            pass

        out_list = lst + [_TensorBoard(log_dir.location)]
    else:
        log_dir = _TensorBoardLogDir(location=tb.log_dir, is_temp=False)
        out_list = lst
    if LooseVersion(tensorflow.__version__) < LooseVersion("2.0.0"):
        out_list += [__MLflowTfKerasCallback()]
    else:
        out_list += [__MLflowTfKeras2Callback()]
    return out_list, log_dir


@experimental
@autologging_integration(FLAVOR_NAME)
def autolog(
    every_n_iter=100, log_models=True, disable=False, exclusive=False
):  # pylint: disable=unused-argument
    # pylint: disable=E0611
    """
    Enables automatic logging from TensorFlow to MLflow.
    Note that autologging for ``tf.keras`` is handled by :py:func:`mlflow.tensorflow.autolog`,
    not :py:func:`mlflow.keras.autolog`.
    As an example, try running the
    `TensorFlow examples <https://github.com/mlflow/mlflow/tree/master/examples/tensorflow>`_.

    For each TensorFlow module, autologging captures the following information:

    **tf.keras**
     - **Metrics** and **Parameters**

      - Training loss; validation loss; user-specified metrics
      - ``fit()`` or ``fit_generator()`` parameters; optimizer name; learning rate; epsilon

     - **Artifacts**

      - Model summary on training start
      - `MLflow Model <https://mlflow.org/docs/latest/models.html>`_ (Keras model)
      - TensorBoard logs on training end

    **tf.keras.callbacks.EarlyStopping**
     - **Metrics** and **Parameters**

      - Metrics from the ``EarlyStopping`` callbacks: ``stopped_epoch``, ``restored_epoch``,
        ``restore_best_weight``, etc
      - ``fit()`` or ``fit_generator()`` parameters associated with ``EarlyStopping``:
        ``min_delta``, ``patience``, ``baseline``, ``restore_best_weights``, etc

    **tf.estimator**
     - **Metrics** and **Parameters**

      - TensorBoard metrics: ``average_loss``, ``loss``, etc
      - Parameters ``steps`` and ``max_steps``

     - **Artifacts**

      - `MLflow Model <https://mlflow.org/docs/latest/models.html>`_ (TF saved model) on call
        to ``tf.estimator.export_saved_model``

    **TensorFlow Core**
     - **Metrics**

      - All ``tf.summary.scalar`` calls

    Refer to the autologging tracking documentation for more
    information on `TensorFlow workflows
    <https://www.mlflow.org/docs/latest/tracking.html#tensorflow-and-keras-experimental>`_.

    :param every_n_iter: The frequency with which metrics should be logged.
                                  Defaults to 100. Ex: a value of 100 will log metrics
                                  at step 0, 100, 200, etc.
    :param log_models: If ``True``, trained models are logged as MLflow model artifacts.
                       If ``False``, trained models are not logged.
    :param disable: If ``True``, disables the TensorFlow autologging integration. If ``False``,
                    enables the TensorFlow integration autologging integration.
    :param exclusive: If ``True``, autologged content is not logged to user-created fluent runs.
                      If ``False``, autologged content is logged to the active fluent run,
                      which may be user-created.
    """
    import tensorflow

    global _LOG_EVERY_N_STEPS
    _LOG_EVERY_N_STEPS = every_n_iter

    atexit.register(_flush_queue)

    if LooseVersion(tensorflow.__version__) < LooseVersion("1.12"):
        warnings.warn("Could not log to MLflow. TensorFlow versions below 1.12 are not supported.")
        return

    try:
        from tensorflow.python.summary.writer.event_file_writer import EventFileWriter
        from tensorflow.python.summary.writer.event_file_writer_v2 import EventFileWriterV2
        from tensorflow.python.saved_model import tag_constants
        from tensorflow.python.summary.writer.writer import FileWriter
    except ImportError:
        warnings.warn("Could not log to MLflow. TensorFlow versions below 1.12 are not supported.")
        return

    def train(original, self, *args, **kwargs):
        active_run = mlflow.active_run()
        if MLFLOW_AUTOLOGGING in active_run.data.tags:
            global _AUTOLOG_RUN_ID
            _AUTOLOG_RUN_ID = active_run.info.run_id

        # Checking step and max_step parameters for logging
        if len(args) >= 3:
            try_mlflow_log(mlflow.log_param, "steps", args[2])
            if len(args) >= 4:
                try_mlflow_log(mlflow.log_param, "max_steps", args[3])
        if "steps" in kwargs:
            try_mlflow_log(mlflow.log_param, "steps", kwargs["steps"])
        if "max_steps" in kwargs:
            try_mlflow_log(mlflow.log_param, "max_steps", kwargs["max_steps"])

        result = original(self, *args, **kwargs)

        return result

    def export_saved_model(original, self, *args, **kwargs):
        def create_autologging_run():
            autologging_run = mlflow.start_run(tags={MLFLOW_AUTOLOGGING: FLAVOR_NAME})
            _logger.info(
                "Created MLflow autologging run with ID '%s', which will store the TensorFlow"
                " model in MLflow Model format",
                autologging_run.info.run_id,
            )

<<<<<<< HEAD
        auto_end = False
        if not mlflow.active_run():
            global _AUTOLOG_RUN_ID
            if _AUTOLOG_RUN_ID:
                _logger.info(
                    "Logging TensorFlow Estimator as MLflow Model to run with ID '%s'",
                    _AUTOLOG_RUN_ID,
                )
                try_mlflow_log(mlflow.start_run, _AUTOLOG_RUN_ID)
            else:
                try_mlflow_log(create_autologging_run)
                auto_end = True

        serialized = original(self, *args, **kwargs)
        try_mlflow_log(
            log_model,
            tf_saved_model_dir=serialized.decode("utf-8"),
            tf_meta_graph_tags=[tag_constants.SERVING],
            tf_signature_def_key="predict",
            artifact_path="model",
        )
        if (
            mlflow.active_run() is not None and mlflow.active_run().info.run_id == _AUTOLOG_RUN_ID
        ) or auto_end:
            try_mlflow_log(mlflow.end_run)
        return serialized

=======
>>>>>>> 4e68f960
    @exception_safe_function
    def _early_stop_check(callbacks):
        for callback in callbacks:
            if isinstance(callback, tensorflow.keras.callbacks.EarlyStopping):
                return callback
        return None

    def _log_early_stop_callback_params(callback):
        if callback:
            try:
                earlystopping_params = {
                    "monitor": callback.monitor,
                    "min_delta": callback.min_delta,
                    "patience": callback.patience,
                    "baseline": callback.baseline,
                    "restore_best_weights": callback.restore_best_weights,
                }
                try_mlflow_log(mlflow.log_params, earlystopping_params)
            except Exception:  # pylint: disable=W0703
                return

    def _get_early_stop_callback_attrs(callback):
        try:
            return callback.stopped_epoch, callback.restore_best_weights, callback.patience
        except Exception:  # pylint: disable=W0703
            return None

    def _log_early_stop_callback_metrics(callback, history, metrics_logger):
        if callback:
            callback_attrs = _get_early_stop_callback_attrs(callback)
            if callback_attrs is None:
                return
            stopped_epoch, restore_best_weights, patience = callback_attrs
            metrics_logger.record_metrics({"stopped_epoch": stopped_epoch})

            # Weights are restored only if early stopping occurs
            if stopped_epoch != 0 and restore_best_weights:
                restored_epoch = stopped_epoch - max(1, patience)
                metrics_logger.record_metrics({"restored_epoch": restored_epoch})
                restored_index = history.epoch.index(restored_epoch)

                restored_metrics = {
                    key: history.history[key][restored_index] for key in history.history.keys()
                }
                # Metrics are logged as 'epoch_loss' and 'epoch_acc' in TF 1.X
                if LooseVersion(tensorflow.__version__) < LooseVersion("2.0.0"):
                    if "loss" in restored_metrics:
                        restored_metrics["epoch_loss"] = restored_metrics.pop("loss")
                    if "acc" in restored_metrics:
                        restored_metrics["epoch_acc"] = restored_metrics.pop("acc")
                # Checking that a metric history exists
                metric_key = next(iter(history.history), None)
                if metric_key is not None:
                    last_epoch = len(history.history[metric_key])
                    metrics_logger.record_metrics(restored_metrics, last_epoch)

    class FitPatch(PatchFunction):
        def __init__(self):
            self.log_dir = None

        def _patch_implementation(
            self, original, inst, *args, **kwargs
        ):  # pylint: disable=arguments-differ
            unlogged_params = ["self", "x", "y", "callbacks", "validation_data", "verbose"]

            log_fn_args_as_params(original, args, kwargs, unlogged_params)
            early_stop_callback = None

            run_id = mlflow.active_run().info.run_id
            with batch_metrics_logger(run_id) as metrics_logger:
                # Checking if the 'callback' argument of fit() is set
                if len(args) >= 6:
                    tmp_list = list(args)
                    early_stop_callback = _early_stop_check(tmp_list[5])
                    tmp_list[5], self.log_dir = _setup_callbacks(
                        tmp_list[5], log_models, metrics_logger
                    )
                    args = tuple(tmp_list)
                elif kwargs.get("callbacks"):
                    early_stop_callback = _early_stop_check(kwargs["callbacks"])
                    kwargs["callbacks"], self.log_dir = _setup_callbacks(
                        kwargs["callbacks"], log_models, metrics_logger
                    )
                else:
                    kwargs["callbacks"], self.log_dir = _setup_callbacks(
                        [], log_models, metrics_logger
                    )

                _log_early_stop_callback_params(early_stop_callback)

                history = original(inst, *args, **kwargs)

                _log_early_stop_callback_metrics(early_stop_callback, history, metrics_logger)

            _flush_queue()
            _log_artifacts_with_warning(
                local_dir=self.log_dir.location, artifact_path="tensorboard_logs",
            )
            if self.log_dir.is_temp:
                shutil.rmtree(self.log_dir.location)

            return history

        def _on_exception(self, exception):
            if (
                self.log_dir is not None
                and self.log_dir.is_temp
                and os.path.exists(self.log_dir.location)
            ):
                shutil.rmtree(self.log_dir.location)

    class FitGeneratorPatch(PatchFunction):
        """
        NOTE: `fit_generator()` is deprecated in TF >= 2.1.0 and simply wraps `fit()`.
        To avoid unintentional creation of nested MLflow runs caused by a patched
        `fit_generator()` method calling a patched `fit()` method, we only patch
        `fit_generator()` in TF < 2.1.0.
        """

        def __init__(self):
            self.log_dir = None

        def _patch_implementation(
            self, original, inst, *args, **kwargs
        ):  # pylint: disable=arguments-differ
            unlogged_params = ["self", "generator", "callbacks", "validation_data", "verbose"]

            log_fn_args_as_params(original, args, kwargs, unlogged_params)

            run_id = mlflow.active_run().info.run_id

            with batch_metrics_logger(run_id) as metrics_logger:
                # Checking if the 'callback' argument of fit() is set
                if len(args) >= 5:
                    tmp_list = list(args)
                    tmp_list[4], self.log_dir = _setup_callbacks(
                        tmp_list[4], log_models, metrics_logger
                    )
                    args = tuple(tmp_list)
                elif kwargs.get("callbacks"):
                    kwargs["callbacks"], self.log_dir = _setup_callbacks(
                        kwargs["callbacks"], log_models, metrics_logger
                    )
                else:
                    kwargs["callbacks"], self.log_dir = _setup_callbacks(
                        [], log_models, metrics_logger
                    )
                result = original(inst, *args, **kwargs)

            _flush_queue()
            _log_artifacts_with_warning(
                local_dir=self.log_dir.location, artifact_path="tensorboard_logs"
            )
            if self.log_dir.is_temp:
                shutil.rmtree(self.log_dir.location)

            return result

        def _on_exception(self, exception):
            if (
                self.log_dir is not None
                and self.log_dir.is_temp
                and os.path.exists(self.log_dir.location)
            ):
                shutil.rmtree(self.log_dir.location)

    def add_event(original, self, event):
        _log_event(event)
        return original(self, event)

    def add_summary(original, self, *args, **kwargs):
        result = original(self, *args, **kwargs)
        _flush_queue()
        return result

    managed = [
        (EventFileWriter, "add_event", add_event),
        (EventFileWriterV2, "add_event", add_event),
        (tensorflow.estimator.Estimator, "train", train),
        (tensorflow.keras.Model, "fit", FitPatch),
        (FileWriter, "add_summary", add_summary),
    ]

    if LooseVersion(tensorflow.__version__) < LooseVersion("2.1.0"):
        # `fit_generator()` is deprecated in TF >= 2.1.0 and simply wraps `fit()`.
        # To avoid unintentional creation of nested MLflow runs caused by a patched
        # `fit_generator()` method calling a patched `fit()` method, we only patch
        # `fit_generator()` in TF < 2.1.0
        managed.append((tensorflow.keras.Model, "fit_generator", FitGeneratorPatch))

    non_managed = [
        (tensorflow.estimator.Estimator, "export_saved_model", export_saved_model),
        (tensorflow.estimator.Estimator, "export_savedmodel", export_saved_model),
    ]

    for p in managed:
        safe_patch(FLAVOR_NAME, *p, manage_run=True)

    for p in non_managed:
        safe_patch(FLAVOR_NAME, *p)<|MERGE_RESOLUTION|>--- conflicted
+++ resolved
@@ -892,7 +892,6 @@
                 autologging_run.info.run_id,
             )
 
-<<<<<<< HEAD
         auto_end = False
         if not mlflow.active_run():
             global _AUTOLOG_RUN_ID
@@ -920,8 +919,6 @@
             try_mlflow_log(mlflow.end_run)
         return serialized
 
-=======
->>>>>>> 4e68f960
     @exception_safe_function
     def _early_stop_check(callbacks):
         for callback in callbacks:
