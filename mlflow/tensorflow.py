"""
The ``mlflow.tensorflow`` module provides an API for logging and loading TensorFlow models.
This module exports TensorFlow models with the following flavors:

TensorFlow (native) format
    This is the main flavor that can be loaded back into TensorFlow.
:py:mod:`mlflow.pyfunc`
    Produced for use by generic pyfunc-based deployment tools and batch inference.
"""
import os
import shutil
import yaml
import logging
import gorilla
import concurrent.futures
import warnings
import atexit
import time
import tempfile
from collections import namedtuple
import pandas
from distutils.version import LooseVersion
from contextlib import contextmanager

import mlflow
import mlflow.keras
from mlflow import pyfunc
from mlflow.exceptions import MlflowException
from mlflow.models import Model
from mlflow.models.model import MLMODEL_FILE_NAME
from mlflow.models.signature import ModelSignature
from mlflow.models.utils import ModelInputExample, _save_example
from mlflow.protos.databricks_pb2 import DIRECTORY_NOT_EMPTY
from mlflow.tracking.artifact_utils import _download_artifact_from_uri
from mlflow.utils.annotations import keyword_only, experimental
from mlflow.utils.environment import _mlflow_conda_env
from mlflow.utils.file_utils import _copy_file_or_tree
from mlflow.utils.model_utils import _get_flavor_configuration
from mlflow.utils.autologging_utils import try_mlflow_log, log_fn_args_as_params
from mlflow.entities import Metric


FLAVOR_NAME = "tensorflow"

_logger = logging.getLogger(__name__)

_MAX_METRIC_QUEUE_SIZE = 500

_LOG_EVERY_N_STEPS = 100

_metric_queue = []

_thread_pool = concurrent.futures.ThreadPoolExecutor(max_workers=1)

# For tracking if the run was started by autologging.
_AUTOLOG_RUN_ID = None


def get_default_conda_env():
    """
    :return: The default Conda environment for MLflow Models produced by calls to
             :func:`save_model()` and :func:`log_model()`.
    """
    import tensorflow

    return _mlflow_conda_env(
        additional_conda_deps=["tensorflow={}".format(tensorflow.__version__)],
        additional_pip_deps=None,
        additional_conda_channels=None,
    )


@keyword_only
def log_model(
    tf_saved_model_dir,
    tf_meta_graph_tags,
    tf_signature_def_key,
    artifact_path,
    conda_env=None,
    signature: ModelSignature = None,
    input_example: ModelInputExample = None,
    registered_model_name=None,
):
    """
    Log a *serialized* collection of TensorFlow graphs and variables as an MLflow model
    for the current run. This method operates on TensorFlow variables and graphs that have been
    serialized in TensorFlow's ``SavedModel`` format. For more information about ``SavedModel``
    format, see the TensorFlow documentation:
    https://www.tensorflow.org/guide/saved_model#save_and_restore_models.

    This method saves a model with both ``python_function`` and ``tensorflow`` flavors.
    If loaded back using the ``python_function`` flavor, the model can be used to predict on
    pandas DataFrames, producing a pandas DataFrame whose output columns correspond to the
    TensorFlow model's outputs. The python_function model will flatten outputs that are length-one,
    one-dimensional tensors of a single scalar value (e.g.
    ``{"predictions": [[1.0], [2.0], [3.0]]}``) into the scalar values (e.g.
    ``{"predictions": [1, 2, 3]}``), so that the resulting output column is a column of scalars
    rather than lists of length one. All other model output types are included as-is in the output
    DataFrame.

    :param tf_saved_model_dir: Path to the directory containing serialized TensorFlow variables and
                               graphs in ``SavedModel`` format.
    :param tf_meta_graph_tags: A list of tags identifying the model's metagraph within the
                               serialized ``SavedModel`` object. For more information, see the
                               ``tags`` parameter of the
                               ``tf.saved_model.builder.SavedModelBuilder`` method.
    :param tf_signature_def_key: A string identifying the input/output signature associated with the
                                 model. This is a key within the serialized ``SavedModel`` signature
                                 definition mapping. For more information, see the
                                 ``signature_def_map`` parameter of the
                                 ``tf.saved_model.builder.SavedModelBuilder`` method.
    :param artifact_path: The run-relative path to which to log model artifacts.
    :param conda_env: Either a dictionary representation of a Conda environment or the path to a
                      Conda environment yaml file. If provided, this decsribes the environment
                      this model should be run in. At minimum, it should specify the dependencies
                      contained in :func:`get_default_conda_env()`. If ``None``, the default
                      :func:`get_default_conda_env()` environment is added to the model. The
                      following is an *example* dictionary representation of a Conda environment::

                        {
                            'name': 'mlflow-env',
                            'channels': ['defaults'],
                            'dependencies': [
                                'python=3.7.0',
                                'tensorflow=1.8.0'
                            ]
                        }
    :param registered_model_name: (Experimental) If given, create a model version under
                                  ``registered_model_name``, also creating a registered model if one
                                  with the given name does not exist.

        :param signature: (Experimental) :py:class:`ModelSignature <mlflow.models.ModelSignature>`
                      describes model input and output :py:class:`Schema <mlflow.types.Schema>`.
                      The model signature can be :py:func:`inferred <mlflow.models.infer_signature>`
                      from datasets with valid model input (e.g. the training dataset with target
                      column omitted) and valid model output (e.g. model predictions generated on
                      the training dataset), for example:

                      .. code-block:: python

                        from mlflow.models.signature import infer_signature
                        train = df.drop_column("target_label")
                        predictions = ... # compute model predictions
                        signature = infer_signature(train, predictions)
    :param input_example: (Experimental) Input example provides one or several instances of valid
                          model input. The example can be used as a hint of what data to feed the
                          model. The given example will be converted to a Pandas DataFrame and then
                          serialized to json using the Pandas split-oriented format. Bytes are
                          base64-encoded.
    """
    return Model.log(
        artifact_path=artifact_path,
        flavor=mlflow.tensorflow,
        tf_saved_model_dir=tf_saved_model_dir,
        tf_meta_graph_tags=tf_meta_graph_tags,
        tf_signature_def_key=tf_signature_def_key,
        conda_env=conda_env,
        registered_model_name=registered_model_name,
        signature=signature,
        input_example=input_example,
    )


@keyword_only
def save_model(
    tf_saved_model_dir,
    tf_meta_graph_tags,
    tf_signature_def_key,
    path,
    mlflow_model=None,
    conda_env=None,
    signature: ModelSignature = None,
    input_example: ModelInputExample = None,
):
    """
    Save a *serialized* collection of TensorFlow graphs and variables as an MLflow model
    to a local path. This method operates on TensorFlow variables and graphs that have been
    serialized in TensorFlow's ``SavedModel`` format. For more information about ``SavedModel``
    format, see the TensorFlow documentation:
    https://www.tensorflow.org/guide/saved_model#save_and_restore_models.

    :param tf_saved_model_dir: Path to the directory containing serialized TensorFlow variables and
                               graphs in ``SavedModel`` format.
    :param tf_meta_graph_tags: A list of tags identifying the model's metagraph within the
                               serialized ``SavedModel`` object. For more information, see the
                               ``tags`` parameter of the
                               ``tf.saved_model.builder.savedmodelbuilder`` method.
    :param tf_signature_def_key: A string identifying the input/output signature associated with the
                                 model. This is a key within the serialized ``savedmodel``
                                 signature definition mapping. For more information, see the
                                 ``signature_def_map`` parameter of the
                                 ``tf.saved_model.builder.savedmodelbuilder`` method.
    :param path: Local path where the MLflow model is to be saved.
    :param mlflow_model: MLflow model configuration to which to add the ``tensorflow`` flavor.
    :param conda_env: Either a dictionary representation of a Conda environment or the path to a
                      Conda environment yaml file. If provided, this decsribes the environment
                      this model should be run in. At minimum, it should specify the dependencies
                      contained in :func:`get_default_conda_env()`. If ``None``, the default
                      :func:`get_default_conda_env()` environment is added to the model. The
                      following is an *example* dictionary representation of a Conda environment::

                        {
                            'name': 'mlflow-env',
                            'channels': ['defaults'],
                            'dependencies': [
                                'python=3.7.0',
                                'tensorflow=1.8.0'
                            ]
                        }
    :param signature: (Experimental) :py:class:`ModelSignature <mlflow.models.ModelSignature>`
                      describes model input and output :py:class:`Schema <mlflow.types.Schema>`.
                      The model signature can be :py:func:`inferred <mlflow.models.infer_signature>`
                      from datasets with valid model input (e.g. the training dataset with target
                      column omitted) and valid model output (e.g. model predictions generated on
                      the training dataset), for example:

                      .. code-block:: python

                        from mlflow.models.signature import infer_signature
                        train = df.drop_column("target_label")
                        predictions = ... # compute model predictions
                        signature = infer_signature(train, predictions)
    :param input_example: (Experimental) Input example provides one or several instances of valid
                          model input. The example can be used as a hint of what data to feed the
                          model. The given example will be converted to a Pandas DataFrame and then
                          serialized to json using the Pandas split-oriented format. Bytes are
                          base64-encoded.

    """
    _logger.info(
        "Validating the specified TensorFlow model by attempting to load it in a new TensorFlow"
        " graph..."
    )
    _validate_saved_model(
        tf_saved_model_dir=tf_saved_model_dir,
        tf_meta_graph_tags=tf_meta_graph_tags,
        tf_signature_def_key=tf_signature_def_key,
    )
    _logger.info("Validation succeeded!")

    if os.path.exists(path):
        raise MlflowException("Path '{}' already exists".format(path), DIRECTORY_NOT_EMPTY)
    os.makedirs(path)
    if mlflow_model is None:
        mlflow_model = Model()
    if signature is not None:
        mlflow_model.signature = signature
    if input_example is not None:
        _save_example(mlflow_model, input_example, path)
    root_relative_path = _copy_file_or_tree(src=tf_saved_model_dir, dst=path, dst_dir=None)
    model_dir_subpath = "tfmodel"
    shutil.move(os.path.join(path, root_relative_path), os.path.join(path, model_dir_subpath))

    conda_env_subpath = "conda.yaml"
    if conda_env is None:
        conda_env = get_default_conda_env()
    elif not isinstance(conda_env, dict):
        with open(conda_env, "r") as f:
            conda_env = yaml.safe_load(f)
    with open(os.path.join(path, conda_env_subpath), "w") as f:
        yaml.safe_dump(conda_env, stream=f, default_flow_style=False)

    mlflow_model.add_flavor(
        FLAVOR_NAME,
        saved_model_dir=model_dir_subpath,
        meta_graph_tags=tf_meta_graph_tags,
        signature_def_key=tf_signature_def_key,
    )
    pyfunc.add_to_model(mlflow_model, loader_module="mlflow.tensorflow", env=conda_env_subpath)
    mlflow_model.save(os.path.join(path, MLMODEL_FILE_NAME))


def _validate_saved_model(tf_saved_model_dir, tf_meta_graph_tags, tf_signature_def_key):
    """
    Validate the TensorFlow SavedModel by attempting to load it in a new TensorFlow graph.
    If the loading process fails, any exceptions thrown by TensorFlow are propagated.
    """
<<<<<<< HEAD
=======
    import tensorflow

>>>>>>> 1b124e7c
    if LooseVersion(tensorflow.__version__) < LooseVersion("2.0.0"):
        validation_tf_graph = tensorflow.Graph()
        validation_tf_sess = tensorflow.Session(graph=validation_tf_graph)
        with validation_tf_graph.as_default():
            _load_tensorflow_saved_model(
                tf_saved_model_dir=tf_saved_model_dir,
                tf_sess=validation_tf_sess,
                tf_meta_graph_tags=tf_meta_graph_tags,
                tf_signature_def_key=tf_signature_def_key,
            )
    else:
        _load_tensorflow_saved_model(
            tf_saved_model_dir=tf_saved_model_dir,
            tf_meta_graph_tags=tf_meta_graph_tags,
            tf_signature_def_key=tf_signature_def_key,
        )


def load_model(model_uri, tf_sess=None):
    """
    Load an MLflow model that contains the TensorFlow flavor from the specified path.

    *With TensorFlow version <2.0.0, this method must be called within a TensorFlow graph context.*

    :param model_uri: The location, in URI format, of the MLflow model. For example:

                      - ``/Users/me/path/to/local/model``
                      - ``relative/path/to/local/model``
                      - ``s3://my_bucket/path/to/model``
                      - ``runs:/<mlflow_run_id>/run-relative/path/to/model``
                      - ``models:/<model_name>/<model_version>``
                      - ``models:/<model_name>/<stage>``

                      For more information about supported URI schemes, see
                      `Referencing Artifacts <https://www.mlflow.org/docs/latest/concepts.html#
                      artifact-locations>`_.


    :param tf_sess: The TensorFlow session in which to load the model. If using TensorFlow
                    version >= 2.0.0, this argument is ignored. If using TensorFlow <2.0.0, if no
                    session is passed to this function, MLflow will attempt to load the model using
                    the default TensorFlow session.  If no default session is available, then the
                    function raises an exception.
    :return: For TensorFlow < 2.0.0, a TensorFlow signature definition of type:
             ``tensorflow.core.protobuf.meta_graph_pb2.SignatureDef``. This defines the input and
             output tensors for model inference.
             For TensorFlow >= 2.0.0, A callable graph (tf.function) that takes inputs and
             returns inferences.

    .. code-block:: python
        :caption: Example

        import mlflow.tensorflow
        import tensorflow as tf
        tf_graph = tf.Graph()
        tf_sess = tf.Session(graph=tf_graph)
        with tf_graph.as_default():
            signature_definition = mlflow.tensorflow.load_model(model_uri="model_uri",
                                    tf_sess=tf_sess)
            input_tensors = [tf_graph.get_tensor_by_name(input_signature.name)
                                for _, input_signature in signature_definition.inputs.items()]
            output_tensors = [tf_graph.get_tensor_by_name(output_signature.name)
                                for _, output_signature in signature_definition.outputs.items()]
    """
    import tensorflow

    if LooseVersion(tensorflow.__version__) < LooseVersion("2.0.0"):
        if not tf_sess:
            tf_sess = tensorflow.get_default_session()
            if not tf_sess:
                raise MlflowException(
                    "No TensorFlow session found while calling load_model()."
                    + "You can set the default Tensorflow session before calling"
                    + " load_model via `session.as_default()`, or directly pass "
                    + "a session in which to load the model via the tf_sess "
                    + "argument."
                )

    else:
        if tf_sess:
            warnings.warn(
                "A TensorFlow session was passed into load_model, but the "
                + "currently used version is TF 2.0 where sessions are deprecated. "
                + "The tf_sess argument will be ignored.",
                FutureWarning,
            )
    local_model_path = _download_artifact_from_uri(artifact_uri=model_uri)
    (
        tf_saved_model_dir,
        tf_meta_graph_tags,
        tf_signature_def_key,
    ) = _get_and_parse_flavor_configuration(model_path=local_model_path)
    return _load_tensorflow_saved_model(
        tf_saved_model_dir=tf_saved_model_dir,
        tf_meta_graph_tags=tf_meta_graph_tags,
        tf_signature_def_key=tf_signature_def_key,
        tf_sess=tf_sess,
    )


def _load_tensorflow_saved_model(
    tf_saved_model_dir, tf_meta_graph_tags, tf_signature_def_key, tf_sess=None
):
    """
    Load a specified TensorFlow model consisting of a TensorFlow metagraph and signature definition
    from a serialized TensorFlow ``SavedModel`` collection.

    :param tf_saved_model_dir: The local filesystem path or run-relative artifact path to the model.
    :param tf_meta_graph_tags: A list of tags identifying the model's metagraph within the
                               serialized ``SavedModel`` object. For more information, see the
                               ``tags`` parameter of the `tf.saved_model.builder.SavedModelBuilder
                               method <https://www.tensorflow.org/api_docs/python/tf/saved_model/
                               builder/SavedModelBuilder#add_meta_graph>`_.
    :param tf_signature_def_key: A string identifying the input/output signature associated with the
                                 model. This is a key within the serialized ``SavedModel``'s
                                 signature definition mapping. For more information, see the
                                 ``signature_def_map`` parameter of the
                                 ``tf.saved_model.builder.SavedModelBuilder`` method.
    :param tf_sess: The TensorFlow session in which to load the metagraph.
                    Required in TensorFlow versions < 2.0.0. Unused in TensorFlow versions >= 2.0.0
    :return: For TensorFlow versions < 2.0.0:
             A TensorFlow signature definition of type:
             ``tensorflow.core.protobuf.meta_graph_pb2.SignatureDef``. This defines input and
             output tensors within the specified metagraph for inference.
             For TensorFlow versions >= 2.0.0:
             A callable graph (tensorflow.function) that takes inputs and returns inferences.
    """
<<<<<<< HEAD
=======
    import tensorflow

>>>>>>> 1b124e7c
    if LooseVersion(tensorflow.__version__) < LooseVersion("2.0.0"):
        loaded = tensorflow.saved_model.loader.load(
            sess=tf_sess, tags=tf_meta_graph_tags, export_dir=tf_saved_model_dir
        )
        loaded_sig = loaded.signature_def
    else:
        loaded = tensorflow.saved_model.load(  # pylint: disable=no-value-for-parameter
            tags=tf_meta_graph_tags, export_dir=tf_saved_model_dir
        )
        loaded_sig = loaded.signatures
    if tf_signature_def_key not in loaded_sig:
        raise MlflowException(
            "Could not find signature def key %s. Available keys are: %s"
            % (tf_signature_def_key, list(loaded_sig.keys()))
        )
    return loaded_sig[tf_signature_def_key]


def _get_and_parse_flavor_configuration(model_path):
    """
    :param path: Local filesystem path to the MLflow Model with the ``tensorflow`` flavor.
    :return: A triple containing the following elements:

             - ``tf_saved_model_dir``: The local filesystem path to the underlying TensorFlow
                                       SavedModel directory.
             - ``tf_meta_graph_tags``: A list of tags identifying the TensorFlow model's metagraph
                                       within the serialized ``SavedModel`` object.
             - ``tf_signature_def_key``: A string identifying the input/output signature associated
                                         with the model. This is a key within the serialized
                                         ``SavedModel``'s signature definition mapping.
    """
    flavor_conf = _get_flavor_configuration(model_path=model_path, flavor_name=FLAVOR_NAME)
    tf_saved_model_dir = os.path.join(model_path, flavor_conf["saved_model_dir"])
    tf_meta_graph_tags = flavor_conf["meta_graph_tags"]
    tf_signature_def_key = flavor_conf["signature_def_key"]
    return tf_saved_model_dir, tf_meta_graph_tags, tf_signature_def_key


def _load_pyfunc(path):
    """
    Load PyFunc implementation. Called by ``pyfunc.load_pyfunc``. This function loads an MLflow
    model with the TensorFlow flavor into a new TensorFlow graph and exposes it behind the
    ``pyfunc.predict`` interface.

    :param path: Local filesystem path to the MLflow Model with the ``tensorflow`` flavor.
    """
<<<<<<< HEAD
=======
    import tensorflow

>>>>>>> 1b124e7c
    (
        tf_saved_model_dir,
        tf_meta_graph_tags,
        tf_signature_def_key,
    ) = _get_and_parse_flavor_configuration(model_path=path)
    if LooseVersion(tensorflow.__version__) < LooseVersion("2.0.0"):
        tf_graph = tensorflow.Graph()
        tf_sess = tensorflow.Session(graph=tf_graph)
        with tf_graph.as_default():
            signature_def = _load_tensorflow_saved_model(
                tf_saved_model_dir=tf_saved_model_dir,
                tf_sess=tf_sess,
                tf_meta_graph_tags=tf_meta_graph_tags,
                tf_signature_def_key=tf_signature_def_key,
            )

        return _TFWrapper(tf_sess=tf_sess, tf_graph=tf_graph, signature_def=signature_def)
    else:
        loaded_model = tensorflow.saved_model.load(  # pylint: disable=no-value-for-parameter
            export_dir=tf_saved_model_dir, tags=tf_meta_graph_tags
        )
        return _TF2Wrapper(infer=loaded_model.signatures[tf_signature_def_key])


class _TFWrapper(object):
    """
    Wrapper class that exposes a TensorFlow model for inference via a ``predict`` function such that
    ``predict(data: pandas.DataFrame) -> pandas.DataFrame``. For TensorFlow versions < 2.0.0.
    """

    def __init__(self, tf_sess, tf_graph, signature_def):
        """
        :param tf_sess: The TensorFlow session used to evaluate the model.
        :param tf_graph: The TensorFlow graph containing the model.
        :param signature_def: The TensorFlow signature definition used to transform input dataframes
                              into tensors and output vectors into dataframes.
        """
        self.tf_sess = tf_sess
        self.tf_graph = tf_graph
        # We assume that input keys in the signature definition correspond to
        # input DataFrame column names
        self.input_tensor_mapping = {
            tensor_column_name: tf_graph.get_tensor_by_name(tensor_info.name)
            for tensor_column_name, tensor_info in signature_def.inputs.items()
        }
        # We assume that output keys in the signature definition correspond to
        # output DataFrame column names
        self.output_tensors = {
            sigdef_output: tf_graph.get_tensor_by_name(tnsr_info.name)
            for sigdef_output, tnsr_info in signature_def.outputs.items()
        }

    def predict(self, df):
        with self.tf_graph.as_default():
            # Build the feed dict, mapping input tensors to DataFrame column values.
            feed_dict = {
                self.input_tensor_mapping[tensor_column_name]: df[tensor_column_name].values
                for tensor_column_name in self.input_tensor_mapping.keys()
            }
            raw_preds = self.tf_sess.run(self.output_tensors, feed_dict=feed_dict)
            pred_dict = {column_name: values.ravel() for column_name, values in raw_preds.items()}
            return pandas.DataFrame(data=pred_dict)


class _TF2Wrapper(object):
    """
    Wrapper class that exposes a TensorFlow model for inference via a ``predict`` function such that
    ``predict(data: pandas.DataFrame) -> pandas.DataFrame``. For TensorFlow versions >= 2.0.0.
    """

    def __init__(self, infer):
        """
        :param infer: Tensorflow function returned by a saved model that is used for inference.
        """
        self.infer = infer

    def predict(self, df):
        import tensorflow

        feed_dict = {}
        for df_col_name in list(df):
            # If there are multiple columns with the same name, selecting the shared name
            # from the DataFrame will result in another DataFrame containing the columns
            # with the shared name. TensorFlow cannot make eager tensors out of pandas
            # DataFrames, so we convert the DataFrame to a numpy array here.
            val = df[df_col_name]
            if isinstance(val, pandas.DataFrame):
                val = val.values
            feed_dict[df_col_name] = tensorflow.constant(val)
        raw_preds = self.infer(**feed_dict)
        pred_dict = {col_name: raw_preds[col_name].numpy() for col_name in raw_preds.keys()}
        for col in pred_dict.keys():
            if all(len(element) == 1 for element in pred_dict[col]):
                pred_dict[col] = pred_dict[col].ravel()
            else:
                pred_dict[col] = pred_dict[col].tolist()

        return pandas.DataFrame.from_dict(data=pred_dict)


<<<<<<< HEAD
class __MLflowTfKerasCallback(Callback):
    """
        Callback for auto-logging parameters (we rely on TensorBoard for metrics) in TensorFlow < 2.
        Records model structural information as params after training finishes.
    """

    def __init__(self):
        pass

    def __enter__(self):
        pass

    def __exit__(self, exc_type, exc_val, exc_tb):
        pass

    def on_train_begin(self, logs=None):  # pylint: disable=unused-argument
        opt = self.model.optimizer
        if hasattr(opt, "_name"):
            try_mlflow_log(mlflow.log_param, "optimizer_name", opt._name)
        # Elif checks are if the optimizer is a TensorFlow optimizer rather than a Keras one.
        elif hasattr(opt, "optimizer"):
            # TensorFlow optimizer parameters are associated with the inner optimizer variable.
            # Therefore, we assign opt to be opt.optimizer for logging parameters.
            opt = opt.optimizer
            try_mlflow_log(mlflow.log_param, "optimizer_name", type(opt).__name__)
        if hasattr(opt, "lr"):
            lr = opt.lr if type(opt.lr) is float else tensorflow.keras.backend.eval(opt.lr)
            try_mlflow_log(mlflow.log_param, "learning_rate", lr)
        elif hasattr(opt, "_lr"):
            lr = opt._lr if type(opt._lr) is float else tensorflow.keras.backend.eval(opt._lr)
            try_mlflow_log(mlflow.log_param, "learning_rate", lr)
        if hasattr(opt, "epsilon"):
            epsilon = (
                opt.epsilon
                if type(opt.epsilon) is float
                else tensorflow.keras.backend.eval(opt.epsilon)
            )
            try_mlflow_log(mlflow.log_param, "epsilon", epsilon)
        elif hasattr(opt, "_epsilon"):
            epsilon = (
                opt._epsilon
                if type(opt._epsilon) is float
                else tensorflow.keras.backend.eval(opt._epsilon)
            )
            try_mlflow_log(mlflow.log_param, "epsilon", epsilon)

        sum_list = []
        self.model.summary(print_fn=sum_list.append)
        summary = "\n".join(sum_list)
        tempdir = tempfile.mkdtemp()
        try:
            summary_file = os.path.join(tempdir, "model_summary.txt")
            with open(summary_file, "w") as f:
                f.write(summary)
            try_mlflow_log(mlflow.log_artifact, local_path=summary_file)
        finally:
            shutil.rmtree(tempdir)

    def on_epoch_end(self, epoch, logs=None):
        pass

    def on_train_end(self, logs=None):  # pylint: disable=unused-argument
        try_mlflow_log(mlflow.keras.log_model, self.model, artifact_path="model")


class __MLflowTfKeras2Callback(Callback):
    """
        Callback for auto-logging parameters and metrics in TensorFlow >= 2.0.0.
        Records model structural information as params when training starts.
    """

    def __init__(self):
        pass

    def __enter__(self):
        pass

    def __exit__(self, exc_type, exc_val, exc_tb):
        pass

    def on_train_begin(self, logs=None):  # pylint: disable=unused-argument
        config = self.model.optimizer.get_config()
        for attribute in config:
            try_mlflow_log(mlflow.log_param, "opt_" + attribute, config[attribute])

        sum_list = []
        self.model.summary(print_fn=sum_list.append)
        summary = "\n".join(sum_list)
        tempdir = tempfile.mkdtemp()
        try:
            summary_file = os.path.join(tempdir, "model_summary.txt")
            with open(summary_file, "w") as f:
                f.write(summary)
            try_mlflow_log(mlflow.log_artifact, local_path=summary_file)
        finally:
            shutil.rmtree(tempdir)

    def on_epoch_end(self, epoch, logs=None):
        if (epoch - 1) % _LOG_EVERY_N_STEPS == 0:
            try_mlflow_log(mlflow.log_metrics, logs, step=epoch)

    def on_train_end(self, logs=None):  # pylint: disable=unused-argument
        try_mlflow_log(mlflow.keras.log_model, self.model, artifact_path="model")


=======
>>>>>>> 1b124e7c
def _log_artifacts_with_warning(**kwargs):
    try_mlflow_log(mlflow.log_artifacts, **kwargs)


def _assoc_list_to_map(lst):
    """
    Convert an association list to a dictionary.
    """
    d = {}
    for run_id, metric in lst:
        d[run_id] = d[run_id] + [metric] if run_id in d else [metric]
    return d


def _flush_queue():
    """
    Flush the metric queue and log contents in batches to MLflow.
    Queue is divided into batches according to run id.
    """
    global _metric_queue
    client = mlflow.tracking.MlflowClient()
    dic = _assoc_list_to_map(_metric_queue)
    for key in dic:
        try_mlflow_log(client.log_batch, key, metrics=dic[key], params=[], tags=[])
    _metric_queue = []


atexit.register(_flush_queue)


def _add_to_queue(key, value, step, time, run_id):
    """
    Add a metric to the metric queue. Flush the queue if it exceeds
    max size.
    """
    met = Metric(key=key, value=value, timestamp=time, step=step)
    _metric_queue.append((run_id, met))
    if len(_metric_queue) > _MAX_METRIC_QUEUE_SIZE:
        _flush_queue()


def _log_event(event):
    """
    Extracts metric information from the event protobuf
    """
    if not mlflow.active_run():
        try_mlflow_log(mlflow.start_run)
        global _AUTOLOG_RUN_ID
        _AUTOLOG_RUN_ID = mlflow.active_run().info.run_id
    if event.WhichOneof("what") == "summary":
        summary = event.summary
        for v in summary.value:
            if v.HasField("simple_value"):
                if (event.step - 1) % _LOG_EVERY_N_STEPS == 0:
                    _thread_pool.submit(
                        _add_to_queue,
                        key=v.tag,
                        value=v.simple_value,
                        step=event.step,
                        time=int(time.time() * 1000),
                        run_id=mlflow.active_run().info.run_id,
                    )


def _get_tensorboard_callback(lst):
    import tensorflow

    for x in lst:
        if isinstance(x, tensorflow.keras.callbacks.TensorBoard):
            return x
    return None


# A representation of a TensorBoard event logging directory with two attributes:
# :location - string: The filesystem location of the logging directory
# :is_temp - boolean: `True` if the logging directory was created for temporary use by MLflow,
#                     `False` otherwise
_TensorBoardLogDir = namedtuple("_TensorBoardLogDir", ["location", "is_temp"])


def _setup_callbacks(lst):
    """
    Adds TensorBoard and MlfLowTfKeras callbacks to the
    input list, and returns the new list and appropriate log directory.
    """
    import tensorflow
    from tensorflow.keras.callbacks import Callback, TensorBoard

    class __MLflowTfKerasCallback(Callback):
        """
        Callback for auto-logging parameters (we rely on TensorBoard for metrics) in TensorFlow < 2.
        Records model structural information as params after training finishes.
        """

        def __init__(self):
            pass

        def __enter__(self):
            pass

        def __exit__(self, exc_type, exc_val, exc_tb):
            pass

        def on_train_begin(self, logs=None):  # pylint: disable=unused-argument
            import tensorflow

            opt = self.model.optimizer
            if hasattr(opt, "_name"):
                try_mlflow_log(mlflow.log_param, "optimizer_name", opt._name)
            # Elif checks are if the optimizer is a TensorFlow optimizer rather than a Keras one.
            elif hasattr(opt, "optimizer"):
                # TensorFlow optimizer parameters are associated with the inner optimizer variable.
                # Therefore, we assign opt to be opt.optimizer for logging parameters.
                opt = opt.optimizer
                try_mlflow_log(mlflow.log_param, "optimizer_name", type(opt).__name__)
            if hasattr(opt, "lr"):
                lr = opt.lr if type(opt.lr) is float else tensorflow.keras.backend.eval(opt.lr)
                try_mlflow_log(mlflow.log_param, "learning_rate", lr)
            elif hasattr(opt, "_lr"):
                lr = opt._lr if type(opt._lr) is float else tensorflow.keras.backend.eval(opt._lr)
                try_mlflow_log(mlflow.log_param, "learning_rate", lr)
            if hasattr(opt, "epsilon"):
                epsilon = (
                    opt.epsilon
                    if type(opt.epsilon) is float
                    else tensorflow.keras.backend.eval(opt.epsilon)
                )
                try_mlflow_log(mlflow.log_param, "epsilon", epsilon)
            elif hasattr(opt, "_epsilon"):
                epsilon = (
                    opt._epsilon
                    if type(opt._epsilon) is float
                    else tensorflow.keras.backend.eval(opt._epsilon)
                )
                try_mlflow_log(mlflow.log_param, "epsilon", epsilon)

            sum_list = []
            self.model.summary(print_fn=sum_list.append)
            summary = "\n".join(sum_list)
            tempdir = tempfile.mkdtemp()
            try:
                summary_file = os.path.join(tempdir, "model_summary.txt")
                with open(summary_file, "w") as f:
                    f.write(summary)
                try_mlflow_log(mlflow.log_artifact, local_path=summary_file)
            finally:
                shutil.rmtree(tempdir)

        def on_epoch_end(self, epoch, logs=None):
            pass

        def on_train_end(self, logs=None):  # pylint: disable=unused-argument
            try_mlflow_log(mlflow.keras.log_model, self.model, artifact_path="model")

    class __MLflowTfKeras2Callback(Callback):
        """
        Callback for auto-logging parameters and metrics in TensorFlow >= 2.0.0.
        Records model structural information as params when training starts.
        """

        def __init__(self):
            pass

        def __enter__(self):
            pass

        def __exit__(self, exc_type, exc_val, exc_tb):
            pass

        def on_train_begin(self, logs=None):  # pylint: disable=unused-argument
            config = self.model.optimizer.get_config()
            for attribute in config:
                try_mlflow_log(mlflow.log_param, "opt_" + attribute, config[attribute])

            sum_list = []
            self.model.summary(print_fn=sum_list.append)
            summary = "\n".join(sum_list)
            tempdir = tempfile.mkdtemp()
            try:
                summary_file = os.path.join(tempdir, "model_summary.txt")
                with open(summary_file, "w") as f:
                    f.write(summary)
                try_mlflow_log(mlflow.log_artifact, local_path=summary_file)
            finally:
                shutil.rmtree(tempdir)

        def on_epoch_end(self, epoch, logs=None):
            if (epoch - 1) % _LOG_EVERY_N_STEPS == 0:
                try_mlflow_log(mlflow.log_metrics, logs, step=epoch)

        def on_train_end(self, logs=None):  # pylint: disable=unused-argument
            try_mlflow_log(mlflow.keras.log_model, self.model, artifact_path="model")

    tb = _get_tensorboard_callback(lst)
    if tb is None:
        log_dir = _TensorBoardLogDir(location=tempfile.mkdtemp(), is_temp=True)
        out_list = lst + [TensorBoard(log_dir.location)]
    else:
        log_dir = _TensorBoardLogDir(location=tb.log_dir, is_temp=False)
        out_list = lst
    if LooseVersion(tensorflow.__version__) < LooseVersion("2.0.0"):
        out_list += [__MLflowTfKerasCallback()]
    else:
        out_list += [__MLflowTfKeras2Callback()]
    return out_list, log_dir


@experimental
def autolog(every_n_iter=100):
    # pylint: disable=E0611
    """
    Enables automatic logging from TensorFlow to MLflow.
    Note that autologging for ``tf.keras`` is handled by :py:func:`mlflow.tensorflow.autolog`,
    not :py:func:`mlflow.keras.autolog`.
    As an example, try running the
    `TensorFlow examples <https://github.com/mlflow/mlflow/tree/master/examples/tensorflow>`_.

    For each TensorFlow module, autologging captures the following information:

    **tf.keras**
     - **Metrics** and **Parameters**

      - Training loss; validation loss; user-specified metrics
      - ``fit()`` or ``fit_generator()`` parameters; optimizer name; learning rate; epsilon

     - **Artifacts**

      - Model summary on training start
      - `MLflow Model <https://mlflow.org/docs/latest/models.html>`_ (Keras model)
      - TensorBoard logs on training end

    **tf.keras.callbacks.EarlyStopping**
     - **Metrics** and **Parameters**

      - Metrics from the ``EarlyStopping`` callbacks: ``stopped_epoch``, ``restored_epoch``,
        ``restore_best_weight``, etc
      - ``fit()`` or ``fit_generator()`` parameters associated with ``EarlyStopping``:
        ``min_delta``, ``patience``, ``baseline``, ``restore_best_weights``, etc

    **tf.estimator**
     - **Metrics** and **Parameters**

      - TensorBoard metrics: ``average_loss``, ``loss``, etc
      - Parameters ``steps`` and ``max_steps``

     - **Artifacts**

      - `MLflow Model <https://mlflow.org/docs/latest/models.html>`_ (TF saved model) on call
        to ``tf.estimator.export_saved_model``

    **TensorFlow Core**
     - **Metrics**

      - All ``tf.summary.scalar`` calls

    Refer to the autologging tracking documentation for more
    information on `TensorFlow workflows
    <https://www.mlflow.org/docs/latest/tracking.html#tensorflow-and-keras-experimental>`_.

    :param every_n_iter: The frequency with which metrics should be logged.
                                  Defaults to 100. Ex: a value of 100 will log metrics
                                  at step 0, 100, 200, etc.
    """
    import tensorflow

    global _LOG_EVERY_N_STEPS
    _LOG_EVERY_N_STEPS = every_n_iter

    if LooseVersion(tensorflow.__version__) < LooseVersion("1.12"):
        warnings.warn(
            "Could not log to MLflow. Only TensorFlow versions"
            + "1.12 <= v <= 2.0.0 are supported."
        )
        return

    try:
        from tensorflow.python.summary.writer.event_file_writer import EventFileWriter
        from tensorflow.python.summary.writer.event_file_writer_v2 import EventFileWriterV2
        from tensorflow.python.saved_model import tag_constants
        from tensorflow.python.summary.writer.writer import FileWriter
    except ImportError:
        warnings.warn(
            "Could not log to MLflow. Only TensorFlow versions"
            + "1.12 <= v <= 2.0.0 are supported."
        )
        return

    @contextmanager
    def _manage_active_run():
        if not mlflow.active_run():
            try_mlflow_log(mlflow.start_run)
            global _AUTOLOG_RUN_ID
            if mlflow.active_run() is not None:  # defensive check in case `mlflow.start_run` fails
                _AUTOLOG_RUN_ID = mlflow.active_run().info.run_id
        yield mlflow.active_run()
        if mlflow.active_run() is not None and mlflow.active_run().info.run_id == _AUTOLOG_RUN_ID:
            try_mlflow_log(mlflow.end_run)

    @gorilla.patch(tensorflow.estimator.Estimator)
    def train(self, *args, **kwargs):
        with _manage_active_run():
            original = gorilla.get_original_attribute(tensorflow.estimator.Estimator, "train")

            # Checking step and max_step parameters for logging
            if len(args) >= 3:
                try_mlflow_log(mlflow.log_param, "steps", args[2])
                if len(args) >= 4:
                    try_mlflow_log(mlflow.log_param, "max_steps", args[3])
            if "steps" in kwargs:
                try_mlflow_log(mlflow.log_param, "steps", kwargs["steps"])
            if "max_steps" in kwargs:
                try_mlflow_log(mlflow.log_param, "max_steps", kwargs["max_steps"])

            result = original(self, *args, **kwargs)

            return result

    @gorilla.patch(tensorflow.estimator.Estimator)
    def export_saved_model(self, *args, **kwargs):
        auto_end = False
        if not mlflow.active_run():
            global _AUTOLOG_RUN_ID
            if _AUTOLOG_RUN_ID:
                try_mlflow_log(mlflow.start_run, _AUTOLOG_RUN_ID)
            else:
                try_mlflow_log(mlflow.start_run)
                auto_end = True

        original = gorilla.get_original_attribute(
            tensorflow.estimator.Estimator, "export_saved_model"
        )
        serialized = original(self, *args, **kwargs)
        try_mlflow_log(
            log_model,
            tf_saved_model_dir=serialized.decode("utf-8"),
            tf_meta_graph_tags=[tag_constants.SERVING],
            tf_signature_def_key="predict",
            artifact_path="model",
        )
        if (
            mlflow.active_run() is not None and mlflow.active_run().info.run_id == _AUTOLOG_RUN_ID
        ) or auto_end:
            try_mlflow_log(mlflow.end_run)
        return serialized

    @gorilla.patch(tensorflow.estimator.Estimator)
    def export_savedmodel(self, *args, **kwargs):
        auto_end = False
        global _AUTOLOG_RUN_ID
        if not mlflow.active_run():
            if _AUTOLOG_RUN_ID:
                try_mlflow_log(mlflow.start_run, _AUTOLOG_RUN_ID)
            else:
                try_mlflow_log(mlflow.start_run)
                auto_end = True

        original = gorilla.get_original_attribute(
            tensorflow.estimator.Estimator, "export_savedmodel"
        )
        serialized = original(self, *args, **kwargs)
        try_mlflow_log(
            log_model,
            tf_saved_model_dir=serialized.decode("utf-8"),
            tf_meta_graph_tags=[tag_constants.SERVING],
            tf_signature_def_key="predict",
            artifact_path="model",
        )
        if (
            mlflow.active_run() is not None and mlflow.active_run().info.run_id == _AUTOLOG_RUN_ID
        ) or auto_end:
            try_mlflow_log(mlflow.end_run)
        return serialized

    def _early_stop_check(callbacks):
        for callback in callbacks:
            if isinstance(callback, tensorflow.keras.callbacks.EarlyStopping):
                return callback
        return None

    def _log_early_stop_callback_params(callback):
        if callback:
            try:
                earlystopping_params = {
                    "monitor": callback.monitor,
                    "min_delta": callback.min_delta,
                    "patience": callback.patience,
                    "baseline": callback.baseline,
                    "restore_best_weights": callback.restore_best_weights,
                }
                try_mlflow_log(mlflow.log_params, earlystopping_params)
            except Exception:  # pylint: disable=W0703
                return

    def _get_early_stop_callback_attrs(callback):
        try:
            return callback.stopped_epoch, callback.restore_best_weights, callback.patience
        except Exception:  # pylint: disable=W0703
            return None

    def _log_early_stop_callback_metrics(callback, history):
        if callback:
            callback_attrs = _get_early_stop_callback_attrs(callback)
            if callback_attrs is None:
                return
            stopped_epoch, restore_best_weights, patience = callback_attrs
            try_mlflow_log(mlflow.log_metric, "stopped_epoch", stopped_epoch)
            # Weights are restored only if early stopping occurs
            if stopped_epoch != 0 and restore_best_weights:
                restored_epoch = stopped_epoch - max(1, patience)
                try_mlflow_log(mlflow.log_metric, "restored_epoch", restored_epoch)
                restored_metrics = {
                    key: history.history[key][restored_epoch] for key in history.history.keys()
                }
                # Metrics are logged as 'epoch_loss' and 'epoch_acc' in TF 1.X
                if LooseVersion(tensorflow.__version__) < LooseVersion("2.0.0"):
                    if "loss" in restored_metrics:
                        restored_metrics["epoch_loss"] = restored_metrics.pop("loss")
                    if "acc" in restored_metrics:
                        restored_metrics["epoch_acc"] = restored_metrics.pop("acc")
                # Checking that a metric history exists
                metric_key = next(iter(history.history), None)
                if metric_key is not None:
                    last_epoch = len(history.history[metric_key])
                    try_mlflow_log(mlflow.log_metrics, restored_metrics, step=last_epoch)

    @gorilla.patch(tensorflow.keras.Model)
    def fit(self, *args, **kwargs):
        with _manage_active_run():
            original = gorilla.get_original_attribute(tensorflow.keras.Model, "fit")

            unlogged_params = ["self", "x", "y", "callbacks", "validation_data", "verbose"]

            log_fn_args_as_params(original, args, kwargs, unlogged_params)
            early_stop_callback = None

            # Checking if the 'callback' argument of fit() is set
            if len(args) >= 6:
                tmp_list = list(args)
                early_stop_callback = _early_stop_check(tmp_list[5])
                tmp_list[5], log_dir = _setup_callbacks(tmp_list[5])
                args = tuple(tmp_list)
            elif "callbacks" in kwargs:
                early_stop_callback = _early_stop_check(kwargs["callbacks"])
                kwargs["callbacks"], log_dir = _setup_callbacks(kwargs["callbacks"])
            else:
                kwargs["callbacks"], log_dir = _setup_callbacks([])

            _log_early_stop_callback_params(early_stop_callback)

            history = original(self, *args, **kwargs)

            _log_early_stop_callback_metrics(early_stop_callback, history)

            _flush_queue()
            _log_artifacts_with_warning(
                local_dir=log_dir.location, artifact_path="tensorboard_logs"
            )
            if log_dir.is_temp:
                shutil.rmtree(log_dir.location)

            return history

    @gorilla.patch(tensorflow.keras.Model)
    def fit_generator(self, *args, **kwargs):
        with _manage_active_run():
            original = gorilla.get_original_attribute(tensorflow.keras.Model, "fit_generator")

            unlogged_params = ["self", "generator", "callbacks", "validation_data", "verbose"]

            log_fn_args_as_params(original, args, kwargs, unlogged_params)

            # Checking if the 'callback' argument of fit() is set
            if len(args) >= 5:
                tmp_list = list(args)
                tmp_list[4], log_dir = _setup_callbacks(tmp_list[4])
                args = tuple(tmp_list)
            elif "callbacks" in kwargs:
                kwargs["callbacks"], log_dir = _setup_callbacks(kwargs["callbacks"])
            else:
                kwargs["callbacks"], log_dir = _setup_callbacks([])
            result = original(self, *args, **kwargs)
            _flush_queue()
            _log_artifacts_with_warning(
                local_dir=log_dir.location, artifact_path="tensorboard_logs"
            )
            if log_dir.is_temp:
                shutil.rmtree(log_dir.location)

            return result

    @gorilla.patch(EventFileWriter)
    def add_event(self, event):
        _log_event(event)
        original = gorilla.get_original_attribute(EventFileWriter, "add_event")
        return original(self, event)

    @gorilla.patch(FileWriter)
    def add_summary(self, *args, **kwargs):
        original = gorilla.get_original_attribute(FileWriter, "add_summary")
        result = original(self, *args, **kwargs)
        _flush_queue()
        return result

    settings = gorilla.Settings(allow_hit=True, store_hit=True)
    patches = [
        gorilla.Patch(EventFileWriter, "add_event", add_event, settings=settings),
        gorilla.Patch(EventFileWriterV2, "add_event", add_event, settings=settings),
        gorilla.Patch(tensorflow.estimator.Estimator, "train", train, settings=settings),
        gorilla.Patch(tensorflow.keras.Model, "fit", fit, settings=settings),
        gorilla.Patch(tensorflow.keras.Model, "fit_generator", fit_generator, settings=settings),
        gorilla.Patch(
            tensorflow.estimator.Estimator,
            "export_saved_model",
            export_saved_model,
            settings=settings,
        ),
        gorilla.Patch(
            tensorflow.estimator.Estimator,
            "export_savedmodel",
            export_savedmodel,
            settings=settings,
        ),
        gorilla.Patch(FileWriter, "add_summary", add_summary, settings=settings),
    ]

    for x in patches:
        gorilla.apply(x)<|MERGE_RESOLUTION|>--- conflicted
+++ resolved
@@ -275,11 +275,8 @@
     Validate the TensorFlow SavedModel by attempting to load it in a new TensorFlow graph.
     If the loading process fails, any exceptions thrown by TensorFlow are propagated.
     """
-<<<<<<< HEAD
-=======
     import tensorflow
 
->>>>>>> 1b124e7c
     if LooseVersion(tensorflow.__version__) < LooseVersion("2.0.0"):
         validation_tf_graph = tensorflow.Graph()
         validation_tf_sess = tensorflow.Session(graph=validation_tf_graph)
@@ -407,11 +404,8 @@
              For TensorFlow versions >= 2.0.0:
              A callable graph (tensorflow.function) that takes inputs and returns inferences.
     """
-<<<<<<< HEAD
-=======
     import tensorflow
 
->>>>>>> 1b124e7c
     if LooseVersion(tensorflow.__version__) < LooseVersion("2.0.0"):
         loaded = tensorflow.saved_model.loader.load(
             sess=tf_sess, tags=tf_meta_graph_tags, export_dir=tf_saved_model_dir
@@ -458,11 +452,8 @@
 
     :param path: Local filesystem path to the MLflow Model with the ``tensorflow`` flavor.
     """
-<<<<<<< HEAD
-=======
     import tensorflow
 
->>>>>>> 1b124e7c
     (
         tf_saved_model_dir,
         tf_meta_graph_tags,
@@ -563,114 +554,6 @@
         return pandas.DataFrame.from_dict(data=pred_dict)
 
 
-<<<<<<< HEAD
-class __MLflowTfKerasCallback(Callback):
-    """
-        Callback for auto-logging parameters (we rely on TensorBoard for metrics) in TensorFlow < 2.
-        Records model structural information as params after training finishes.
-    """
-
-    def __init__(self):
-        pass
-
-    def __enter__(self):
-        pass
-
-    def __exit__(self, exc_type, exc_val, exc_tb):
-        pass
-
-    def on_train_begin(self, logs=None):  # pylint: disable=unused-argument
-        opt = self.model.optimizer
-        if hasattr(opt, "_name"):
-            try_mlflow_log(mlflow.log_param, "optimizer_name", opt._name)
-        # Elif checks are if the optimizer is a TensorFlow optimizer rather than a Keras one.
-        elif hasattr(opt, "optimizer"):
-            # TensorFlow optimizer parameters are associated with the inner optimizer variable.
-            # Therefore, we assign opt to be opt.optimizer for logging parameters.
-            opt = opt.optimizer
-            try_mlflow_log(mlflow.log_param, "optimizer_name", type(opt).__name__)
-        if hasattr(opt, "lr"):
-            lr = opt.lr if type(opt.lr) is float else tensorflow.keras.backend.eval(opt.lr)
-            try_mlflow_log(mlflow.log_param, "learning_rate", lr)
-        elif hasattr(opt, "_lr"):
-            lr = opt._lr if type(opt._lr) is float else tensorflow.keras.backend.eval(opt._lr)
-            try_mlflow_log(mlflow.log_param, "learning_rate", lr)
-        if hasattr(opt, "epsilon"):
-            epsilon = (
-                opt.epsilon
-                if type(opt.epsilon) is float
-                else tensorflow.keras.backend.eval(opt.epsilon)
-            )
-            try_mlflow_log(mlflow.log_param, "epsilon", epsilon)
-        elif hasattr(opt, "_epsilon"):
-            epsilon = (
-                opt._epsilon
-                if type(opt._epsilon) is float
-                else tensorflow.keras.backend.eval(opt._epsilon)
-            )
-            try_mlflow_log(mlflow.log_param, "epsilon", epsilon)
-
-        sum_list = []
-        self.model.summary(print_fn=sum_list.append)
-        summary = "\n".join(sum_list)
-        tempdir = tempfile.mkdtemp()
-        try:
-            summary_file = os.path.join(tempdir, "model_summary.txt")
-            with open(summary_file, "w") as f:
-                f.write(summary)
-            try_mlflow_log(mlflow.log_artifact, local_path=summary_file)
-        finally:
-            shutil.rmtree(tempdir)
-
-    def on_epoch_end(self, epoch, logs=None):
-        pass
-
-    def on_train_end(self, logs=None):  # pylint: disable=unused-argument
-        try_mlflow_log(mlflow.keras.log_model, self.model, artifact_path="model")
-
-
-class __MLflowTfKeras2Callback(Callback):
-    """
-        Callback for auto-logging parameters and metrics in TensorFlow >= 2.0.0.
-        Records model structural information as params when training starts.
-    """
-
-    def __init__(self):
-        pass
-
-    def __enter__(self):
-        pass
-
-    def __exit__(self, exc_type, exc_val, exc_tb):
-        pass
-
-    def on_train_begin(self, logs=None):  # pylint: disable=unused-argument
-        config = self.model.optimizer.get_config()
-        for attribute in config:
-            try_mlflow_log(mlflow.log_param, "opt_" + attribute, config[attribute])
-
-        sum_list = []
-        self.model.summary(print_fn=sum_list.append)
-        summary = "\n".join(sum_list)
-        tempdir = tempfile.mkdtemp()
-        try:
-            summary_file = os.path.join(tempdir, "model_summary.txt")
-            with open(summary_file, "w") as f:
-                f.write(summary)
-            try_mlflow_log(mlflow.log_artifact, local_path=summary_file)
-        finally:
-            shutil.rmtree(tempdir)
-
-    def on_epoch_end(self, epoch, logs=None):
-        if (epoch - 1) % _LOG_EVERY_N_STEPS == 0:
-            try_mlflow_log(mlflow.log_metrics, logs, step=epoch)
-
-    def on_train_end(self, logs=None):  # pylint: disable=unused-argument
-        try_mlflow_log(mlflow.keras.log_model, self.model, artifact_path="model")
-
-
-=======
->>>>>>> 1b124e7c
 def _log_artifacts_with_warning(**kwargs):
     try_mlflow_log(mlflow.log_artifacts, **kwargs)
 
