--- conflicted
+++ resolved
@@ -705,7 +705,7 @@
         if _AUTO_END_RUN:
             mlflow.end_run()
         _AUTO_END_RUN = False
-<<<<<<< HEAD
+
         return result
 
     @gorilla.patch(tensorflow.keras.Model)
@@ -734,8 +734,7 @@
         if _AUTO_END_RUN:
             mlflow.end_run()
         _AUTO_END_RUN = False
-=======
->>>>>>> 3c915a7a
+
         return result
 
     @gorilla.patch(EventFileWriter)
