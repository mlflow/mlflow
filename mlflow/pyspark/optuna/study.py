--- conflicted
+++ resolved
@@ -5,10 +5,7 @@
 from collections.abc import Callable, Iterable
 from dataclasses import dataclass
 from pathlib import Path
-<<<<<<< HEAD
-=======
 from typing import Any
->>>>>>> 364cbe4d
 
 import optuna
 import pandas as pd
@@ -173,7 +170,7 @@
     ):
         self.study_name = study_name
         self._storage = storages.get_storage(storage)
-        self.sampler = sampler or samplers.TPESampler()
+        self.sampler = sampler or samplers.TPESampler()  # spellchecker: disable-line
         self.pruner = pruner or pruners.MedianPruner()
 
         self.spark = SparkSession.active()
