--- conflicted
+++ resolved
@@ -18,11 +18,7 @@
 from mlflow.store.tracking import SEARCH_MAX_RESULTS_DEFAULT
 from mlflow.utils import env
 from mlflow.utils.autologging_utils import (
-<<<<<<< HEAD
     is_testing,
-=======
-    _is_testing,
->>>>>>> 68cdb6bc
     autologging_integration,
     AUTOLOGGING_INTEGRATIONS,
     autologging_is_disabled,
