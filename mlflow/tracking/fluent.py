--- conflicted
+++ resolved
@@ -51,8 +51,7 @@
         raise MlflowException(
             "Cannot set a deleted experiment '%s' as the active experiment."
             " You can restore the experiment, or permanently delete the "
-            " experiment to create a new one." % experiment.name
-        )
+            " experiment to create a new one." % experiment.name)
     global _active_experiment_id
     _active_experiment_id = exp_id
 
@@ -105,13 +104,10 @@
     # back compat for int experiment_id
     experiment_id = str(experiment_id) if isinstance(experiment_id, int) else experiment_id
     if len(_active_run_stack) > 0 and not nested:
-        raise Exception(
-            (
-                "Run with UUID {} is already active. To start a new run, first end the "
-                + "current run with mlflow.end_run(). To start a nested "
-                + "run, call start_run with nested=True"
-            ).format(_active_run_stack[0].info.run_id)
-        )
+        raise Exception(("Run with UUID {} is already active. To start a new run, first end the " +
+                         "current run with mlflow.end_run(). To start a nested " +
+                         "run, call start_run with nested=True").format(
+            _active_run_stack[0].info.run_id))
     if run_id:
         existing_run_id = run_id
     elif _RUN_ID_ENV_VAR in os.environ:
@@ -123,23 +119,17 @@
         _validate_run_id(existing_run_id)
         active_run_obj = MlflowClient().get_run(existing_run_id)
         # Check to see if experiment_id from environment matches experiment_id from set_experiment()
-        if (
-            _active_experiment_id is not None
-            and _active_experiment_id != active_run_obj.info.experiment_id
-        ):
-            raise MlflowException(
-                "Cannot start run with ID {} because active run ID "
-                "does not match environment run ID. Make sure --experiment-name "
-                "or --experiment-id matches experiment set with "
-                "set_experiment(), or just use command-line "
-                "arguments".format(existing_run_id)
-            )
+        if (_active_experiment_id is not None and
+                _active_experiment_id != active_run_obj.info.experiment_id):
+            raise MlflowException("Cannot start run with ID {} because active run ID "
+                                  "does not match environment run ID. Make sure --experiment-name "
+                                  "or --experiment-id matches experiment set with "
+                                  "set_experiment(), or just use command-line "
+                                  "arguments".format(existing_run_id))
         # Check to see if current run isn't deleted
         if active_run_obj.info.lifecycle_stage == LifecycleStage.DELETED:
-            raise MlflowException(
-                "Cannot start run with ID {} because it is in the "
-                "deleted state.".format(existing_run_id)
-            )
+            raise MlflowException("Cannot start run with ID {} because it is in the "
+                                  "deleted state.".format(existing_run_id))
     else:
         if len(_active_run_stack) > 0:
             parent_run_id = _active_run_stack[-1].info.run_id
@@ -156,7 +146,10 @@
 
         tags = context_registry.resolve_tags(user_specified_tags)
 
-        active_run_obj = MlflowClient().create_run(experiment_id=exp_id_for_run, tags=tags)
+        active_run_obj = MlflowClient().create_run(
+            experiment_id=exp_id_for_run,
+            tags=tags
+        )
 
     _active_run_stack.append(ActiveRun(active_run_obj))
     return _active_run_stack[-1]
@@ -402,18 +395,12 @@
              is not provided and the currently active run uses an S3-backed store, this may be a
              URI of the form ``s3://<bucket_name>/path/to/artifact/root``.
     """
-    return artifact_utils.get_artifact_uri(
-        run_id=_get_or_start_run().info.run_id, artifact_path=artifact_path
-    )
-
-
-def search_runs(
-    experiment_ids=None,
-    filter_string="",
-    run_view_type=ViewType.ACTIVE_ONLY,
-    max_results=SEARCH_MAX_RESULTS_PANDAS,
-    order_by=None,
-):
+    return artifact_utils.get_artifact_uri(run_id=_get_or_start_run().info.run_id,
+                                           artifact_path=artifact_path)
+
+
+def search_runs(experiment_ids=None, filter_string="", run_view_type=ViewType.ACTIVE_ONLY,
+                max_results=SEARCH_MAX_RESULTS_PANDAS, order_by=None):
     """
     Get a pandas DataFrame of runs that fit the search criteria.
 
@@ -434,17 +421,6 @@
     """
     if not experiment_ids:
         experiment_ids = _get_experiment_id()
-<<<<<<< HEAD
-    runs = _get_paginated_runs(experiment_ids, filter_string, run_view_type, max_results, order_by)
-    info = {
-        "run_id": [],
-        "experiment_id": [],
-        "status": [],
-        "artifact_uri": [],
-        "start_time": [],
-        "end_time": [],
-    }
-=======
 
     # Using an internal function as the linter doesn't like assigning a lambda, and inlining the
     # full thing is a mess
@@ -457,16 +433,15 @@
     info = {'run_id': [], 'experiment_id': [],
             'status': [], 'artifact_uri': [],
             'start_time': [], 'end_time': []}
->>>>>>> c02b7888
     params, metrics, tags = ({}, {}, {})
     PARAM_NULL, METRIC_NULL, TAG_NULL = (None, np.nan, None)
     for i, run in enumerate(runs):
-        info["run_id"].append(run.info.run_id)
-        info["experiment_id"].append(run.info.experiment_id)
-        info["status"].append(run.info.status)
-        info["artifact_uri"].append(run.info.artifact_uri)
-        info["start_time"].append(pd.to_datetime(run.info.start_time, unit="ms", utc=True))
-        info["end_time"].append(pd.to_datetime(run.info.end_time, unit="ms", utc=True))
+        info['run_id'].append(run.info.run_id)
+        info['experiment_id'].append(run.info.experiment_id)
+        info['status'].append(run.info.status)
+        info['artifact_uri'].append(run.info.artifact_uri)
+        info['start_time'].append(pd.to_datetime(run.info.start_time, unit="ms", utc=True))
+        info['end_time'].append(pd.to_datetime(run.info.end_time, unit="ms", utc=True))
 
         # Params
         param_keys = set(params.keys())
@@ -477,7 +452,7 @@
                 params[key].append(PARAM_NULL)
         new_params = set(run.data.params.keys()) - param_keys
         for p in new_params:
-            params[p] = [PARAM_NULL] * i  # Fill in null values for all previous runs
+            params[p] = [PARAM_NULL]*i  # Fill in null values for all previous runs
             params[p].append(run.data.params[p])
 
         # Metrics
@@ -489,7 +464,7 @@
                 metrics[key].append(METRIC_NULL)
         new_metrics = set(run.data.metrics.keys()) - metric_keys
         for m in new_metrics:
-            metrics[m] = [METRIC_NULL] * i
+            metrics[m] = [METRIC_NULL]*i
             metrics[m].append(run.data.metrics[m])
 
         # Tags
@@ -501,48 +476,20 @@
                 tags[key].append(TAG_NULL)
         new_tags = set(run.data.tags.keys()) - tag_keys
         for t in new_tags:
-            tags[t] = [TAG_NULL] * i
+            tags[t] = [TAG_NULL]*i
             tags[t].append(run.data.tags[t])
 
     data = {}
     data.update(info)
     for key in metrics:
-        data["metrics." + key] = metrics[key]
+        data['metrics.' + key] = metrics[key]
     for key in params:
-        data["params." + key] = params[key]
+        data['params.' + key] = params[key]
     for key in tags:
-        data["tags." + key] = tags[key]
+        data['tags.' + key] = tags[key]
     return pd.DataFrame(data)
 
 
-<<<<<<< HEAD
-def _get_paginated_runs(experiment_ids, filter_string, run_view_type, max_results, order_by):
-    all_runs = []
-    next_page_token = None
-    while len(all_runs) < max_results:
-        runs_to_get = max_results - len(all_runs)
-        if runs_to_get < NUM_RUNS_PER_PAGE_PANDAS:
-            runs = MlflowClient().search_runs(
-                experiment_ids,
-                filter_string,
-                run_view_type,
-                runs_to_get,
-                order_by,
-                next_page_token,
-            )
-        else:
-            runs = MlflowClient().search_runs(
-                experiment_ids,
-                filter_string,
-                run_view_type,
-                NUM_RUNS_PER_PAGE_PANDAS,
-                order_by,
-                next_page_token,
-            )
-        all_runs.extend(runs)
-        if hasattr(runs, "token") and runs.token != "" and runs.token is not None:
-            next_page_token = runs.token
-=======
 def list_run_infos(experiment_id, run_view_type=ViewType.ACTIVE_ONLY,
                    max_results=SEARCH_MAX_RESULTS_DEFAULT, order_by=None):
     """
@@ -591,7 +538,6 @@
         all_results.extend(page_results)
         if hasattr(page_results, 'token') and page_results.token:
             next_page_token = page_results.token
->>>>>>> c02b7888
         else:
             break
     return all_results
@@ -615,8 +561,6 @@
     # TODO: Replace with None for 1.0, leaving for 0.9.1 release backcompat with existing servers
     deprecated_default_exp_id = "0"
 
-    return (
-        _active_experiment_id
-        or _get_experiment_id_from_env()
-        or (is_in_databricks_notebook() and get_notebook_id())
-    ) or deprecated_default_exp_id+    return (_active_experiment_id or
+            _get_experiment_id_from_env() or
+            (is_in_databricks_notebook() and get_notebook_id())) or deprecated_default_exp_id