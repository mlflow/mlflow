"""
Internal module implementing the fluent API, allowing management of an active
MLflow run. This module is exposed to users at the top-level :py:mod:`mlflow` module.
"""

from __future__ import print_function

import numbers
import os

import atexit
import sys
import time
import logging

<<<<<<< HEAD
import mlflow.tracking.utils
from mlflow.entities import Experiment, Run, SourceType, RunInfo
=======
from mlflow.entities import Experiment, Run, SourceType, RunInfo, RunStatus
>>>>>>> ddc00139
from mlflow.exceptions import MlflowException
from mlflow.tracking.client import MlflowClient
from mlflow.utils import env
from mlflow.utils.databricks_utils import is_in_databricks_notebook, get_notebook_id, \
    get_notebook_path, get_webapp_url
from mlflow.utils.mlflow_tags import MLFLOW_DATABRICKS_WEBAPP_URL, \
    MLFLOW_DATABRICKS_NOTEBOOK_PATH, \
    MLFLOW_DATABRICKS_NOTEBOOK_ID
from mlflow.utils.validation import _validate_run_id

_EXPERIMENT_ID_ENV_VAR = "MLFLOW_EXPERIMENT_ID"
_RUN_ID_ENV_VAR = "MLFLOW_RUN_ID"
_AUTODETECT_EXPERIMENT = "MLFLOW_AUTODETECT_EXPERIMENT_ID"
_active_run_stack = []
_active_experiment_id = None


_logger = logging.getLogger(__name__)


def set_experiment(experiment_name):
    """
    Set given experiment as active experiment. If experiment does not exist, create an experiment
    with provided name.

    :param experiment_name: Name of experiment to be activated.
    """
    client = MlflowClient()
    experiment = client.get_experiment_by_name(experiment_name)
    exp_id = experiment.experiment_id if experiment else None
    if exp_id is None:  # id can be 0
        print("INFO: '{}' does not exist. Creating a new experiment".format(experiment_name))
        exp_id = client.create_experiment(experiment_name)
    global _active_experiment_id
    _active_experiment_id = exp_id


class ActiveRun(Run):  # pylint: disable=W0223
    """Wrapper around :py:class:`mlflow.entities.Run` to enable using Python ``with`` syntax."""

    def __init__(self, run):
        Run.__init__(self, run.info, run.data)

    def __enter__(self):
        return self

    def __exit__(self, exc_type, exc_val, exc_tb):
        status = RunStatus.FINISHED if exc_type is None else RunStatus.FAILED
        end_run(RunStatus.to_string(status))
        return exc_type is None


def start_run(run_uuid=None, experiment_id=None, source_name=None, source_version=None,
              entry_point_name=None, source_type=None, run_name=None, nested=False):
    """
    Start a new MLflow run, setting it as the active run under which metrics and parameters
    will be logged. The return value can be used as a context manager within a ``with`` block;
    otherwise, you must call ``end_run()`` to terminate the current run.

    If you pass a ``run_uuid`` or the ``MLFLOW_RUN_ID`` environment variable is set,
    ``start_run`` attempts to resume a run with the specified run ID and
    other parameters are ignored. ``run_uuid`` takes precedence over ``MLFLOW_RUN_ID``.

    :param run_uuid: If specified, get the run with the specified UUID and log parameters
                     and metrics under that run. The run's end time is unset and its status
                     is set to running, but the run's other attributes (``source_version``,
                     ``source_type``, etc.) are not changed.
    :param experiment_id: ID of the experiment under which to create the current run (applicable
                          only when ``run_uuid`` is not specified). If ``experiment_id`` argument
                          is unspecified, will look for valid experiment in the following order:
                          activated using ``set_experiment``, ``MLFLOW_EXPERIMENT_ID`` env variable,
                          or the default experiment.
    :param source_name: Name of the source file or URI of the project to be associated with the run.
                        If none provided defaults to the current file.
    :param source_version: Optional Git commit hash to associate with the run.
    :param entry_point_name: Optional name of the entry point for the current run.
    :param source_type: Integer :py:class:`mlflow.entities.SourceType` describing the type
                        of the run ("local", "project", etc.). Defaults to
                        :py:class:`mlflow.entities.SourceType.LOCAL` ("local").
    :param run_name: Name of new run. Used only when ``run_uuid`` is unspecified.
    :param nested: Parameter which must be set to ``True`` to create nested runs.
    :return: :py:class:`mlflow.ActiveRun` object that acts as a context manager wrapping
             the run's state.
    """
    global _active_run_stack
    if len(_active_run_stack) > 0 and not nested:
        raise Exception(("Run with UUID {} is already active. To start a nested " +
                        "run call start_run with nested=True").format(
            _active_run_stack[0].info.run_uuid))
    existing_run_uuid = run_uuid or os.environ.get(_RUN_ID_ENV_VAR, None)
    if existing_run_uuid:
        _validate_run_id(existing_run_uuid)
        active_run_obj = MlflowClient().get_run(existing_run_uuid)
        if active_run_obj.info.lifecycle_stage == RunInfo.DELETED_LIFECYCLE:
            raise MlflowException("Cannot start run with ID {} because it is in the "
                                  "deleted state.".format(existing_run_uuid))
    else:
        if len(_active_run_stack) > 0:
            parent_run_id = _active_run_stack[-1].info.run_uuid
        else:
            parent_run_id = None

        exp_id_for_run = experiment_id if experiment_id is not None else _get_experiment_id()
        if is_in_databricks_notebook():
            databricks_tags = {}
            notebook_id = get_notebook_id()
            notebook_path = get_notebook_path()
            webapp_url = get_webapp_url()
            if notebook_id is not None:
                databricks_tags[MLFLOW_DATABRICKS_NOTEBOOK_ID] = notebook_id
            if notebook_path is not None:
                databricks_tags[MLFLOW_DATABRICKS_NOTEBOOK_PATH] = notebook_path
            if webapp_url is not None:
                databricks_tags[MLFLOW_DATABRICKS_WEBAPP_URL] = webapp_url
            active_run_obj = MlflowClient().create_run(
                experiment_id=exp_id_for_run,
                run_name=run_name,
                source_name=notebook_path,
                source_version=source_version or _get_source_version(),
                entry_point_name=entry_point_name,
                source_type=SourceType.NOTEBOOK,
                tags=databricks_tags,
                parent_run_id=parent_run_id)
        else:
            active_run_obj = MlflowClient().create_run(
                experiment_id=exp_id_for_run,
                run_name=run_name,
                source_name=source_name or _get_source_name(),
                source_version=source_version or _get_source_version(),
                entry_point_name=entry_point_name,
                source_type=source_type or _get_source_type(),
                parent_run_id=parent_run_id)
    _active_run_stack.append(ActiveRun(active_run_obj))
    return _active_run_stack[-1]


def end_run(status=RunStatus.to_string(RunStatus.FINISHED)):
    """End an active MLflow run (if there is one)."""
    global _active_run_stack
    if len(_active_run_stack) > 0:
        MlflowClient().set_terminated(_active_run_stack[-1].info.run_uuid, status)
        # Clear out the global existing run environment variable as well.
        env.unset_variable(_RUN_ID_ENV_VAR)
        _active_run_stack.pop()


atexit.register(end_run)


def active_run():
    """Get the currently active ``Run``, or None if no such run exists."""
    return _active_run_stack[-1] if len(_active_run_stack) > 0 else None


def log_param(key, value):
    """
    Log a parameter under the current run, creating a run if necessary.

    :param key: Parameter name (string)
    :param value: Parameter value (string, but will be string-ified if not)
    """
    run_id = _get_or_start_run().info.run_uuid
    MlflowClient().log_param(run_id, key, value)


def set_tag(key, value):
    """
    Set a tag under the current run, creating a run if necessary.

    :param key: Tag name (string)
    :param value: Tag value (string, but will be string-ified if not)
    """
    run_id = _get_or_start_run().info.run_uuid
    MlflowClient().set_tag(run_id, key, value)


def log_metric(key, value):
    """
    Log a metric under the current run, creating a run if necessary.

    :param key: Metric name (string).
    :param value: Metric value (float).
    """
    if not isinstance(value, numbers.Number):
        _logger.warning(
            "The metric %s=%s was not logged because the value is not a number.", key, value)
        return
    run_id = _get_or_start_run().info.run_uuid
    MlflowClient().log_metric(run_id, key, value, int(time.time()))


def log_artifact(local_path, artifact_path=None):
    """
    Log a local file or directory as an artifact of the currently active run.

    :param local_path: Path to the file to write.
    :param artifact_path: If provided, the directory in ``artifact_uri`` to write to.
    """
    run_id = _get_or_start_run().info.run_uuid
    MlflowClient().log_artifact(run_id, local_path, artifact_path)


def log_artifacts(local_dir, artifact_path=None):
    """
    Log all the contents of a local directory as artifacts of the run.

    :param local_dir: Path to the directory of files to write.
    :param artifact_path: If provided, the directory in ``artifact_uri`` to write to.
    """
    run_id = _get_or_start_run().info.run_uuid
    MlflowClient().log_artifacts(run_id, local_dir, artifact_path)


def create_experiment(name, artifact_location=None):
    """
    Create an experiment.

    :param name: The experiment name. Must be unique.
    :param artifact_location: The location to store run artifacts.
                              If not provided, the server picks an appropriate default.
    :return: Integer ID of the created experiment.
    """
    return MlflowClient().create_experiment(name, artifact_location)


def get_artifact_uri(artifact_path=None):
    """
    Get the absolute URI of the specified artifact in the currently active run.
    If `path` is not specified, the artifact root URI of the currently active
    run will be returned; calls to ``log_artifact`` and ``log_artifacts`` write
    artifact(s) to subdirectories of the artifact root URI.

    :param artifact_path: The run-relative artifact path for which to obtain an absolute URI.
                          For example, "path/to/artifact". If unspecified, the artifact root URI
                          for the currently active run will be returned.
    :return: An *absolute* URI referring to the specified artifact or the currently adtive run's
             artifact root. For example, if an artifact path is provided and the currently active
             run uses an S3-backed store, this may be a uri of the form
             ``s3://<bucket_name>/path/to/artifact/root/path/to/artifact``. If an artifact path
             is not provided and the currently active run uses an S3-backed store, this may be a
             URI of the form ``s3://<bucket_name>/path/to/artifact/root``.
    """
    return mlflow.tracking.utils.get_artifact_uri(
        run_id=_get_or_start_run().info.run_uuid, artifact_path=artifact_path)


def _get_or_start_run():
    if len(_active_run_stack) > 0:
        return _active_run_stack[-1]
    return start_run()


def _get_main_file():
    if len(sys.argv) > 0:
        return sys.argv[0]
    return None


def _get_source_name():
    main_file = _get_main_file()
    if main_file is not None:
        return main_file
    return "<console>"


def _get_source_version():
    main_file = _get_main_file()
    if main_file is not None:
        return _get_git_commit(main_file)
    return None


def _get_source_type():
    return SourceType.LOCAL


def _get_experiment_id():
    return int(_active_experiment_id or
               env.get_env(_EXPERIMENT_ID_ENV_VAR) or
               (env.get_env(_AUTODETECT_EXPERIMENT) and
                is_in_databricks_notebook() and get_notebook_id()) or
               Experiment.DEFAULT_EXPERIMENT_ID)


def _get_git_commit(path):
    try:
        from git import Repo, InvalidGitRepositoryError, GitCommandNotFound, NoSuchPathError
    except ImportError as e:
        _logger.warning(
            "Failed to import Git (the Git executable is probably not on your PATH),"
            " so Git SHA is not available. Error: %s", e)
        return None
    try:
        if os.path.isfile(path):
            path = os.path.dirname(path)
        repo = Repo(path, search_parent_directories=True)
        commit = repo.head.commit.hexsha
        return commit
    except (InvalidGitRepositoryError, GitCommandNotFound, ValueError, NoSuchPathError):
        return None<|MERGE_RESOLUTION|>--- conflicted
+++ resolved
@@ -13,12 +13,8 @@
 import time
 import logging
 
-<<<<<<< HEAD
 import mlflow.tracking.utils
-from mlflow.entities import Experiment, Run, SourceType, RunInfo
-=======
 from mlflow.entities import Experiment, Run, SourceType, RunInfo, RunStatus
->>>>>>> ddc00139
 from mlflow.exceptions import MlflowException
 from mlflow.tracking.client import MlflowClient
 from mlflow.utils import env
