--- conflicted
+++ resolved
@@ -2242,15 +2242,6 @@
 
 
 def _create_logged_model(
-<<<<<<< HEAD
-    name: Optional[str] = None,
-    source_run_id: Optional[str] = None,
-    tags: Optional[dict[str, str]] = None,
-    params: Optional[dict[str, str]] = None,
-    model_type: Optional[str] = None,
-    experiment_id: Optional[str] = None,
-    flavor: Optional[str] = None,
-=======
     name: str | None = None,
     source_run_id: str | None = None,
     tags: dict[str, str] | None = None,
@@ -2258,7 +2249,6 @@
     model_type: str | None = None,
     experiment_id: str | None = None,
     flavor: str | None = None,
->>>>>>> 3e5f3478
 ) -> LoggedModel:
     """
     Create a new LoggedModel in the ``PENDING`` state.
@@ -3405,11 +3395,7 @@
 # For MLflow internal usage, use `_set_active_model` instead.
 
 
-<<<<<<< HEAD
-def set_active_model(*, name: Optional[str] = None, model_id: Optional[str] = None) -> ActiveModel:
-=======
 def set_active_model(*, name: str | None = None, model_id: str | None = None) -> ActiveModel:
->>>>>>> 3e5f3478
     """
     Set the active model with the specified name or model ID, and it will be used for linking
     traces that are generated during the lifecycle of the model. The return value can be used as
