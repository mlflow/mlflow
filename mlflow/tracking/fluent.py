"""
Internal module implementing the fluent API, allowing management of an active
MLflow run. This module is exposed to users at the top-level :py:mod:`mlflow` module.
"""
import atexit
import contextlib
import inspect
import logging
import os
from copy import deepcopy
from typing import TYPE_CHECKING, Any, Dict, List, Optional, Union

from mlflow.data.dataset import Dataset
from mlflow.entities import (
    DatasetInput,
    Experiment,
    InputTag,
    Metric,
    Param,
    Run,
    RunStatus,
    RunTag,
    ViewType,
)
from mlflow.entities.lifecycle_stage import LifecycleStage
from mlflow.environment_variables import (
    MLFLOW_EXPERIMENT_ID,
    MLFLOW_EXPERIMENT_NAME,
    MLFLOW_RUN_ID,
)
from mlflow.exceptions import MlflowException
from mlflow.protos.databricks_pb2 import (
    INVALID_PARAMETER_VALUE,
    RESOURCE_DOES_NOT_EXIST,
)
from mlflow.store.tracking import SEARCH_MAX_RESULTS_DEFAULT
from mlflow.tracking import _get_store, artifact_utils
from mlflow.tracking.client import MlflowClient
from mlflow.tracking.context import registry as context_registry
from mlflow.tracking.default_experiment import registry as default_experiment_registry
<<<<<<< HEAD
from mlflow.store.tracking import SEARCH_MAX_RESULTS_DEFAULT
from mlflow.tracking.run_data_await_operation import RunDataAwaitOperation
=======
>>>>>>> 6de2829a
from mlflow.utils import get_results_from_paginated_fn
from mlflow.utils.annotations import experimental
from mlflow.utils.autologging_utils import (
    AUTOLOGGING_CONF_KEY_IS_GLOBALLY_CONFIGURED,
    AUTOLOGGING_INTEGRATIONS,
    autologging_integration,
    autologging_is_disabled,
    is_testing,
)
from mlflow.utils.databricks_utils import is_in_databricks_runtime
from mlflow.utils.import_hooks import register_post_import_hook
from mlflow.utils.mlflow_tags import (
    MLFLOW_DATASET_CONTEXT,
    MLFLOW_EXPERIMENT_PRIMARY_METRIC_GREATER_IS_BETTER,
    MLFLOW_EXPERIMENT_PRIMARY_METRIC_NAME,
    MLFLOW_PARENT_RUN_ID,
    MLFLOW_RUN_NAME,
    MLFLOW_RUN_NOTE,
)
from mlflow.utils.time import get_current_time_millis
from mlflow.utils.validation import _validate_experiment_id_type, _validate_run_id

if TYPE_CHECKING:
    import matplotlib
    import matplotlib.figure
    import numpy
    import pandas
    import PIL
    import plotly

_active_run_stack = []
_active_experiment_id = None
_last_active_run_id = None

SEARCH_MAX_RESULTS_PANDAS = 100000
NUM_RUNS_PER_PAGE_PANDAS = 10000

_logger = logging.getLogger(__name__)


def set_experiment(experiment_name: str = None, experiment_id: str = None) -> Experiment:
    """
    Set the given experiment as the active experiment. The experiment must either be specified by
    name via `experiment_name` or by ID via `experiment_id`. The experiment name and ID cannot
    both be specified.

    :param experiment_name: Case sensitive name of the experiment to be activated. If an experiment
                            with this name does not exist, a new experiment wth this name is
                            created. On certain platforms such as Databricks, the experiment name
                            must an absolute path, e.g. ``"/Users/<username>/my-experiment"``.
    :param experiment_id: ID of the experiment to be activated. If an experiment with this ID
                          does not exist, an exception is thrown.
    :return: An instance of :py:class:`mlflow.entities.Experiment` representing the new active
             experiment.

    .. testcode:: python
        :caption: Example

        import mlflow

        # Set an experiment name, which must be unique and case-sensitive.
        experiment = mlflow.set_experiment("Social NLP Experiments")

        # Get Experiment Details
        print(f"Experiment_id: {experiment.experiment_id}")
        print(f"Artifact Location: {experiment.artifact_location}")
        print(f"Tags: {experiment.tags}")
        print(f"Lifecycle_stage: {experiment.lifecycle_stage}")

    .. code-block:: text
        :caption: Output

        Experiment_id: 1
        Artifact Location: file:///.../mlruns/1
        Tags: {}
        Lifecycle_stage: active
    """
    if (experiment_name is not None and experiment_id is not None) or (
        experiment_name is None and experiment_id is None
    ):
        raise MlflowException(
            message="Must specify exactly one of: `experiment_id` or `experiment_name`.",
            error_code=INVALID_PARAMETER_VALUE,
        )

    client = MlflowClient()
    if experiment_id is None:
        experiment = client.get_experiment_by_name(experiment_name)
        if not experiment:
            _logger.info(
                "Experiment with name '%s' does not exist. Creating a new experiment.",
                experiment_name,
            )
            # NB: If two simultaneous threads or processes attempt to set the same experiment
            # simultaneously, a race condition may be encountered here wherein experiment creation
            # fails
            experiment_id = client.create_experiment(experiment_name)
            experiment = client.get_experiment(experiment_id)
    else:
        experiment = client.get_experiment(experiment_id)
        if experiment is None:
            raise MlflowException(
                message=f"Experiment with ID '{experiment_id}' does not exist.",
                error_code=RESOURCE_DOES_NOT_EXIST,
            )

    if experiment.lifecycle_stage != LifecycleStage.ACTIVE:
        raise MlflowException(
            message=(
                "Cannot set a deleted experiment '%s' as the active experiment. "
                "You can restore the experiment, or permanently delete the "
                "experiment to create a new one." % experiment.name
            ),
            error_code=INVALID_PARAMETER_VALUE,
        )

    global _active_experiment_id
    _active_experiment_id = experiment.experiment_id
    return experiment


def _set_experiment_primary_metric(experiment_id: str, primary_metric: str, greater_is_better: bool):
    client = MlflowClient()
    client.set_experiment_tag(experiment_id, MLFLOW_EXPERIMENT_PRIMARY_METRIC_NAME, primary_metric)
    client.set_experiment_tag(experiment_id, MLFLOW_EXPERIMENT_PRIMARY_METRIC_GREATER_IS_BETTER, str(greater_is_better))


class ActiveRun(Run):  # pylint: disable=abstract-method
    """Wrapper around :py:class:`mlflow.entities.Run` to enable using Python ``with`` syntax."""

    def __init__(self, run):
        Run.__init__(self, run.info, run.data)

    def __enter__(self):
        return self

    def __exit__(self, exc_type, exc_val, exc_tb):
        status = RunStatus.FINISHED if exc_type is None else RunStatus.FAILED
        end_run(RunStatus.to_string(status))
        return exc_type is None


def start_run(
    run_id: str = None,
    experiment_id: Optional[str] = None,
    run_name: Optional[str] = None,
    nested: bool = False,
    tags: Optional[Dict[str, Any]] = None,
    description: Optional[str] = None,
) -> ActiveRun:
    """
    Start a new MLflow run, setting it as the active run under which metrics and parameters
    will be logged. The return value can be used as a context manager within a ``with`` block;
    otherwise, you must call ``end_run()`` to terminate the current run.

    If you pass a ``run_id`` or the ``MLFLOW_RUN_ID`` environment variable is set,
    ``start_run`` attempts to resume a run with the specified run ID and
    other parameters are ignored. ``run_id`` takes precedence over ``MLFLOW_RUN_ID``.

    If resuming an existing run, the run status is set to ``RunStatus.RUNNING``.

    MLflow sets a variety of default tags on the run, as defined in
    :ref:`MLflow system tags <system_tags>`.

    :param run_id: If specified, get the run with the specified UUID and log parameters
                     and metrics under that run. The run's end time is unset and its status
                     is set to running, but the run's other attributes (``source_version``,
                     ``source_type``, etc.) are not changed.
    :param experiment_id: ID of the experiment under which to create the current run (applicable
                          only when ``run_id`` is not specified). If ``experiment_id`` argument
                          is unspecified, will look for valid experiment in the following order:
                          activated using ``set_experiment``, ``MLFLOW_EXPERIMENT_NAME``
                          environment variable, ``MLFLOW_EXPERIMENT_ID`` environment variable,
                          or the default experiment as defined by the tracking server.
    :param run_name: Name of new run.
                     Used only when ``run_id`` is unspecified. If a new run is created and
                     ``run_name`` is not specified, a unique name will be generated for the run.
    :param nested: Controls whether run is nested in parent run. ``True`` creates a nested run.
    :param tags: An optional dictionary of string keys and values to set as tags on the run.
                 If a run is being resumed, these tags are set on the resumed run. If a new run is
                 being created, these tags are set on the new run.
    :param description: An optional string that populates the description box of the run.
                        If a run is being resumed, the description is set on the resumed run.
                        If a new run is being created, the description is set on the new run.
    :return: :py:class:`mlflow.ActiveRun` object that acts as a context manager wrapping
             the run's state.

    .. testcode:: python
        :caption: Example

        import mlflow

        # Create nested runs
        experiment_id = mlflow.create_experiment("experiment1")
        with mlflow.start_run(
            run_name="PARENT_RUN",
            experiment_id=experiment_id,
            tags={"version": "v1", "priority": "P1"},
            description="parent",
        ) as parent_run:
            mlflow.log_param("parent", "yes")
            with mlflow.start_run(
                run_name="CHILD_RUN",
                experiment_id=experiment_id,
                description="child",
                nested=True,
            ) as child_run:
                mlflow.log_param("child", "yes")

        print("parent run:")

        print(f"run_id: {parent_run.info.run_id}")
        print("description: {}".format(parent_run.data.tags.get("mlflow.note.content")))
        print("version tag value: {}".format(parent_run.data.tags.get("version")))
        print("priority tag value: {}".format(parent_run.data.tags.get("priority")))
        print("--")

        # Search all child runs with a parent id
        query = f"tags.mlflow.parentRunId = '{parent_run.info.run_id}'"
        results = mlflow.search_runs(experiment_ids=[experiment_id], filter_string=query)
        print("child runs:")
        print(results[["run_id", "params.child", "tags.mlflow.runName"]])

    .. code-block:: text
        :caption: Output

        parent run:
        run_id: 8979459433a24a52ab3be87a229a9cdf
        description: starting a parent for experiment 7
        version tag value: v1
        priority tag value: P1
        --
        child runs:
                                     run_id params.child tags.mlflow.runName
        0  7d175204675e40328e46d9a6a5a7ee6a          yes           CHILD_RUN
    """
    global _active_run_stack
    _validate_experiment_id_type(experiment_id)
    # back compat for int experiment_id
    experiment_id = str(experiment_id) if isinstance(experiment_id, int) else experiment_id
    if len(_active_run_stack) > 0 and not nested:
        raise Exception(
            (
                "Run with UUID {} is already active. To start a new run, first end the "
                + "current run with mlflow.end_run(). To start a nested "
                + "run, call start_run with nested=True"
            ).format(_active_run_stack[0].info.run_id)
        )
    client = MlflowClient()
    if run_id:
        existing_run_id = run_id
    elif run_id := MLFLOW_RUN_ID.get():
        existing_run_id = run_id
        del os.environ[MLFLOW_RUN_ID.name]
    else:
        existing_run_id = None
    if existing_run_id:
        _validate_run_id(existing_run_id)
        active_run_obj = client.get_run(existing_run_id)
        # Check to see if experiment_id from environment matches experiment_id from set_experiment()
        if _active_experiment_id is not None and _active_experiment_id != active_run_obj.info.experiment_id:
            raise MlflowException(
                f"Cannot start run with ID {existing_run_id} because active run ID "
                "does not match environment run ID. Make sure --experiment-name "
                "or --experiment-id matches experiment set with "
                "set_experiment(), or just use command-line arguments"
            )
        # Check to see if current run isn't deleted
        if active_run_obj.info.lifecycle_stage == LifecycleStage.DELETED:
            raise MlflowException(f"Cannot start run with ID {existing_run_id} because it is in the deleted state.")
        # Use previous end_time because a value is required for update_run_info
        end_time = active_run_obj.info.end_time
        _get_store().update_run_info(existing_run_id, run_status=RunStatus.RUNNING, end_time=end_time, run_name=None)
        tags = tags or {}
        if description:
            if MLFLOW_RUN_NOTE in tags:
                raise MlflowException(
                    f"Description is already set via the tag {MLFLOW_RUN_NOTE} in tags."
                    f"Remove the key {MLFLOW_RUN_NOTE} from the tags or omit the description.",
                    error_code=INVALID_PARAMETER_VALUE,
                )
            tags[MLFLOW_RUN_NOTE] = description

        if tags:
            client.log_batch(
                run_id=existing_run_id,
                tags=[RunTag(key, str(value)) for key, value in tags.items()],
            )
        active_run_obj = client.get_run(existing_run_id)
    else:
        if len(_active_run_stack) > 0:
            parent_run_id = _active_run_stack[-1].info.run_id
        else:
            parent_run_id = None

        exp_id_for_run = experiment_id if experiment_id is not None else _get_experiment_id()

        user_specified_tags = deepcopy(tags) or {}
        if description:
            if MLFLOW_RUN_NOTE in user_specified_tags:
                raise MlflowException(
                    f"Description is already set via the tag {MLFLOW_RUN_NOTE} in tags."
                    f"Remove the key {MLFLOW_RUN_NOTE} from the tags or omit the description.",
                    error_code=INVALID_PARAMETER_VALUE,
                )
            user_specified_tags[MLFLOW_RUN_NOTE] = description
        if parent_run_id is not None:
            user_specified_tags[MLFLOW_PARENT_RUN_ID] = parent_run_id
        if run_name:
            user_specified_tags[MLFLOW_RUN_NAME] = run_name

        resolved_tags = context_registry.resolve_tags(user_specified_tags)

        active_run_obj = client.create_run(experiment_id=exp_id_for_run, tags=resolved_tags, run_name=run_name)

    _active_run_stack.append(ActiveRun(active_run_obj))
    return _active_run_stack[-1]


def end_run(status: str = RunStatus.to_string(RunStatus.FINISHED)) -> None:
    """End an active MLflow run (if there is one).

    .. testcode:: python
        :caption: Example

        import mlflow

        # Start run and get status
        mlflow.start_run()
        run = mlflow.active_run()
        print(f"run_id: {run.info.run_id}; status: {run.info.status}")

        # End run and get status
        mlflow.end_run()
        run = mlflow.get_run(run.info.run_id)
        print(f"run_id: {run.info.run_id}; status: {run.info.status}")
        print("--")

        # Check for any active runs
        print(f"Active run: {mlflow.active_run()}")

    .. code-block:: text
        :caption: Output

        run_id: b47ee4563368419880b44ad8535f6371; status: RUNNING
        run_id: b47ee4563368419880b44ad8535f6371; status: FINISHED
        --
        Active run: None
    """
    global _active_run_stack, _last_active_run_id
    if len(_active_run_stack) > 0:
        # Clear out the global existing run environment variable as well.
        MLFLOW_RUN_ID.unset()
        run = _active_run_stack.pop()
        MlflowClient().set_terminated(run.info.run_id, status)
        _last_active_run_id = run.info.run_id


def _safe_end_run():
    with contextlib.suppress(Exception):
        end_run()


atexit.register(_safe_end_run)


def active_run() -> Optional[ActiveRun]:
    """Get the currently active ``Run``, or None if no such run exists.

    **Note**: You cannot access currently-active run attributes
    (parameters, metrics, etc.) through the run returned by ``mlflow.active_run``. In order
    to access such attributes, use the :py:class:`mlflow.client.MlflowClient` as follows:

    .. testcode:: python
        :caption: Example

        import mlflow

        mlflow.start_run()
        run = mlflow.active_run()
        print(f"Active run_id: {run.info.run_id}")
        mlflow.end_run()

    .. code-block:: text
        :caption: Output

        Active run_id: 6f252757005748708cd3aad75d1ff462
    """
    return _active_run_stack[-1] if len(_active_run_stack) > 0 else None


def last_active_run() -> Optional[Run]:
    """
    Gets the most recent active run.

    Examples:

    .. testcode:: python
        :caption: To retrieve the most recent autologged run:

        import mlflow

        from sklearn.model_selection import train_test_split
        from sklearn.datasets import load_diabetes
        from sklearn.ensemble import RandomForestRegressor

        mlflow.autolog()

        db = load_diabetes()
        X_train, X_test, y_train, y_test = train_test_split(db.data, db.target)

        # Create and train models.
        rf = RandomForestRegressor(n_estimators=100, max_depth=6, max_features=3)
        rf.fit(X_train, y_train)

        # Use the model to make predictions on the test dataset.
        predictions = rf.predict(X_test)
        autolog_run = mlflow.last_active_run()

    .. testcode:: python
        :caption: To get the most recently active run that ended:

        import mlflow

        mlflow.start_run()
        mlflow.end_run()
        run = mlflow.last_active_run()

    .. testcode:: python
        :caption: To retrieve the currently active run:

        import mlflow

        mlflow.start_run()
        run = mlflow.last_active_run()
        mlflow.end_run()

    :return: The active run (this is equivalent to ``mlflow.active_run()``) if one exists.
             Otherwise, the last run started from the current Python process that reached
             a terminal status (i.e. FINISHED, FAILED, or KILLED).
    """
    _active_run = active_run()
    if _active_run is not None:
        return _active_run
    if _last_active_run_id is None:
        return None
    return get_run(_last_active_run_id)


def get_run(run_id: str) -> Run:
    """
    Fetch the run from backend store. The resulting :py:class:`Run <mlflow.entities.Run>`
    contains a collection of run metadata -- :py:class:`RunInfo <mlflow.entities.RunInfo>`,
    as well as a collection of run parameters, tags, and metrics --
    :py:class:`RunData <mlflow.entities.RunData>`. It also contains a collection of run
    inputs (experimental), including information about datasets used by the run --
    :py:class:`RunInputs <mlflow.entities.RunInputs>`. In the case where multiple metrics with the
    same key are logged for the run, the :py:class:`RunData <mlflow.entities.RunData>` contains the
    most recently logged value at the largest step for each metric.

    :param run_id: Unique identifier for the run.

    :return: A single :py:class:`mlflow.entities.Run` object, if the run exists. Otherwise,
                raises an exception.

    .. testcode:: python
        :caption: Example

        import mlflow

        with mlflow.start_run() as run:
            mlflow.log_param("p", 0)

        run_id = run.info.run_id
        print(
            f"run_id: {run_id}; lifecycle_stage: {mlflow.get_run(run_id).info.lifecycle_stage}"
        )

    .. code-block:: text
        :caption: Output

        run_id: 7472befefc754e388e8e922824a0cca5; lifecycle_stage: active
    """
    return MlflowClient().get_run(run_id)


def get_parent_run(run_id: str) -> Optional[Run]:
    """
    Gets the parent run for the given run id if one exists.

    :param run_id: Unique identifier for the child run.

    :return: A single :py:class:`mlflow.entities.Run` object, if the parent run exists. Otherwise,
                returns None.

    .. testcode:: python
        :caption: Example

        import mlflow

        # Create nested runs
        with mlflow.start_run():
            with mlflow.start_run(nested=True) as child_run:
                child_run_id = child_run.info.run_id

        parent_run = mlflow.get_parent_run(child_run_id)

        print(f"child_run_id: {child_run_id}")
        print(f"parent_run_id: {parent_run.info.run_id}")

    .. code-block:: text
        :caption: Output

        child_run_id: 7d175204675e40328e46d9a6a5a7ee6a
        parent_run_id: 8979459433a24a52ab3be87a229a9cdf
    """
    return MlflowClient().get_parent_run(run_id)


def log_param(key: str, value: Any, synchronous: Optional[bool] = True) -> Any:
    """
    Log a parameter (e.g. model hyperparameter) under the current run. If no run is active,
    this method will create a new active run.

    :param key: Parameter name (string). This string may only contain alphanumerics,
                underscores (_), dashes (-), periods (.), spaces ( ), and slashes (/).
                All backend stores support keys up to length 250, but some may
                support larger keys.
    :param value: Parameter value (string, but will be string-ified if not).
                  All backend stores support values up to length 500, but some
                  may support larger values.
    :param synchronous: Indicates if the metric would be logged in synchronous fashion or not.
                    When it is true this call would be blocking call and offers immediate
                        consistency of the metric upon returning.
                    When this value is set to false, metric would be logged in async fashion.
                    So backing provider gurantees that metrics are accepted into system
                        but would persist them with some time delay.
                    This means metric value would not have immediate consistency but
                    'near-real'/'eventual' consistency.
                    Note that this is an experimental flag.
                    Default implementation of this flag would offer calling the sync API using a
                    background thread.
                    Each provider who may choose implement this flag can override the default behavior.

    :return: the parameter value that is logged.

    .. testcode:: python
        :caption: Example

        import mlflow

        with mlflow.start_run():
            value = mlflow.log_param("learning_rate", 0.01)
            assert value == 0.01
    """
    run_id = _get_or_start_run().info.run_id
    return MlflowClient().log_param(run_id, key, value, synchronous=synchronous)


def set_experiment_tag(key: str, value: Any) -> None:
    """
    Set a tag on the current experiment. Value is converted to a string.

    :param key: Tag name (string). This string may only contain alphanumerics, underscores
                (_), dashes (-), periods (.), spaces ( ), and slashes (/).
                All backend stores will support keys up to length 250, but some may
                support larger keys.
    :param value: Tag value (string, but will be string-ified if not).
                  All backend stores will support values up to length 5000, but some
                  may support larger values.

    .. testcode:: python
        :caption: Example

        import mlflow

        with mlflow.start_run():
            mlflow.set_experiment_tag("release.version", "2.2.0")
    """
    experiment_id = _get_experiment_id()
    MlflowClient().set_experiment_tag(experiment_id, key, value)


def set_tag(key: str, value: Any, synchronous: Optional[bool] = True) -> None:
    """
    Set a tag under the current run. If no run is active, this method will create a
    new active run.

    :param key: Tag name (string). This string may only contain alphanumerics, underscores
                (_), dashes (-), periods (.), spaces ( ), and slashes (/).
                All backend stores will support keys up to length 250, but some may
                support larger keys.
    :param value: Tag value (string, but will be string-ified if not).
                  All backend stores will support values up to length 5000, but some
                  may support larger values.
    :param synchronous: Indicates if the metric would be logged in synchronous fashion or not.
                    When it is true this call would be blocking call and offers immediate
                        consistency of the metric upon returning.
                    When this value is set to false, metric would be logged in async fashion.
                    So backing provider gurantees that metrics are accepted into system
                        but would persist them with some time delay.
                    This means metric value would not have immediate consistency but
                    'near-real'/'eventual' consistency.
                    Note that this is an experimental flag.
                    Default implementation of this flag would offer calling the sync API using a
                    background thread.
                    Each provider who may choose implement this flag can override the default behavior.

    .. testcode:: python
        :caption: Example

        import mlflow

        with mlflow.start_run():
            mlflow.set_tag("release.version", "2.2.0")
    """
    run_id = _get_or_start_run().info.run_id
    MlflowClient().set_tag(run_id, key, value, synchronous=synchronous)


def delete_tag(key: str) -> None:
    """
    Delete a tag from a run. This is irreversible. If no run is active, this method
    will create a new active run.

    :param key: Name of the tag

    .. testcode:: python
        :caption: Example

        import mlflow

        tags = {"engineering": "ML Platform", "engineering_remote": "ML Platform"}

        with mlflow.start_run() as run:
            mlflow.set_tags(tags)

        with mlflow.start_run(run_id=run.info.run_id):
            mlflow.delete_tag("engineering_remote")
    """
    run_id = _get_or_start_run().info.run_id
    MlflowClient().delete_tag(run_id, key)


def log_metric(key: str, value: float, step: Optional[int] = None, synchronous: Optional[bool] = True) -> None:
    """
    Log a metric under the current run. If no run is active, this method will create
    a new active run.

    :param key: Metric name (string). This string may only contain alphanumerics, underscores (_),
                dashes (-), periods (.), spaces ( ), and slashes (/).
                All backend stores will support keys up to length 250, but some may
                support larger keys.
    :param value: Metric value (float). Note that some special values such as +/- Infinity may be
                  replaced by other values depending on the store. For example, the
                  SQLAlchemy store replaces +/- Infinity with max / min float values.
                  All backend stores will support values up to length 5000, but some
                  may support larger values.
    :param step: Metric step (int). Defaults to zero if unspecified.
<<<<<<< HEAD
    :param synchronous: Indicates if the metric would be logged in synchronous fashion or not.
                    When it is true this call would be blocking call and offers immediate
                        consistency of the metric upon returning.
                    When this value is set to false, metric would be logged in async fashion.
                    So backing provider gurantees that metrics are accepted into system
                        but would persist them with some time delay.
                    This means metric value would not have immediate consistency but
                    'near-real'/'eventual' consistency.
                    Note that this is an experimental flag.
                    Default implementation of this flag would offer calling the sync API using a
                    background thread.
                    Each provider who may choose implement this flag can override the default behavior.
    .. test-code-block:: python
=======

    .. testcode:: python
>>>>>>> 6de2829a
        :caption: Example

        import mlflow

        with mlflow.start_run():
            mlflow.log_metric("mse", 2500.00)
    """
    run_id = _get_or_start_run().info.run_id
    MlflowClient().log_metric(run_id, key, value, get_current_time_millis(), step or 0, synchronous=synchronous)


def log_metrics(metrics: Dict[str, float], step: Optional[int] = None, synchronous: Optional[bool] = True) -> None:
    """
    Log multiple metrics for the current run. If no run is active, this method will create a new
    active run.

    :param metrics: Dictionary of metric_name: String -> value: Float. Note that some special
                    values such as +/- Infinity may be replaced by other values depending on
                    the store. For example, sql based store may replace +/- Infinity with
                    max / min float values.
    :param step: A single integer step at which to log the specified
                 Metrics. If unspecified, each metric is logged at step zero.

    :param synchronous: Indicates if the metric would be logged in synchronous fashion or not.
                        When it is true this call would be blocking call and offers immediate
                            consistency of the metric upon returning.
                        When this value is set to false, metric would be logged in async fashion.
                        So backing provider gurantees that metrics are accepted into system
                            but would persist them with some time delay.
                        This means metric value would not have immediate consistency but
                        'near-real'/'eventual' consistency.
                        Note that this is an experimental flag.
                        Default implementation of this flag would offer calling the sync API using a
                        background thread.
                        Each provider who may choose implement this flag can override the default behavior.
    :returns: None

    .. testcode:: python
        :caption: Example

        import mlflow

        metrics = {"mse": 2500.00, "rmse": 50.00}

        # Log a batch of metrics
        with mlflow.start_run():
            mlflow.log_metrics(metrics)
    """
    run_id = _get_or_start_run().info.run_id
    timestamp = get_current_time_millis()
    metrics_arr = [Metric(key, value, timestamp, step or 0) for key, value in metrics.items()]
    MlflowClient().log_batch(run_id=run_id, metrics=metrics_arr, params=[], tags=[], synchronous=synchronous)


def log_params(params: Dict[str, Any], synchronous: Optional[bool] = True) -> None:
    """
    Log a batch of params for the current run. If no run is active, this method will create a
    new active run.

    :param params: Dictionary of param_name: String -> value: (String, but will be string-ified if
                   not)
    :param synchronous: Indicates if the param would be logged in synchronous fashion or not.
                        When it is true this call would be blocking call and offers immediate
                            consistency of the metric upon returning.
                        When this value is set to false, param would be logged in async fashion.
                        So backing provider gurantees that params are accepted into system
                            but would persist them with some time delay.
                        This means param value would not have immediate consistency but
                        'near-real'/'eventual' consistency.
                        Note that this is an experimental flag.
                        Default implementation of this flag would offer calling the sync API using a
                        background thread.
                        Each provider who may choose implement this flag can override the default behavior.
    :returns: None

    .. testcode:: python
        :caption: Example

        import mlflow

        params = {"learning_rate": 0.01, "n_estimators": 10}

        # Log a batch of parameters
        with mlflow.start_run():
            mlflow.log_params(params)
    """
    run_id = _get_or_start_run().info.run_id
    params_arr = [Param(key, str(value)) for key, value in params.items()]
    MlflowClient().log_batch(run_id=run_id, metrics=[], params=params_arr, tags=[], synchronous=synchronous)


@experimental
def log_input(dataset: Dataset, context: Optional[str] = None, tags: Optional[Dict[str, str]] = None) -> None:
    """
    Log a dataset used in the current run.

    :param dataset: :py:class:`mlflow.data.dataset.Dataset` object to be logged.
    :param context: Context in which the dataset is used. For example: "training", "testing".
                    This will be set as an input tag with key `mlflow.data.context`.
    :param tags: Tags to be associated with the dataset. Dictionary of tag_key -> tag_value.
    :returns: None

    .. testcode:: python
        :caption: Example

        import numpy as np
        import mlflow

        array = np.asarray([[1, 2, 3], [4, 5, 6], [7, 8, 9]])
        dataset = mlflow.data.from_numpy(array, source="data.csv")

        # Log an input dataset used for training
        with mlflow.start_run():
            mlflow.log_input(dataset, context="training")
    """
    run_id = _get_or_start_run().info.run_id
    tags_to_log = []
    if tags:
        tags_to_log.extend([InputTag(key=key, value=value) for key, value in tags.items()])
    if context:
        tags_to_log.append(InputTag(key=MLFLOW_DATASET_CONTEXT, value=context))

    dataset_input = DatasetInput(dataset=dataset._to_mlflow_entity(), tags=tags_to_log)

    MlflowClient().log_inputs(run_id=run_id, datasets=[dataset_input])


def set_experiment_tags(tags: Dict[str, Any]) -> None:
    """
    Set tags for the current active experiment.

    :param tags: Dictionary containing tag names and corresponding values.

    .. testcode:: python
        :caption: Example

        import mlflow

        tags = {
            "engineering": "ML Platform",
            "release.candidate": "RC1",
            "release.version": "2.2.0",
        }

        # Set a batch of tags
        with mlflow.start_run():
            mlflow.set_experiment_tags(tags)
    """
    for key, value in tags.items():
        set_experiment_tag(key, value)


def set_tags(tags: Dict[str, Any], synchronous: Optional[bool] = True) -> None:
    """
    Log a batch of tags for the current run. If no run is active, this method will create a
    new active run.

    :param tags: Dictionary of tag_name: String -> value: (String, but will be string-ified if
                 not)
    :param synchronous: Indicates if the param would be logged in synchronous fashion or not.
                        When it is true this call would be blocking call and offers immediate
                            consistency of the metric upon returning.
                        When this value is set to false, param would be logged in async fashion.
                        So backing provider gurantees that params are accepted into system
                            but would persist them with some time delay.
                        This means param value would not have immediate consistency but
                        'near-real'/'eventual' consistency.
                        Note that this is an experimental flag.
                        Default implementation of this flag would offer calling the sync API using a
                        background thread.
                        Each provider who may choose implement this flag can override the default behavior.
    :returns: None

    .. testcode:: python
        :caption: Example

        import mlflow

        tags = {
            "engineering": "ML Platform",
            "release.candidate": "RC1",
            "release.version": "2.2.0",
        }

        # Set a batch of tags
        with mlflow.start_run():
            mlflow.set_tags(tags)
    """
    run_id = _get_or_start_run().info.run_id
    tags_arr = [RunTag(key, str(value)) for key, value in tags.items()]
    MlflowClient().log_batch(run_id=run_id, metrics=[], params=[], tags=tags_arr, synchronous=synchronous)


def log_artifact(local_path: str, artifact_path: Optional[str] = None) -> None:
    """
    Log a local file or directory as an artifact of the currently active run. If no run is
    active, this method will create a new active run.

    :param local_path: Path to the file to write.
    :param artifact_path: If provided, the directory in ``artifact_uri`` to write to.

    .. testcode:: python
        :caption: Example

        import mlflow

        # Create a features.txt artifact file
        features = "rooms, zipcode, median_price, school_rating, transport"
        with open("features.txt", "w") as f:
            f.write(features)

        # With artifact_path=None write features.txt under
        # root artifact_uri/artifacts directory
        with mlflow.start_run():
            mlflow.log_artifact("features.txt")
    """
    run_id = _get_or_start_run().info.run_id
    MlflowClient().log_artifact(run_id, local_path, artifact_path)


def log_artifacts(local_dir: str, artifact_path: Optional[str] = None) -> None:
    """
    Log all the contents of a local directory as artifacts of the run. If no run is active,
    this method will create a new active run.

    :param local_dir: Path to the directory of files to write.
    :param artifact_path: If provided, the directory in ``artifact_uri`` to write to.

    .. testcode:: python
        :caption: Example

        import json
        import os
        import mlflow

        # Create some files to preserve as artifacts
        features = "rooms, zipcode, median_price, school_rating, transport"
        data = {"state": "TX", "Available": 25, "Type": "Detached"}

        # Create couple of artifact files under the directory "data"
        os.makedirs("data", exist_ok=True)
        with open("data/data.json", "w", encoding="utf-8") as f:
            json.dump(data, f, indent=2)
        with open("data/features.txt", "w") as f:
            f.write(features)

        # Write all files in "data" to root artifact_uri/states
        with mlflow.start_run():
            mlflow.log_artifacts("data", artifact_path="states")
    """
    run_id = _get_or_start_run().info.run_id
    MlflowClient().log_artifacts(run_id, local_dir, artifact_path)


def log_text(text: str, artifact_file: str) -> None:
    """
    Log text as an artifact.

    :param text: String containing text to log.
    :param artifact_file: The run-relative artifact file path in posixpath format to which
                          the text is saved (e.g. "dir/file.txt").

    .. testcode:: python
        :caption: Example

        import mlflow

        with mlflow.start_run():
            # Log text to a file under the run's root artifact directory
            mlflow.log_text("text1", "file1.txt")

            # Log text in a subdirectory of the run's root artifact directory
            mlflow.log_text("text2", "dir/file2.txt")

            # Log HTML text
            mlflow.log_text("<h1>header</h1>", "index.html")
    """
    run_id = _get_or_start_run().info.run_id
    MlflowClient().log_text(run_id, text, artifact_file)


def log_dict(dictionary: Dict[str, Any], artifact_file: str) -> None:
    """
    Log a JSON/YAML-serializable object (e.g. `dict`) as an artifact. The serialization
    format (JSON or YAML) is automatically inferred from the extension of `artifact_file`.
    If the file extension doesn't exist or match any of [".json", ".yml", ".yaml"],
    JSON format is used.

    :param dictionary: Dictionary to log.
    :param artifact_file: The run-relative artifact file path in posixpath format to which
                          the dictionary is saved (e.g. "dir/data.json").

    .. testcode:: python
        :caption: Example

        import mlflow

        dictionary = {"k": "v"}

        with mlflow.start_run():
            # Log a dictionary as a JSON file under the run's root artifact directory
            mlflow.log_dict(dictionary, "data.json")

            # Log a dictionary as a YAML file in a subdirectory of the run's root artifact directory
            mlflow.log_dict(dictionary, "dir/data.yml")

            # If the file extension doesn't exist or match any of [".json", ".yaml", ".yml"],
            # JSON format is used.
            mlflow.log_dict(dictionary, "data")
            mlflow.log_dict(dictionary, "data.txt")
    """
    run_id = _get_or_start_run().info.run_id
    MlflowClient().log_dict(run_id, dictionary, artifact_file)


<<<<<<< HEAD
def log_figure(figure: Union["matplotlib.figure.Figure", "plotly.graph_objects.Figure"], artifact_file: str) -> None:
=======
def log_figure(
    figure: Union["matplotlib.figure.Figure", "plotly.graph_objects.Figure"],
    artifact_file: str,
    *,
    save_kwargs: Optional[Dict[str, Any]] = None,
) -> None:
>>>>>>> 6de2829a
    """
    Log a figure as an artifact. The following figure objects are supported:

    - `matplotlib.figure.Figure`_
    - `plotly.graph_objects.Figure`_

    .. _matplotlib.figure.Figure:
        https://matplotlib.org/api/_as_gen/matplotlib.figure.Figure.html

    .. _plotly.graph_objects.Figure:
        https://plotly.com/python-api-reference/generated/plotly.graph_objects.Figure.html

    :param figure: Figure to log.
    :param artifact_file: The run-relative artifact file path in posixpath format to which
                          the figure is saved (e.g. "dir/file.png").
    :param save_kwargs: Additional keyword arguments passed to the method that saves the figure.

    .. testcode:: python
        :caption: Matplotlib Example

        import mlflow
        import matplotlib.pyplot as plt

        fig, ax = plt.subplots()
        ax.plot([0, 1], [2, 3])

        with mlflow.start_run():
            mlflow.log_figure(fig, "figure.png")

    .. testcode:: python
        :caption: Plotly Example

        import mlflow
        from plotly import graph_objects as go

        fig = go.Figure(go.Scatter(x=[0, 1], y=[2, 3]))

        with mlflow.start_run():
            mlflow.log_figure(fig, "figure.html")
    """
    run_id = _get_or_start_run().info.run_id
    MlflowClient().log_figure(run_id, figure, artifact_file, save_kwargs=save_kwargs)


def log_image(image: Union["numpy.ndarray", "PIL.Image.Image"], artifact_file: str) -> None:
    """
    Log an image as an artifact. The following image objects are supported:

    - `numpy.ndarray`_
    - `PIL.Image.Image`_

    .. _numpy.ndarray:
        https://numpy.org/doc/stable/reference/generated/numpy.ndarray.html

    .. _PIL.Image.Image:
        https://pillow.readthedocs.io/en/stable/reference/Image.html#PIL.Image.Image

    Numpy array support
        - data type (( ) represents a valid value range):

            - bool
            - integer (0 ~ 255)
            - unsigned integer (0 ~ 255)
            - float (0.0 ~ 1.0)

            .. warning::

                - Out-of-range integer values will be **clipped** to [0, 255].
                - Out-of-range float values will be **clipped** to [0, 1].

        - shape (H: height, W: width):

            - H x W (Grayscale)
            - H x W x 1 (Grayscale)
            - H x W x 3 (an RGB channel order is assumed)
            - H x W x 4 (an RGBA channel order is assumed)

    :param image: Image to log.
    :param artifact_file: The run-relative artifact file path in posixpath format to which
                          the image is saved (e.g. "dir/image.png").

    .. testcode:: python
        :caption: Numpy Example

        import mlflow
        import numpy as np

        image = np.random.randint(0, 256, size=(100, 100, 3), dtype=np.uint8)

        with mlflow.start_run():
            mlflow.log_image(image, "image.png")

    .. testcode:: python
        :caption: Pillow Example

        import mlflow
        from PIL import Image

        image = Image.new("RGB", (100, 100))

        with mlflow.start_run():
            mlflow.log_image(image, "image.png")
    """
    run_id = _get_or_start_run().info.run_id
    MlflowClient().log_image(run_id, image, artifact_file)


@experimental
def log_table(
    data: Union[Dict[str, Any], "pandas.DataFrame"],
    artifact_file: str,
) -> None:
    """
    Log a table to MLflow Tracking as a JSON artifact. If the artifact_file already exists
    in the run, the data would be appended to the existing artifact_file.

    :param data: Dictionary or pandas.DataFrame to log.
    :param artifact_file: The run-relative artifact file path in posixpath format to which
                              the table is saved (e.g. "dir/file.json").
    :return: None

    .. testcode:: python
        :caption: Dictionary Example

        import mlflow

        table_dict = {
            "inputs": ["What is MLflow?", "What is Databricks?"],
            "outputs": ["MLflow is ...", "Databricks is ..."],
            "toxicity": [0.0, 0.0],
        }

        with mlflow.start_run():
            # Log the dictionary as a table
            mlflow.log_table(data=table_dict, artifact_file="qabot_eval_results.json")

    .. testcode:: python
        :caption: Pandas DF Example

        import mlflow
        import pandas as pd

        table_dict = {
            "inputs": ["What is MLflow?", "What is Databricks?"],
            "outputs": ["MLflow is ...", "Databricks is ..."],
            "toxicity": [0.0, 0.0],
        }
        df = pd.DataFrame.from_dict(table_dict)

        with mlflow.start_run():
            # Log the df as a table
            mlflow.log_table(data=df, artifact_file="qabot_eval_results.json")
    """
    run_id = _get_or_start_run().info.run_id
    MlflowClient().log_table(run_id, data, artifact_file)


@experimental
def load_table(
    artifact_file: str,
    run_ids: Optional[List[str]] = None,
    extra_columns: Optional[List[str]] = None,
) -> "pandas.DataFrame":
    """
    Load a table from MLflow Tracking as a pandas.DataFrame. The table is loaded from the
    specified artifact_file in the specified run_ids. The extra_columns are columns that
    are not in the table but are augmented with run information and added to the DataFrame.

    :param artifact_file: The run-relative artifact file path in posixpath format to which
                          table to load (e.g. "dir/file.json").
    :param run_ids: Optional list of run_ids to load the table from. If no run_ids are specified,
                    the table is loaded from all runs in the current experiment.
    :param extra_columns: Optional list of extra columns to add to the returned DataFrame
                          For example, if extra_columns=["run_id"], then the returned DataFrame
                          will have a column named run_id.

    :return: pandas.DataFrame containing the loaded table if the artifact exists
             or else throw a MlflowException.

    .. testcode:: python
        :caption: Example with passing run_ids

        import mlflow

        table_dict = {
            "inputs": ["What is MLflow?", "What is Databricks?"],
            "outputs": ["MLflow is ...", "Databricks is ..."],
            "toxicity": [0.0, 0.0],
        }

        with mlflow.start_run() as run:
            # Log the dictionary as a table
            mlflow.log_table(data=table_dict, artifact_file="qabot_eval_results.json")
            run_id = run.info.run_id

        loaded_table = mlflow.load_table(
            artifact_file="qabot_eval_results.json",
            run_ids=[run_id],
            # Append a column containing the associated run ID for each row
            extra_columns=["run_id"],
        )

    .. testcode:: python
        :caption: Example with passing no run_ids

        # Loads the table with the specified name for all runs in the given
        # experiment and joins them together
        import mlflow

        table_dict = {
            "inputs": ["What is MLflow?", "What is Databricks?"],
            "outputs": ["MLflow is ...", "Databricks is ..."],
            "toxicity": [0.0, 0.0],
        }

        with mlflow.start_run():
            # Log the dictionary as a table
            mlflow.log_table(data=table_dict, artifact_file="qabot_eval_results.json")

        loaded_table = mlflow.load_table(
            "qabot_eval_results.json",
            # Append the run ID and the parent run ID to the table
            extra_columns=["run_id"],
        )
    """
    experiment_id = _get_experiment_id()
    return MlflowClient().load_table(experiment_id, artifact_file, run_ids, extra_columns)


def _record_logged_model(mlflow_model):
    run_id = _get_or_start_run().info.run_id
    MlflowClient()._record_logged_model(run_id, mlflow_model)


def get_experiment(experiment_id: str) -> Experiment:
    """
    Retrieve an experiment by experiment_id from the backend store

    :param experiment_id: The string-ified experiment ID returned from ``create_experiment``.
    :return: :py:class:`mlflow.entities.Experiment`

    .. testcode:: python
        :caption: Example

        import mlflow

        experiment = mlflow.get_experiment("0")
        print(f"Name: {experiment.name}")
        print(f"Artifact Location: {experiment.artifact_location}")
        print(f"Tags: {experiment.tags}")
        print(f"Lifecycle_stage: {experiment.lifecycle_stage}")
        print(f"Creation timestamp: {experiment.creation_time}")

    .. code-block:: text
        :caption: Output

        Name: Default
        Artifact Location: file:///.../mlruns/0
        Tags: {}
        Lifecycle_stage: active
        Creation timestamp: 1662004217511
    """
    return MlflowClient().get_experiment(experiment_id)


def get_experiment_by_name(name: str) -> Optional[Experiment]:
    """
    Retrieve an experiment by experiment name from the backend store

    :param name: The case sensitive experiment name.
    :return: An instance of :py:class:`mlflow.entities.Experiment`
             if an experiment with the specified name exists, otherwise None.

    .. testcode:: python
        :caption: Example

        import mlflow

        # Case sensitive name
        experiment = mlflow.get_experiment_by_name("Default")
        print(f"Experiment_id: {experiment.experiment_id}")
        print(f"Artifact Location: {experiment.artifact_location}")
        print(f"Tags: {experiment.tags}")
        print(f"Lifecycle_stage: {experiment.lifecycle_stage}")
        print(f"Creation timestamp: {experiment.creation_time}")

    .. code-block:: text
        :caption: Output

        Experiment_id: 0
        Artifact Location: file:///.../mlruns/0
        Tags: {}
        Lifecycle_stage: active
        Creation timestamp: 1662004217511
    """
    return MlflowClient().get_experiment_by_name(name)


def search_experiments(
    view_type: int = ViewType.ACTIVE_ONLY,
    max_results: Optional[int] = None,
    filter_string: Optional[str] = None,
    order_by: Optional[List[str]] = None,
) -> List[Experiment]:
    """
    Search for experiments that match the specified search query.

    :param view_type: One of enum values ``ACTIVE_ONLY``, ``DELETED_ONLY``, or ``ALL``
                      defined in :py:class:`mlflow.entities.ViewType`.
    :param max_results: If passed, specifies the maximum number of experiments desired. If not
                        passed, all experiments will be returned.
    :param filter_string:
        Filter query string (e.g., ``"name = 'my_experiment'"``), defaults to searching for all
        experiments. The following identifiers, comparators, and logical operators are supported.

        Identifiers
          - ``name``: Experiment name
          - ``creation_time``: Experiment creation time
          - ``last_update_time``: Experiment last update time
          - ``tags.<tag_key>``: Experiment tag. If ``tag_key`` contains
            spaces, it must be wrapped with backticks (e.g., ``"tags.`extra key`"``).

        Comparators for string attributes and tags
            - ``=``: Equal to
            - ``!=``: Not equal to
            - ``LIKE``: Case-sensitive pattern match
            - ``ILIKE``: Case-insensitive pattern match

        Comparators for numeric attributes
            - ``=``: Equal to
            - ``!=``: Not equal to
            - ``<``: Less than
            - ``<=``: Less than or equal to
            - ``>``: Greater than
            - ``>=``: Greater than or equal to

        Logical operators
          - ``AND``: Combines two sub-queries and returns True if both of them are True.

    :param order_by:
        List of columns to order by. The ``order_by`` column can contain an optional ``DESC`` or
        ``ASC`` value (e.g., ``"name DESC"``). The default ordering is ``ASC``, so ``"name"`` is
        equivalent to ``"name ASC"``. If unspecified, defaults to ``["last_update_time DESC"]``,
        which lists experiments updated most recently first. The following fields are supported:

            - ``experiment_id``: Experiment ID
            - ``name``: Experiment name
            - ``creation_time``: Experiment creation time
            - ``last_update_time``: Experiment last update time

    :return: A list of :py:class:`Experiment <mlflow.entities.Experiment>` objects.

    .. testcode:: python
        :caption: Example

        import mlflow


        def assert_experiment_names_equal(experiments, expected_names):
            actual_names = [e.name for e in experiments if e.name != "Default"]
            assert actual_names == expected_names, (actual_names, expected_names)


        mlflow.set_tracking_uri("sqlite:///:memory:")

        # Create experiments
        for name, tags in [
            ("a", None),
            ("b", None),
            ("ab", {"k": "v"}),
            ("bb", {"k": "V"}),
        ]:
            mlflow.create_experiment(name, tags=tags)

        # Search for experiments with name "a"
        experiments = mlflow.search_experiments(filter_string="name = 'a'")
        assert_experiment_names_equal(experiments, ["a"])

        # Search for experiments with name starting with "a"
        experiments = mlflow.search_experiments(filter_string="name LIKE 'a%'")
        assert_experiment_names_equal(experiments, ["ab", "a"])

        # Search for experiments with tag key "k" and value ending with "v" or "V"
        experiments = mlflow.search_experiments(filter_string="tags.k ILIKE '%v'")
        assert_experiment_names_equal(experiments, ["bb", "ab"])

        # Search for experiments with name ending with "b" and tag {"k": "v"}
        experiments = mlflow.search_experiments(filter_string="name LIKE '%b' AND tags.k = 'v'")
        assert_experiment_names_equal(experiments, ["ab"])

        # Sort experiments by name in ascending order
        experiments = mlflow.search_experiments(order_by=["name"])
        assert_experiment_names_equal(experiments, ["a", "ab", "b", "bb"])

        # Sort experiments by ID in descending order
        experiments = mlflow.search_experiments(order_by=["experiment_id DESC"])
        assert_experiment_names_equal(experiments, ["bb", "ab", "b", "a"])
    """

    def pagination_wrapper_func(number_to_get, next_page_token):
        return MlflowClient().search_experiments(
            view_type=view_type,
            max_results=number_to_get,
            filter_string=filter_string,
            order_by=order_by,
            page_token=next_page_token,
        )

    return get_results_from_paginated_fn(
        pagination_wrapper_func,
        SEARCH_MAX_RESULTS_DEFAULT,
        max_results,
    )


def create_experiment(
    name: str,
    artifact_location: Optional[str] = None,
    tags: Optional[Dict[str, Any]] = None,
) -> str:
    """
    Create an experiment.

    :param name: The experiment name, which must be unique and is case sensitive
    :param artifact_location: The location to store run artifacts.
                              If not provided, the server picks an appropriate default.
    :param tags: An optional dictionary of string keys and values to set as
                            tags on the experiment.
    :return: String ID of the created experiment.

    .. testcode:: python
        :caption: Example

        import mlflow
        from pathlib import Path

        # Create an experiment name, which must be unique and case sensitive
        experiment_id = mlflow.create_experiment(
            "Social NLP Experiments",
            artifact_location=Path.cwd().joinpath("mlruns").as_uri(),
            tags={"version": "v1", "priority": "P1"},
        )
        experiment = mlflow.get_experiment(experiment_id)
        print(f"Name: {experiment.name}")
        print(f"Experiment_id: {experiment.experiment_id}")
        print(f"Artifact Location: {experiment.artifact_location}")
        print(f"Tags: {experiment.tags}")
        print(f"Lifecycle_stage: {experiment.lifecycle_stage}")
        print(f"Creation timestamp: {experiment.creation_time}")

    .. code-block:: text
        :caption: Output

        Name: Social NLP Experiments
        Experiment_id: 1
        Artifact Location: file:///.../mlruns
        Tags: {'version': 'v1', 'priority': 'P1'}
        Lifecycle_stage: active
        Creation timestamp: 1662004217511
    """
    return MlflowClient().create_experiment(name, artifact_location, tags)


def delete_experiment(experiment_id: str) -> None:
    """
    Delete an experiment from the backend store.

    :param experiment_id: The The string-ified experiment ID returned from ``create_experiment``.

    .. testcode:: python
        :caption: Example

        import mlflow

        experiment_id = mlflow.create_experiment("New Experiment")
        mlflow.delete_experiment(experiment_id)

        # Examine the deleted experiment details.
        experiment = mlflow.get_experiment(experiment_id)
        print(f"Name: {experiment.name}")
        print(f"Artifact Location: {experiment.artifact_location}")
        print(f"Lifecycle_stage: {experiment.lifecycle_stage}")
        print(f"Last Updated timestamp: {experiment.last_update_time}")
    .. code-block:: text
        :caption: Output

        Name: New Experiment
        Artifact Location: file:///.../mlruns/2
        Lifecycle_stage: deleted
        Last Updated timestamp: 1662004217511
    """
    MlflowClient().delete_experiment(experiment_id)


def delete_run(run_id: str) -> None:
    """
    Deletes a run with the given ID.

    :param run_id: Unique identifier for the run to delete.

    .. testcode:: python
        :caption: Example

        import mlflow

        with mlflow.start_run() as run:
            mlflow.log_param("p", 0)

        run_id = run.info.run_id
        mlflow.delete_run(run_id)

        print(
            f"run_id: {run_id}; lifecycle_stage: {mlflow.get_run(run_id).info.lifecycle_stage}"
        )

    .. code-block:: text
        :caption: Output

        run_id: 45f4af3e6fd349e58579b27fcb0b8277; lifecycle_stage: deleted
    """
    MlflowClient().delete_run(run_id)


def get_artifact_uri(artifact_path: Optional[str] = None) -> str:
    """
    Get the absolute URI of the specified artifact in the currently active run.
    If `path` is not specified, the artifact root URI of the currently active
    run will be returned; calls to ``log_artifact`` and ``log_artifacts`` write
    artifact(s) to subdirectories of the artifact root URI.

    If no run is active, this method will create a new active run.

    :param artifact_path: The run-relative artifact path for which to obtain an absolute URI.
                          For example, "path/to/artifact". If unspecified, the artifact root URI
                          for the currently active run will be returned.
    :return: An *absolute* URI referring to the specified artifact or the currently active run's
             artifact root. For example, if an artifact path is provided and the currently active
             run uses an S3-backed store, this may be a uri of the form
             ``s3://<bucket_name>/path/to/artifact/root/path/to/artifact``. If an artifact path
             is not provided and the currently active run uses an S3-backed store, this may be a
             URI of the form ``s3://<bucket_name>/path/to/artifact/root``.

    .. testcode:: python
        :caption: Example

        import mlflow

        features = "rooms, zipcode, median_price, school_rating, transport"
        with open("features.txt", "w") as f:
            f.write(features)

        # Log the artifact in a directory "features" under the root artifact_uri/features
        with mlflow.start_run():
            mlflow.log_artifact("features.txt", artifact_path="features")

            # Fetch the artifact uri root directory
            artifact_uri = mlflow.get_artifact_uri()
            print(f"Artifact uri: {artifact_uri}")

            # Fetch a specific artifact uri
            artifact_uri = mlflow.get_artifact_uri(artifact_path="features/features.txt")
            print(f"Artifact uri: {artifact_uri}")

    .. code-block:: text
        :caption: Output

        Artifact uri: file:///.../0/a46a80f1c9644bd8f4e5dd5553fffce/artifacts
        Artifact uri: file:///.../0/a46a80f1c9644bd8f4e5dd5553fffce/artifacts/features/features.txt
    """
    return artifact_utils.get_artifact_uri(run_id=_get_or_start_run().info.run_id, artifact_path=artifact_path)


def search_runs(
    experiment_ids: Optional[List[str]] = None,
    filter_string: str = "",
    run_view_type: int = ViewType.ACTIVE_ONLY,
    max_results: int = SEARCH_MAX_RESULTS_PANDAS,
    order_by: Optional[List[str]] = None,
    output_format: str = "pandas",
    search_all_experiments: bool = False,
    experiment_names: Optional[List[str]] = None,
) -> Union[List[Run], "pandas.DataFrame"]:
    """
    Search for Runs that fit the specified criteria.

    :param experiment_ids: List of experiment IDs. Search can work with experiment IDs or
                           experiment names, but not both in the same call. Values other than
                           ``None`` or ``[]`` will result in error if ``experiment_names`` is
                           also not ``None`` or ``[]``. ``None`` will default to the active
                           experiment if ``experiment_names`` is ``None`` or ``[]``.
    :param filter_string: Filter query string, defaults to searching all runs.
    :param run_view_type: one of enum values ``ACTIVE_ONLY``, ``DELETED_ONLY``, or ``ALL`` runs
                            defined in :py:class:`mlflow.entities.ViewType`.
    :param max_results: The maximum number of runs to put in the dataframe. Default is 100,000
                        to avoid causing out-of-memory issues on the user's machine.
    :param order_by: List of columns to order by (e.g., "metrics.rmse"). The ``order_by`` column
                     can contain an optional ``DESC`` or ``ASC`` value. The default is ``ASC``.
                     The default ordering is to sort by ``start_time DESC``, then ``run_id``.
    :param output_format: The output format to be returned. If ``pandas``, a ``pandas.DataFrame``
                          is returned and, if ``list``, a list of :py:class:`mlflow.entities.Run`
                          is returned.
    :param search_all_experiments: Boolean specifying whether all experiments should be searched.
        Only honored if ``experiment_ids`` is ``[]`` or ``None``.
    :param experiment_names: List of experiment names. Search can work with experiment IDs or
                             experiment names, but not both in the same call. Values other
                             than ``None`` or ``[]`` will result in error if ``experiment_ids``
                             is also not ``None`` or ``[]``. ``None`` will default to the active
                             experiment if ``experiment_ids`` is ``None`` or ``[]``.
    :return: If output_format is ``list``: a list of :py:class:`mlflow.entities.Run`. If
             output_format is ``pandas``: ``pandas.DataFrame`` of runs, where each metric,
             parameter, and tag is expanded into its own column named metrics.*, params.*, or
             tags.* respectively. For runs that don't have a particular metric, parameter, or tag,
             the value for the corresponding column is (NumPy) ``Nan``, ``None``, or ``None``
             respectively.

    .. testcode:: python
        :caption: Example

        import mlflow

        # Create an experiment and log two runs under it
        experiment_name = "Social NLP Experiments"
        experiment_id = mlflow.create_experiment(experiment_name)
        with mlflow.start_run(experiment_id=experiment_id):
            mlflow.log_metric("m", 1.55)
            mlflow.set_tag("s.release", "1.1.0-RC")
        with mlflow.start_run(experiment_id=experiment_id):
            mlflow.log_metric("m", 2.50)
            mlflow.set_tag("s.release", "1.2.0-GA")

        # Search for all the runs in the experiment with the given experiment ID
        df = mlflow.search_runs([experiment_id], order_by=["metrics.m DESC"])
        print(df[["metrics.m", "tags.s.release", "run_id"]])
        print("--")

        # Search the experiment_id using a filter_string with tag
        # that has a case insensitive pattern
        filter_string = "tags.s.release ILIKE '%rc%'"
        df = mlflow.search_runs([experiment_id], filter_string=filter_string)
        print(df[["metrics.m", "tags.s.release", "run_id"]])
        print("--")

        # Search for all the runs in the experiment with the given experiment name
        df = mlflow.search_runs(experiment_names=[experiment_name], order_by=["metrics.m DESC"])
        print(df[["metrics.m", "tags.s.release", "run_id"]])


    .. code-block:: text
        :caption: Output

           metrics.m tags.s.release                            run_id
        0       2.50       1.2.0-GA  147eed886ab44633902cc8e19b2267e2
        1       1.55       1.1.0-RC  5cc7feaf532f496f885ad7750809c4d4
        --
           metrics.m tags.s.release                            run_id
        0       1.55       1.1.0-RC  5cc7feaf532f496f885ad7750809c4d4
        --
           metrics.m tags.s.release                            run_id
        0       2.50       1.2.0-GA  147eed886ab44633902cc8e19b2267e2
        1       1.55       1.1.0-RC  5cc7feaf532f496f885ad7750809c4d4
    """
    no_ids = experiment_ids is None or len(experiment_ids) == 0
    no_names = experiment_names is None or len(experiment_names) == 0
    no_ids_or_names = no_ids and no_names
    if not no_ids and not no_names:
        raise MlflowException(
            message="Only experiment_ids or experiment_names can be used, but not both",
            error_code=INVALID_PARAMETER_VALUE,
        )

    if search_all_experiments and no_ids_or_names:
        experiment_ids = [exp.experiment_id for exp in search_experiments(view_type=ViewType.ACTIVE_ONLY)]
    elif no_ids_or_names:
        experiment_ids = [_get_experiment_id()]
    elif not no_names:
        experiments = []
        for n in experiment_names:
            if n is not None:
                experiment_by_name = get_experiment_by_name(n)
                if experiment_by_name:
                    experiments.append(experiment_by_name)
                else:
                    _logger.warning("Cannot retrieve experiment by name %s", n)
        experiment_ids = [e.experiment_id for e in experiments if e is not None]

    if len(experiment_ids) == 0:
        runs = []
    else:
        # Using an internal function as the linter doesn't like assigning a lambda, and inlining the
        # full thing is a mess
        def pagination_wrapper_func(number_to_get, next_page_token):
            return MlflowClient().search_runs(
                experiment_ids,
                filter_string,
                run_view_type,
                number_to_get,
                order_by,
                next_page_token,
            )

        runs = get_results_from_paginated_fn(
            pagination_wrapper_func,
            NUM_RUNS_PER_PAGE_PANDAS,
            max_results,
        )

    if output_format == "list":
        return runs  # List[mlflow.entities.run.Run]
    elif output_format == "pandas":
        import numpy as np
        import pandas as pd

        info = {
            "run_id": [],
            "experiment_id": [],
            "status": [],
            "artifact_uri": [],
            "start_time": [],
            "end_time": [],
        }
        params, metrics, tags = ({}, {}, {})
        PARAM_NULL, METRIC_NULL, TAG_NULL = (None, np.nan, None)
        for i, run in enumerate(runs):
            info["run_id"].append(run.info.run_id)
            info["experiment_id"].append(run.info.experiment_id)
            info["status"].append(run.info.status)
            info["artifact_uri"].append(run.info.artifact_uri)
            info["start_time"].append(pd.to_datetime(run.info.start_time, unit="ms", utc=True))
            info["end_time"].append(pd.to_datetime(run.info.end_time, unit="ms", utc=True))

            # Params
            param_keys = set(params.keys())
            for key in param_keys:
                if key in run.data.params:
                    params[key].append(run.data.params[key])
                else:
                    params[key].append(PARAM_NULL)
            new_params = set(run.data.params.keys()) - param_keys
            for p in new_params:
                params[p] = [PARAM_NULL] * i  # Fill in null values for all previous runs
                params[p].append(run.data.params[p])

            # Metrics
            metric_keys = set(metrics.keys())
            for key in metric_keys:
                if key in run.data.metrics:
                    metrics[key].append(run.data.metrics[key])
                else:
                    metrics[key].append(METRIC_NULL)
            new_metrics = set(run.data.metrics.keys()) - metric_keys
            for m in new_metrics:
                metrics[m] = [METRIC_NULL] * i
                metrics[m].append(run.data.metrics[m])

            # Tags
            tag_keys = set(tags.keys())
            for key in tag_keys:
                if key in run.data.tags:
                    tags[key].append(run.data.tags[key])
                else:
                    tags[key].append(TAG_NULL)
            new_tags = set(run.data.tags.keys()) - tag_keys
            for t in new_tags:
                tags[t] = [TAG_NULL] * i
                tags[t].append(run.data.tags[t])

        data = {}
        data.update(info)
        for key, value in metrics.items():
            data["metrics." + key] = value
        for key, value in params.items():
            data["params." + key] = value
        for key, value in tags.items():
            data["tags." + key] = value
        return pd.DataFrame(data)
    else:
        raise ValueError(
            "Unsupported output format: %s. Supported string values are 'pandas' or 'list'" % output_format
        )


def _get_or_start_run():
    if len(_active_run_stack) > 0:
        return _active_run_stack[-1]
    return start_run()


def _get_experiment_id_from_env():
    experiment_name = MLFLOW_EXPERIMENT_NAME.get()
    experiment_id = MLFLOW_EXPERIMENT_ID.get()
    if experiment_name is not None:
        exp = MlflowClient().get_experiment_by_name(experiment_name)
        if exp:
            if experiment_id and experiment_id != exp.experiment_id:
                raise MlflowException(
                    message=f"The provided {MLFLOW_EXPERIMENT_ID} environment variable "
                    f"value `{experiment_id}` does not match the experiment id "
                    f"`{exp.experiment_id}` for experiment name `{experiment_name}`",
                    error_code=INVALID_PARAMETER_VALUE,
                )
            else:
                return exp.experiment_id
        else:
            return MlflowClient().create_experiment(name=experiment_name)
    if experiment_id is not None:
        try:
            exp = MlflowClient().get_experiment(experiment_id)
            return exp.experiment_id
        except MlflowException as exc:
            raise MlflowException(
                message=f"The provided {MLFLOW_EXPERIMENT_ID} environment variable "
                f"value `{experiment_id}` does not exist in the tracking server. Provide a valid "
                f"experiment_id.",
                error_code=INVALID_PARAMETER_VALUE,
            ) from exc


def _get_experiment_id():
    if _active_experiment_id:
        return _active_experiment_id
    else:
        return _get_experiment_id_from_env() or default_experiment_registry.get_experiment_id()


@autologging_integration("mlflow")
def autolog(
    log_input_examples: bool = False,
    log_model_signatures: bool = True,
    log_models: bool = True,
    log_datasets: bool = True,
    disable: bool = False,
    exclusive: bool = False,
    disable_for_unsupported_versions: bool = False,
    silent: bool = False,
    extra_tags: Optional[Dict[str, str]] = None,
    # pylint: disable=unused-argument
) -> None:
    """
    Enables (or disables) and configures autologging for all supported integrations.

    The parameters are passed to any autologging integrations that support them.

    See the :ref:`tracking docs <automatic-logging>` for a list of supported autologging
    integrations.

    Note that framework-specific configurations set at any point will take precedence over
    any configurations set by this function. For example:

    .. testcode:: python

        import mlflow

        mlflow.autolog(log_models=False, exclusive=True)
        import sklearn

    would enable autologging for `sklearn` with `log_models=False` and `exclusive=True`,
    but

    .. testcode:: python

        import mlflow

        mlflow.autolog(log_models=False, exclusive=True)

        import sklearn

        mlflow.sklearn.autolog(log_models=True)

    would enable autologging for `sklearn` with `log_models=True` and `exclusive=False`,
    the latter resulting from the default value for `exclusive` in `mlflow.sklearn.autolog`;
    other framework autolog functions (e.g. `mlflow.tensorflow.autolog`) would use the
    configurations set by `mlflow.autolog` (in this instance, `log_models=False`, `exclusive=True`),
    until they are explicitly called by the user.

    :param log_input_examples: If ``True``, input examples from training datasets are collected and
                               logged along with model artifacts during training. If ``False``,
                               input examples are not logged.
                               Note: Input examples are MLflow model attributes
                               and are only collected if ``log_models`` is also ``True``.
    :param log_model_signatures: If ``True``,
                                 :py:class:`ModelSignatures <mlflow.models.ModelSignature>`
                                 describing model inputs and outputs are collected and logged along
                                 with model artifacts during training. If ``False``, signatures are
                                 not logged. Note: Model signatures are MLflow model attributes
                                 and are only collected if ``log_models`` is also ``True``.
    :param log_models: If ``True``, trained models are logged as MLflow model artifacts.
                       If ``False``, trained models are not logged.
                       Input examples and model signatures, which are attributes of MLflow models,
                       are also omitted when ``log_models`` is ``False``.
    :param log_datasets: If ``True``, dataset information is logged to MLflow Tracking.
                         If ``False``, dataset information is not logged.
    :param disable: If ``True``, disables all supported autologging integrations. If ``False``,
                    enables all supported autologging integrations.
    :param exclusive: If ``True``, autologged content is not logged to user-created fluent runs.
                      If ``False``, autologged content is logged to the active fluent run,
                      which may be user-created.
    :param disable_for_unsupported_versions: If ``True``, disable autologging for versions of
                      all integration libraries that have not been tested against this version
                      of the MLflow client or are incompatible.
    :param silent: If ``True``, suppress all event logs and warnings from MLflow during autologging
                   setup and training execution. If ``False``, show all events and warnings during
                   autologging setup and training execution.
    :param extra_tags: A dictionary of extra tags to set on each managed run created by autologging.

    .. testcode:: python
        :caption: Example

        import numpy as np
        import mlflow.sklearn
        from mlflow import MlflowClient
        from sklearn.linear_model import LinearRegression


        def print_auto_logged_info(r):
            tags = {k: v for k, v in r.data.tags.items() if not k.startswith("mlflow.")}
            artifacts = [f.path for f in MlflowClient().list_artifacts(r.info.run_id, "model")]
            print(f"run_id: {r.info.run_id}")
            print(f"artifacts: {artifacts}")
            print(f"params: {r.data.params}")
            print(f"metrics: {r.data.metrics}")
            print(f"tags: {tags}")


        # prepare training data
        X = np.array([[1, 1], [1, 2], [2, 2], [2, 3]])
        y = np.dot(X, np.array([1, 2])) + 3

        # Auto log all the parameters, metrics, and artifacts
        mlflow.autolog()
        model = LinearRegression()
        with mlflow.start_run() as run:
            model.fit(X, y)

        # fetch the auto logged parameters and metrics for ended run
        print_auto_logged_info(mlflow.get_run(run_id=run.info.run_id))

    .. code-block:: text
        :caption: Output

        run_id: fd10a17d028c47399a55ab8741721ef7
        artifacts: ['model/MLmodel', 'model/conda.yaml', 'model/model.pkl']
        params: {'copy_X': 'True',
                 'normalize': 'False',
                 'fit_intercept': 'True',
                 'n_jobs': 'None'}
        metrics: {'training_score': 1.0,
                  'training_root_mean_squared_error': 4.440892098500626e-16,
                  'training_r2_score': 1.0,
                  'training_mean_absolute_error': 2.220446049250313e-16,
                  'training_mean_squared_error': 1.9721522630525295e-31}
        tags: {'estimator_class': 'sklearn.linear_model._base.LinearRegression',
               'estimator_name': 'LinearRegression'}
    """
    from mlflow import (
        fastai,
        gluon,
        lightgbm,
        pyspark,
        pytorch,
        sklearn,
        spark,
        statsmodels,
        tensorflow,
        transformers,
        xgboost,
    )

    locals_copy = locals().items()

    # Mapping of library module name to specific autolog function
    # eg: mxnet.gluon is the actual library, mlflow.gluon.autolog is our autolog function for it
    LIBRARY_TO_AUTOLOG_FN = {
        "tensorflow": tensorflow.autolog,
        "mxnet.gluon": gluon.autolog,
        "xgboost": xgboost.autolog,
        "lightgbm": lightgbm.autolog,
        "statsmodels": statsmodels.autolog,
        "sklearn": sklearn.autolog,
        "fastai": fastai.autolog,
        "pyspark": spark.autolog,
        "pyspark.ml": pyspark.ml.autolog,
        # TODO: Broaden this beyond pytorch_lightning as we add autologging support for more
        # Pytorch frameworks under mlflow.pytorch.autolog
        "pytorch_lightning": pytorch.autolog,
        "setfit": transformers.autolog,
        "transformers": transformers.autolog,
    }

    def get_autologging_params(autolog_fn):
        try:
            needed_params = list(inspect.signature(autolog_fn).parameters.keys())
            return {k: v for k, v in locals_copy if k in needed_params}
        except Exception:
            return {}

    def setup_autologging(module):
        try:
            autolog_fn = LIBRARY_TO_AUTOLOG_FN[module.__name__]

            # Only call integration's autolog function with `mlflow.autolog` configs
            # if the integration's autolog function has not already been called by the user.
            # Logic is as follows:
            # - if a previous_config exists, that means either `mlflow.autolog` or
            #   `mlflow.integration.autolog` was called.
            # - if the config contains `AUTOLOGGING_CONF_KEY_IS_GLOBALLY_CONFIGURED`, the
            #   configuration was set by `mlflow.autolog`, and so we can safely call `autolog_fn`
            #   with `autologging_params`.
            # - if the config doesn't contain this key, the configuration was set by an
            #   `mlflow.integration.autolog` call, so we should not call `autolog_fn` with
            #   new configs.
            prev_config = AUTOLOGGING_INTEGRATIONS.get(autolog_fn.integration_name)
            if prev_config and not prev_config.get(AUTOLOGGING_CONF_KEY_IS_GLOBALLY_CONFIGURED, False):
                return

            autologging_params = get_autologging_params(autolog_fn)
            autolog_fn(**autologging_params)
            AUTOLOGGING_INTEGRATIONS[autolog_fn.integration_name][AUTOLOGGING_CONF_KEY_IS_GLOBALLY_CONFIGURED] = True
            if not autologging_is_disabled(autolog_fn.integration_name) and not autologging_params.get("silent", False):
                _logger.info("Autologging successfully enabled for %s.", module.__name__)
        except Exception as e:
            if is_testing():
                # Raise unexpected exceptions in test mode in order to detect
                # errors within dependent autologging integrations
                raise
            elif not autologging_params.get("silent", False):
                _logger.warning(
                    "Exception raised while enabling autologging for %s: %s",
                    module.__name__,
                    str(e),
                )

    # for each autolog library (except pyspark), register a post-import hook.
    # this way, we do not send any errors to the user until we know they are using the library.
    # the post-import hook also retroactively activates for previously-imported libraries.
    for module in list(set(LIBRARY_TO_AUTOLOG_FN.keys()) - {"pyspark", "pyspark.ml"}):
        register_post_import_hook(setup_autologging, module, overwrite=True)

    if is_in_databricks_runtime():
        # for pyspark, we activate autologging immediately, without waiting for a module import.
        # this is because on Databricks a SparkSession already exists and the user can directly
        #   interact with it, and this activity should be logged.
        import pyspark as pyspark_module
        import pyspark.ml as pyspark_ml_module

        setup_autologging(pyspark_module)
        setup_autologging(pyspark_ml_module)
    else:
        register_post_import_hook(setup_autologging, "pyspark", overwrite=True)
        register_post_import_hook(setup_autologging, "pyspark.ml", overwrite=True)


def await_run_data_processing(self, run_id) -> RunDataAwaitOperation:
    """
     Awaits for all run data - metrics, tags, params, logged in async fashion so far, to be persisted by backing store.
     API relies on the environment variable “MLFLOW_RUN_DATA_PROCESSING_AWAIT_TIMEOUT_SECONDS"
         “MLFLOW_RUN_DATA_PROCESSING_AWAIT_TIMEOUT_SECONDS - would be defaulted to 1 minute.
         Each provider can override this value optionally.
         Users can choose to set this value or simply do not set it and let it default.

     This API will retry awaiting for 3 times, everytime for specified transient error codes -
     mlflow/mlflow/utils/request_utils.py at master · mlflow/mlflow (github.com)
     _TRANSIENT_FAILURE_RESPONSE_CODES = frozenset(
         [
             408,  # Request Timeout
             429,  # Too Many Requests
             500,  # Internal Server Error
             502,  # Bad Gateway
             503,  # Service Unavailable
             504,  # Gateway Timeout
         ]),
    before throwing if it does not finish within that time.
     If run data ingestion does not finish within specified timeout,
         then it throws a AwaitRunDataTimeoutException.

     This returns an async operation that can be awaited for completion.
       That operation either completes or throws AwaitRunDataTimeoutException.
     If sync is True, the call is blocked till completion or timeout occurs.

     Ingestion cannot be stopped/altered by user actions,
         so this indicates system failure to ingest metrics within a given time.
    """

    # Implementation
    import os

    timeout_sec = os.getenv("“MLFLOW_RUN_DATA_PROCESSING_AWAIT_TIMEOUT_SECONDS")
    if not timeout_sec:
        timeout_sec = 60
    MlflowClient().await_run_data_ingestion(run_id, timeout_sec=timeout_sec)<|MERGE_RESOLUTION|>--- conflicted
+++ resolved
@@ -38,11 +38,7 @@
 from mlflow.tracking.client import MlflowClient
 from mlflow.tracking.context import registry as context_registry
 from mlflow.tracking.default_experiment import registry as default_experiment_registry
-<<<<<<< HEAD
-from mlflow.store.tracking import SEARCH_MAX_RESULTS_DEFAULT
 from mlflow.tracking.run_data_await_operation import RunDataAwaitOperation
-=======
->>>>>>> 6de2829a
 from mlflow.utils import get_results_from_paginated_fn
 from mlflow.utils.annotations import experimental
 from mlflow.utils.autologging_utils import (
@@ -702,7 +698,6 @@
                   All backend stores will support values up to length 5000, but some
                   may support larger values.
     :param step: Metric step (int). Defaults to zero if unspecified.
-<<<<<<< HEAD
     :param synchronous: Indicates if the metric would be logged in synchronous fashion or not.
                     When it is true this call would be blocking call and offers immediate
                         consistency of the metric upon returning.
@@ -715,11 +710,6 @@
                     Default implementation of this flag would offer calling the sync API using a
                     background thread.
                     Each provider who may choose implement this flag can override the default behavior.
-    .. test-code-block:: python
-=======
-
-    .. testcode:: python
->>>>>>> 6de2829a
         :caption: Example
 
         import mlflow
@@ -1035,16 +1025,12 @@
     MlflowClient().log_dict(run_id, dictionary, artifact_file)
 
 
-<<<<<<< HEAD
-def log_figure(figure: Union["matplotlib.figure.Figure", "plotly.graph_objects.Figure"], artifact_file: str) -> None:
-=======
 def log_figure(
     figure: Union["matplotlib.figure.Figure", "plotly.graph_objects.Figure"],
     artifact_file: str,
     *,
     save_kwargs: Optional[Dict[str, Any]] = None,
 ) -> None:
->>>>>>> 6de2829a
     """
     Log a figure as an artifact. The following figure objects are supported:
 
