"""
Internal module implementing the fluent API, allowing management of an active
MLflow run. This module is exposed to users at the top-level :py:mod:`mlflow` module.
"""
import os

import atexit
import time
import logging
import inspect
from copy import deepcopy
from typing import Any, Dict, List, Optional, Union, TYPE_CHECKING

from mlflow.entities import Experiment, Run, RunInfo, RunStatus, Param, RunTag, Metric, ViewType
from mlflow.entities.lifecycle_stage import LifecycleStage
from mlflow.exceptions import MlflowException
from mlflow.protos.databricks_pb2 import (
    INVALID_PARAMETER_VALUE,
    RESOURCE_DOES_NOT_EXIST,
)
from mlflow.tracking.client import MlflowClient
from mlflow.tracking import artifact_utils, _get_store
from mlflow.tracking.context import registry as context_registry
from mlflow.tracking.default_experiment import registry as default_experiment_registry
from mlflow.store.tracking import SEARCH_MAX_RESULTS_DEFAULT
from mlflow.utils import env
from mlflow.utils.annotations import deprecated
from mlflow.utils.autologging_utils import (
    is_testing,
    autologging_integration,
    AUTOLOGGING_INTEGRATIONS,
    autologging_is_disabled,
    AUTOLOGGING_CONF_KEY_IS_GLOBALLY_CONFIGURED,
)
from mlflow.utils.import_hooks import register_post_import_hook
from mlflow.utils.mlflow_tags import (
    MLFLOW_PARENT_RUN_ID,
    MLFLOW_RUN_NAME,
    MLFLOW_RUN_NOTE,
    MLFLOW_EXPERIMENT_PRIMARY_METRIC_NAME,
    MLFLOW_EXPERIMENT_PRIMARY_METRIC_GREATER_IS_BETTER,
)
from mlflow.utils.validation import _validate_run_id, _validate_experiment_id_type


if TYPE_CHECKING:
    import pandas  # pylint: disable=unused-import
    import matplotlib  # pylint: disable=unused-import
    import matplotlib.figure
    import plotly  # pylint: disable=unused-import
    import numpy  # pylint: disable=unused-import
    import PIL  # pylint: disable=unused-import

_EXPERIMENT_ID_ENV_VAR = "MLFLOW_EXPERIMENT_ID"
_EXPERIMENT_NAME_ENV_VAR = "MLFLOW_EXPERIMENT_NAME"
_RUN_ID_ENV_VAR = "MLFLOW_RUN_ID"
_active_run_stack = []
_active_experiment_id = None
_last_active_run_id = None

SEARCH_MAX_RESULTS_PANDAS = 100000
NUM_RUNS_PER_PAGE_PANDAS = 10000

_logger = logging.getLogger(__name__)


def set_experiment(experiment_name: str = None, experiment_id: str = None) -> Experiment:
    """
    Set the given experiment as the active experiment. The experiment must either be specified by
    name via `experiment_name` or by ID via `experiment_id`. The experiment name and ID cannot
    both be specified.

    :param experiment_name: Case sensitive name of the experiment to be activated. If an experiment
                            with this name does not exist, a new experiment wth this name is
                            created.
    :param experiment_id: ID of the experiment to be activated. If an experiment with this ID
                          does not exist, an exception is thrown.
    :return: An instance of :py:class:`mlflow.entities.Experiment` representing the new active
             experiment.

    .. code-block:: python
        :caption: Example

        import mlflow

        # Set an experiment name, which must be unique and case-sensitive.
        experiment = mlflow.set_experiment("Social NLP Experiments")

        # Get Experiment Details
        print("Experiment_id: {}".format(experiment.experiment_id))
        print("Artifact Location: {}".format(experiment.artifact_location))
        print("Tags: {}".format(experiment.tags))
        print("Lifecycle_stage: {}".format(experiment.lifecycle_stage))

    .. code-block:: text
        :caption: Output

        Experiment_id: 1
        Artifact Location: file:///.../mlruns/1
        Tags: {}
        Lifecycle_stage: active
    """
    if (experiment_name is not None and experiment_id is not None) or (
        experiment_name is None and experiment_id is None
    ):
        raise MlflowException(
            message="Must specify exactly one of: `experiment_id` or `experiment_name`.",
            error_code=INVALID_PARAMETER_VALUE,
        )

    client = MlflowClient()
    if experiment_id is None:
        experiment = client.get_experiment_by_name(experiment_name)
        if not experiment:
            _logger.info(
                "Experiment with name '%s' does not exist. Creating a new experiment.",
                experiment_name,
            )
            # NB: If two simultaneous threads or processes attempt to set the same experiment
            # simultaneously, a race condition may be encountered here wherein experiment creation
            # fails
            experiment_id = client.create_experiment(experiment_name)
            experiment = client.get_experiment(experiment_id)
    else:
        experiment = client.get_experiment(experiment_id)
        if experiment is None:
            raise MlflowException(
                message=f"Experiment with ID '{experiment_id}' does not exist.",
                error_code=RESOURCE_DOES_NOT_EXIST,
            )

    if experiment.lifecycle_stage != LifecycleStage.ACTIVE:
        raise MlflowException(
            message=(
                "Cannot set a deleted experiment '%s' as the active experiment. "
                "You can restore the experiment, or permanently delete the "
                "experiment to create a new one." % experiment.name
            ),
            error_code=INVALID_PARAMETER_VALUE,
        )

    global _active_experiment_id
    _active_experiment_id = experiment.experiment_id
    return experiment


def _set_experiment_primary_metric(
    experiment_id: str, primary_metric: str, greater_is_better: bool
):
    client = MlflowClient()
    client.set_experiment_tag(experiment_id, MLFLOW_EXPERIMENT_PRIMARY_METRIC_NAME, primary_metric)
    client.set_experiment_tag(
        experiment_id, MLFLOW_EXPERIMENT_PRIMARY_METRIC_GREATER_IS_BETTER, str(greater_is_better)
    )


class ActiveRun(Run):  # pylint: disable=W0223
    """Wrapper around :py:class:`mlflow.entities.Run` to enable using Python ``with`` syntax."""

    def __init__(self, run):
        Run.__init__(self, run.info, run.data)

    def __enter__(self):
        return self

    def __exit__(self, exc_type, exc_val, exc_tb):
        status = RunStatus.FINISHED if exc_type is None else RunStatus.FAILED
        end_run(RunStatus.to_string(status))
        return exc_type is None


def start_run(
    run_id: str = None,
    experiment_id: Optional[str] = None,
    run_name: Optional[str] = None,
    nested: bool = False,
    tags: Optional[Dict[str, Any]] = None,
    description: Optional[str] = None,
) -> ActiveRun:
    """
    Start a new MLflow run, setting it as the active run under which metrics and parameters
    will be logged. The return value can be used as a context manager within a ``with`` block;
    otherwise, you must call ``end_run()`` to terminate the current run.

    If you pass a ``run_id`` or the ``MLFLOW_RUN_ID`` environment variable is set,
    ``start_run`` attempts to resume a run with the specified run ID and
    other parameters are ignored. ``run_id`` takes precedence over ``MLFLOW_RUN_ID``.

    If resuming an existing run, the run status is set to ``RunStatus.RUNNING``.

    MLflow sets a variety of default tags on the run, as defined in
    :ref:`MLflow system tags <system_tags>`.

    :param run_id: If specified, get the run with the specified UUID and log parameters
                     and metrics under that run. The run's end time is unset and its status
                     is set to running, but the run's other attributes (``source_version``,
                     ``source_type``, etc.) are not changed.
    :param experiment_id: ID of the experiment under which to create the current run (applicable
                          only when ``run_id`` is not specified). If ``experiment_id`` argument
                          is unspecified, will look for valid experiment in the following order:
                          activated using ``set_experiment``, ``MLFLOW_EXPERIMENT_NAME``
                          environment variable, ``MLFLOW_EXPERIMENT_ID`` environment variable,
                          or the default experiment as defined by the tracking server.
    :param run_name: Name of new run (stored as a ``mlflow.runName`` tag).
                     Used only when ``run_id`` is unspecified.
    :param nested: Controls whether run is nested in parent run. ``True`` creates a nested run.
    :param tags: An optional dictionary of string keys and values to set as tags on the run.
                 If a run is being resumed, these tags are set on the resumed run. If a new run is
                 being created, these tags are set on the new run.
    :param description: An optional string that populates the description box of the run.
                        If a run is being resumed, the description is set on the resumed run.
                        If a new run is being created, the description is set on the new run.
    :return: :py:class:`mlflow.ActiveRun` object that acts as a context manager wrapping
             the run's state.

    .. code-block:: python
        :caption: Example

        import mlflow

        # Create nested runs
        experiment_id = mlflow.create_experiment("experiment1")
        with mlflow.start_run(
            run_name="PARENT_RUN",
            experiment_id=experiment_id,
            tags={"version": "v1", "priority": "P1"},
            description="parent",
        ) as parent_run:
            mlflow.log_param("parent", "yes")
            with mlflow.start_run(
                run_name="CHILD_RUN",
                experiment_id=experiment_id,
                description="child",
                nested=True,
            ) as child_run:
                mlflow.log_param("child", "yes")

        print("parent run:")

        print("run_id: {}".format(parent_run.info.run_id))
        print("description: {}".format(parent_run.data.tags.get("mlflow.note.content")))
        print("version tag value: {}".format(parent_run.data.tags.get("version")))
        print("priority tag value: {}".format(parent_run.data.tags.get("priority")))
        print("--")

        # Search all child runs with a parent id
        query = "tags.mlflow.parentRunId = '{}'".format(parent_run.info.run_id)
        results = mlflow.search_runs(experiment_ids=[experiment_id], filter_string=query)
        print("child runs:")
        print(results[["run_id", "params.child", "tags.mlflow.runName"]])

    .. code-block:: text
        :caption: Output

        parent run:
        run_id: 8979459433a24a52ab3be87a229a9cdf
        description: starting a parent for experiment 7
        version tag value: v1
        priority tag value: P1
        --
        child runs:
                                     run_id params.child tags.mlflow.runName
        0  7d175204675e40328e46d9a6a5a7ee6a          yes           CHILD_RUN
    """
    global _active_run_stack
    _validate_experiment_id_type(experiment_id)
    # back compat for int experiment_id
    experiment_id = str(experiment_id) if isinstance(experiment_id, int) else experiment_id
    if len(_active_run_stack) > 0 and not nested:
        raise Exception(
            (
                "Run with UUID {} is already active. To start a new run, first end the "
                + "current run with mlflow.end_run(). To start a nested "
                + "run, call start_run with nested=True"
            ).format(_active_run_stack[0].info.run_id)
        )
    client = MlflowClient()
    if run_id:
        existing_run_id = run_id
    elif _RUN_ID_ENV_VAR in os.environ:
        existing_run_id = os.environ[_RUN_ID_ENV_VAR]
        del os.environ[_RUN_ID_ENV_VAR]
    else:
        existing_run_id = None
    if existing_run_id:
        _validate_run_id(existing_run_id)
        active_run_obj = client.get_run(existing_run_id)
        # Check to see if experiment_id from environment matches experiment_id from set_experiment()
        if (
            _active_experiment_id is not None
            and _active_experiment_id != active_run_obj.info.experiment_id
        ):
            raise MlflowException(
                "Cannot start run with ID {} because active run ID "
                "does not match environment run ID. Make sure --experiment-name "
                "or --experiment-id matches experiment set with "
                "set_experiment(), or just use command-line "
                "arguments".format(existing_run_id)
            )
        # Check to see if current run isn't deleted
        if active_run_obj.info.lifecycle_stage == LifecycleStage.DELETED:
            raise MlflowException(
                "Cannot start run with ID {} because it is in the "
                "deleted state.".format(existing_run_id)
            )
        # Use previous end_time because a value is required for update_run_info
        end_time = active_run_obj.info.end_time
        _get_store().update_run_info(
            existing_run_id, run_status=RunStatus.RUNNING, end_time=end_time
        )
        tags = tags or {}
        if description:
            if MLFLOW_RUN_NOTE in tags:
                raise MlflowException(
                    f"Description is already set via the tag {MLFLOW_RUN_NOTE} in tags."
                    f"Remove the key {MLFLOW_RUN_NOTE} from the tags or omit the description.",
                    error_code=INVALID_PARAMETER_VALUE,
                )
            tags[MLFLOW_RUN_NOTE] = description

        if tags:
            client.log_batch(
                run_id=existing_run_id,
                tags=[RunTag(key, str(value)) for key, value in tags.items()],
            )
        active_run_obj = client.get_run(existing_run_id)
    else:
        if len(_active_run_stack) > 0:
            parent_run_id = _active_run_stack[-1].info.run_id
        else:
            parent_run_id = None

        exp_id_for_run = experiment_id if experiment_id is not None else _get_experiment_id()

        user_specified_tags = deepcopy(tags) or {}
        if description:
            if MLFLOW_RUN_NOTE in user_specified_tags:
                raise MlflowException(
                    f"Description is already set via the tag {MLFLOW_RUN_NOTE} in tags."
                    f"Remove the key {MLFLOW_RUN_NOTE} from the tags or omit the description.",
                    error_code=INVALID_PARAMETER_VALUE,
                )
            user_specified_tags[MLFLOW_RUN_NOTE] = description
        if parent_run_id is not None:
            user_specified_tags[MLFLOW_PARENT_RUN_ID] = parent_run_id
        if run_name is not None:
            user_specified_tags[MLFLOW_RUN_NAME] = run_name

        resolved_tags = context_registry.resolve_tags(user_specified_tags)

        active_run_obj = client.create_run(experiment_id=exp_id_for_run, tags=resolved_tags)

    _active_run_stack.append(ActiveRun(active_run_obj))
    return _active_run_stack[-1]


def end_run(status: str = RunStatus.to_string(RunStatus.FINISHED)) -> None:
    """End an active MLflow run (if there is one).

    .. code-block:: python
        :caption: Example

        import mlflow

        # Start run and get status
        mlflow.start_run()
        run = mlflow.active_run()
        print("run_id: {}; status: {}".format(run.info.run_id, run.info.status))

        # End run and get status
        mlflow.end_run()
        run = mlflow.get_run(run.info.run_id)
        print("run_id: {}; status: {}".format(run.info.run_id, run.info.status))
        print("--")

        # Check for any active runs
        print("Active run: {}".format(mlflow.active_run()))

    .. code-block:: text
        :caption: Output

        run_id: b47ee4563368419880b44ad8535f6371; status: RUNNING
        run_id: b47ee4563368419880b44ad8535f6371; status: FINISHED
        --
        Active run: None
    """
    global _active_run_stack, _last_active_run_id
    if len(_active_run_stack) > 0:
        # Clear out the global existing run environment variable as well.
        env.unset_variable(_RUN_ID_ENV_VAR)
        run = _active_run_stack.pop()
        MlflowClient().set_terminated(run.info.run_id, status)
        _last_active_run_id = run.info.run_id


atexit.register(end_run)


def active_run() -> Optional[ActiveRun]:
    """Get the currently active ``Run``, or None if no such run exists.

    **Note**: You cannot access currently-active run attributes
    (parameters, metrics, etc.) through the run returned by ``mlflow.active_run``. In order
    to access such attributes, use the :py:class:`mlflow.client.MlflowClient` as follows:

    .. code-block:: python
        :caption: Example

        import mlflow

        mlflow.start_run()
        run = mlflow.active_run()
        print("Active run_id: {}".format(run.info.run_id))
        mlflow.end_run()

    .. code-block:: text
        :caption: Output

        Active run_id: 6f252757005748708cd3aad75d1ff462
    """
    return _active_run_stack[-1] if len(_active_run_stack) > 0 else None


def last_active_run() -> Optional[Run]:
    """
    Gets the most recent active run.

    Examples:

    .. code-block:: python
        :caption: To retrieve the most recent autologged run:

        import mlflow

        from sklearn.model_selection import train_test_split
        from sklearn.datasets import load_diabetes
        from sklearn.ensemble import RandomForestRegressor

        mlflow.autolog()

        db = load_diabetes()
        X_train, X_test, y_train, y_test = train_test_split(db.data, db.target)

        # Create and train models.
        rf = RandomForestRegressor(n_estimators = 100, max_depth = 6, max_features = 3)
        rf.fit(X_train, y_train)

        # Use the model to make predictions on the test dataset.
        predictions = rf.predict(X_test)
        autolog_run = mlflow.last_active_run()

    .. code-block:: python
        :caption: To get the most recently active run that ended:

        import mlflow

        mlflow.start_run()
        mlflow.end_run()
        run = mlflow.last_active_run()

    .. code-block:: python
        :caption: To retrieve the currently active run:

        import mlflow

        mlflow.start_run()
        run = mlflow.last_active_run()
        mlflow.end_run()

    :return: The active run (this is equivalent to ``mlflow.active_run()``) if one exists.
             Otherwise, the last run started from the current Python process that reached
             a terminal status (i.e. FINISHED, FAILED, or KILLED).
    """
    _active_run = active_run()
    if _active_run is not None:
        return _active_run
    if _last_active_run_id is None:
        return None
    return get_run(_last_active_run_id)


def get_run(run_id: str) -> Run:
    """
    Fetch the run from backend store. The resulting :py:class:`Run <mlflow.entities.Run>`
    contains a collection of run metadata -- :py:class:`RunInfo <mlflow.entities.RunInfo>`,
    as well as a collection of run parameters, tags, and metrics --
    :py:class:`RunData <mlflow.entities.RunData>`. In the case where multiple metrics with the
    same key are logged for the run, the :py:class:`RunData <mlflow.entities.RunData>` contains
    the most recently logged value at the largest step for each metric.

    :param run_id: Unique identifier for the run.

    :return: A single :py:class:`mlflow.entities.Run` object, if the run exists. Otherwise,
                raises an exception.

    .. code-block:: python
        :caption: Example

        import mlflow

        with mlflow.start_run() as run:
            mlflow.log_param("p", 0)

        run_id = run.info.run_id
        print("run_id: {}; lifecycle_stage: {}".format(run_id,
            mlflow.get_run(run_id).info.lifecycle_stage))

    .. code-block:: text
        :caption: Output

        run_id: 7472befefc754e388e8e922824a0cca5; lifecycle_stage: active
    """
    return MlflowClient().get_run(run_id)


def log_param(key: str, value: Any) -> Any:
    """
    Log a parameter (e.g. model hyperparameter) under the current run. If no run is active,
    this method will create a new active run.

    :param key: Parameter name (string). This string may only contain alphanumerics,
                underscores (_), dashes (-), periods (.), spaces ( ), and slashes (/).
                All backend stores support keys up to length 250, but some may
                support larger keys.
    :param value: Parameter value (string, but will be string-ified if not).
                  All backend stores support values up to length 500, but some
                  may support larger values.

    :return: the parameter value that is logged.

    .. code-block:: python
        :caption: Example

        import mlflow

        with mlflow.start_run():
            value = mlflow.log_param("learning_rate", 0.01)
            assert value == 0.01
    """
    run_id = _get_or_start_run().info.run_id
    return MlflowClient().log_param(run_id, key, value)


def set_experiment_tag(key: str, value: Any) -> None:
    """
    Set a tag on the current experiment. Value is converted to a string.

    :param key: Tag name (string). This string may only contain alphanumerics, underscores
                (_), dashes (-), periods (.), spaces ( ), and slashes (/).
                All backend stores will support keys up to length 250, but some may
                support larger keys.
    :param value: Tag value (string, but will be string-ified if not).
                  All backend stores will support values up to length 5000, but some
                  may support larger values.

    .. code-block:: python
        :caption: Example

        import mlflow

        with mlflow.start_run():
           mlflow.set_experiment_tag("release.version", "2.2.0")
    """
    experiment_id = _get_experiment_id()
    MlflowClient().set_experiment_tag(experiment_id, key, value)


def set_tag(key: str, value: Any) -> None:
    """
    Set a tag under the current run. If no run is active, this method will create a
    new active run.

    :param key: Tag name (string). This string may only contain alphanumerics, underscores
                (_), dashes (-), periods (.), spaces ( ), and slashes (/).
                All backend stores will support keys up to length 250, but some may
                support larger keys.
    :param value: Tag value (string, but will be string-ified if not).
                  All backend stores will support values up to length 5000, but some
                  may support larger values.

    .. code-block:: python
        :caption: Example

        import mlflow

        with mlflow.start_run():
           mlflow.set_tag("release.version", "2.2.0")
    """
    run_id = _get_or_start_run().info.run_id
    MlflowClient().set_tag(run_id, key, value)


def delete_tag(key: str) -> None:
    """
    Delete a tag from a run. This is irreversible. If no run is active, this method
    will create a new active run.

    :param key: Name of the tag

    .. code-block:: python
        :caption: Example

        import mlflow

        tags = {"engineering": "ML Platform",
                "engineering_remote": "ML Platform"}

        with mlflow.start_run() as run:
            mlflow.set_tags(tags)

        with mlflow.start_run(run_id=run.info.run_id):
            mlflow.delete_tag("engineering_remote")
    """
    run_id = _get_or_start_run().info.run_id
    MlflowClient().delete_tag(run_id, key)


def log_metric(key: str, value: float, step: Optional[int] = None) -> None:
    """
    Log a metric under the current run. If no run is active, this method will create
    a new active run.

    :param key: Metric name (string). This string may only contain alphanumerics, underscores (_),
                dashes (-), periods (.), spaces ( ), and slashes (/).
                All backend stores will support keys up to length 250, but some may
                support larger keys.
    :param value: Metric value (float). Note that some special values such as +/- Infinity may be
                  replaced by other values depending on the store. For example, the
                  SQLAlchemy store replaces +/- Infinity with max / min float values.
                  All backend stores will support values up to length 5000, but some
                  may support larger values.
    :param step: Metric step (int). Defaults to zero if unspecified.

    .. code-block:: python
        :caption: Example

        import mlflow

        with mlflow.start_run():
            mlflow.log_metric("mse", 2500.00)
    """
    run_id = _get_or_start_run().info.run_id
    MlflowClient().log_metric(run_id, key, value, int(time.time() * 1000), step or 0)


def log_metrics(metrics: Dict[str, float], step: Optional[int] = None) -> None:
    """
    Log multiple metrics for the current run. If no run is active, this method will create a new
    active run.

    :param metrics: Dictionary of metric_name: String -> value: Float. Note that some special
                    values such as +/- Infinity may be replaced by other values depending on
                    the store. For example, sql based store may replace +/- Infinity with
                    max / min float values.
    :param step: A single integer step at which to log the specified
                 Metrics. If unspecified, each metric is logged at step zero.

    :returns: None

    .. code-block:: python
        :caption: Example

        import mlflow

        metrics = {"mse": 2500.00, "rmse": 50.00}

        # Log a batch of metrics
        with mlflow.start_run():
            mlflow.log_metrics(metrics)
    """
    run_id = _get_or_start_run().info.run_id
    timestamp = int(time.time() * 1000)
    metrics_arr = [Metric(key, value, timestamp, step or 0) for key, value in metrics.items()]
    MlflowClient().log_batch(run_id=run_id, metrics=metrics_arr, params=[], tags=[])


def log_params(params: Dict[str, Any]) -> None:
    """
    Log a batch of params for the current run. If no run is active, this method will create a
    new active run.

    :param params: Dictionary of param_name: String -> value: (String, but will be string-ified if
                   not)
    :returns: None

    .. code-block:: python
        :caption: Example

        import mlflow

        params = {"learning_rate": 0.01, "n_estimators": 10}

        # Log a batch of parameters
        with mlflow.start_run():
            mlflow.log_params(params)
    """
    run_id = _get_or_start_run().info.run_id
    params_arr = [Param(key, str(value)) for key, value in params.items()]
    MlflowClient().log_batch(run_id=run_id, metrics=[], params=params_arr, tags=[])


def set_experiment_tags(tags: Dict[str, Any]) -> None:
    """
    Set tags for the current active experiment.

    :param tags: Dictionary containing tag names and corresponding values.

    .. code-block:: python
        :caption: Example

        import mlflow

        tags = {"engineering": "ML Platform",
                "release.candidate": "RC1",
                "release.version": "2.2.0"}

        # Set a batch of tags
        with mlflow.start_run():
            mlflow.set_experiment_tags(tags)
    """
    for key, value in tags.items():
        set_experiment_tag(key, value)


def set_tags(tags: Dict[str, Any]) -> None:
    """
    Log a batch of tags for the current run. If no run is active, this method will create a
    new active run.

    :param tags: Dictionary of tag_name: String -> value: (String, but will be string-ified if
                 not)
    :returns: None

    .. code-block:: python
        :caption: Example

        import mlflow

        tags = {"engineering": "ML Platform",
                "release.candidate": "RC1",
                "release.version": "2.2.0"}

        # Set a batch of tags
        with mlflow.start_run():
            mlflow.set_tags(tags)
    """
    run_id = _get_or_start_run().info.run_id
    tags_arr = [RunTag(key, str(value)) for key, value in tags.items()]
    MlflowClient().log_batch(run_id=run_id, metrics=[], params=[], tags=tags_arr)


def log_artifact(local_path: str, artifact_path: Optional[str] = None) -> None:
    """
    Log a local file or directory as an artifact of the currently active run. If no run is
    active, this method will create a new active run.

    :param local_path: Path to the file to write.
    :param artifact_path: If provided, the directory in ``artifact_uri`` to write to.

    .. code-block:: python
        :caption: Example

        import mlflow

        # Create a features.txt artifact file
        features = "rooms, zipcode, median_price, school_rating, transport"
        with open("features.txt", 'w') as f:
            f.write(features)

        # With artifact_path=None write features.txt under
        # root artifact_uri/artifacts directory
        with mlflow.start_run():
            mlflow.log_artifact("features.txt")
    """
    run_id = _get_or_start_run().info.run_id
    MlflowClient().log_artifact(run_id, local_path, artifact_path)


def log_artifacts(local_dir: str, artifact_path: Optional[str] = None) -> None:
    """
    Log all the contents of a local directory as artifacts of the run. If no run is active,
    this method will create a new active run.

    :param local_dir: Path to the directory of files to write.
    :param artifact_path: If provided, the directory in ``artifact_uri`` to write to.

    .. code-block:: python
        :caption: Example

        import os
        import mlflow

        # Create some files to preserve as artifacts
        features = "rooms, zipcode, median_price, school_rating, transport"
        data = {"state": "TX", "Available": 25, "Type": "Detached"}

        # Create couple of artifact files under the directory "data"
        os.makedirs("data", exist_ok=True)
        with open("data/data.json", 'w', encoding='utf-8') as f:
            json.dump(data, f, indent=2)
        with open("data/features.txt", 'w') as f:
            f.write(features)

        # Write all files in "data" to root artifact_uri/states
        with mlflow.start_run():
            mlflow.log_artifacts("data", artifact_path="states")
    """
    run_id = _get_or_start_run().info.run_id
    MlflowClient().log_artifacts(run_id, local_dir, artifact_path)


def log_text(text: str, artifact_file: str) -> None:
    """
    Log text as an artifact.

    :param text: String containing text to log.
    :param artifact_file: The run-relative artifact file path in posixpath format to which
                          the text is saved (e.g. "dir/file.txt").

    .. code-block:: python
        :caption: Example

        import mlflow

        with mlflow.start_run():
            # Log text to a file under the run's root artifact directory
            mlflow.log_text("text1", "file1.txt")

            # Log text in a subdirectory of the run's root artifact directory
            mlflow.log_text("text2", "dir/file2.txt")

            # Log HTML text
            mlflow.log_text("<h1>header</h1>", "index.html")
    """
    run_id = _get_or_start_run().info.run_id
    MlflowClient().log_text(run_id, text, artifact_file)


def log_dict(dictionary: Any, artifact_file: str) -> None:
    """
    Log a JSON/YAML-serializable object (e.g. `dict`) as an artifact. The serialization
    format (JSON or YAML) is automatically inferred from the extension of `artifact_file`.
    If the file extension doesn't exist or match any of [".json", ".yml", ".yaml"],
    JSON format is used.

    :param dictionary: Dictionary to log.
    :param artifact_file: The run-relative artifact file path in posixpath format to which
                          the dictionary is saved (e.g. "dir/data.json").

    .. code-block:: python
        :caption: Example

        import mlflow

        dictionary = {"k": "v"}

        with mlflow.start_run():
            # Log a dictionary as a JSON file under the run's root artifact directory
            mlflow.log_dict(dictionary, "data.json")

            # Log a dictionary as a YAML file in a subdirectory of the run's root artifact directory
            mlflow.log_dict(dictionary, "dir/data.yml")

            # If the file extension doesn't exist or match any of [".json", ".yaml", ".yml"],
            # JSON format is used.
            mlflow.log_dict(dictionary, "data")
            mlflow.log_dict(dictionary, "data.txt")
    """
    run_id = _get_or_start_run().info.run_id
    MlflowClient().log_dict(run_id, dictionary, artifact_file)


def log_figure(
    figure: Union["matplotlib.figure.Figure", "plotly.graph_objects.Figure"], artifact_file: str
) -> None:
    """
    Log a figure as an artifact. The following figure objects are supported:

    - `matplotlib.figure.Figure`_
    - `plotly.graph_objects.Figure`_

    .. _matplotlib.figure.Figure:
        https://matplotlib.org/api/_as_gen/matplotlib.figure.Figure.html

    .. _plotly.graph_objects.Figure:
        https://plotly.com/python-api-reference/generated/plotly.graph_objects.Figure.html

    :param figure: Figure to log.
    :param artifact_file: The run-relative artifact file path in posixpath format to which
                          the figure is saved (e.g. "dir/file.png").

    .. code-block:: python
        :caption: Matplotlib Example

        import mlflow
        import matplotlib.pyplot as plt

        fig, ax = plt.subplots()
        ax.plot([0, 1], [2, 3])

        with mlflow.start_run():
            mlflow.log_figure(fig, "figure.png")

    .. code-block:: python
        :caption: Plotly Example

        import mlflow
        from plotly import graph_objects as go

        fig = go.Figure(go.Scatter(x=[0, 1], y=[2, 3]))

        with mlflow.start_run():
            mlflow.log_figure(fig, "figure.html")
    """
    run_id = _get_or_start_run().info.run_id
    MlflowClient().log_figure(run_id, figure, artifact_file)


def log_image(image: Union["numpy.ndarray", "PIL.Image.Image"], artifact_file: str) -> None:
    """
    Log an image as an artifact. The following image objects are supported:

    - `numpy.ndarray`_
    - `PIL.Image.Image`_

    .. _numpy.ndarray:
        https://numpy.org/doc/stable/reference/generated/numpy.ndarray.html

    .. _PIL.Image.Image:
        https://pillow.readthedocs.io/en/stable/reference/Image.html#PIL.Image.Image

    Numpy array support
        - data type (( ) represents a valid value range):

            - bool
            - integer (0 ~ 255)
            - unsigned integer (0 ~ 255)
            - float (0.0 ~ 1.0)

            .. warning::

                - Out-of-range integer values will be **clipped** to [0, 255].
                - Out-of-range float values will be **clipped** to [0, 1].

        - shape (H: height, W: width):

            - H x W (Grayscale)
            - H x W x 1 (Grayscale)
            - H x W x 3 (an RGB channel order is assumed)
            - H x W x 4 (an RGBA channel order is assumed)

    :param image: Image to log.
    :param artifact_file: The run-relative artifact file path in posixpath format to which
                          the image is saved (e.g. "dir/image.png").

    .. code-block:: python
        :caption: Numpy Example

        import mlflow
        import numpy as np

        image = np.random.randint(0, 256, size=(100, 100, 3), dtype=np.uint8)

        with mlflow.start_run():
            mlflow.log_image(image, "image.png")

    .. code-block:: python
        :caption: Pillow Example

        import mlflow
        from PIL import Image

        image = Image.new("RGB", (100, 100))

        with mlflow.start_run():
            mlflow.log_image(image, "image.png")
    """
    run_id = _get_or_start_run().info.run_id
    MlflowClient().log_image(run_id, image, artifact_file)


def _record_logged_model(mlflow_model):
    run_id = _get_or_start_run().info.run_id
    MlflowClient()._record_logged_model(run_id, mlflow_model)


def get_experiment(experiment_id: str) -> Experiment:
    """
    Retrieve an experiment by experiment_id from the backend store

    :param experiment_id: The string-ified experiment ID returned from ``create_experiment``.
    :return: :py:class:`mlflow.entities.Experiment`

    .. code-block:: python
        :caption: Example

        import mlflow

        experiment = mlflow.get_experiment("0")
        print("Name: {}".format(experiment.name))
        print("Artifact Location: {}".format(experiment.artifact_location))
        print("Tags: {}".format(experiment.tags))
        print("Lifecycle_stage: {}".format(experiment.lifecycle_stage))

    .. code-block:: text
        :caption: Output

        Name: Default
        Artifact Location: file:///.../mlruns/0
        Tags: {}
        Lifecycle_stage: active
    """
    return MlflowClient().get_experiment(experiment_id)


def get_experiment_by_name(name: str) -> Optional[Experiment]:
    """
    Retrieve an experiment by experiment name from the backend store

    :param name: The case sensitive experiment name.
    :return: An instance of :py:class:`mlflow.entities.Experiment`
             if an experiment with the specified name exists, otherwise None.

    .. code-block:: python
        :caption: Example

        import mlflow

        # Case sensitive name
        experiment = mlflow.get_experiment_by_name("Default")
        print("Experiment_id: {}".format(experiment.experiment_id))
        print("Artifact Location: {}".format(experiment.artifact_location))
        print("Tags: {}".format(experiment.tags))
        print("Lifecycle_stage: {}".format(experiment.lifecycle_stage))

    .. code-block:: text
        :caption: Output

        Experiment_id: 0
        Artifact Location: file:///.../mlruns/0
        Tags: {}
        Lifecycle_stage: active
    """
    return MlflowClient().get_experiment_by_name(name)


@deprecated(alternative="search_experiments()")
def list_experiments(
    view_type: int = ViewType.ACTIVE_ONLY,
    max_results: Optional[int] = None,
) -> List[Experiment]:
    """
    :param view_type: Qualify requested type of experiments.
    :param max_results: If passed, specifies the maximum number of experiments desired. If not
                        passed, all experiments will be returned.
    :return: A list of :py:class:`Experiment <mlflow.entities.Experiment>` objects.
    """

    def pagination_wrapper_func(number_to_get, next_page_token):
        return MlflowClient().list_experiments(
            view_type=view_type,
            max_results=number_to_get,
            page_token=next_page_token,
        )

    return _paginate(pagination_wrapper_func, SEARCH_MAX_RESULTS_DEFAULT, max_results)


def search_experiments(
    view_type: int = ViewType.ACTIVE_ONLY,
    max_results: Optional[int] = None,
    filter_string: Optional[str] = None,
    order_by: Optional[List[str]] = None,
) -> List[Experiment]:
    """
    Search for experiments that match the specified search query.

    :param view_type: One of enum values ``ACTIVE_ONLY``, ``DELETED_ONLY``, or ``ALL``
                      defined in :py:class:`mlflow.entities.ViewType`.
    :param max_results: If passed, specifies the maximum number of experiments desired. If not
                        passed, all experiments will be returned.
    :param filter_string:
        Filter query string (e.g., ``"name = 'my_experiment'"``), defaults to searching for all
        experiments. The following identifiers, comparators, and logical operators are supported.

        Identifiers
          - ``name``: Experiment name.
          - ``tags.<tag_key>``: Experiment tag. If ``tag_key`` contains
            spaces, it must be wrapped with backticks (e.g., ``"tags.`extra key`"``).

        Comparators
          - ``=``: Equal to.
          - ``!=``: Not equal to.
          - ``LIKE``: Case-sensitive pattern match.
          - ``ILIKE``: Case-insensitive pattern match.

        Logical operators
          - ``AND``: Combines two sub-queries and returns True if both of them are True.

    :param order_by:
        List of columns to order by. The ``order_by`` column can contain an optional ``DESC`` or
        ``ASC`` value (e.g., ``"name DESC"``). The default is ``ASC`` so ``"name"`` is equivalent to
        ``"name ASC"``. The following fields are supported.

            - ``name``: Experiment name.
            - ``experiment_id``: Experiment ID.

    :return: A list of :py:class:`Experiment <mlflow.entities.Experiment>` objects.

    .. code-block:: python
        :caption: Example

        import mlflow


        def assert_experiment_names_equal(experiments, expected_names):
            actual_names = [e.name for e in experiments if e.name != "Default"]
            assert actual_names == expected_names, (actual_names, expected_names)


        mlflow.set_tracking_uri("sqlite:///:memory:")

        # Create experiments
        for name, tags in [
            ("a", None),
            ("b", None),
            ("ab", {"k": "v"}),
            ("bb", {"k": "V"}),
        ]:
            mlflow.create_experiment(name, tags=tags)

        # Search for experiments with name "a"
        experiments = mlflow.search_experiments(filter_string="name = 'a'")
        assert_experiment_names_equal(experiments, ["a"])

        # Search for experiments with name starting with "a"
        experiments = mlflow.search_experiments(filter_string="name LIKE 'a%'")
        assert_experiment_names_equal(experiments, ["ab", "a"])

        # Search for experiments with tag key "k" and value ending with "v" or "V"
        experiments = mlflow.search_experiments(filter_string="tags.k ILIKE '%v'")
        assert_experiment_names_equal(experiments, ["bb", "ab"])

        # Search for experiments with name ending with "b" and tag {"k": "v"}
        experiments = mlflow.search_experiments(filter_string="name LIKE '%b' AND tags.k = 'v'")
        assert_experiment_names_equal(experiments, ["ab"])

        # Sort experiments by name in ascending order
        experiments = mlflow.search_experiments(order_by=["name"])
        assert_experiment_names_equal(experiments, ["a", "ab", "b", "bb"])

        # Sort experiments by ID in descending order
        experiments = mlflow.search_experiments(order_by=["experiment_id DESC"])
        assert_experiment_names_equal(experiments, ["bb", "ab", "b", "a"])
    """

    def pagination_wrapper_func(number_to_get, next_page_token):
        return MlflowClient().search_experiments(
            view_type=view_type,
            max_results=number_to_get,
            filter_string=filter_string,
            order_by=order_by,
            page_token=next_page_token,
        )

    return _paginate(
        pagination_wrapper_func,
        SEARCH_MAX_RESULTS_DEFAULT,
        max_results,
    )


def create_experiment(
    name: str,
    artifact_location: Optional[str] = None,
    tags: Optional[Dict[str, Any]] = None,
) -> str:
    """
    Create an experiment.

    :param name: The experiment name, which must be unique and is case sensitive
    :param artifact_location: The location to store run artifacts.
                              If not provided, the server picks an appropriate default.
    :param tags: An optional dictionary of string keys and values to set as
                            tags on the experiment.
    :return: String ID of the created experiment.

    .. code-block:: python
        :caption: Example

        import mlflow
        from pathlib import Path

        # Create an experiment name, which must be unique and case sensitive
        experiment_id = mlflow.create_experiment(
            "Social NLP Experiments",
            artifact_location=Path.cwd().joinpath("mlruns").as_uri(),
            tags={"version": "v1", "priority": "P1"},
        )
        experiment = mlflow.get_experiment(experiment_id)
        print("Name: {}".format(experiment.name))
        print("Experiment_id: {}".format(experiment.experiment_id))
        print("Artifact Location: {}".format(experiment.artifact_location))
        print("Tags: {}".format(experiment.tags))
        print("Lifecycle_stage: {}".format(experiment.lifecycle_stage))

    .. code-block:: text
        :caption: Output

        Name: Social NLP Experiments
        Experiment_id: 1
        Artifact Location: file:///.../mlruns
        Tags: {'version': 'v1', 'priority': 'P1'}
        Lifecycle_stage: active
    """
    return MlflowClient().create_experiment(name, artifact_location, tags)


def delete_experiment(experiment_id: str) -> None:
    """
    Delete an experiment from the backend store.

    :param experiment_id: The The string-ified experiment ID returned from ``create_experiment``.

    .. code-block:: python
        :caption: Example

        import mlflow

        experiment_id = mlflow.create_experiment("New Experiment")
        mlflow.delete_experiment(experiment_id)

        # Examine the deleted experiment details.
        experiment = mlflow.get_experiment(experiment_id)
        print("Name: {}".format(experiment.name))
        print("Artifact Location: {}".format(experiment.artifact_location))
        print("Lifecycle_stage: {}".format(experiment.lifecycle_stage))

    .. code-block:: text
        :caption: Output

        Name: New Experiment
        Artifact Location: file:///.../mlruns/2
        Lifecycle_stage: deleted
    """
    MlflowClient().delete_experiment(experiment_id)


def delete_run(run_id: str) -> None:
    """
    Deletes a run with the given ID.

    :param run_id: Unique identifier for the run to delete.

    .. code-block:: python
        :caption: Example

        import mlflow

        with mlflow.start_run() as run:
            mlflow.log_param("p", 0)

        run_id = run.info.run_id
        mlflow.delete_run(run_id)

        print("run_id: {}; lifecycle_stage: {}".format(run_id,
            mlflow.get_run(run_id).info.lifecycle_stage))

    .. code-block:: text
        :caption: Output

        run_id: 45f4af3e6fd349e58579b27fcb0b8277; lifecycle_stage: deleted
    """
    MlflowClient().delete_run(run_id)


def get_artifact_uri(artifact_path: Optional[str] = None) -> str:
    """
    Get the absolute URI of the specified artifact in the currently active run.
    If `path` is not specified, the artifact root URI of the currently active
    run will be returned; calls to ``log_artifact`` and ``log_artifacts`` write
    artifact(s) to subdirectories of the artifact root URI.

    If no run is active, this method will create a new active run.

    :param artifact_path: The run-relative artifact path for which to obtain an absolute URI.
                          For example, "path/to/artifact". If unspecified, the artifact root URI
                          for the currently active run will be returned.
    :return: An *absolute* URI referring to the specified artifact or the currently active run's
             artifact root. For example, if an artifact path is provided and the currently active
             run uses an S3-backed store, this may be a uri of the form
             ``s3://<bucket_name>/path/to/artifact/root/path/to/artifact``. If an artifact path
             is not provided and the currently active run uses an S3-backed store, this may be a
             URI of the form ``s3://<bucket_name>/path/to/artifact/root``.

    .. code-block:: python
        :caption: Example

        import mlflow

        features = "rooms, zipcode, median_price, school_rating, transport"
        with open("features.txt", 'w') as f:
            f.write(features)

        # Log the artifact in a directory "features" under the root artifact_uri/features
        with mlflow.start_run():
            mlflow.log_artifact("features.txt", artifact_path="features")

            # Fetch the artifact uri root directory
            artifact_uri = mlflow.get_artifact_uri()
            print("Artifact uri: {}".format(artifact_uri))

            # Fetch a specific artifact uri
            artifact_uri = mlflow.get_artifact_uri(artifact_path="features/features.txt")
            print("Artifact uri: {}".format(artifact_uri))

    .. code-block:: text
        :caption: Output

        Artifact uri: file:///.../0/a46a80f1c9644bd8f4e5dd5553fffce/artifacts
        Artifact uri: file:///.../0/a46a80f1c9644bd8f4e5dd5553fffce/artifacts/features/features.txt
    """
    return artifact_utils.get_artifact_uri(
        run_id=_get_or_start_run().info.run_id, artifact_path=artifact_path
    )


def search_runs(
    experiment_ids: Optional[List[str]] = None,
    filter_string: str = "",
    run_view_type: int = ViewType.ACTIVE_ONLY,
    max_results: int = SEARCH_MAX_RESULTS_PANDAS,
    order_by: Optional[List[str]] = None,
    output_format: str = "pandas",
    search_all_experiments: bool = False,
    experiment_names: Optional[List[str]] = None,
) -> Union[List[Run], "pandas.DataFrame"]:
    """
    Search for Runs that fit the specified criteria.

    :param experiment_ids: List of experiment IDs. Search can work with experiment IDs or
                           experiment names, but not both in the same call. Values other than
                           ``None`` or ``[]`` will result in error if ``experiment_names`` is
                           also not ``None`` or ``[]``. ``None`` will default to the active
                           experiment if ``experiment_names`` is ``None`` or ``[]``.
    :param filter_string: Filter query string, defaults to searching all runs.
    :param run_view_type: one of enum values ``ACTIVE_ONLY``, ``DELETED_ONLY``, or ``ALL`` runs
                            defined in :py:class:`mlflow.entities.ViewType`.
    :param max_results: The maximum number of runs to put in the dataframe. Default is 100,000
                        to avoid causing out-of-memory issues on the user's machine.
    :param order_by: List of columns to order by (e.g., "metrics.rmse"). The ``order_by`` column
                     can contain an optional ``DESC`` or ``ASC`` value. The default is ``ASC``.
                     The default ordering is to sort by ``start_time DESC``, then ``run_id``.
    :param output_format: The output format to be returned. If ``pandas``, a ``pandas.DataFrame``
                          is returned and, if ``list``, a list of :py:class:`mlflow.entities.Run`
                          is returned.
    :param search_all_experiments: Boolean specifying whether all experiments should be searched.
        Only honored if ``experiment_ids`` is ``[]`` or ``None``.
    :param experiment_names: List of experiment names. Search can work with experiment IDs or
                             experiment names, but not both in the same call. Values other
                             than ``None`` or ``[]`` will result in error if ``experiment_ids``
                             is also not ``None`` or ``[]``. ``None`` will default to the active
                             experiment if ``experiment_ids`` is ``None`` or ``[]``.
    :return: If output_format is ``list``: a list of :py:class:`mlflow.entities.Run`. If
             output_format is ``pandas``: ``pandas.DataFrame`` of runs, where each metric,
             parameter, and tag is expanded into its own column named metrics.*, params.*, or
             tags.* respectively. For runs that don't have a particular metric, parameter, or tag,
             the value for the corresponding column is (NumPy) ``Nan``, ``None``, or ``None``
             respectively.

    .. code-block:: python
        :caption: Example

        import mlflow

        # Create an experiment and log two runs under it
        experiment_name = "Social NLP Experiments"
        experiment_id = mlflow.create_experiment(experiment_name)
        with mlflow.start_run(experiment_id=experiment_id):
            mlflow.log_metric("m", 1.55)
            mlflow.set_tag("s.release", "1.1.0-RC")
        with mlflow.start_run(experiment_id=experiment_id):
            mlflow.log_metric("m", 2.50)
            mlflow.set_tag("s.release", "1.2.0-GA")

        # Search for all the runs in the experiment with the given experiment ID
        df = mlflow.search_runs([experiment_id], order_by=["metrics.m DESC"])
        print(df[["metrics.m", "tags.s.release", "run_id"]])
        print("--")

        # Search the experiment_id using a filter_string with tag
        # that has a case insensitive pattern
        filter_string = "tags.s.release ILIKE '%rc%'"
        df = mlflow.search_runs([experiment_id], filter_string=filter_string)
        print(df[["metrics.m", "tags.s.release", "run_id"]])
        print("--")

        # Search for all the runs in the experiment with the given experiment name
        df = mlflow.search_runs(experiment_names=[experiment_name], order_by=["metrics.m DESC"])
        print(df[["metrics.m", "tags.s.release", "run_id"]])


    .. code-block:: text
        :caption: Output

           metrics.m tags.s.release                            run_id
        0       2.50       1.2.0-GA  147eed886ab44633902cc8e19b2267e2
        1       1.55       1.1.0-RC  5cc7feaf532f496f885ad7750809c4d4
        --
           metrics.m tags.s.release                            run_id
        0       1.55       1.1.0-RC  5cc7feaf532f496f885ad7750809c4d4
        --
           metrics.m tags.s.release                            run_id
        0       2.50       1.2.0-GA  147eed886ab44633902cc8e19b2267e2
        1       1.55       1.1.0-RC  5cc7feaf532f496f885ad7750809c4d4
    """
    no_ids = experiment_ids is None or len(experiment_ids) == 0
    no_names = experiment_names is None or len(experiment_names) == 0
    no_ids_or_names = no_ids and no_names
    if not no_ids and not no_names:
        raise MlflowException(
            message="Only experiment_ids or experiment_names can be used, but not both",
            error_code=INVALID_PARAMETER_VALUE,
        )

    if search_all_experiments and no_ids_or_names:
        experiment_ids = [
            exp.experiment_id for exp in list_experiments(view_type=ViewType.ACTIVE_ONLY)
        ]
    elif no_ids_or_names:
        experiment_ids = _get_experiment_id()
    elif not no_names:
        experiments = [get_experiment_by_name(n) for n in experiment_names if n is not None]
        experiment_ids = [e.experiment_id for e in experiments if e is not None]

    # Using an internal function as the linter doesn't like assigning a lambda, and inlining the
    # full thing is a mess
    def pagination_wrapper_func(number_to_get, next_page_token):
        return MlflowClient().search_runs(
            experiment_ids,
            filter_string,
            run_view_type,
            number_to_get,
            order_by,
            next_page_token,
        )

    runs = _paginate(pagination_wrapper_func, NUM_RUNS_PER_PAGE_PANDAS, max_results)

    if output_format == "list":
        return runs  # List[mlflow.entities.run.Run]
    elif output_format == "pandas":
        import numpy as np
        import pandas as pd

        info = {
            "run_id": [],
            "experiment_id": [],
            "status": [],
            "artifact_uri": [],
            "start_time": [],
            "end_time": [],
        }
        params, metrics, tags = ({}, {}, {})
        PARAM_NULL, METRIC_NULL, TAG_NULL = (None, np.nan, None)
        for i, run in enumerate(runs):
            info["run_id"].append(run.info.run_id)
            info["experiment_id"].append(run.info.experiment_id)
            info["status"].append(run.info.status)
            info["artifact_uri"].append(run.info.artifact_uri)
            info["start_time"].append(pd.to_datetime(run.info.start_time, unit="ms", utc=True))
            info["end_time"].append(pd.to_datetime(run.info.end_time, unit="ms", utc=True))

            # Params
            param_keys = set(params.keys())
            for key in param_keys:
                if key in run.data.params:
                    params[key].append(run.data.params[key])
                else:
                    params[key].append(PARAM_NULL)
            new_params = set(run.data.params.keys()) - param_keys
            for p in new_params:
                params[p] = [PARAM_NULL] * i  # Fill in null values for all previous runs
                params[p].append(run.data.params[p])

            # Metrics
            metric_keys = set(metrics.keys())
            for key in metric_keys:
                if key in run.data.metrics:
                    metrics[key].append(run.data.metrics[key])
                else:
                    metrics[key].append(METRIC_NULL)
            new_metrics = set(run.data.metrics.keys()) - metric_keys
            for m in new_metrics:
                metrics[m] = [METRIC_NULL] * i
                metrics[m].append(run.data.metrics[m])

            # Tags
            tag_keys = set(tags.keys())
            for key in tag_keys:
                if key in run.data.tags:
                    tags[key].append(run.data.tags[key])
                else:
                    tags[key].append(TAG_NULL)
            new_tags = set(run.data.tags.keys()) - tag_keys
            for t in new_tags:
                tags[t] = [TAG_NULL] * i
                tags[t].append(run.data.tags[t])

        data = {}
        data.update(info)
        for key, value in metrics.items():
            data["metrics." + key] = value
        for key, value in params.items():
            data["params." + key] = value
        for key, value in tags.items():
            data["tags." + key] = value
        return pd.DataFrame(data)
    else:
        raise ValueError(
            "Unsupported output format: %s. Supported string values are 'pandas' or 'list'"
            % output_format
        )


@deprecated(alternative="search_runs()")
def list_run_infos(
    experiment_id: str,
    run_view_type: int = ViewType.ACTIVE_ONLY,
    max_results: int = SEARCH_MAX_RESULTS_DEFAULT,
    order_by: Optional[List[str]] = None,
) -> List[RunInfo]:
    """
    Return run information for runs which belong to the experiment_id.

    :param experiment_id: The experiment id which to search
    :param run_view_type: ACTIVE_ONLY, DELETED_ONLY, or ALL runs
    :param max_results: Maximum number of results desired.
    :param order_by: List of order_by clauses. Currently supported values are
           are ``metric.key``, ``parameter.key``, ``tag.key``, ``attribute.key``.
           For example, ``order_by=["tag.release ASC", "metric.click_rate DESC"]``.

    :return: A list of :py:class:`RunInfo <mlflow.entities.RunInfo>` objects that satisfy the
        search expressions.

    .. code-block:: python
        :caption: Example

        import mlflow
        from mlflow.entities import ViewType

        # Create two runs
        with mlflow.start_run() as run1:
            mlflow.log_param("p", 0)

        with mlflow.start_run() as run2:
            mlflow.log_param("p", 1)

        # Delete the last run
        mlflow.delete_run(run2.info.run_id)

        def print_run_infos(run_infos):
            for r in run_infos:
                print("- run_id: {}, lifecycle_stage: {}".format(r.run_id, r.lifecycle_stage))

        print("Active runs:")
        print_run_infos(mlflow.list_run_infos("0", run_view_type=ViewType.ACTIVE_ONLY))

        print("Deleted runs:")
        print_run_infos(mlflow.list_run_infos("0", run_view_type=ViewType.DELETED_ONLY))

        print("All runs:")
        print_run_infos(mlflow.list_run_infos("0", run_view_type=ViewType.ALL))

    .. code-block:: text
        :caption: Output

        Active runs:
        - run_id: 4937823b730640d5bed9e3e5057a2b34, lifecycle_stage: active
        Deleted runs:
        - run_id: b13f1badbed842cf9975c023d23da300, lifecycle_stage: deleted
        All runs:
        - run_id: b13f1badbed842cf9975c023d23da300, lifecycle_stage: deleted
        - run_id: 4937823b730640d5bed9e3e5057a2b34, lifecycle_stage: active
    """

    # Using an internal function as the linter doesn't like assigning a lambda, and inlining the
    # full thing is a mess
    def pagination_wrapper_func(number_to_get, next_page_token):
        return MlflowClient().list_run_infos(
            experiment_id, run_view_type, number_to_get, order_by, next_page_token
        )

    return _paginate(pagination_wrapper_func, SEARCH_MAX_RESULTS_DEFAULT, max_results)


def _paginate(paginated_fn, max_results_per_page, max_results=None):
    """
    Intended to be a general use pagination utility.

    :param paginated_fn:
    :type paginated_fn: This function is expected to take in the number of results to retrieve
        per page and a pagination token, and return a PagedList object
    :param max_results_per_page:
    :type max_results_per_page: The maximum number of results to retrieve per page
    :param max_results:
    :type max_results: The maximum number of results to retrieve overall. If unspecified,
                       all results will be retrieved.
    :return: Returns a list of entities, as determined by the paginated_fn parameter, with no more
        entities than specified by max_results
    :rtype: list[object]
    """
    all_results = []
    next_page_token = None
    returns_all = max_results is None
    while returns_all or len(all_results) < max_results:
        num_to_get = max_results_per_page if returns_all else max_results - len(all_results)
        if num_to_get < max_results_per_page:
            page_results = paginated_fn(num_to_get, next_page_token)
        else:
            page_results = paginated_fn(max_results_per_page, next_page_token)
        all_results.extend(page_results)
        if hasattr(page_results, "token") and page_results.token:
            next_page_token = page_results.token
        else:
            break
    return all_results


def _get_or_start_run():
    if len(_active_run_stack) > 0:
        return _active_run_stack[-1]
    return start_run()


def _get_experiment_id_from_env():
    experiment_name = env.get_env(_EXPERIMENT_NAME_ENV_VAR)
    experiment_id = env.get_env(_EXPERIMENT_ID_ENV_VAR)
    if experiment_name is not None:
        exp = MlflowClient().get_experiment_by_name(experiment_name)
        if exp:
            if experiment_id and experiment_id != exp.experiment_id:
                raise MlflowException(
                    message=f"The provided {_EXPERIMENT_ID_ENV_VAR} environment variable "
                    f"value `{experiment_id}` does not match the experiment id "
                    f"`{exp.experiment_id}` for experiment name `{experiment_name}`",
                    error_code=INVALID_PARAMETER_VALUE,
                )
            else:
                return exp.experiment_id
        else:
            experiment_id = MlflowClient().create_experiment(name=experiment_name)
            return experiment_id
    if experiment_id is not None:
        try:
            exp = MlflowClient().get_experiment(experiment_id)
            return exp.experiment_id
        except MlflowException as exc:
            raise MlflowException(
                message=f"The provided {_EXPERIMENT_ID_ENV_VAR} environment variable "
                f"value `{experiment_id}` does not exist in the tracking server. Provide a valid "
                f"experiment_id.",
                error_code=INVALID_PARAMETER_VALUE,
            ) from exc


def _get_experiment_id():
    if _active_experiment_id:
        return _active_experiment_id
    else:
        return _get_experiment_id_from_env() or default_experiment_registry.get_experiment_id()


@autologging_integration("mlflow")
def autolog(
    log_input_examples: bool = False,
    log_model_signatures: bool = True,
    log_models: bool = True,
    disable: bool = False,
    exclusive: bool = False,
    disable_for_unsupported_versions: bool = False,
    silent: bool = False,
    # pylint: disable=unused-argument
) -> None:
    """
    Enables (or disables) and configures autologging for all supported integrations.

    The parameters are passed to any autologging integrations that support them.

    See the :ref:`tracking docs <automatic-logging>` for a list of supported autologging
    integrations.

    Note that framework-specific configurations set at any point will take precedence over
    any configurations set by this function. For example:

    .. code-block:: python

        mlflow.autolog(log_models=False, exclusive=True)
        import sklearn

    would enable autologging for `sklearn` with `log_models=False` and `exclusive=True`,
    but

    .. code-block:: python

        mlflow.autolog(log_models=False, exclusive=True)
        import sklearn
        mlflow.sklearn.autolog(log_models=True)

    would enable autologging for `sklearn` with `log_models=True` and `exclusive=False`,
    the latter resulting from the default value for `exclusive` in `mlflow.sklearn.autolog`;
    other framework autolog functions (e.g. `mlflow.tensorflow.autolog`) would use the
    configurations set by `mlflow.autolog` (in this instance, `log_models=False`, `exclusive=True`),
    until they are explicitly called by the user.

    :param log_input_examples: If ``True``, input examples from training datasets are collected and
                               logged along with model artifacts during training. If ``False``,
                               input examples are not logged.
                               Note: Input examples are MLflow model attributes
                               and are only collected if ``log_models`` is also ``True``.
    :param log_model_signatures: If ``True``,
                                 :py:class:`ModelSignatures <mlflow.models.ModelSignature>`
                                 describing model inputs and outputs are collected and logged along
                                 with model artifacts during training. If ``False``, signatures are
                                 not logged. Note: Model signatures are MLflow model attributes
                                 and are only collected if ``log_models`` is also ``True``.
    :param log_models: If ``True``, trained models are logged as MLflow model artifacts.
                       If ``False``, trained models are not logged.
                       Input examples and model signatures, which are attributes of MLflow models,
                       are also omitted when ``log_models`` is ``False``.
    :param disable: If ``True``, disables all supported autologging integrations. If ``False``,
                    enables all supported autologging integrations.
    :param exclusive: If ``True``, autologged content is not logged to user-created fluent runs.
                      If ``False``, autologged content is logged to the active fluent run,
                      which may be user-created.
    :param disable_for_unsupported_versions: If ``True``, disable autologging for versions of
                      all integration libraries that have not been tested against this version
                      of the MLflow client or are incompatible.
    :param silent: If ``True``, suppress all event logs and warnings from MLflow during autologging
                   setup and training execution. If ``False``, show all events and warnings during
                   autologging setup and training execution.

    .. code-block:: python
        :caption: Example

        import numpy as np
        import mlflow.sklearn
        from mlflow import MlflowClient
        from sklearn.linear_model import LinearRegression

        def print_auto_logged_info(r):
            tags = {k: v for k, v in r.data.tags.items() if not k.startswith("mlflow.")}
            artifacts = [f.path for f in MlflowClient().list_artifacts(r.info.run_id, "model")]
            print("run_id: {}".format(r.info.run_id))
            print("artifacts: {}".format(artifacts))
            print("params: {}".format(r.data.params))
            print("metrics: {}".format(r.data.metrics))
            print("tags: {}".format(tags))

        # prepare training data
        X = np.array([[1, 1], [1, 2], [2, 2], [2, 3]])
        y = np.dot(X, np.array([1, 2])) + 3

        # Auto log all the parameters, metrics, and artifacts
        mlflow.autolog()
        model = LinearRegression()
        with mlflow.start_run() as run:
            model.fit(X, y)

        # fetch the auto logged parameters and metrics for ended run
        print_auto_logged_info(mlflow.get_run(run_id=run.info.run_id))

    .. code-block:: text
        :caption: Output

        run_id: fd10a17d028c47399a55ab8741721ef7
        artifacts: ['model/MLmodel', 'model/conda.yaml', 'model/model.pkl']
        params: {'copy_X': 'True',
                 'normalize': 'False',
                 'fit_intercept': 'True',
                 'n_jobs': 'None'}
        metrics: {'training_score': 1.0,
                  'training_rmse': 4.440892098500626e-16,
                  'training_r2_score': 1.0,
                  'training_mae': 2.220446049250313e-16,
                  'training_mse': 1.9721522630525295e-31}
        tags: {'estimator_class': 'sklearn.linear_model._base.LinearRegression',
               'estimator_name': 'LinearRegression'}
    """
    from mlflow import (
        tensorflow,
        gluon,
        xgboost,
        lightgbm,
        pyspark,
        statsmodels,
        spark,
        sklearn,
        fastai,
        pytorch,
    )

    locals_copy = locals().items()

    # Mapping of library module name to specific autolog function
    # eg: mxnet.gluon is the actual library, mlflow.gluon.autolog is our autolog function for it
    LIBRARY_TO_AUTOLOG_FN = {
        "tensorflow": tensorflow.autolog,
        "mxnet.gluon": gluon.autolog,
        "xgboost": xgboost.autolog,
        "lightgbm": lightgbm.autolog,
        "statsmodels": statsmodels.autolog,
        "sklearn": sklearn.autolog,
        "fastai": fastai.autolog,
        "pyspark": spark.autolog,
        "pyspark.ml": pyspark.ml.autolog,
        # TODO: Broaden this beyond pytorch_lightning as we add autologging support for more
        # Pytorch frameworks under mlflow.pytorch.autolog
        "pytorch_lightning": pytorch.autolog,
    }

    def get_autologging_params(autolog_fn):
        try:
            needed_params = list(inspect.signature(autolog_fn).parameters.keys())
            return {k: v for k, v in locals_copy if k in needed_params}
        except Exception:
            return {}

    def setup_autologging(module):
        try:
            autolog_fn = LIBRARY_TO_AUTOLOG_FN[module.__name__]

            # Only call integration's autolog function with `mlflow.autolog` configs
            # if the integration's autolog function has not already been called by the user.
            # Logic is as follows:
            # - if a previous_config exists, that means either `mlflow.autolog` or
            #   `mlflow.integration.autolog` was called.
            # - if the config contains `AUTOLOGGING_CONF_KEY_IS_GLOBALLY_CONFIGURED`, the
            #   configuration was set by `mlflow.autolog`, and so we can safely call `autolog_fn`
            #   with `autologging_params`.
            # - if the config doesn't contain this key, the configuration was set by an
            #   `mlflow.integration.autolog` call, so we should not call `autolog_fn` with
            #   new configs.
            prev_config = AUTOLOGGING_INTEGRATIONS.get(autolog_fn.integration_name)
            if prev_config and not prev_config.get(
                AUTOLOGGING_CONF_KEY_IS_GLOBALLY_CONFIGURED, False
            ):
                return

            autologging_params = get_autologging_params(autolog_fn)
            autolog_fn(**autologging_params)
            AUTOLOGGING_INTEGRATIONS[autolog_fn.integration_name][
                AUTOLOGGING_CONF_KEY_IS_GLOBALLY_CONFIGURED
            ] = True
            if not autologging_is_disabled(
                autolog_fn.integration_name
            ) and not autologging_params.get("silent", False):
                _logger.info("Autologging successfully enabled for %s.", module.__name__)
        except Exception as e:
            if is_testing():
                # Raise unexpected exceptions in test mode in order to detect
                # errors within dependent autologging integrations
                raise
            elif not autologging_params.get("silent", False):
                _logger.warning(
                    "Exception raised while enabling autologging for %s: %s",
                    module.__name__,
                    str(e),
                )

    # for each autolog library (except pyspark), register a post-import hook.
    # this way, we do not send any errors to the user until we know they are using the library.
    # the post-import hook also retroactively activates for previously-imported libraries.
<<<<<<< HEAD
    for module in set(LIBRARY_TO_AUTOLOG_FN.keys()) - {"pyspark", "pyspark.ml"}:
=======
    for module in list(
        set(LIBRARY_TO_AUTOLOG_FN.keys()) - {"tensorflow", "keras", "pyspark", "pyspark.ml"}
    ):
>>>>>>> 72f12b56
        register_post_import_hook(setup_autologging, module, overwrite=True)

    # for pyspark, we activate autologging immediately, without waiting for a module import.
    # this is because on Databricks a SparkSession already exists and the user can directly
    #   interact with it, and this activity should be logged.
    try:
        import pyspark as pyspark_module
        import pyspark.ml as pyspark_ml_module

        setup_autologging(pyspark_module)
        setup_autologging(pyspark_ml_module)
    except ImportError as ie:
        # if pyspark isn't installed, a user could potentially install it in the middle
        #   of their session so we want to enable autologging once they do
        if "pyspark" in str(ie):
            register_post_import_hook(setup_autologging, "pyspark", overwrite=True)
            register_post_import_hook(setup_autologging, "pyspark.ml", overwrite=True)
    except Exception as e:
        if is_testing():
            # Raise unexpected exceptions in test mode in order to detect
            # errors within dependent autologging integrations
            raise
        else:
            _logger.warning("Exception raised while enabling autologging for spark: %s", str(e))<|MERGE_RESOLUTION|>--- conflicted
+++ resolved
@@ -1871,13 +1871,7 @@
     # for each autolog library (except pyspark), register a post-import hook.
     # this way, we do not send any errors to the user until we know they are using the library.
     # the post-import hook also retroactively activates for previously-imported libraries.
-<<<<<<< HEAD
     for module in set(LIBRARY_TO_AUTOLOG_FN.keys()) - {"pyspark", "pyspark.ml"}:
-=======
-    for module in list(
-        set(LIBRARY_TO_AUTOLOG_FN.keys()) - {"tensorflow", "keras", "pyspark", "pyspark.ml"}
-    ):
->>>>>>> 72f12b56
         register_post_import_hook(setup_autologging, module, overwrite=True)
 
     # for pyspark, we activate autologging immediately, without waiting for a module import.
