"""
Internal module implementing the fluent API, allowing management of an active
MLflow run. This module is exposed to users at the top-level :py:mod:`mlflow` module.
"""

import atexit
import contextlib
import importlib
import inspect
import logging
import os
import threading
from copy import deepcopy
from typing import TYPE_CHECKING, Any, Optional, Union

import mlflow
from mlflow.data.dataset import Dataset
from mlflow.entities import (
    DatasetInput,
    Experiment,
    InputTag,
    Metric,
    Param,
    Run,
    RunStatus,
    RunTag,
    ViewType,
)
from mlflow.entities.lifecycle_stage import LifecycleStage
from mlflow.environment_variables import (
    MLFLOW_ENABLE_ASYNC_LOGGING,
    MLFLOW_ENABLE_SYSTEM_METRICS_LOGGING,
    MLFLOW_EXPERIMENT_ID,
    MLFLOW_EXPERIMENT_NAME,
    MLFLOW_RUN_ID,
)
from mlflow.exceptions import MlflowException
from mlflow.protos.databricks_pb2 import (
    INVALID_PARAMETER_VALUE,
    RESOURCE_DOES_NOT_EXIST,
)
from mlflow.store.tracking import SEARCH_MAX_RESULTS_DEFAULT
from mlflow.tracing.provider import _get_trace_exporter
from mlflow.tracking import _get_artifact_repo, _get_store, artifact_utils
from mlflow.tracking.client import MlflowClient
from mlflow.tracking.context import registry as context_registry
from mlflow.tracking.default_experiment import registry as default_experiment_registry
from mlflow.utils import get_results_from_paginated_fn
from mlflow.utils.annotations import experimental
from mlflow.utils.async_logging.run_operations import RunOperations
from mlflow.utils.autologging_utils import (
    AUTOLOGGING_CONF_KEY_IS_GLOBALLY_CONFIGURED,
    AUTOLOGGING_INTEGRATIONS,
    autologging_conf_lock,
    autologging_integration,
    autologging_is_disabled,
    is_testing,
)
from mlflow.utils.databricks_utils import is_in_databricks_runtime
from mlflow.utils.import_hooks import register_post_import_hook
from mlflow.utils.mlflow_tags import (
    MLFLOW_DATASET_CONTEXT,
    MLFLOW_EXPERIMENT_PRIMARY_METRIC_GREATER_IS_BETTER,
    MLFLOW_EXPERIMENT_PRIMARY_METRIC_NAME,
    MLFLOW_PARENT_RUN_ID,
    MLFLOW_RUN_NAME,
    MLFLOW_RUN_NOTE,
)
from mlflow.utils.thread_utils import ThreadLocalVariable
from mlflow.utils.time import get_current_time_millis
from mlflow.utils.validation import _validate_experiment_id_type, _validate_run_id

if TYPE_CHECKING:
    import matplotlib
    import matplotlib.figure
    import numpy
    import pandas
    import PIL
    import plotly


_active_experiment_id = None

SEARCH_MAX_RESULTS_PANDAS = 100000
NUM_RUNS_PER_PAGE_PANDAS = 10000

_logger = logging.getLogger(__name__)


run_id_to_system_metrics_monitor = {}


_active_run_stack = ThreadLocalVariable(default_factory=lambda: [])

_last_active_run_id = ThreadLocalVariable(default_factory=lambda: None)

_experiment_lock = threading.Lock()


def set_experiment(
    experiment_name: Optional[str] = None, experiment_id: Optional[str] = None
) -> Experiment:
    """
    Set the given experiment as the active experiment. The experiment must either be specified by
    name via `experiment_name` or by ID via `experiment_id`. The experiment name and ID cannot
    both be specified.

    .. note::
        If the experiment being set by name does not exist, a new experiment will be
        created with the given name. After the experiment has been created, it will be set
        as the active experiment. On certain platforms, such as Databricks, the experiment name
        must be an absolute path, e.g. ``"/Users/<username>/my-experiment"``.

    Args:
        experiment_name: Case sensitive name of the experiment to be activated.
        experiment_id: ID of the experiment to be activated. If an experiment with this ID
            does not exist, an exception is thrown.

    Returns:
        An instance of :py:class:`mlflow.entities.Experiment` representing the new active
        experiment.

    .. code-block:: python
        :test:
        :caption: Example

        import mlflow

        # Set an experiment name, which must be unique and case-sensitive.
        experiment = mlflow.set_experiment("Social NLP Experiments")
        # Get Experiment Details
        print(f"Experiment_id: {experiment.experiment_id}")
        print(f"Artifact Location: {experiment.artifact_location}")
        print(f"Tags: {experiment.tags}")
        print(f"Lifecycle_stage: {experiment.lifecycle_stage}")

    .. code-block:: text
        :caption: Output

        Experiment_id: 1
        Artifact Location: file:///.../mlruns/1
        Tags: {}
        Lifecycle_stage: active
    """
    if (experiment_name is not None and experiment_id is not None) or (
        experiment_name is None and experiment_id is None
    ):
        raise MlflowException(
            message="Must specify exactly one of: `experiment_id` or `experiment_name`.",
            error_code=INVALID_PARAMETER_VALUE,
        )

    client = MlflowClient()

    with _experiment_lock:
        if experiment_id is None:
            experiment = client.get_experiment_by_name(experiment_name)
            if not experiment:
                try:
                    experiment_id = client.create_experiment(experiment_name)
                    _logger.info(
                        "Experiment with name '%s' does not exist. Creating a new experiment.",
                        experiment_name,
                    )
                except MlflowException as e:
                    if e.error_code == "RESOURCE_ALREADY_EXISTS":
                        # NB: If two simultaneous processes attempt to set the same experiment
                        # simultaneously, a race condition may be encountered here wherein
                        # experiment creation fails
                        return client.get_experiment_by_name(experiment_name)

                experiment = client.get_experiment(experiment_id)
        else:
            experiment = client.get_experiment(experiment_id)
            if experiment is None:
                raise MlflowException(
                    message=f"Experiment with ID '{experiment_id}' does not exist.",
                    error_code=RESOURCE_DOES_NOT_EXIST,
                )

        if experiment.lifecycle_stage != LifecycleStage.ACTIVE:
            raise MlflowException(
                message=(
                    f"Cannot set a deleted experiment {experiment.name!r} as the active"
                    " experiment. "
                    "You can restore the experiment, or permanently delete the "
                    "experiment to create a new one."
                ),
                error_code=INVALID_PARAMETER_VALUE,
            )

    global _active_experiment_id
    _active_experiment_id = experiment.experiment_id

    # Set 'MLFLOW_EXPERIMENT_ID' environment variable
    # so that subprocess can inherit it.
    MLFLOW_EXPERIMENT_ID.set(_active_experiment_id)

    return experiment


def _set_experiment_primary_metric(
    experiment_id: str, primary_metric: str, greater_is_better: bool
):
    client = MlflowClient()
    client.set_experiment_tag(experiment_id, MLFLOW_EXPERIMENT_PRIMARY_METRIC_NAME, primary_metric)
    client.set_experiment_tag(
        experiment_id, MLFLOW_EXPERIMENT_PRIMARY_METRIC_GREATER_IS_BETTER, str(greater_is_better)
    )


class ActiveRun(Run):
    """Wrapper around :py:class:`mlflow.entities.Run` to enable using Python ``with`` syntax."""

    def __init__(self, run):
        Run.__init__(self, run.info, run.data)

    def __enter__(self):
        return self

    def __exit__(self, exc_type, exc_val, exc_tb):
        active_run_stack = _active_run_stack.get()

        # Check if the run is still active. We check based on ID instead of
        # using referential equality, because some tools (e.g. AutoML) may
        # stop a run and start it again with the same ID to restore session state
        if any(r.info.run_id == self.info.run_id for r in active_run_stack):
            status = RunStatus.FINISHED if exc_type is None else RunStatus.FAILED
            end_run(RunStatus.to_string(status))

        return exc_type is None


def start_run(
    run_id: Optional[str] = None,
    experiment_id: Optional[str] = None,
    run_name: Optional[str] = None,
    nested: bool = False,
    parent_run_id: Optional[str] = None,
    tags: Optional[dict[str, Any]] = None,
    description: Optional[str] = None,
    log_system_metrics: Optional[bool] = None,
) -> ActiveRun:
    """
    Start a new MLflow run, setting it as the active run under which metrics and parameters
    will be logged. The return value can be used as a context manager within a ``with`` block;
    otherwise, you must call ``end_run()`` to terminate the current run.

    If you pass a ``run_id`` or the ``MLFLOW_RUN_ID`` environment variable is set,
    ``start_run`` attempts to resume a run with the specified run ID and
    other parameters are ignored. ``run_id`` takes precedence over ``MLFLOW_RUN_ID``.

    If resuming an existing run, the run status is set to ``RunStatus.RUNNING``.

    MLflow sets a variety of default tags on the run, as defined in
    :ref:`MLflow system tags <system_tags>`.

    Args:
        run_id: If specified, get the run with the specified UUID and log parameters
            and metrics under that run. The run's end time is unset and its status
            is set to running, but the run's other attributes (``source_version``,
            ``source_type``, etc.) are not changed.
        experiment_id: ID of the experiment under which to create the current run (applicable
            only when ``run_id`` is not specified). If ``experiment_id`` argument
            is unspecified, will look for valid experiment in the following order:
            activated using ``set_experiment``, ``MLFLOW_EXPERIMENT_NAME``
            environment variable, ``MLFLOW_EXPERIMENT_ID`` environment variable,
            or the default experiment as defined by the tracking server.
        run_name: Name of new run. Used only when ``run_id`` is unspecified. If a new run is
            created and ``run_name`` is not specified, a random name will be generated for the run.
        nested: Controls whether run is nested in parent run. ``True`` creates a nested run.
        parent_run_id: If specified, the current run will be nested under the the run with
            the specified UUID. The parent run must be in the ACTIVE state.
        tags: An optional dictionary of string keys and values to set as tags on the run.
            If a run is being resumed, these tags are set on the resumed run. If a new run is
            being created, these tags are set on the new run.
        description: An optional string that populates the description box of the run.
            If a run is being resumed, the description is set on the resumed run.
            If a new run is being created, the description is set on the new run.
        log_system_metrics: bool, defaults to None. If True, system metrics will be logged
            to MLflow, e.g., cpu/gpu utilization. If None, we will check environment variable
            `MLFLOW_ENABLE_SYSTEM_METRICS_LOGGING` to determine whether to log system metrics.
            System metrics logging is an experimental feature in MLflow 2.8 and subject to change.

    Returns:
        :py:class:`mlflow.ActiveRun` object that acts as a context manager wrapping the
        run's state.

    .. code-block:: python
        :test:
        :caption: Example

        import mlflow

        # Create nested runs
        experiment_id = mlflow.create_experiment("experiment1")
        with mlflow.start_run(
            run_name="PARENT_RUN",
            experiment_id=experiment_id,
            tags={"version": "v1", "priority": "P1"},
            description="parent",
        ) as parent_run:
            mlflow.log_param("parent", "yes")
            with mlflow.start_run(
                run_name="CHILD_RUN",
                experiment_id=experiment_id,
                description="child",
                nested=True,
            ) as child_run:
                mlflow.log_param("child", "yes")
        print("parent run:")
        print(f"run_id: {parent_run.info.run_id}")
        print("description: {}".format(parent_run.data.tags.get("mlflow.note.content")))
        print("version tag value: {}".format(parent_run.data.tags.get("version")))
        print("priority tag value: {}".format(parent_run.data.tags.get("priority")))
        print("--")

        # Search all child runs with a parent id
        query = f"tags.mlflow.parentRunId = '{parent_run.info.run_id}'"
        results = mlflow.search_runs(experiment_ids=[experiment_id], filter_string=query)
        print("child runs:")
        print(results[["run_id", "params.child", "tags.mlflow.runName"]])

        # Create a nested run under the existing parent run
        with mlflow.start_run(
            run_name="NEW_CHILD_RUN",
            experiment_id=experiment_id,
            description="new child",
            parent_run_id=parent_run.info.run_id,
        ) as child_run:
            mlflow.log_param("new-child", "yes")

    .. code-block:: text
        :caption: Output

        parent run:
        run_id: 8979459433a24a52ab3be87a229a9cdf
        description: starting a parent for experiment 7
        version tag value: v1
        priority tag value: P1
        --
        child runs:
                                     run_id params.child tags.mlflow.runName
        0  7d175204675e40328e46d9a6a5a7ee6a          yes           CHILD_RUN
    """
    active_run_stack = _active_run_stack.get()
    _validate_experiment_id_type(experiment_id)
    # back compat for int experiment_id
    experiment_id = str(experiment_id) if isinstance(experiment_id, int) else experiment_id
    if len(active_run_stack) > 0 and not nested:
        raise Exception(
            (
                "Run with UUID {} is already active. To start a new run, first end the "
                + "current run with mlflow.end_run(). To start a nested "
                + "run, call start_run with nested=True"
            ).format(active_run_stack[0].info.run_id)
        )
    client = MlflowClient()
    if run_id:
        existing_run_id = run_id
    elif run_id := MLFLOW_RUN_ID.get():
        existing_run_id = run_id
        del os.environ[MLFLOW_RUN_ID.name]
    else:
        existing_run_id = None
    if existing_run_id:
        _validate_run_id(existing_run_id)
        active_run_obj = client.get_run(existing_run_id)
        # Check to see if experiment_id from environment matches experiment_id from set_experiment()
        if (
            _active_experiment_id is not None
            and _active_experiment_id != active_run_obj.info.experiment_id
        ):
            raise MlflowException(
                f"Cannot start run with ID {existing_run_id} because active run ID "
                "does not match environment run ID. Make sure --experiment-name "
                "or --experiment-id matches experiment set with "
                "set_experiment(), or just use command-line arguments"
            )
        # Check if the current run has been deleted.
        if active_run_obj.info.lifecycle_stage == LifecycleStage.DELETED:
            raise MlflowException(
                f"Cannot start run with ID {existing_run_id} because it is in the deleted state."
            )
        # Use previous `end_time` because a value is required for `update_run_info`.
        end_time = active_run_obj.info.end_time
        _get_store().update_run_info(
            existing_run_id, run_status=RunStatus.RUNNING, end_time=end_time, run_name=None
        )
        tags = tags or {}
        if description:
            if MLFLOW_RUN_NOTE in tags:
                raise MlflowException(
                    f"Description is already set via the tag {MLFLOW_RUN_NOTE} in tags."
                    f"Remove the key {MLFLOW_RUN_NOTE} from the tags or omit the description.",
                    error_code=INVALID_PARAMETER_VALUE,
                )
            tags[MLFLOW_RUN_NOTE] = description

        if tags:
            client.log_batch(
                run_id=existing_run_id,
                tags=[RunTag(key, str(value)) for key, value in tags.items()],
            )
        active_run_obj = client.get_run(existing_run_id)
    else:
        if parent_run_id:
            _validate_run_id(parent_run_id)
            # Make sure parent_run_id matches the current run id, if there is an active run
            if len(active_run_stack) > 0 and parent_run_id != active_run_stack[-1].info.run_id:
                current_run_id = active_run_stack[-1].info.run_id
                raise MlflowException(
                    f"Current run with UUID {current_run_id} does not match the specified "
                    f"parent_run_id {parent_run_id}. To start a new nested run under "
                    f"the parent run with UUID {current_run_id}, first end the current run "
                    "with mlflow.end_run()."
                )
            parent_run_obj = client.get_run(parent_run_id)
            # Check if the specified parent_run has been deleted.
            if parent_run_obj.info.lifecycle_stage == LifecycleStage.DELETED:
                raise MlflowException(
                    f"Cannot start run under parent run with ID {parent_run_id} "
                    f"because it is in the deleted state."
                )
        else:
            parent_run_id = active_run_stack[-1].info.run_id if len(active_run_stack) > 0 else None

        exp_id_for_run = experiment_id if experiment_id is not None else _get_experiment_id()

        user_specified_tags = deepcopy(tags) or {}
        if description:
            if MLFLOW_RUN_NOTE in user_specified_tags:
                raise MlflowException(
                    f"Description is already set via the tag {MLFLOW_RUN_NOTE} in tags."
                    f"Remove the key {MLFLOW_RUN_NOTE} from the tags or omit the description.",
                    error_code=INVALID_PARAMETER_VALUE,
                )
            user_specified_tags[MLFLOW_RUN_NOTE] = description
        if parent_run_id is not None:
            user_specified_tags[MLFLOW_PARENT_RUN_ID] = parent_run_id
        if run_name:
            user_specified_tags[MLFLOW_RUN_NAME] = run_name

        resolved_tags = context_registry.resolve_tags(user_specified_tags)

        active_run_obj = client.create_run(
            experiment_id=exp_id_for_run,
            tags=resolved_tags,
            run_name=run_name,
        )

    if log_system_metrics is None:
        # If `log_system_metrics` is not specified, we will check environment variable.
        log_system_metrics = MLFLOW_ENABLE_SYSTEM_METRICS_LOGGING.get()

    if log_system_metrics:
        if importlib.util.find_spec("psutil") is None:
            raise MlflowException(
                "Failed to start system metrics monitoring as package `psutil` is not installed. "
                "Please run `pip install psutil` to resolve the issue, otherwise you can disable "
                "system metrics logging by passing `log_system_metrics=False` to "
                "`mlflow.start_run()` or calling `mlflow.disable_system_metrics_logging`."
            )
        try:
            from mlflow.system_metrics.system_metrics_monitor import SystemMetricsMonitor

            system_monitor = SystemMetricsMonitor(
                active_run_obj.info.run_id,
                resume_logging=existing_run_id is not None,
            )
            run_id_to_system_metrics_monitor[active_run_obj.info.run_id] = system_monitor
            system_monitor.start()
        except Exception as e:
            _logger.error(f"Failed to start system metrics monitoring: {e}.")

    active_run_stack.append(ActiveRun(active_run_obj))
    return active_run_stack[-1]


def end_run(status: str = RunStatus.to_string(RunStatus.FINISHED)) -> None:
    """
    End an active MLflow run (if there is one).

    .. code-block:: python
        :test:
        :caption: Example

        import mlflow

        # Start run and get status
        mlflow.start_run()
        run = mlflow.active_run()
        print(f"run_id: {run.info.run_id}; status: {run.info.status}")

        # End run and get status
        mlflow.end_run()
        run = mlflow.get_run(run.info.run_id)
        print(f"run_id: {run.info.run_id}; status: {run.info.status}")
        print("--")

        # Check for any active runs
        print(f"Active run: {mlflow.active_run()}")

    .. code-block:: text
        :caption: Output

        run_id: b47ee4563368419880b44ad8535f6371; status: RUNNING
        run_id: b47ee4563368419880b44ad8535f6371; status: FINISHED
        --
        Active run: None
    """
    active_run_stack = _active_run_stack.get()
    if len(active_run_stack) > 0:
        # Clear out the global existing run environment variable as well.
        MLFLOW_RUN_ID.unset()
        run = active_run_stack.pop()
        last_active_run_id = run.info.run_id
        _last_active_run_id.set(last_active_run_id)
        MlflowClient().set_terminated(last_active_run_id, status)
        if last_active_run_id in run_id_to_system_metrics_monitor:
            system_metrics_monitor = run_id_to_system_metrics_monitor.pop(last_active_run_id)
            system_metrics_monitor.finish()


def _safe_end_run():
    with contextlib.suppress(Exception):
        end_run()


atexit.register(_safe_end_run)


def active_run() -> Optional[ActiveRun]:
    """
    Get the currently active ``Run``, or None if no such run exists.

    .. attention::
        This API is **thread-local** and returns only the active run in the current thread.
        If your application is multi-threaded and a run is started in a different thread,
        this API will not retrieve that run.

    **Note**: You cannot access currently-active run attributes
    (parameters, metrics, etc.) through the run returned by ``mlflow.active_run``. In order
    to access such attributes, use the :py:class:`mlflow.client.MlflowClient` as follows:

    .. code-block:: python
        :test:
        :caption: Example

        import mlflow

        mlflow.start_run()
        run = mlflow.active_run()
        print(f"Active run_id: {run.info.run_id}")
        mlflow.end_run()

    .. code-block:: text
        :caption: Output

        Active run_id: 6f252757005748708cd3aad75d1ff462
    """
    active_run_stack = _active_run_stack.get()
    return active_run_stack[-1] if len(active_run_stack) > 0 else None


def last_active_run() -> Optional[Run]:
    """Gets the most recent active run.

    Examples:

    .. code-block:: python
        :test:
        :caption: To retrieve the most recent autologged run:

        import mlflow

        from sklearn.model_selection import train_test_split
        from sklearn.datasets import load_diabetes
        from sklearn.ensemble import RandomForestRegressor

        mlflow.autolog()

        db = load_diabetes()
        X_train, X_test, y_train, y_test = train_test_split(db.data, db.target)

        # Create and train models.
        rf = RandomForestRegressor(n_estimators=100, max_depth=6, max_features=3)
        rf.fit(X_train, y_train)

        # Use the model to make predictions on the test dataset.
        predictions = rf.predict(X_test)
        autolog_run = mlflow.last_active_run()

    .. code-block:: python
        :test:
        :caption: To get the most recently active run that ended:

        import mlflow

        mlflow.start_run()
        mlflow.end_run()
        run = mlflow.last_active_run()

    .. code-block:: python
        :test:
        :caption: To retrieve the currently active run:

        import mlflow

        mlflow.start_run()
        run = mlflow.last_active_run()
        mlflow.end_run()

    Returns:
        The active run (this is equivalent to ``mlflow.active_run()``) if one exists.
        Otherwise, the last run started from the current Python process that reached
        a terminal status (i.e. FINISHED, FAILED, or KILLED).
    """
    _active_run = active_run()
    if _active_run is not None:
        return _active_run

    last_active_run_id = _last_active_run_id.get()
    if last_active_run_id is None:
        return None
    return get_run(last_active_run_id)


def _get_latest_active_run():
    """
    Get active run from global context by checking all threads. The `mlflow.active_run` API
    only returns active run from current thread. This API is useful for the case where one
    needs to get a run started from a separate thread.
    """
    all_active_runs = [
        run for run_stack in _active_run_stack.get_all_thread_values().values() for run in run_stack
    ]
    if all_active_runs:
        return max(all_active_runs, key=lambda run: run.info.start_time)
    return None


def get_run(run_id: str) -> Run:
    """
    Fetch the run from backend store. The resulting Run contains a collection of run metadata --
    RunInfo as well as a collection of run parameters, tags, and metrics -- RunData. It also
    contains a collection of run inputs (experimental), including information about datasets used by
    the run -- RunInputs. In the case where multiple metrics with the same key are logged for the
    run, the RunData contains the most recently logged value at the largest step for each metric.

    Args:
        run_id: Unique identifier for the run.

    Returns:
        A single Run object, if the run exists. Otherwise, raises an exception.

    .. code-block:: python
        :test:
        :caption: Example

        import mlflow

        with mlflow.start_run() as run:
            mlflow.log_param("p", 0)
        run_id = run.info.run_id
        print(
            f"run_id: {run_id}; lifecycle_stage: {mlflow.get_run(run_id).info.lifecycle_stage}"
        )

    .. code-block:: text
        :caption: Output

        run_id: 7472befefc754e388e8e922824a0cca5; lifecycle_stage: active
    """
    return MlflowClient().get_run(run_id)


def get_parent_run(run_id: str) -> Optional[Run]:
    """Gets the parent run for the given run id if one exists.

    Args:
        run_id: Unique identifier for the child run.

    Returns:
        A single :py:class:`mlflow.entities.Run` object, if the parent run exists. Otherwise,
        returns None.

    .. code-block:: python
        :test:
        :caption: Example

        import mlflow

        # Create nested runs
        with mlflow.start_run():
            with mlflow.start_run(nested=True) as child_run:
                child_run_id = child_run.info.run_id

        parent_run = mlflow.get_parent_run(child_run_id)

        print(f"child_run_id: {child_run_id}")
        print(f"parent_run_id: {parent_run.info.run_id}")

    .. code-block:: text
        :caption: Output

        child_run_id: 7d175204675e40328e46d9a6a5a7ee6a
        parent_run_id: 8979459433a24a52ab3be87a229a9cdf
    """
    return MlflowClient().get_parent_run(run_id)


def log_param(key: str, value: Any, synchronous: Optional[bool] = None) -> Any:
    """
    Log a parameter (e.g. model hyperparameter) under the current run. If no run is active,
    this method will create a new active run.

    Args:
        key: Parameter name. This string may only contain alphanumerics, underscores (_), dashes
            (-), periods (.), spaces ( ), and slashes (/). All backend stores support keys up to
            length 250, but some may support larger keys.
        value: Parameter value, but will be string-ified if not. All built-in backend stores support
            values up to length 6000, but some may support larger values.
        synchronous: *Experimental* If True, blocks until the parameter is logged successfully. If
            False, logs the parameter asynchronously and returns a future representing the logging
            operation. If None, read from environment variable `MLFLOW_ENABLE_ASYNC_LOGGING`,
            which defaults to False if not set.

    Returns:
        When `synchronous=True`, returns parameter value. When `synchronous=False`, returns an
        :py:class:`mlflow.utils.async_logging.run_operations.RunOperations` instance that represents
        future for logging operation.

    .. code-block:: python
        :test:
        :caption: Example

        import mlflow

        with mlflow.start_run():
            value = mlflow.log_param("learning_rate", 0.01)
            assert value == 0.01
            value = mlflow.log_param("learning_rate", 0.02, synchronous=False)
    """
    run_id = _get_or_start_run().info.run_id
    synchronous = synchronous if synchronous is not None else not MLFLOW_ENABLE_ASYNC_LOGGING.get()
    return MlflowClient().log_param(run_id, key, value, synchronous=synchronous)


def flush_async_logging() -> None:
    """Flush all pending async logging."""
    _get_store().flush_async_logging()


def _shut_down_async_logging() -> None:
    """Shutdown the async logging and flush all pending data."""
    _get_store().shut_down_async_logging()


def flush_artifact_async_logging() -> None:
    """Flush all pending artifact async logging."""
    run_id = _get_or_start_run().info.run_id
    _artifact_repo = _get_artifact_repo(run_id)
    if _artifact_repo:
        _artifact_repo.flush_async_logging()


def flush_trace_async_logging(terminate=False) -> None:
    """
    Flush all pending trace async logging.

    Args:
        terminate: If True, shut down the logging threads after flushing.
    """
    try:
        _get_trace_exporter()._async_queue.flush(terminate=terminate)
    except Exception as e:
        _logger.error(f"Failed to flush trace async logging: {e}")


def set_experiment_tag(key: str, value: Any) -> None:
    """
    Set a tag on the current experiment. Value is converted to a string.

    Args:
        key: Tag name. This string may only contain alphanumerics, underscores (_), dashes (-),
            periods (.), spaces ( ), and slashes (/). All backend stores will support keys up to
            length 250, but some may support larger keys.
        value: Tag value, but will be string-ified if not. All backend stores will support values
            up to length 5000, but some may support larger values.

    .. code-block:: python
        :test:
        :caption: Example

        import mlflow

        with mlflow.start_run():
            mlflow.set_experiment_tag("release.version", "2.2.0")
    """
    experiment_id = _get_experiment_id()
    MlflowClient().set_experiment_tag(experiment_id, key, value)


def set_tag(key: str, value: Any, synchronous: Optional[bool] = None) -> Optional[RunOperations]:
    """
    Set a tag under the current run. If no run is active, this method will create a new active
    run.

    Args:
        key: Tag name. This string may only contain alphanumerics, underscores (_), dashes (-),
            periods (.), spaces ( ), and slashes (/). All backend stores will support keys up to
            length 250, but some may support larger keys.
        value: Tag value, but will be string-ified if not. All backend stores will support values
            up to length 5000, but some may support larger values.
        synchronous: *Experimental* If True, blocks until the tag is logged successfully. If False,
            logs the tag asynchronously and returns a future representing the logging operation.
            If None, read from environment variable `MLFLOW_ENABLE_ASYNC_LOGGING`, which
            defaults to False if not set.

    Returns:
        When `synchronous=True`, returns None. When `synchronous=False`, returns an
        :py:class:`mlflow.utils.async_logging.run_operations.RunOperations` instance that
        represents future for logging operation.

    .. code-block:: python
        :test:
        :caption: Example

        import mlflow

        # Set a tag.
        with mlflow.start_run():
            mlflow.set_tag("release.version", "2.2.0")

        # Set a tag in async fashion.
        with mlflow.start_run():
            mlflow.set_tag("release.version", "2.2.1", synchronous=False)
    """
    run_id = _get_or_start_run().info.run_id
    synchronous = synchronous if synchronous is not None else not MLFLOW_ENABLE_ASYNC_LOGGING.get()
    return MlflowClient().set_tag(run_id, key, value, synchronous=synchronous)


def delete_tag(key: str) -> None:
    """
    Delete a tag from a run. This is irreversible. If no run is active, this method
    will create a new active run.

    Args:
        key: Name of the tag

    .. code-block:: python
        :test:
        :caption: Example

        import mlflow

        tags = {"engineering": "ML Platform", "engineering_remote": "ML Platform"}

        with mlflow.start_run() as run:
            mlflow.set_tags(tags)

        with mlflow.start_run(run_id=run.info.run_id):
            mlflow.delete_tag("engineering_remote")
    """
    run_id = _get_or_start_run().info.run_id
    MlflowClient().delete_tag(run_id, key)


def log_metric(
    key: str,
    value: float,
    step: Optional[int] = None,
    synchronous: Optional[bool] = None,
    timestamp: Optional[int] = None,
    run_id: Optional[str] = None,
) -> Optional[RunOperations]:
    """
    Log a metric under the current run. If no run is active, this method will create
    a new active run.

    Args:
        key: Metric name. This string may only contain alphanumerics, underscores (_),
            dashes (-), periods (.), spaces ( ), and slashes (/).
            All backend stores will support keys up to length 250, but some may
            support larger keys.
        value: Metric value. Note that some special values such as +/- Infinity may be
            replaced by other values depending on the store. For example, the
            SQLAlchemy store replaces +/- Infinity with max / min float values.
            All backend stores will support values up to length 5000, but some
            may support larger values.
        step: Metric step. Defaults to zero if unspecified.
        synchronous: *Experimental* If True, blocks until the metric is logged
            successfully. If False, logs the metric asynchronously and
            returns a future representing the logging operation. If None, read from environment
            variable `MLFLOW_ENABLE_ASYNC_LOGGING`, which defaults to False if not set.
        timestamp: Time when this metric was calculated. Defaults to the current system time.
        run_id: If specified, log the metric to the specified run. If not specified, log the metric
            to the currently active run.

    Returns:
        When `synchronous=True`, returns None.
        When `synchronous=False`, returns `RunOperations` that represents future for
        logging operation.

    .. code-block:: python
        :test:
        :caption: Example

        import mlflow

        # Log a metric
        with mlflow.start_run():
            mlflow.log_metric("mse", 2500.00)

        # Log a metric in async fashion.
        with mlflow.start_run():
            mlflow.log_metric("mse", 2500.00, synchronous=False)
    """
    run_id = run_id or _get_or_start_run().info.run_id
    synchronous = synchronous if synchronous is not None else not MLFLOW_ENABLE_ASYNC_LOGGING.get()
    return MlflowClient().log_metric(
        run_id,
        key,
        value,
        timestamp or get_current_time_millis(),
        step or 0,
        synchronous=synchronous,
    )


def log_metrics(
    metrics: dict[str, float],
    step: Optional[int] = None,
    synchronous: Optional[bool] = None,
    run_id: Optional[str] = None,
    timestamp: Optional[int] = None,
) -> Optional[RunOperations]:
    """
    Log multiple metrics for the current run. If no run is active, this method will create a new
    active run.

    Args:
        metrics: Dictionary of metric_name: String -> value: Float. Note that some special
            values such as +/- Infinity may be replaced by other values depending on
            the store. For example, sql based store may replace +/- Infinity with
            max / min float values.
        step: A single integer step at which to log the specified
            Metrics. If unspecified, each metric is logged at step zero.
        synchronous: *Experimental* If True, blocks until the metrics are logged
            successfully. If False, logs the metrics asynchronously and
            returns a future representing the logging operation. If None, read from environment
            variable `MLFLOW_ENABLE_ASYNC_LOGGING`, which defaults to False if not set.
        run_id: Run ID. If specified, log metrics to the specified run. If not specified, log
            metrics to the currently active run.
        timestamp: Time when these metrics were calculated. Defaults to the current system time.

    Returns:
        When `synchronous=True`, returns None. When `synchronous=False`, returns an
        :py:class:`mlflow.utils.async_logging.run_operations.RunOperations` instance that
        represents future for logging operation.

    .. code-block:: python
        :test:
        :caption: Example

        import mlflow

        metrics = {"mse": 2500.00, "rmse": 50.00}

        # Log a batch of metrics
        with mlflow.start_run():
            mlflow.log_metrics(metrics)

        # Log a batch of metrics in async fashion.
        with mlflow.start_run():
            mlflow.log_metrics(metrics, synchronous=False)
    """
    run_id = run_id or _get_or_start_run().info.run_id
    timestamp = timestamp or get_current_time_millis()
    metrics_arr = [Metric(key, value, timestamp, step or 0) for key, value in metrics.items()]
    synchronous = synchronous if synchronous is not None else not MLFLOW_ENABLE_ASYNC_LOGGING.get()
    return MlflowClient().log_batch(
        run_id=run_id, metrics=metrics_arr, params=[], tags=[], synchronous=synchronous
    )


def log_params(
    params: dict[str, Any], synchronous: Optional[bool] = None, run_id: Optional[str] = None
) -> Optional[RunOperations]:
    """
    Log a batch of params for the current run. If no run is active, this method will create a
    new active run.

    Args:
        params: Dictionary of param_name: String -> value: (String, but will be string-ified if
            not)
        synchronous: *Experimental* If True, blocks until the parameters are logged
            successfully. If False, logs the parameters asynchronously and
            returns a future representing the logging operation. If None, read from environment
            variable `MLFLOW_ENABLE_ASYNC_LOGGING`, which defaults to False if not set.
        run_id: Run ID. If specified, log params to the specified run. If not specified, log
            params to the currently active run.

    Returns:
        When `synchronous=True`, returns None. When `synchronous=False`, returns an
        :py:class:`mlflow.utils.async_logging.run_operations.RunOperations` instance that
        represents future for logging operation.

    .. code-block:: python
        :test:
        :caption: Example

        import mlflow

        params = {"learning_rate": 0.01, "n_estimators": 10}

        # Log a batch of parameters
        with mlflow.start_run():
            mlflow.log_params(params)

        # Log a batch of parameters in async fashion.
        with mlflow.start_run():
            mlflow.log_params(params, synchronous=False)
    """
    run_id = run_id or _get_or_start_run().info.run_id
    params_arr = [Param(key, str(value)) for key, value in params.items()]
    synchronous = synchronous if synchronous is not None else not MLFLOW_ENABLE_ASYNC_LOGGING.get()
    return MlflowClient().log_batch(
        run_id=run_id, metrics=[], params=params_arr, tags=[], synchronous=synchronous
    )


def log_input(
    dataset: Dataset, context: Optional[str] = None, tags: Optional[dict[str, str]] = None
) -> None:
    """
    Log a dataset used in the current run.

    Args:
        dataset: :py:class:`mlflow.data.dataset.Dataset` object to be logged.
        context: Context in which the dataset is used. For example: "training", "testing".
            This will be set as an input tag with key `mlflow.data.context`.
        tags: Tags to be associated with the dataset. Dictionary of tag_key -> tag_value.

    .. code-block:: python
        :test:
        :caption: Example

        import numpy as np
        import mlflow

        array = np.asarray([[1, 2, 3], [4, 5, 6], [7, 8, 9]])
        dataset = mlflow.data.from_numpy(array, source="data.csv")

        # Log an input dataset used for training
        with mlflow.start_run():
            mlflow.log_input(dataset, context="training")
    """
    run_id = _get_or_start_run().info.run_id
    tags_to_log = []
    if tags:
        tags_to_log.extend([InputTag(key=key, value=value) for key, value in tags.items()])
    if context:
        tags_to_log.append(InputTag(key=MLFLOW_DATASET_CONTEXT, value=context))

    dataset_input = DatasetInput(dataset=dataset._to_mlflow_entity(), tags=tags_to_log)

    MlflowClient().log_inputs(run_id=run_id, datasets=[dataset_input])


def set_experiment_tags(tags: dict[str, Any]) -> None:
    """
    Set tags for the current active experiment.

    Args:
        tags: Dictionary containing tag names and corresponding values.

    .. code-block:: python
        :test:
        :caption: Example

        import mlflow

        tags = {
            "engineering": "ML Platform",
            "release.candidate": "RC1",
            "release.version": "2.2.0",
        }

        # Set a batch of tags
        with mlflow.start_run():
            mlflow.set_experiment_tags(tags)
    """
    for key, value in tags.items():
        set_experiment_tag(key, value)


def set_tags(tags: dict[str, Any], synchronous: Optional[bool] = None) -> Optional[RunOperations]:
    """
    Log a batch of tags for the current run. If no run is active, this method will create a
    new active run.

    Args:
        tags: Dictionary of tag_name: String -> value: (String, but will be string-ified if
            not)
        synchronous: *Experimental* If True, blocks until tags are logged successfully. If False,
            logs tags asynchronously and returns a future representing the logging operation.
            If None, read from environment variable `MLFLOW_ENABLE_ASYNC_LOGGING`, which
            defaults to False if not set.

    Returns:
        When `synchronous=True`, returns None. When `synchronous=False`, returns an
        :py:class:`mlflow.utils.async_logging.run_operations.RunOperations` instance that
        represents future for logging operation.

    .. code-block:: python
        :test:
        :caption: Example

        import mlflow

        tags = {
            "engineering": "ML Platform",
            "release.candidate": "RC1",
            "release.version": "2.2.0",
        }

        # Set a batch of tags
        with mlflow.start_run():
            mlflow.set_tags(tags)

        # Set a batch of tags in async fashion.
        with mlflow.start_run():
            mlflow.set_tags(tags, synchronous=False)
    """
    run_id = _get_or_start_run().info.run_id
    tags_arr = [RunTag(key, str(value)) for key, value in tags.items()]
    synchronous = synchronous if synchronous is not None else not MLFLOW_ENABLE_ASYNC_LOGGING.get()
    return MlflowClient().log_batch(
        run_id=run_id, metrics=[], params=[], tags=tags_arr, synchronous=synchronous
    )


def log_artifact(
    local_path: str, artifact_path: Optional[str] = None, run_id: Optional[str] = None
) -> None:
    """
    Log a local file or directory as an artifact of the currently active run. If no run is
    active, this method will create a new active run.

    Args:
        local_path: Path to the file to write.
        artifact_path: If provided, the directory in ``artifact_uri`` to write to.
        run_id: If specified, log the artifact to the specified run. If not specified, log the
            artifact to the currently active run.

    .. code-block:: python
        :test:
        :caption: Example

        import tempfile
        from pathlib import Path

        import mlflow

        # Create a features.txt artifact file
        features = "rooms, zipcode, median_price, school_rating, transport"
        with tempfile.TemporaryDirectory() as tmp_dir:
            path = Path(tmp_dir, "features.txt")
            path.write_text(features)
            # With artifact_path=None write features.txt under
            # root artifact_uri/artifacts directory
            with mlflow.start_run():
                mlflow.log_artifact(path)
    """
    run_id = run_id or _get_or_start_run().info.run_id
    MlflowClient().log_artifact(run_id, local_path, artifact_path)


def log_artifacts(
    local_dir: str, artifact_path: Optional[str] = None, run_id: Optional[str] = None
) -> None:
    """
    Log all the contents of a local directory as artifacts of the run. If no run is active,
    this method will create a new active run.

    Args:
        local_dir: Path to the directory of files to write.
        artifact_path: If provided, the directory in ``artifact_uri`` to write to.
        run_id: If specified, log the artifacts to the specified run. If not specified, log the
            artifacts to the currently active run.

    .. code-block:: python
        :test:
        :caption: Example

        import json
        import tempfile
        from pathlib import Path

        import mlflow

        # Create some files to preserve as artifacts
        features = "rooms, zipcode, median_price, school_rating, transport"
        data = {"state": "TX", "Available": 25, "Type": "Detached"}
        with tempfile.TemporaryDirectory() as tmp_dir:
            tmp_dir = Path(tmp_dir)
            with (tmp_dir / "data.json").open("w") as f:
                json.dump(data, f, indent=2)
            with (tmp_dir / "features.json").open("w") as f:
                f.write(features)
            # Write all files in `tmp_dir` to root artifact_uri/states
            with mlflow.start_run():
                mlflow.log_artifacts(tmp_dir, artifact_path="states")
    """
    run_id = run_id or _get_or_start_run().info.run_id
    MlflowClient().log_artifacts(run_id, local_dir, artifact_path)


def log_text(text: str, artifact_file: str, run_id: Optional[str] = None) -> None:
    """
    Log text as an artifact.

    Args:
        text: String containing text to log.
        artifact_file: The run-relative artifact file path in posixpath format to which
            the text is saved (e.g. "dir/file.txt").
        run_id: If specified, log the artifact to the specified run. If not specified, log the
            artifact to the currently active run.

    .. code-block:: python
        :test:
        :caption: Example

        import mlflow

        with mlflow.start_run():
            # Log text to a file under the run's root artifact directory
            mlflow.log_text("text1", "file1.txt")

            # Log text in a subdirectory of the run's root artifact directory
            mlflow.log_text("text2", "dir/file2.txt")

            # Log HTML text
            mlflow.log_text("<h1>header</h1>", "index.html")

    """
    run_id = run_id or _get_or_start_run().info.run_id
    MlflowClient().log_text(run_id, text, artifact_file)


def log_dict(dictionary: dict[str, Any], artifact_file: str, run_id: Optional[str] = None) -> None:
    """
    Log a JSON/YAML-serializable object (e.g. `dict`) as an artifact. The serialization
    format (JSON or YAML) is automatically inferred from the extension of `artifact_file`.
    If the file extension doesn't exist or match any of [".json", ".yml", ".yaml"],
    JSON format is used.

    Args:
        dictionary: Dictionary to log.
        artifact_file: The run-relative artifact file path in posixpath format to which
            the dictionary is saved (e.g. "dir/data.json").
        run_id: If specified, log the dictionary to the specified run. If not specified, log the
            dictionary to the currently active run.

    .. code-block:: python
        :test:
        :caption: Example

        import mlflow

        dictionary = {"k": "v"}

        with mlflow.start_run():
            # Log a dictionary as a JSON file under the run's root artifact directory
            mlflow.log_dict(dictionary, "data.json")

            # Log a dictionary as a YAML file in a subdirectory of the run's root artifact directory
            mlflow.log_dict(dictionary, "dir/data.yml")

            # If the file extension doesn't exist or match any of [".json", ".yaml", ".yml"],
            # JSON format is used.
            mlflow.log_dict(dictionary, "data")
            mlflow.log_dict(dictionary, "data.txt")

    """
    run_id = run_id or _get_or_start_run().info.run_id
    MlflowClient().log_dict(run_id, dictionary, artifact_file)


def log_figure(
    figure: Union["matplotlib.figure.Figure", "plotly.graph_objects.Figure"],
    artifact_file: str,
    *,
    save_kwargs: Optional[dict[str, Any]] = None,
) -> None:
    """
    Log a figure as an artifact. The following figure objects are supported:

    - `matplotlib.figure.Figure`_
    - `plotly.graph_objects.Figure`_

    .. _matplotlib.figure.Figure:
        https://matplotlib.org/api/_as_gen/matplotlib.figure.Figure.html

    .. _plotly.graph_objects.Figure:
        https://plotly.com/python-api-reference/generated/plotly.graph_objects.Figure.html

    Args:
        figure: Figure to log.
        artifact_file: The run-relative artifact file path in posixpath format to which
            the figure is saved (e.g. "dir/file.png").
        save_kwargs: Additional keyword arguments passed to the method that saves the figure.

    .. code-block:: python
        :test:
        :caption: Matplotlib Example

        import mlflow
        import matplotlib.pyplot as plt

        fig, ax = plt.subplots()
        ax.plot([0, 1], [2, 3])

        with mlflow.start_run():
            mlflow.log_figure(fig, "figure.png")

    .. code-block:: python
        :test:
        :caption: Plotly Example

        import mlflow
        from plotly import graph_objects as go

        fig = go.Figure(go.Scatter(x=[0, 1], y=[2, 3]))

        with mlflow.start_run():
            mlflow.log_figure(fig, "figure.html")
    """
    run_id = _get_or_start_run().info.run_id
    MlflowClient().log_figure(run_id, figure, artifact_file, save_kwargs=save_kwargs)


def log_image(
    image: Union["numpy.ndarray", "PIL.Image.Image", "mlflow.Image"],
    artifact_file: Optional[str] = None,
    key: Optional[str] = None,
    step: Optional[int] = None,
    timestamp: Optional[int] = None,
    synchronous: Optional[bool] = False,
) -> None:
    """
    Logs an image in MLflow, supporting two use cases:

    1. Time-stepped image logging:
        Ideal for tracking changes or progressions through iterative processes (e.g.,
        during model training phases).

        - Usage: :code:`log_image(image, key=key, step=step, timestamp=timestamp)`

    2. Artifact file image logging:
        Best suited for static image logging where the image is saved directly as a file
        artifact.

        - Usage: :code:`log_image(image, artifact_file)`

    The following image formats are supported:
        - `numpy.ndarray`_
        - `PIL.Image.Image`_

        .. _numpy.ndarray:
            https://numpy.org/doc/stable/reference/generated/numpy.ndarray.html

        .. _PIL.Image.Image:
            https://pillow.readthedocs.io/en/stable/reference/Image.html#PIL.Image.Image

        - :class:`mlflow.Image`: An MLflow wrapper around PIL image for convenient image logging.

    Numpy array support
        - data types:

            - bool (useful for logging image masks)
            - integer [0, 255]
            - unsigned integer [0, 255]
            - float [0.0, 1.0]

            .. warning::

                - Out-of-range integer values will raise ValueError.
                - Out-of-range float values will auto-scale with min/max and warn.

        - shape (H: height, W: width):

            - H x W (Grayscale)
            - H x W x 1 (Grayscale)
            - H x W x 3 (an RGB channel order is assumed)
            - H x W x 4 (an RGBA channel order is assumed)

    Args:
        image: The image object to be logged.
        artifact_file: Specifies the path, in POSIX format, where the image
            will be stored as an artifact relative to the run's root directory (for
            example, "dir/image.png"). This parameter is kept for backward compatibility
            and should not be used together with `key`, `step`, or `timestamp`.
        key: Image name for time-stepped image logging. This string may only contain
            alphanumerics, underscores (_), dashes (-), periods (.), spaces ( ), and
            slashes (/).
        step: Integer training step (iteration) at which the image was saved.
            Defaults to 0.
        timestamp: Time when this image was saved. Defaults to the current system time.
        synchronous: *Experimental* If True, blocks until the image is logged successfully.

    .. code-block:: python
        :caption: Time-stepped image logging numpy example

        import mlflow
        import numpy as np

        image = np.random.randint(0, 256, size=(100, 100, 3), dtype=np.uint8)

        with mlflow.start_run():
            mlflow.log_image(image, key="dogs", step=3)

    .. code-block:: python
        :caption: Time-stepped image logging pillow example

        import mlflow
        from PIL import Image

        image = Image.new("RGB", (100, 100))

        with mlflow.start_run():
            mlflow.log_image(image, key="dogs", step=3)

    .. code-block:: python
        :caption: Time-stepped image logging with mlflow.Image example

        import mlflow
        from PIL import Image

        # If you have a preexisting saved image
        Image.new("RGB", (100, 100)).save("image.png")

        image = mlflow.Image("image.png")
        with mlflow.start_run() as run:
            mlflow.log_image(run.info.run_id, image, key="dogs", step=3)

    .. code-block:: python
        :caption: Legacy artifact file image logging numpy example

        import mlflow
        import numpy as np

        image = np.random.randint(0, 256, size=(100, 100, 3), dtype=np.uint8)

        with mlflow.start_run():
            mlflow.log_image(image, "image.png")

    .. code-block:: python
        :caption: Legacy artifact file image logging pillow example

        import mlflow
        from PIL import Image

        image = Image.new("RGB", (100, 100))

        with mlflow.start_run():
            mlflow.log_image(image, "image.png")
    """
    run_id = _get_or_start_run().info.run_id
    MlflowClient().log_image(run_id, image, artifact_file, key, step, timestamp, synchronous)


@experimental
def log_table(
    data: Union[dict[str, Any], "pandas.DataFrame"],
    artifact_file: str,
    run_id: Optional[str] = None,
) -> None:
    """
    Log a table to MLflow Tracking as a JSON artifact. If the artifact_file already exists
    in the run, the data would be appended to the existing artifact_file.

    Args:
        data: Dictionary or pandas.DataFrame to log.
        artifact_file: The run-relative artifact file path in posixpath format to which
            the table is saved (e.g. "dir/file.json").
        run_id: If specified, log the table to the specified run. If not specified, log the
            table to the currently active run.

    .. code-block:: python
        :test:
        :caption: Dictionary Example

        import mlflow

        table_dict = {
            "inputs": ["What is MLflow?", "What is Databricks?"],
            "outputs": ["MLflow is ...", "Databricks is ..."],
            "toxicity": [0.0, 0.0],
        }
        with mlflow.start_run():
            # Log the dictionary as a table
            mlflow.log_table(data=table_dict, artifact_file="qabot_eval_results.json")

    .. code-block:: python
        :test:
        :caption: Pandas DF Example

        import mlflow
        import pandas as pd

        table_dict = {
            "inputs": ["What is MLflow?", "What is Databricks?"],
            "outputs": ["MLflow is ...", "Databricks is ..."],
            "toxicity": [0.0, 0.0],
        }
        df = pd.DataFrame.from_dict(table_dict)
        with mlflow.start_run():
            # Log the df as a table
            mlflow.log_table(data=df, artifact_file="qabot_eval_results.json")
    """
    run_id = run_id or _get_or_start_run().info.run_id
    MlflowClient().log_table(run_id, data, artifact_file)


@experimental
def load_table(
    artifact_file: str,
    run_ids: Optional[list[str]] = None,
    extra_columns: Optional[list[str]] = None,
) -> "pandas.DataFrame":
    """
    Load a table from MLflow Tracking as a pandas.DataFrame. The table is loaded from the
    specified artifact_file in the specified run_ids. The extra_columns are columns that
    are not in the table but are augmented with run information and added to the DataFrame.

    Args:
        artifact_file: The run-relative artifact file path in posixpath format to which
            table to load (e.g. "dir/file.json").
        run_ids: Optional list of run_ids to load the table from. If no run_ids are specified,
            the table is loaded from all runs in the current experiment.
        extra_columns: Optional list of extra columns to add to the returned DataFrame
            For example, if extra_columns=["run_id"], then the returned DataFrame
            will have a column named run_id.

    Returns:
        pandas.DataFrame containing the loaded table if the artifact exists
        or else throw a MlflowException.

    .. code-block:: python
        :test:
        :caption: Example with passing run_ids

        import mlflow

        table_dict = {
            "inputs": ["What is MLflow?", "What is Databricks?"],
            "outputs": ["MLflow is ...", "Databricks is ..."],
            "toxicity": [0.0, 0.0],
        }

        with mlflow.start_run() as run:
            # Log the dictionary as a table
            mlflow.log_table(data=table_dict, artifact_file="qabot_eval_results.json")
            run_id = run.info.run_id

        loaded_table = mlflow.load_table(
            artifact_file="qabot_eval_results.json",
            run_ids=[run_id],
            # Append a column containing the associated run ID for each row
            extra_columns=["run_id"],
        )

    .. code-block:: python
        :test:
        :caption: Example with passing no run_ids

        # Loads the table with the specified name for all runs in the given
        # experiment and joins them together
        import mlflow

        table_dict = {
            "inputs": ["What is MLflow?", "What is Databricks?"],
            "outputs": ["MLflow is ...", "Databricks is ..."],
            "toxicity": [0.0, 0.0],
        }

        with mlflow.start_run():
            # Log the dictionary as a table
            mlflow.log_table(data=table_dict, artifact_file="qabot_eval_results.json")

        loaded_table = mlflow.load_table(
            "qabot_eval_results.json",
            # Append the run ID and the parent run ID to the table
            extra_columns=["run_id"],
        )
    """
    experiment_id = _get_experiment_id()
    return MlflowClient().load_table(experiment_id, artifact_file, run_ids, extra_columns)


def _record_logged_model(mlflow_model, run_id=None):
    run_id = run_id or _get_or_start_run().info.run_id
    MlflowClient()._record_logged_model(run_id, mlflow_model)


def get_experiment(experiment_id: str) -> Experiment:
    """Retrieve an experiment by experiment_id from the backend store

    Args:
        experiment_id: The string-ified experiment ID returned from ``create_experiment``.

    Returns:
        :py:class:`mlflow.entities.Experiment`

    .. code-block:: python
        :test:
        :caption: Example

        import mlflow

        experiment = mlflow.get_experiment("0")
        print(f"Name: {experiment.name}")
        print(f"Artifact Location: {experiment.artifact_location}")
        print(f"Tags: {experiment.tags}")
        print(f"Lifecycle_stage: {experiment.lifecycle_stage}")
        print(f"Creation timestamp: {experiment.creation_time}")

    .. code-block:: text
        :caption: Output

        Name: Default
        Artifact Location: file:///.../mlruns/0
        Tags: {}
        Lifecycle_stage: active
        Creation timestamp: 1662004217511
    """
    return MlflowClient().get_experiment(experiment_id)


def get_experiment_by_name(name: str) -> Optional[Experiment]:
    """
    Retrieve an experiment by experiment name from the backend store

    Args:
        name: The case sensitive experiment name.

    Returns:
        An instance of :py:class:`mlflow.entities.Experiment`
        if an experiment with the specified name exists, otherwise None.

    .. code-block:: python
        :test:
        :caption: Example

        import mlflow

        # Case sensitive name
        experiment = mlflow.get_experiment_by_name("Default")
        print(f"Experiment_id: {experiment.experiment_id}")
        print(f"Artifact Location: {experiment.artifact_location}")
        print(f"Tags: {experiment.tags}")
        print(f"Lifecycle_stage: {experiment.lifecycle_stage}")
        print(f"Creation timestamp: {experiment.creation_time}")

    .. code-block:: text
        :caption: Output

        Experiment_id: 0
        Artifact Location: file:///.../mlruns/0
        Tags: {}
        Lifecycle_stage: active
        Creation timestamp: 1662004217511
    """
    return MlflowClient().get_experiment_by_name(name)


def search_experiments(
    view_type: int = ViewType.ACTIVE_ONLY,
    max_results: Optional[int] = None,
    filter_string: Optional[str] = None,
    order_by: Optional[list[str]] = None,
) -> list[Experiment]:
    """
    Search for experiments that match the specified search query.

    Args:
        view_type: One of enum values ``ACTIVE_ONLY``, ``DELETED_ONLY``, or ``ALL``
            defined in :py:class:`mlflow.entities.ViewType`.
        max_results: If passed, specifies the maximum number of experiments desired. If not
            passed, all experiments will be returned.
        filter_string: Filter query string (e.g., ``"name = 'my_experiment'"``), defaults to
            searching for all experiments. The following identifiers, comparators, and logical
            operators are supported.

            Identifiers
              - ``name``: Experiment name
              - ``creation_time``: Experiment creation time
              - ``last_update_time``: Experiment last update time
              - ``tags.<tag_key>``: Experiment tag. If ``tag_key`` contains
                spaces, it must be wrapped with backticks (e.g., ``"tags.`extra key`"``).

            Comparators for string attributes and tags
                - ``=``: Equal to
                - ``!=``: Not equal to
                - ``LIKE``: Case-sensitive pattern match
                - ``ILIKE``: Case-insensitive pattern match

            Comparators for numeric attributes
                - ``=``: Equal to
                - ``!=``: Not equal to
                - ``<``: Less than
                - ``<=``: Less than or equal to
                - ``>``: Greater than
                - ``>=``: Greater than or equal to

            Logical operators
              - ``AND``: Combines two sub-queries and returns True if both of them are True.

        order_by: List of columns to order by. The ``order_by`` column can contain an optional
            ``DESC`` or ``ASC`` value (e.g., ``"name DESC"``). The default ordering is ``ASC``,
            so ``"name"`` is equivalent to ``"name ASC"``. If unspecified, defaults to
            ``["last_update_time DESC"]``, which lists experiments updated most recently first.
            The following fields are supported:

                - ``experiment_id``: Experiment ID
                - ``name``: Experiment name
                - ``creation_time``: Experiment creation time
                - ``last_update_time``: Experiment last update time

    Returns:
        A list of :py:class:`Experiment <mlflow.entities.Experiment>` objects.

    .. code-block:: python
        :test:
        :caption: Example

        import mlflow


        def assert_experiment_names_equal(experiments, expected_names):
            actual_names = [e.name for e in experiments if e.name != "Default"]
            assert actual_names == expected_names, (actual_names, expected_names)


        mlflow.set_tracking_uri("sqlite:///:memory:")
        # Create experiments
        for name, tags in [
            ("a", None),
            ("b", None),
            ("ab", {"k": "v"}),
            ("bb", {"k": "V"}),
        ]:
            mlflow.create_experiment(name, tags=tags)

        # Search for experiments with name "a"
        experiments = mlflow.search_experiments(filter_string="name = 'a'")
        assert_experiment_names_equal(experiments, ["a"])
        # Search for experiments with name starting with "a"
        experiments = mlflow.search_experiments(filter_string="name LIKE 'a%'")
        assert_experiment_names_equal(experiments, ["ab", "a"])
        # Search for experiments with tag key "k" and value ending with "v" or "V"
        experiments = mlflow.search_experiments(filter_string="tags.k ILIKE '%v'")
        assert_experiment_names_equal(experiments, ["bb", "ab"])
        # Search for experiments with name ending with "b" and tag {"k": "v"}
        experiments = mlflow.search_experiments(filter_string="name LIKE '%b' AND tags.k = 'v'")
        assert_experiment_names_equal(experiments, ["ab"])
        # Sort experiments by name in ascending order
        experiments = mlflow.search_experiments(order_by=["name"])
        assert_experiment_names_equal(experiments, ["a", "ab", "b", "bb"])
        # Sort experiments by ID in descending order
        experiments = mlflow.search_experiments(order_by=["experiment_id DESC"])
        assert_experiment_names_equal(experiments, ["bb", "ab", "b", "a"])
    """

    def pagination_wrapper_func(number_to_get, next_page_token):
        return MlflowClient().search_experiments(
            view_type=view_type,
            max_results=number_to_get,
            filter_string=filter_string,
            order_by=order_by,
            page_token=next_page_token,
        )

    return get_results_from_paginated_fn(
        pagination_wrapper_func,
        SEARCH_MAX_RESULTS_DEFAULT,
        max_results,
    )


def create_experiment(
    name: str,
    artifact_location: Optional[str] = None,
    tags: Optional[dict[str, Any]] = None,
) -> str:
    """
    Create an experiment.

    Args:
        name: The experiment name, which must be a unique string.
        artifact_location: The location to store run artifacts. If not provided, the server picks
            an appropriate default.
        tags: An optional dictionary of string keys and values to set as tags on the experiment.

    Returns:
        String ID of the created experiment.

     .. code-block:: python
        :test:
        :caption: Example

        import mlflow
        from pathlib import Path

        # Create an experiment name, which must be unique and case sensitive
        experiment_id = mlflow.create_experiment(
            "Social NLP Experiments",
            artifact_location=Path.cwd().joinpath("mlruns").as_uri(),
            tags={"version": "v1", "priority": "P1"},
        )
        experiment = mlflow.get_experiment(experiment_id)
        print(f"Name: {experiment.name}")
        print(f"Experiment_id: {experiment.experiment_id}")
        print(f"Artifact Location: {experiment.artifact_location}")
        print(f"Tags: {experiment.tags}")
        print(f"Lifecycle_stage: {experiment.lifecycle_stage}")
        print(f"Creation timestamp: {experiment.creation_time}")

    .. code-block:: text
        :caption: Output

        Name: Social NLP Experiments
        Experiment_id: 1
        Artifact Location: file:///.../mlruns
        Tags: {'version': 'v1', 'priority': 'P1'}
        Lifecycle_stage: active
        Creation timestamp: 1662004217511
    """
    return MlflowClient().create_experiment(name, artifact_location, tags)


def delete_experiment(experiment_id: str) -> None:
    """
    Delete an experiment from the backend store.

    Args:
        experiment_id: The string-ified experiment ID returned from ``create_experiment``.

    .. code-block:: python
        :test:
        :caption: Example

        import mlflow

        experiment_id = mlflow.create_experiment("New Experiment")
        mlflow.delete_experiment(experiment_id)

        # Examine the deleted experiment details.
        experiment = mlflow.get_experiment(experiment_id)
        print(f"Name: {experiment.name}")
        print(f"Artifact Location: {experiment.artifact_location}")
        print(f"Lifecycle_stage: {experiment.lifecycle_stage}")
        print(f"Last Updated timestamp: {experiment.last_update_time}")

    .. code-block:: text
        :caption: Output

        Name: New Experiment
        Artifact Location: file:///.../mlruns/2
        Lifecycle_stage: deleted
        Last Updated timestamp: 1662004217511

    """
    MlflowClient().delete_experiment(experiment_id)


def delete_run(run_id: str) -> None:
    """
    Deletes a run with the given ID.

    Args:
        run_id: Unique identifier for the run to delete.

    .. code-block:: python
        :test:
        :caption: Example

        import mlflow

        with mlflow.start_run() as run:
            mlflow.log_param("p", 0)

        run_id = run.info.run_id
        mlflow.delete_run(run_id)

        lifecycle_stage = mlflow.get_run(run_id).info.lifecycle_stage
        print(f"run_id: {run_id}; lifecycle_stage: {lifecycle_stage}")

    .. code-block:: text
        :caption: Output

        run_id: 45f4af3e6fd349e58579b27fcb0b8277; lifecycle_stage: deleted

    """
    MlflowClient().delete_run(run_id)


def get_artifact_uri(artifact_path: Optional[str] = None) -> str:
    """
    Get the absolute URI of the specified artifact in the currently active run.

    If `path` is not specified, the artifact root URI of the currently active
    run will be returned; calls to ``log_artifact`` and ``log_artifacts`` write
    artifact(s) to subdirectories of the artifact root URI.

    If no run is active, this method will create a new active run.

    Args:
        artifact_path: The run-relative artifact path for which to obtain an absolute URI.
            For example, "path/to/artifact". If unspecified, the artifact root URI
            for the currently active run will be returned.

    Returns:
        An *absolute* URI referring to the specified artifact or the currently active run's
        artifact root. For example, if an artifact path is provided and the currently active
        run uses an S3-backed store, this may be a uri of the form
        ``s3://<bucket_name>/path/to/artifact/root/path/to/artifact``. If an artifact path
        is not provided and the currently active run uses an S3-backed store, this may be a
        URI of the form ``s3://<bucket_name>/path/to/artifact/root``.

    .. code-block:: python
        :test:
        :caption: Example

        import mlflow

        features = "rooms, zipcode, median_price, school_rating, transport"
        with open("features.txt", "w") as f:
            f.write(features)

        # Log the artifact in a directory "features" under the root artifact_uri/features
        with mlflow.start_run():
            mlflow.log_artifact("features.txt", artifact_path="features")

            # Fetch the artifact uri root directory
            artifact_uri = mlflow.get_artifact_uri()
            print(f"Artifact uri: {artifact_uri}")

            # Fetch a specific artifact uri
            artifact_uri = mlflow.get_artifact_uri(artifact_path="features/features.txt")
            print(f"Artifact uri: {artifact_uri}")

    .. code-block:: text
        :caption: Output

        Artifact uri: file:///.../0/a46a80f1c9644bd8f4e5dd5553fffce/artifacts
        Artifact uri: file:///.../0/a46a80f1c9644bd8f4e5dd5553fffce/artifacts/features/features.txt
    """
    return artifact_utils.get_artifact_uri(
        run_id=_get_or_start_run().info.run_id, artifact_path=artifact_path
    )


def search_runs(
    experiment_ids: Optional[list[str]] = None,
    filter_string: str = "",
    run_view_type: int = ViewType.ACTIVE_ONLY,
    max_results: int = SEARCH_MAX_RESULTS_PANDAS,
    order_by: Optional[list[str]] = None,
    output_format: str = "pandas",
    search_all_experiments: bool = False,
    experiment_names: Optional[list[str]] = None,
) -> Union[list[Run], "pandas.DataFrame"]:
    """
    Search for Runs that fit the specified criteria.

    Args:
        experiment_ids: List of experiment IDs. Search can work with experiment IDs or
            experiment names, but not both in the same call. Values other than
            ``None`` or ``[]`` will result in error if ``experiment_names`` is
            also not ``None`` or ``[]``. ``None`` will default to the active
            experiment if ``experiment_names`` is ``None`` or ``[]``.
        filter_string: Filter query string, defaults to searching all runs.
        run_view_type: one of enum values ``ACTIVE_ONLY``, ``DELETED_ONLY``, or ``ALL`` runs
            defined in :py:class:`mlflow.entities.ViewType`.
        max_results: The maximum number of runs to put in the dataframe. Default is 100,000
            to avoid causing out-of-memory issues on the user's machine.
        order_by: List of columns to order by (e.g., "metrics.rmse"). The ``order_by`` column
            can contain an optional ``DESC`` or ``ASC`` value. The default is ``ASC``.
            The default ordering is to sort by ``start_time DESC``, then ``run_id``.
        output_format: The output format to be returned. If ``pandas``, a ``pandas.DataFrame``
            is returned and, if ``list``, a list of :py:class:`mlflow.entities.Run`
            is returned.
        search_all_experiments: Boolean specifying whether all experiments should be searched.
            Only honored if ``experiment_ids`` is ``[]`` or ``None``.
        experiment_names: List of experiment names. Search can work with experiment IDs or
            experiment names, but not both in the same call. Values other
            than ``None`` or ``[]`` will result in error if ``experiment_ids``
            is also not ``None`` or ``[]``. ``None`` will default to the active
            experiment if ``experiment_ids`` is ``None`` or ``[]``.

    Returns:
        If output_format is ``list``: a list of :py:class:`mlflow.entities.Run`. If
        output_format is ``pandas``: ``pandas.DataFrame`` of runs, where each metric,
        parameter, and tag is expanded into its own column named metrics.*, params.*, or
        tags.* respectively. For runs that don't have a particular metric, parameter, or tag,
        the value for the corresponding column is (NumPy) ``Nan``, ``None``, or ``None``
        respectively.

     .. code-block:: python
        :test:
        :caption: Example

        import mlflow

        # Create an experiment and log two runs under it
        experiment_name = "Social NLP Experiments"
        experiment_id = mlflow.create_experiment(experiment_name)
        with mlflow.start_run(experiment_id=experiment_id):
            mlflow.log_metric("m", 1.55)
            mlflow.set_tag("s.release", "1.1.0-RC")
        with mlflow.start_run(experiment_id=experiment_id):
            mlflow.log_metric("m", 2.50)
            mlflow.set_tag("s.release", "1.2.0-GA")
        # Search for all the runs in the experiment with the given experiment ID
        df = mlflow.search_runs([experiment_id], order_by=["metrics.m DESC"])
        print(df[["metrics.m", "tags.s.release", "run_id"]])
        print("--")
        # Search the experiment_id using a filter_string with tag
        # that has a case insensitive pattern
        filter_string = "tags.s.release ILIKE '%rc%'"
        df = mlflow.search_runs([experiment_id], filter_string=filter_string)
        print(df[["metrics.m", "tags.s.release", "run_id"]])
        print("--")
        # Search for all the runs in the experiment with the given experiment name
        df = mlflow.search_runs(experiment_names=[experiment_name], order_by=["metrics.m DESC"])
        print(df[["metrics.m", "tags.s.release", "run_id"]])

    .. code-block:: text
        :caption: Output

           metrics.m tags.s.release                            run_id
        0       2.50       1.2.0-GA  147eed886ab44633902cc8e19b2267e2
        1       1.55       1.1.0-RC  5cc7feaf532f496f885ad7750809c4d4
        --
           metrics.m tags.s.release                            run_id
        0       1.55       1.1.0-RC  5cc7feaf532f496f885ad7750809c4d4
        --
           metrics.m tags.s.release                            run_id
        0       2.50       1.2.0-GA  147eed886ab44633902cc8e19b2267e2
        1       1.55       1.1.0-RC  5cc7feaf532f496f885ad7750809c4d4
    """
    no_ids = experiment_ids is None or len(experiment_ids) == 0
    no_names = experiment_names is None or len(experiment_names) == 0
    no_ids_or_names = no_ids and no_names
    if not no_ids and not no_names:
        raise MlflowException(
            message="Only experiment_ids or experiment_names can be used, but not both",
            error_code=INVALID_PARAMETER_VALUE,
        )

    if search_all_experiments and no_ids_or_names:
        experiment_ids = [
            exp.experiment_id for exp in search_experiments(view_type=ViewType.ACTIVE_ONLY)
        ]
    elif no_ids_or_names:
        experiment_ids = [_get_experiment_id()]
    elif not no_names:
        experiments = []
        for n in experiment_names:
            if n is not None:
                experiment_by_name = get_experiment_by_name(n)
                if experiment_by_name:
                    experiments.append(experiment_by_name)
                else:
                    _logger.warning("Cannot retrieve experiment by name %s", n)
        experiment_ids = [e.experiment_id for e in experiments if e is not None]

    if len(experiment_ids) == 0:
        runs = []
    else:
        # Using an internal function as the linter doesn't like assigning a lambda, and inlining the
        # full thing is a mess
        def pagination_wrapper_func(number_to_get, next_page_token):
            return MlflowClient().search_runs(
                experiment_ids,
                filter_string,
                run_view_type,
                number_to_get,
                order_by,
                next_page_token,
            )

        runs = get_results_from_paginated_fn(
            pagination_wrapper_func,
            NUM_RUNS_PER_PAGE_PANDAS,
            max_results,
        )

    if output_format == "list":
        return runs  # List[mlflow.entities.run.Run]
    elif output_format == "pandas":
        import numpy as np
        import pandas as pd

        info = {
            "run_id": [],
            "experiment_id": [],
            "status": [],
            "artifact_uri": [],
            "start_time": [],
            "end_time": [],
        }
        params, metrics, tags = ({}, {}, {})
        PARAM_NULL, METRIC_NULL, TAG_NULL = (None, np.nan, None)
        for i, run in enumerate(runs):
            info["run_id"].append(run.info.run_id)
            info["experiment_id"].append(run.info.experiment_id)
            info["status"].append(run.info.status)
            info["artifact_uri"].append(run.info.artifact_uri)
            info["start_time"].append(pd.to_datetime(run.info.start_time, unit="ms", utc=True))
            info["end_time"].append(pd.to_datetime(run.info.end_time, unit="ms", utc=True))

            # Params
            param_keys = set(params.keys())
            for key in param_keys:
                if key in run.data.params:
                    params[key].append(run.data.params[key])
                else:
                    params[key].append(PARAM_NULL)
            new_params = set(run.data.params.keys()) - param_keys
            for p in new_params:
                params[p] = [PARAM_NULL] * i  # Fill in null values for all previous runs
                params[p].append(run.data.params[p])

            # Metrics
            metric_keys = set(metrics.keys())
            for key in metric_keys:
                if key in run.data.metrics:
                    metrics[key].append(run.data.metrics[key])
                else:
                    metrics[key].append(METRIC_NULL)
            new_metrics = set(run.data.metrics.keys()) - metric_keys
            for m in new_metrics:
                metrics[m] = [METRIC_NULL] * i
                metrics[m].append(run.data.metrics[m])

            # Tags
            tag_keys = set(tags.keys())
            for key in tag_keys:
                if key in run.data.tags:
                    tags[key].append(run.data.tags[key])
                else:
                    tags[key].append(TAG_NULL)
            new_tags = set(run.data.tags.keys()) - tag_keys
            for t in new_tags:
                tags[t] = [TAG_NULL] * i
                tags[t].append(run.data.tags[t])

        data = {}
        data.update(info)
        for key, value in metrics.items():
            data["metrics." + key] = value
        for key, value in params.items():
            data["params." + key] = value
        for key, value in tags.items():
            data["tags." + key] = value
        return pd.DataFrame(data)
    else:
        raise ValueError(
            f"Unsupported output format: {output_format}. Supported string values are 'pandas' "
            "or 'list'"
        )


def _get_or_start_run():
    active_run_stack = _active_run_stack.get()
    if len(active_run_stack) > 0:
        return active_run_stack[-1]
    return start_run()


def _get_experiment_id_from_env():
    experiment_name = MLFLOW_EXPERIMENT_NAME.get()
    experiment_id = MLFLOW_EXPERIMENT_ID.get()
    if experiment_name is not None:
        exp = MlflowClient().get_experiment_by_name(experiment_name)
        if exp:
            if experiment_id and experiment_id != exp.experiment_id:
                raise MlflowException(
                    message=f"The provided {MLFLOW_EXPERIMENT_ID} environment variable "
                    f"value `{experiment_id}` does not match the experiment id "
                    f"`{exp.experiment_id}` for experiment name `{experiment_name}`",
                    error_code=INVALID_PARAMETER_VALUE,
                )
            else:
                return exp.experiment_id
        else:
            return MlflowClient().create_experiment(name=experiment_name)
    if experiment_id is not None:
        try:
            exp = MlflowClient().get_experiment(experiment_id)
            return exp.experiment_id
        except MlflowException as exc:
            raise MlflowException(
                message=f"The provided {MLFLOW_EXPERIMENT_ID} environment variable "
                f"value `{experiment_id}` does not exist in the tracking server. Provide a valid "
                f"experiment_id.",
                error_code=INVALID_PARAMETER_VALUE,
            ) from exc


def _get_experiment_id():
    if _active_experiment_id:
        return _active_experiment_id
    else:
        return _get_experiment_id_from_env() or default_experiment_registry.get_experiment_id()


@autologging_integration("mlflow")
def autolog(
    log_input_examples: bool = False,
    log_model_signatures: bool = True,
    log_models: bool = True,
    log_datasets: bool = True,
    log_traces: bool = True,
    disable: bool = False,
    exclusive: bool = False,
    disable_for_unsupported_versions: bool = False,
    silent: bool = False,
    extra_tags: Optional[dict[str, str]] = None,
    exclude_flavors: Optional[list[str]] = None,
) -> None:
    """
    Enables (or disables) and configures autologging for all supported integrations.

    The parameters are passed to any autologging integrations that support them.

    See the :ref:`tracking docs <automatic-logging>` for a list of supported autologging
    integrations.

    Note that framework-specific configurations set at any point will take precedence over
    any configurations set by this function. For example:

    .. code-block:: python
        :test:

        import mlflow

        mlflow.autolog(log_models=False, exclusive=True)
        import sklearn

    would enable autologging for `sklearn` with `log_models=False` and `exclusive=True`,
    but

    .. code-block:: python
        :test:

        import mlflow

        mlflow.autolog(log_models=False, exclusive=True)

        import sklearn

        mlflow.sklearn.autolog(log_models=True)

    would enable autologging for `sklearn` with `log_models=True` and `exclusive=False`,
    the latter resulting from the default value for `exclusive` in `mlflow.sklearn.autolog`;
    other framework autolog functions (e.g. `mlflow.tensorflow.autolog`) would use the
    configurations set by `mlflow.autolog` (in this instance, `log_models=False`, `exclusive=True`),
    until they are explicitly called by the user.

    Args:
        log_input_examples: If ``True``, input examples from training datasets are collected and
            logged along with model artifacts during training. If ``False``,
            input examples are not logged.
            Note: Input examples are MLflow model attributes
            and are only collected if ``log_models`` is also ``True``.
        log_model_signatures: If ``True``,
            :py:class:`ModelSignatures <mlflow.models.ModelSignature>`
            describing model inputs and outputs are collected and logged along
            with model artifacts during training. If ``False``, signatures are
            not logged. Note: Model signatures are MLflow model attributes
            and are only collected if ``log_models`` is also ``True``.
        log_models: If ``True``, trained models are logged as MLflow model artifacts.
            If ``False``, trained models are not logged.
            Input examples and model signatures, which are attributes of MLflow models,
            are also omitted when ``log_models`` is ``False``.
        log_datasets: If ``True``, dataset information is logged to MLflow Tracking.
            If ``False``, dataset information is not logged.
        log_traces: If ``True``, traces are collected for integrations.
            If ``False``, no trace is collected.
        disable: If ``True``, disables all supported autologging integrations. If ``False``,
            enables all supported autologging integrations.
        exclusive: If ``True``, autologged content is not logged to user-created fluent runs.
            If ``False``, autologged content is logged to the active fluent run,
            which may be user-created.
        disable_for_unsupported_versions: If ``True``, disable autologging for versions of
            all integration libraries that have not been tested against this version
            of the MLflow client or are incompatible.
        silent: If ``True``, suppress all event logs and warnings from MLflow during autologging
            setup and training execution. If ``False``, show all events and warnings during
            autologging setup and training execution.
        extra_tags: A dictionary of extra tags to set on each managed run created by autologging.
        exclude_flavors: A list of flavor names that are excluded from the auto-logging.
            e.g. tensorflow, pyspark.ml

    .. code-block:: python
        :test:
        :caption: Example

        import numpy as np
        import mlflow.sklearn
        from mlflow import MlflowClient
        from sklearn.linear_model import LinearRegression


        def print_auto_logged_info(r):
            tags = {k: v for k, v in r.data.tags.items() if not k.startswith("mlflow.")}
            artifacts = [f.path for f in MlflowClient().list_artifacts(r.info.run_id, "model")]
            print(f"run_id: {r.info.run_id}")
            print(f"artifacts: {artifacts}")
            print(f"params: {r.data.params}")
            print(f"metrics: {r.data.metrics}")
            print(f"tags: {tags}")


        # prepare training data
        X = np.array([[1, 1], [1, 2], [2, 2], [2, 3]])
        y = np.dot(X, np.array([1, 2])) + 3

        # Auto log all the parameters, metrics, and artifacts
        mlflow.autolog()
        model = LinearRegression()
        with mlflow.start_run() as run:
            model.fit(X, y)

        # fetch the auto logged parameters and metrics for ended run
        print_auto_logged_info(mlflow.get_run(run_id=run.info.run_id))

    .. code-block:: text
        :caption: Output

        run_id: fd10a17d028c47399a55ab8741721ef7
        artifacts: ['model/MLmodel', 'model/conda.yaml', 'model/model.pkl']
        params: {'copy_X': 'True',
                 'normalize': 'False',
                 'fit_intercept': 'True',
                 'n_jobs': 'None'}
        metrics: {'training_score': 1.0,
                  'training_root_mean_squared_error': 4.440892098500626e-16,
                  'training_r2_score': 1.0,
                  'training_mean_absolute_error': 2.220446049250313e-16,
                  'training_mean_squared_error': 1.9721522630525295e-31}
        tags: {'estimator_class': 'sklearn.linear_model._base.LinearRegression',
               'estimator_name': 'LinearRegression'}
    """
    locals_copy = locals().items()

    # Mapping of library name to specific autolog function name. We use string like
    # "tensorflow.autolog" to avoid loading all flavor modules, so we only set autologging for
    # compatible modules.
    LIBRARY_TO_AUTOLOG_MODULE = {
        "tensorflow": "mlflow.tensorflow",
        "keras": "mlflow.keras",
        "xgboost": "mlflow.xgboost",
        "lightgbm": "mlflow.lightgbm",
        "statsmodels": "mlflow.statsmodels",
        "sklearn": "mlflow.sklearn",
        "fastai": "mlflow.fastai",
        "pyspark": "mlflow.spark",
        "pyspark.ml": "mlflow.pyspark.ml",
        # TODO: Broaden this beyond pytorch_lightning as we add autologging support for more
        # Pytorch frameworks under mlflow.pytorch.autolog
        "pytorch_lightning": "mlflow.pytorch",
        "lightning": "mlflow.pytorch",
        "setfit": "mlflow.transformers",
        "transformers": "mlflow.transformers",
        # do not enable langchain autologging by default
    }

    GENAI_LIBRARY_TO_AUTOLOG_MODULE = {
        "anthropic": "mlflow.anthropic",
        "autogen": "mlflow.autogen",
        "openai": "mlflow.openai",
        "google.generativeai": "mlflow.gemini",
        "litellm": "mlflow.litellm",
        "llama_index.core": "mlflow.llama_index",
        "langchain": "mlflow.langchain",
        "dspy": "mlflow.dspy",
        "crewai": "mlflow.crewai",
<<<<<<< HEAD
        "groq": "mlflow.groq",
=======
        "boto3": "mlflow.bedrock",
>>>>>>> eff4c5dd
    }

    # Currently, GenAI libraries are not enabled by `mlflow.autolog` in Databricks,
    # particularly when disable=False. This is because the function is automatically invoked
    # by system and we don't want to take the risk of enabling GenAI libraries all at once.
    # TODO: Remove this logic once a feature flag is implemented in Databricks Runtime init logic.
    if is_in_databricks_runtime() and (not disable):
        target_library_and_module = LIBRARY_TO_AUTOLOG_MODULE
    else:
        target_library_and_module = LIBRARY_TO_AUTOLOG_MODULE | GENAI_LIBRARY_TO_AUTOLOG_MODULE

    if exclude_flavors:
        excluded_modules = [f"mlflow.{flavor}" for flavor in exclude_flavors]
        target_library_and_module = {
            k: v for k, v in target_library_and_module.items() if v not in excluded_modules
        }

    def get_autologging_params(autolog_fn):
        try:
            needed_params = list(inspect.signature(autolog_fn).parameters.keys())
            return {k: v for k, v in locals_copy if k in needed_params}
        except Exception:
            return {}

    # Note: we need to protect `setup_autologging` with `autologging_conf_lock`,
    # because `setup_autologging` might be registered as post importing hook
    # and be executed asynchronously, so that it is out of current active
    # `autologging_conf_lock` scope.
    @autologging_conf_lock
    def setup_autologging(module):
        try:
            autologging_params = None
            autolog_module = importlib.import_module(target_library_and_module[module.__name__])
            autolog_fn = autolog_module.autolog
            # Only call integration's autolog function with `mlflow.autolog` configs
            # if the integration's autolog function has not already been called by the user.
            # Logic is as follows:
            # - if a previous_config exists, that means either `mlflow.autolog` or
            #   `mlflow.integration.autolog` was called.
            # - if the config contains `AUTOLOGGING_CONF_KEY_IS_GLOBALLY_CONFIGURED`, the
            #   configuration was set by `mlflow.autolog`, and so we can safely call `autolog_fn`
            #   with `autologging_params`.
            # - if the config doesn't contain this key, the configuration was set by an
            #   `mlflow.integration.autolog` call, so we should not call `autolog_fn` with
            #   new configs.
            prev_config = AUTOLOGGING_INTEGRATIONS.get(autolog_fn.integration_name)
            if prev_config and not prev_config.get(
                AUTOLOGGING_CONF_KEY_IS_GLOBALLY_CONFIGURED, False
            ):
                return

            autologging_params = get_autologging_params(autolog_fn)
            autolog_fn(**autologging_params)
            AUTOLOGGING_INTEGRATIONS[autolog_fn.integration_name][
                AUTOLOGGING_CONF_KEY_IS_GLOBALLY_CONFIGURED
            ] = True
            if not autologging_is_disabled(
                autolog_fn.integration_name
            ) and not autologging_params.get("silent", False):
                _logger.info("Autologging successfully enabled for %s.", module.__name__)
        except Exception as e:
            if is_testing():
                # Raise unexpected exceptions in test mode in order to detect
                # errors within dependent autologging integrations
                raise
            elif autologging_params is None or not autologging_params.get("silent", False):
                _logger.warning(
                    "Exception raised while enabling autologging for %s: %s",
                    module.__name__,
                    str(e),
                )

    # for each autolog library (except pyspark), register a post-import hook.
    # this way, we do not send any errors to the user until we know they are using the library.
    # the post-import hook also retroactively activates for previously-imported libraries.
    for library in sorted(set(target_library_and_module) - {"pyspark", "pyspark.ml"}):
        register_post_import_hook(setup_autologging, library, overwrite=True)

    if is_in_databricks_runtime():
        # for pyspark, we activate autologging immediately, without waiting for a module import.
        # this is because on Databricks a SparkSession already exists and the user can directly
        #   interact with it, and this activity should be logged.
        import pyspark as pyspark_module
        import pyspark.ml as pyspark_ml_module

        setup_autologging(pyspark_module)
        setup_autologging(pyspark_ml_module)
    else:
        if "pyspark" in target_library_and_module:
            register_post_import_hook(setup_autologging, "pyspark", overwrite=True)
        if "pyspark.ml" in target_library_and_module:
            register_post_import_hook(setup_autologging, "pyspark.ml", overwrite=True)<|MERGE_RESOLUTION|>--- conflicted
+++ resolved
@@ -2393,11 +2393,8 @@
         "langchain": "mlflow.langchain",
         "dspy": "mlflow.dspy",
         "crewai": "mlflow.crewai",
-<<<<<<< HEAD
         "groq": "mlflow.groq",
-=======
         "boto3": "mlflow.bedrock",
->>>>>>> eff4c5dd
     }
 
     # Currently, GenAI libraries are not enabled by `mlflow.autolog` in Databricks,
