--- conflicted
+++ resolved
@@ -50,12 +50,8 @@
 from mlflow.entities.assessment_source import AssessmentSource
 from mlflow.entities.model_registry import ModelVersion, Prompt, RegisteredModel
 from mlflow.entities.model_registry.model_version_stages import ALL_STAGES
-<<<<<<< HEAD
 from mlflow.entities.span import NO_OP_SPAN_REQUEST_ID, NoOpSpan, create_mlflow_span
 from mlflow.entities.trace_info_v3 import TraceInfoV3
-=======
-from mlflow.entities.span import NO_OP_SPAN_TRACE_ID, NoOpSpan, create_mlflow_span
->>>>>>> d18a4e2d
 from mlflow.entities.trace_status import TraceStatus
 from mlflow.environment_variables import MLFLOW_ENABLE_ASYNC_LOGGING
 from mlflow.exceptions import MlflowException
@@ -878,21 +874,13 @@
             trace_id = "12345678"
             trace = client.get_trace(trace_id)
         """
-<<<<<<< HEAD
-        if is_databricks_uri(str(self.tracking_uri)) and is_uuid(request_id):
-=======
         if is_databricks_uri(str(self.tracking_uri)) and is_uuid(trace_id):
->>>>>>> d18a4e2d
             raise MlflowException.invalid_parameter_value(
                 "Traces from inference tables can only be loaded using SQL or "
                 "the search_traces() API."
             )
 
-<<<<<<< HEAD
-        trace = self._tracking_client.get_trace(request_id)
-=======
         trace = self._tracking_client.get_trace(trace_id)
->>>>>>> d18a4e2d
         if display:
             get_display_handler().display_traces([trace])
         return trace
