--- conflicted
+++ resolved
@@ -37,9 +37,6 @@
     TraceInfo,
     ViewType,
 )
-<<<<<<< HEAD
-from mlflow.entities.model_registry import ModelVersion, Prompt, RegisteredModel
-=======
 from mlflow.entities.assessment import (
     Assessment,
     AssessmentError,
@@ -47,8 +44,7 @@
     Feedback,
 )
 from mlflow.entities.assessment_source import AssessmentSource
-from mlflow.entities.model_registry import ModelVersion, RegisteredModel
->>>>>>> 8e8d9d61
+from mlflow.entities.model_registry import ModelVersion, Prompt, RegisteredModel
 from mlflow.entities.model_registry.model_version_stages import ALL_STAGES
 from mlflow.entities.model_registry.prompt import (
     IS_PROMPT_TAG_KEY,
