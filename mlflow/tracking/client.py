--- conflicted
+++ resolved
@@ -770,7 +770,6 @@
             trace_id=trace_id,
         )
 
-<<<<<<< HEAD
     # TODO: Use model_id in MLflow 3.0
     @experimental
     @require_prompt_registry
@@ -829,8 +828,6 @@
         # with a Run is expected to be small.
         return [model_version_to_prompt_version(mv) for mv in mvs]
 
-=======
->>>>>>> f2ed1fc9
     @experimental
     @require_prompt_registry
     @translate_prompt_exception
