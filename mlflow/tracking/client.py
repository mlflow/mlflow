--- conflicted
+++ resolved
@@ -168,14 +168,9 @@
         the current timestamp. The metric's step defaults to 0 if unspecified.
         """
         timestamp = timestamp if timestamp is not None else int(time.time())
-<<<<<<< HEAD
         step = step if step is not None else 0
         _validate_metric(key, value, timestamp, step)
         metric = Metric(key, value, timestamp, step)
-=======
-        _validate_metric(key, value, timestamp, 0)
-        metric = Metric(key, value, timestamp, 0)
->>>>>>> bae6bc53
         self.store.log_metric(run_id, metric)
 
     def log_param(self, run_id, key, value):
