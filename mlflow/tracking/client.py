--- conflicted
+++ resolved
@@ -736,7 +736,6 @@
         self._upload_trace_data(new_info, trace.data)
         return new_info.request_id
 
-<<<<<<< HEAD
     def _upload_trace_spans_as_tag(self, trace_info: TraceInfo, trace_data: TraceData):
         # When a trace is logged, we set a mlflow.traceSpans tag via SetTraceTag API
         # https://databricks.atlassian.net/browse/ML-40306
@@ -762,8 +761,6 @@
             json.dumps(parsed_spans, ensure_ascii=False),
         )
 
-=======
->>>>>>> 8bba9a6f
     def start_span(
         self,
         name: str,
