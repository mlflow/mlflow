--- conflicted
+++ resolved
@@ -6015,13 +6015,8 @@
             # Create a dataset associated with experiments
             dataset = client.create_dataset(
                 name="qa_evaluation_v1",
-<<<<<<< HEAD
-                experiment_ids=["0", "1"],
-                tags={"environment": "production", "version": "1.0", "mlflow.user": "john_doe"},
-=======
                 experiment_id=["0", "1"],
                 tags={"environment": "production", "version": "1.0"},
->>>>>>> c4f759f4
             )
         """
         return self._tracking_client.create_dataset(
