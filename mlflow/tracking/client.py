"""
Internal package providing a Python CRUD interface to MLflow experiments, runs, registered models,
and model versions. This is a lower level API than the :py:mod:`mlflow.tracking.fluent` module,
and is exposed in the :py:mod:`mlflow.tracking` module.
"""

import contextlib
import functools
import json
import logging
import os
import posixpath
import random
import re
import string
import sys
import tempfile
import urllib
import uuid
import warnings
from typing import TYPE_CHECKING, Any, Literal, Sequence, Union

import yaml
from pydantic import BaseModel

import mlflow
from mlflow.entities import (
    DatasetInput,
    EvaluationDataset,
    Experiment,
    FileInfo,
    LoggedModel,
    LoggedModelInput,
    LoggedModelOutput,
    LoggedModelStatus,
    Metric,
    Param,
    Run,
    RunTag,
    Span,
    SpanStatus,
    SpanType,
    Trace,
    ViewType,
)
from mlflow.entities.model_registry import (
    ModelVersion,
    Prompt,
    PromptVersion,
    RegisteredModel,
)
from mlflow.entities.model_registry.model_version_stages import ALL_STAGES
from mlflow.entities.span import NO_OP_SPAN_TRACE_ID, NoOpSpan
from mlflow.entities.trace_status import TraceStatus
from mlflow.entities.webhook import (
    Webhook,
    WebhookEvent,
    WebhookEventStr,
    WebhookStatus,
    WebhookTestResult,
)
from mlflow.environment_variables import MLFLOW_ENABLE_ASYNC_LOGGING
from mlflow.exceptions import MlflowException
from mlflow.prompt.constants import (
    IS_PROMPT_TAG_KEY,
    PROMPT_ASSOCIATED_RUN_IDS_TAG_KEY,
    PROMPT_TEXT_TAG_KEY,
    PROMPT_TYPE_CHAT,
    PROMPT_TYPE_TAG_KEY,
    PROMPT_TYPE_TEXT,
    RESPONSE_FORMAT_TAG_KEY,
)
from mlflow.prompt.registry_utils import (
    has_prompt_tag,
    model_version_to_prompt_version,
    parse_prompt_name_or_uri,
    require_prompt_registry,
    translate_prompt_exception,
    validate_prompt_name,
)
from mlflow.protos.databricks_pb2 import (
    BAD_REQUEST,
    FEATURE_DISABLED,
    INVALID_PARAMETER_VALUE,
    NOT_FOUND,
    RESOURCE_DOES_NOT_EXIST,
    ErrorCode,
)
from mlflow.store.artifact.utils.models import (
    _parse_model_uri,
    get_model_name_and_version,
)
from mlflow.store.entities.paged_list import PagedList
from mlflow.store.model_registry import (
    SEARCH_MODEL_VERSION_MAX_RESULTS_DEFAULT,
    SEARCH_REGISTERED_MODEL_MAX_RESULTS_DEFAULT,
)
from mlflow.store.tracking import (
    SEARCH_EVALUATION_DATASETS_MAX_RESULTS,
    SEARCH_MAX_RESULTS_DEFAULT,
    SEARCH_TRACES_DEFAULT_MAX_RESULTS,
)
from mlflow.tracing.client import TracingClient
from mlflow.tracing.constant import TRACE_REQUEST_ID_PREFIX
from mlflow.tracing.display import get_display_handler
from mlflow.tracing.fluent import start_span_no_context
from mlflow.tracing.trace_manager import InMemoryTraceManager
from mlflow.tracing.utils.copy import copy_trace_to_experiment
from mlflow.tracking._model_registry import DEFAULT_AWAIT_MAX_SLEEP_SECONDS
from mlflow.tracking._model_registry import utils as registry_utils
from mlflow.tracking._model_registry.client import ModelRegistryClient
from mlflow.tracking._tracking_service import utils
from mlflow.tracking._tracking_service.client import TrackingServiceClient
from mlflow.tracking.artifact_utils import _upload_artifacts_to_databricks
from mlflow.tracking.multimedia import Image, compress_image_size, convert_to_pil_image
from mlflow.tracking.registry import UnsupportedModelRegistryStoreURIException
from mlflow.utils import is_uuid
from mlflow.utils.annotations import deprecated, deprecated_parameter, experimental
from mlflow.utils.async_logging.run_operations import RunOperations
from mlflow.utils.databricks_utils import (
    get_databricks_run_url,
    is_in_databricks_runtime,
)
from mlflow.utils.logging_utils import eprint
from mlflow.utils.mlflow_tags import (
    MLFLOW_LOGGED_ARTIFACTS,
    MLFLOW_LOGGED_IMAGES,
    MLFLOW_PARENT_RUN_ID,
)
from mlflow.utils.time import get_current_time_millis
from mlflow.utils.uri import is_databricks_unity_catalog_uri, is_databricks_uri
from mlflow.utils.validation import (
    _validate_list_param,
    _validate_model_alias_name,
    _validate_model_name,
    _validate_model_version,
    _validate_model_version_or_stage_exists,
)

if TYPE_CHECKING:
    import matplotlib
    import numpy
    import pandas
    import PIL
    import plotly


_logger = logging.getLogger(__name__)

_STAGES_DEPRECATION_WARNING = (
    "Model registry stages will be removed in a future major release. To learn more about the "
    "deprecation of model registry stages, see our migration guide here: https://mlflow.org/docs/"
    "latest/model-registry.html#migrating-from-stages"
)

_ALLOWED_FILENAME_SEPARATORS = {"%", "+"}


def _model_not_found(name: str) -> MlflowException:
    return MlflowException(
        f"Registered Model with name={name!r} not found.",
        RESOURCE_DOES_NOT_EXIST,
    )


def _validate_model_id_specified(model_id: str) -> None:
    if not model_id:
        raise MlflowException(
            f"`model_id` must be a non-empty string, but got {model_id!r}",
            INVALID_PARAMETER_VALUE,
        )


def _disable_in_databricks(use_uc_message=False):
    """Decorator to disable dataset operations when tracking URI is Databricks.

    Args:
        use_uc_message: If True, suggests Unity Catalog instead of fluent API.
    """

    def decorator(func):
        @functools.wraps(func)
        def wrapper(self, *args, **kwargs):
            if not is_databricks_uri(str(self.tracking_uri)):
                return func(self, *args, **kwargs)

            # Early return with appropriate error message
            message_suffix = (
                "Use Unity Catalog functionality instead."
                if use_uc_message
                else "Use the fluent API instead (e.g., mlflow.genai.datasets.create_dataset)."
            )
            message = (
                f"Dataset operation '{func.__name__}' is not supported when tracking "
                f"URI is 'databricks'. {message_suffix}"
            )
            raise MlflowException(message, error_code=INVALID_PARAMETER_VALUE)

        return wrapper

    return decorator


class MlflowClient:
    """
    Client of an MLflow Tracking Server that creates and manages experiments and runs, and of an
    MLflow Registry Server that creates and manages registered models and model versions. It's a
    thin wrapper around TrackingServiceClient and RegistryClient so there is a unified API but we
    can keep the implementation of the tracking and registry clients independent from each other.
    """

    def __init__(self, tracking_uri: str | None = None, registry_uri: str | None = None):
        """
        Args:
            tracking_uri: Address of local or remote tracking server. If not provided, defaults
                to the service set by ``mlflow.tracking.set_tracking_uri``. See
                `Where Runs Get Recorded <../tracking.html#where-runs-get-recorded>`_
                for more info.
            registry_uri: Address of local or remote model registry server. If not provided,
                defaults to the service set by ``mlflow.tracking.set_registry_uri``. If
                no such service was set, defaults to the tracking uri of the client.
        """
        final_tracking_uri = utils._resolve_tracking_uri(tracking_uri)
        self._registry_uri = registry_utils._resolve_registry_uri(registry_uri, tracking_uri)
        self._tracking_client = TrackingServiceClient(final_tracking_uri)
        self._tracing_client = TracingClient(tracking_uri)

        # `MlflowClient` also references a `ModelRegistryClient` instance that is provided by the
        # `MlflowClient._get_registry_client()` method. This `ModelRegistryClient` is not explicitly
        # defined as an instance variable in the `MlflowClient` constructor; an instance variable
        # is assigned lazily by `MlflowClient._get_registry_client()` and should not be referenced
        # outside of the `MlflowClient._get_registry_client()` method

    @property
    def tracking_uri(self):
        return self._tracking_client.tracking_uri

    def _get_registry_client(self):
        """Attempts to create a ModelRegistryClient if one does not already exist.

        Raises:
            MlflowException: If the ModelRegistryClient cannot be created. This may occur, for
            example, when the registry URI refers to an unsupported store type (e.g., the
            FileStore).

        Returns:
            A ModelRegistryClient instance.
        """
        # Attempt to fetch a `ModelRegistryClient` that is lazily instantiated and defined as
        # an instance variable on this `MlflowClient` instance. Because the instance variable
        # is undefined until the first invocation of _get_registry_client(), the `getattr()`
        # function is used to safely fetch the variable (if it is defined) or a NoneType
        # (if it is not defined)
        registry_client_attr = "_registry_client_lazy"
        registry_client = getattr(self, registry_client_attr, None)
        if registry_client is None:
            try:
                registry_client = ModelRegistryClient(self._registry_uri, self.tracking_uri)
                # Define an instance variable on this `MlflowClient` instance to reference the
                # `ModelRegistryClient` that was just constructed. `setattr()` is used to ensure
                # that the variable name is consistent with the variable name specified in the
                # preceding call to `getattr()`
                setattr(self, registry_client_attr, registry_client)
            except UnsupportedModelRegistryStoreURIException as exc:
                raise MlflowException(
                    "Model Registry features are not supported by the store with URI:"
                    f" '{self._registry_uri}'. Stores with the following URI schemes are supported:"
                    f" {exc.supported_uri_schemes}.",
                    FEATURE_DISABLED,
                )
        return registry_client

    # Tracking API

    def get_run(self, run_id: str) -> Run:
        """
        Fetch the run from backend store. The resulting :py:class:`Run <mlflow.entities.Run>`
        contains a collection of run metadata -- :py:class:`RunInfo <mlflow.entities.RunInfo>`,
        as well as a collection of run parameters, tags, and metrics --
        :py:class:`RunData <mlflow.entities.RunData>`. It also contains a collection of run
        inputs (experimental), including information about datasets used by the run --
        :py:class:`RunInputs <mlflow.entities.RunInputs>`. In the case where multiple metrics with
        the same key are logged for the run, the :py:class:`RunData <mlflow.entities.RunData>`
        contains the most recently logged value at the largest step for each metric.

        Args:
            run_id: Unique identifier for the run.

        Returns:
            A single :py:class:`mlflow.entities.Run` object, if the run exists. Otherwise,
            raises an exception.


        .. code-block:: python
            :caption: Example

            import mlflow
            from mlflow import MlflowClient

            with mlflow.start_run() as run:
                mlflow.log_param("p", 0)

            # The run has finished since we have exited the with block
            # Fetch the run
            client = MlflowClient()
            run = client.get_run(run.info.run_id)
            print(f"run_id: {run.info.run_id}")
            print(f"params: {run.data.params}")
            print(f"status: {run.info.status}")

        .. code-block:: text
            :caption: Output

            run_id: e36b42c587a1413ead7c3b6764120618
            params: {'p': '0'}
            status: FINISHED

        """
        return self._tracking_client.get_run(run_id)

    def get_parent_run(self, run_id: str) -> Run | None:
        """Gets the parent run for the given run id if one exists.

        Args:
            run_id: Unique identifier for the child run.

        Returns:
            A single :py:class:`mlflow.entities.Run` object, if the parent run exists. Otherwise,
            returns None.

        .. code-block:: python
            :test:
            :caption: Example

            import mlflow
            from mlflow import MlflowClient

            # Create nested runs
            with mlflow.start_run():
                with mlflow.start_run(nested=True) as child_run:
                    child_run_id = child_run.info.run_id

            client = MlflowClient()
            parent_run = client.get_parent_run(child_run_id)

            print(f"child_run_id: {child_run_id}")
            print(f"parent_run_id: {parent_run.info.run_id}")

        .. code-block:: text
            :caption: Output

            child_run_id: 7d175204675e40328e46d9a6a5a7ee6a
            parent_run_id: 8979459433a24a52ab3be87a229a9cdf

        """
        child_run = self._tracking_client.get_run(run_id)
        parent_run_id = child_run.data.tags.get(MLFLOW_PARENT_RUN_ID)
        if parent_run_id is None:
            return None
        return self._tracking_client.get_run(parent_run_id)

    def get_metric_history(self, run_id: str, key: str) -> list[Metric]:
        """Return a list of metric objects corresponding to all values logged for a given metric.

        Args:
            run_id: Unique identifier for run.
            key: Metric name within the run.

        Returns:
            A list of :py:class:`mlflow.entities.Metric` entities if logged, else empty list.

        .. code-block:: python
            :caption: Example

            from mlflow import MlflowClient


            def print_metric_info(history):
                for m in history:
                    print(f"name: {m.key}")
                    print(f"value: {m.value}")
                    print(f"step: {m.step}")
                    print(f"timestamp: {m.timestamp}")
                    print("--")


            # Create a run under the default experiment (whose id is "0"). Since this is low-level
            # CRUD operation, the method will create a run. To end the run, you'll have
            # to explicitly end it.
            client = MlflowClient()
            experiment_id = "0"
            run = client.create_run(experiment_id)
            print(f"run_id: {run.info.run_id}")
            print("--")

            # Log couple of metrics, update their initial value, and fetch each
            # logged metrics' history.
            for k, v in [("m1", 1.5), ("m2", 2.5)]:
                client.log_metric(run.info.run_id, k, v, step=0)
                client.log_metric(run.info.run_id, k, v + 1, step=1)
                print_metric_info(client.get_metric_history(run.info.run_id, k))
            client.set_terminated(run.info.run_id)

        .. code-block:: text
            :caption: Output

            run_id: c360d15714994c388b504fe09ea3c234
            --
            name: m1
            value: 1.5
            step: 0
            timestamp: 1603423788607
            --
            name: m1
            value: 2.5
            step: 1
            timestamp: 1603423788608
            --
            name: m2
            value: 2.5
            step: 0
            timestamp: 1603423788609
            --
            name: m2
            value: 3.5
            step: 1
            timestamp: 1603423788610
            --
        """
        return self._tracking_client.get_metric_history(run_id, key)

    def create_run(
        self,
        experiment_id: str,
        start_time: int | None = None,
        tags: dict[str, Any] | None = None,
        run_name: str | None = None,
    ) -> Run:
        """
        Create a :py:class:`mlflow.entities.Run` object that can be associated with
        metrics, parameters, artifacts, etc.
        Unlike :py:func:`mlflow.projects.run`, creates objects but does not run code.
        Unlike :py:func:`mlflow.start_run`, does not change the "active run" used by
        :py:func:`mlflow.log_param`.

        Args:
            experiment_id: The string ID of the experiment to create a run in.
            start_time: If not provided, use the current timestamp.
            tags: A dictionary of key-value pairs that are converted into
                :py:class:`mlflow.entities.RunTag` objects.
            run_name: The name of this run.

        Returns:
            :py:class:`mlflow.entities.Run` that was created.

        .. code-block:: python
            :caption: Example

            from mlflow import MlflowClient

            # Create a run with a tag under the default experiment (whose id is '0').
            tags = {"engineering": "ML Platform"}
            name = "platform-run-24"
            client = MlflowClient()
            experiment_id = "0"
            run = client.create_run(experiment_id, tags=tags, run_name=name)

            # Show newly created run metadata info
            print(f"Run tags: {run.data.tags}")
            print(f"Experiment id: {run.info.experiment_id}")
            print(f"Run id: {run.info.run_id}")
            print(f"Run name: {run.info.run_name}")
            print(f"lifecycle_stage: {run.info.lifecycle_stage}")
            print(f"status: {run.info.status}")

        .. code-block:: text
            :caption: Output

            Run tags: {'engineering': 'ML Platform'}
            Experiment id: 0
            Run id: 65fb9e2198764354bab398105f2e70c1
            Run name: platform-run-24
            lifecycle_stage: active
            status: RUNNING
        """
        return self._tracking_client.create_run(experiment_id, start_time, tags, run_name)

    ##### Prompt Registry #####

    @require_prompt_registry
    @translate_prompt_exception
    def register_prompt(
        self,
        name: str,
        template: str | list[dict[str, Any]],
        commit_message: str | None = None,
        tags: dict[str, str] | None = None,
        response_format: BaseModel | dict[str, Any] | None = None,
    ) -> PromptVersion:
        """
        Register a new :py:class:`Prompt <mlflow.entities.Prompt>` in the MLflow Prompt Registry.

        A :py:class:`Prompt <mlflow.entities.Prompt>` is a pair of name
        and template content at minimum. With MLflow Prompt Registry, you can create, manage,
        and version control prompts with the MLflow's robust model tracking framework.

        If there is no registered prompt with the given name, a new prompt will be created.
        Otherwise, a new version of the existing prompt will be created.

        Example:

        .. code-block:: python

            from mlflow import MlflowClient
            from pydantic import BaseModel

            # Your prompt registry URI
            client = MlflowClient(registry_uri="sqlite:///prompt_registry.db")

            # Register a text prompt
            client.register_prompt(
                name="greeting_prompt",
                template="Respond to the user's message as a {{style}} AI.",
                response_format={"type": "string", "description": "A friendly response"},
            )

            # Register a chat prompt with multiple messages
            client.register_prompt(
                name="assistant_prompt",
                template=[
                    {"role": "system", "content": "You are a helpful {{style}} assistant."},
                    {"role": "user", "content": "{{question}}"},
                ],
                response_format={"type": "object", "properties": {"answer": {"type": "string"}}},
            )

            # Load the prompt from the registry
            prompt = client.load_prompt("greeting_prompt")

            # Use the prompt in your application
            import openai

            openai_client = openai.OpenAI()
            openai_client.chat.completion.create(
                model="gpt-4o-mini",
                messages=[
                    {"role": "system", "content": prompt.format(style="friendly")},
                    {"role": "user", "content": "Hello, how are you?"},
                ],
            )

            # Update the prompt with a new version
            prompt = client.register_prompt(
                name="greeting_prompt",
                template="Respond to the user's message as a {{style}} AI. {{greeting}}",
                commit_message="Add a greeting to the prompt.",
                tags={"author": "Bob"},
            )

        Args:
            name: The name of the prompt.
            template: The template content of the prompt. Can be either:

                - A string containing text with variables enclosed in double curly braces,
                  e.g. {{variable}}, which will be replaced with actual values by the `format`
                  method.
                - A list of dictionaries representing chat messages, where each message has
                  'role' and 'content' keys (e.g., [{"role": "user", "content": "Hello {{name}}"}])

            commit_message: A message describing the changes made to the prompt, similar to a
                Git commit message. Optional.
            tags: A dictionary of tags associated with the **prompt version**.
                This is useful for storing version-specific information, such as the author of
                the changes. Optional.
            response_format: Optional Pydantic class or dictionary defining the expected response
                structure. This can be used to specify the schema for structured outputs from LLM
                calls.

        Returns:
            A :py:class:`Prompt <mlflow.entities.Prompt>` object that was created.
        """
        registry_client = self._get_registry_client()

        validate_prompt_name(name)

        if is_databricks_unity_catalog_uri(self._registry_uri):
            try:
                registry_client.create_prompt(
                    name=name, description=commit_message, tags=tags or {}
                )
            except MlflowException as e:
                if e.error_code == ErrorCode.Name(ErrorCode.ALREADY_EXISTS):
                    pass
                else:
                    # Re-raise other errors like permission issues, validation errors, etc.
                    raise

            # Create the prompt version
            prompt_version = registry_client.create_prompt_version(
                name=name,
                template=template,
                description=commit_message,
                tags=tags or {},
                response_format=response_format,
            )

            return registry_client.get_prompt_version(name, str(prompt_version.version))

        # OSS approach using RegisteredModel with special tags
        is_new_prompt = False
        rm = None
        tags = tags or {}
        try:
            rm = registry_client.get_registered_model(name)
        except MlflowException:
            # Create a new prompt (model) entry
            registry_client.create_registered_model(
                name,
                description=commit_message,
                tags={IS_PROMPT_TAG_KEY: "true", **tags},
            )
            is_new_prompt = True

        # Check if the registered model is a prompt
        if rm and not has_prompt_tag(rm._tags):
            raise MlflowException(
                f"Model '{name}' exists with the same name. MLflow does not allow registering "
                "a prompt with the same name as an existing model. Please choose a different "
                "name for the prompt.",
                INVALID_PARAMETER_VALUE,
            )

        # Update the prompt tags
        if not is_new_prompt:
            for key, value in tags.items():
                registry_client.set_registered_model_tag(name, key, value)

        # Version metadata is represented as ModelVersion tags in the registry
        tags = tags or {}
        tags.update({IS_PROMPT_TAG_KEY: "true"})
        if isinstance(template, list):
            tags.update({PROMPT_TYPE_TAG_KEY: PROMPT_TYPE_CHAT})
            tags.update({PROMPT_TEXT_TAG_KEY: json.dumps(template)})
        else:
            tags.update({PROMPT_TYPE_TAG_KEY: PROMPT_TYPE_TEXT})
            tags.update({PROMPT_TEXT_TAG_KEY: template})
        if response_format:
            tags.update(
                {
                    RESPONSE_FORMAT_TAG_KEY: json.dumps(
                        PromptVersion.convert_response_format_to_dict(response_format)
                    ),
                }
            )

        try:
            mv: ModelVersion = registry_client.create_model_version(
                name=name,
                description=commit_message,
                source="dummy-source",  # Required field, but not used for prompts
                tags=tags,
            )
        except Exception:
            if is_new_prompt:
                # When a model version creation fails for the first version of a prompt,
                # delete the registered model to avoid leaving a prompt with no versions
                registry_client.delete_registered_model(name)
            raise

        # Fetch the prompt-level tags from the registered model
        prompt_tags = registry_client.get_registered_model(name)._tags

        return model_version_to_prompt_version(mv, prompt_tags=prompt_tags)

    @translate_prompt_exception
    @require_prompt_registry
    def search_prompts(
        self,
        filter_string: str | None = None,
        max_results: int = SEARCH_MAX_RESULTS_DEFAULT,
        page_token: str | None = None,
    ) -> PagedList[Prompt]:
        """
        Search for prompts in the MLflow Prompt Registry.

        This call returns prompt metadata for prompts that have been marked
        as prompts (i.e. tagged with `mlflow.prompt.is_prompt=true`). We can
        further restrict results via a standard registry filter expression.

        Args:
            filter_string (Optional[str]):
                An additional registry-search expression to apply (e.g.
                `"name LIKE 'my_prompt%'"`).  For Unity Catalog registries, must include
                catalog and schema: "catalog = 'catalog_name' AND schema = 'schema_name'".
            max_results (int):
                The maximum number of prompts to return in one page.  Defaults
                to `SEARCH_MAX_RESULTS_DEFAULT` (typically 1 000).
            page_token (Optional[str]):
                A pagination token from a previous `search_prompts` call; use this
                to retrieve the next page of results.  Defaults to `None`.

        Returns:
            A pageable list of Prompt objects representing prompt metadata:

            - name: The prompt name
            - description: The prompt description
            - tags: Prompt-level tags
            - creation_timestamp: When the prompt was created

            To get the actual prompt template content, use get_prompt() with a specific version:

            .. code-block:: python

                # Search for prompts
                prompts = client.search_prompts(filter_string="name LIKE 'greeting%'")

                # Get specific version content
                for prompt in prompts:
                    prompt_version = client.get_prompt_version(prompt.name, version="1")
                    print(f"Template: {prompt.template}")

            Inspect the returned object's `.token` attribute to fetch subsequent pages.
        """
        registry_client = self._get_registry_client()

        # Delegate to the store - each store handles its own implementation
        return registry_client.search_prompts(
            filter_string=filter_string,
            max_results=max_results,
            page_token=page_token,
        )

    @require_prompt_registry
    @translate_prompt_exception
    def load_prompt(
        self,
        name_or_uri: str,
        version: str | int | None = None,
        allow_missing: bool = False,
    ) -> PromptVersion | None:
        """
        Load a :py:class:`Prompt <mlflow.entities.Prompt>` from the MLflow Prompt Registry.

        The prompt can be specified by name and version, or by URI.

        Example:

        .. code-block:: python

            from mlflow import MlflowClient

            client = MlflowClient(registry_uri="sqlite:///prompt_registry.db")

            # Load a specific version of the prompt by name and version
            prompt = client.load_prompt("my_prompt", version=1)

            # Load a specific version of the prompt by URI
            prompt = client.load_prompt("prompts:/my_prompt/1")

        Args:
            name_or_uri: The name of the prompt, or the URI in the format "prompts:/name/version".
            version: The version of the prompt (required when using name, not allowed when
                using URI).
            allow_missing: If True, return None instead of raising Exception if the specified prompt
                is not found.
        """
        parsed_name_or_uri, parsed_version = parse_prompt_name_or_uri(name_or_uri, version)

        try:
            if parsed_name_or_uri.startswith("prompts:/"):
                name, version_or_alias = self.parse_prompt_uri(parsed_name_or_uri)
            else:
                name = parsed_name_or_uri
                version_or_alias = parsed_version

            registry_client = self._get_registry_client()
            if isinstance(version_or_alias, str) and not version_or_alias.isdigit():
                return registry_client.get_prompt_version_by_alias(name, version_or_alias)
            else:
                return registry_client.get_prompt_version(name, version_or_alias)
        except MlflowException as exc:
            if allow_missing and exc.error_code in (
<<<<<<< HEAD
                "RESOURCE_DOES_NOT_EXIST",
                "NOT_FOUND",
=======
                ErrorCode.Name(RESOURCE_DOES_NOT_EXIST),
                ErrorCode.Name(INVALID_PARAMETER_VALUE),  # Missing alias (file/sql registry only)
                ErrorCode.Name(NOT_FOUND),
>>>>>>> 4f36b644
            ):
                return None
            raise

    @require_prompt_registry
    @translate_prompt_exception
    def link_prompt_version_to_run(self, run_id: str, prompt: str | PromptVersion) -> None:
        """
        Link a prompt registered within the MLflow Prompt Registry with an MLflow Run.

        .. warning::

            This API is not thread-safe. If you are linking prompts from multiple threads,
            consider using a lock to ensure that only one thread links a prompt to a run at a time.

        Args:
            run_id: The ID of the run to link the prompt to.
            prompt: A Prompt object or the prompt URI in the format "prompts:/name/version".
        """
        if isinstance(prompt, str):
            prompt = self.load_prompt(prompt)
        elif not isinstance(prompt, PromptVersion):
            raise MlflowException.invalid_parameter_value(
                "The `prompt` argument must be a Prompt object or a prompt URI.",
            )

        self._get_registry_client().link_prompt_version_to_run(
            name=prompt.name, version=prompt.version, run_id=run_id
        )

    def link_prompt_version_to_model(self, name: str, version: str, model_id: str) -> None:
        """
        Link a prompt version to a model.

        Args:
            name: The name of the prompt.
            version: The version of the prompt.
            model_id: The ID of the model to link the prompt version to.
        """
        return self._get_registry_client().link_prompt_version_to_model(
            name=name,
            version=version,
            model_id=model_id,
        )

    def link_prompt_versions_to_trace(
        self, prompt_versions: list[PromptVersion], trace_id: str
    ) -> None:
        """
        Link multiple prompt versions to a trace.

        Args:
            prompt_versions: List of PromptVersion objects to link.
            trace_id: Trace ID to link to each prompt version.

        Example:
            .. code-block:: python

                import mlflow
                from mlflow import MlflowClient

                client = MlflowClient()

                # Get prompt versions and link to trace
                prompt_v1 = client.get_prompt_version("my_prompt", "1")
                prompt_v2 = client.get_prompt_version("another_prompt", "2")

                client.link_prompt_versions_to_trace(
                    prompt_versions=[prompt_v1, prompt_v2],
                    trace_id="trace_123",
                )
        """
        return self._get_registry_client().link_prompt_versions_to_trace(
            prompt_versions=prompt_versions,
            trace_id=trace_id,
        )

    def link_traces_to_run(self, trace_ids: list[str], run_id: str) -> None:
        """
        Link multiple traces to a run by creating entity associations.

        Args:
            trace_ids: List of trace IDs to link to the run. Maximum 100 traces allowed.
            run_id: ID of the run to link traces to.

        Example:
            .. code-block:: python

                import mlflow
                from mlflow import MlflowClient

                client = MlflowClient()

                # Link multiple traces to a run
                client.link_traces_to_run(
                    trace_ids=["trace_123", "trace_456", "trace_789"],
                    run_id="run_abc",
                )
        """
        return self._tracking_client.link_traces_to_run(trace_ids, run_id)

    # TODO: Use model_id in MLflow 3.0
    @experimental(version="3.0.0")
    @require_prompt_registry
    @translate_prompt_exception
    def detach_prompt_from_run(self, run_id: str, prompt_uri: str) -> None:
        """
        Detach a prompt registered within the MLflow Prompt Registry from an MLflow Run.

        Args:
            run_id: The ID of the run to log the prompt to.
            prompt_uri: The prompt URI in the format "prompts:/name/version".
        """
        prompt = self.load_prompt(prompt_uri)
        run_id_tags = prompt._tags.get(PROMPT_ASSOCIATED_RUN_IDS_TAG_KEY)
        run_ids = run_id_tags.split(",") if run_id_tags else []

        if run_id not in run_ids:
            raise MlflowException(
                f"Run '{run_id}' is not associated with prompt '{prompt_uri}'.",
                INVALID_PARAMETER_VALUE,
            )

        run_ids.remove(run_id)

        name, version = self.parse_prompt_uri(prompt_uri)
        if run_ids:
            self._get_registry_client().set_model_version_tag(
                name, version, PROMPT_ASSOCIATED_RUN_IDS_TAG_KEY, ",".join(run_ids)
            )
        else:
            self._get_registry_client().delete_model_version_tag(
                name, version, PROMPT_ASSOCIATED_RUN_IDS_TAG_KEY
            )

    # TODO: Use model_id in MLflow 3.0
    @experimental(version="3.0.0")
    @require_prompt_registry
    @translate_prompt_exception
    def list_logged_prompts(self, run_id: str) -> list[PromptVersion]:
        """
        List all prompts associated with an MLflow Run.

        Args:
            run_id: The ID of the run to list the prompts for.

        Returns:
            A list of :py:class:`Prompt <mlflow.entities.Prompt>` objects associated with the run.
        """
        mvs = self.search_model_versions(
            filter_string=(
                f"tags.`{PROMPT_ASSOCIATED_RUN_IDS_TAG_KEY}` LIKE '%{run_id}%' "
                f"AND tags.`{IS_PROMPT_TAG_KEY}` = 'true'"
            )
        )
        # NB: We don't support pagination here because the number of prompts associated
        # with a Run is expected to be small.
        return [model_version_to_prompt_version(mv) for mv in mvs]

    @experimental(version="2.22.0")
    @require_prompt_registry
    @translate_prompt_exception
    def set_prompt_alias(self, name: str, alias: str, version: int) -> None:
        """
        Set an alias for a :py:class:`Prompt <mlflow.entities.Prompt>`.

        Args:
            name: The name of the prompt.
            alias: The alias to set for the prompt.
            version: The version of the prompt.
        """
        self._validate_prompt(name, version)
        self._get_registry_client().set_prompt_alias(name, alias, version)

    @experimental(version="2.22.0")
    @require_prompt_registry
    @translate_prompt_exception
    def delete_prompt_alias(self, name: str, alias: str) -> None:
        """
        Delete an alias for a :py:class:`Prompt <mlflow.entities.Prompt>`.

        Args:
            name: The name of the prompt.
            alias: The alias to delete for the prompt.
        """
        self._get_registry_client().delete_prompt_alias(name, alias)

    @experimental(version="3.0.0")
    @require_prompt_registry
    @translate_prompt_exception
    def set_prompt_version_tag(self, name: str, version: str | int, key: str, value: str) -> None:
        """
        Set a tag on a specific prompt version.

        Args:
            name: The name of the prompt.
            version: The version number of the prompt.
            key: The tag key.
            value: The tag value.
        """
        self._get_registry_client().set_prompt_version_tag(name, version, key, value)

    @experimental(version="3.0.0")
    @require_prompt_registry
    @translate_prompt_exception
    def delete_prompt_version_tag(self, name: str, version: str | int, key: str) -> None:
        """
        Delete a tag from a specific prompt version.

        Args:
            name: The name of the prompt.
            version: The version number of the prompt.
            key: The tag key to delete.
        """
        self._get_registry_client().delete_prompt_version_tag(name, version, key)

    def _validate_prompt(self, name: str, version: int):
        registry_client = self._get_registry_client()
        try:
            pv = registry_client.get_prompt_version(name, version)
            if pv is None:
                raise MlflowException(
                    f"Prompt '{name}' version {version} does not exist.",
                    RESOURCE_DOES_NOT_EXIST,
                )
        except Exception:
            raise MlflowException(
                f"Prompt '{name}' version {version} does not exist.",
                RESOURCE_DOES_NOT_EXIST,
            )

    def parse_prompt_uri(self, uri: str) -> tuple[str, str]:
        """
        Parse prompt URI into prompt name and prompt version.
        - 'prompts:/<name>/<version>' -> ('<name>', '<version>')
        - 'prompts:/<name>@<alias>' -> ('<name>', '<version>')

        This method reuses the existing model URI parsing logic with prompts prefix.
        """
        # Use the existing model URI parsing utilities with prompts scheme
        parsed_prompt_uri = _parse_model_uri(uri, scheme="prompts")

        if parsed_prompt_uri.model_id is not None:
            # This shouldn't happen for prompts (no model IDs), but handle gracefully
            raise MlflowException.invalid_parameter_value(f"Invalid prompt URI format: {uri}")

        if parsed_prompt_uri.version is not None:
            # Direct version reference: prompts:/name/version
            return parsed_prompt_uri.name, parsed_prompt_uri.version

        if parsed_prompt_uri.alias is not None:
            # Alias reference: prompts:/name@alias - resolve to version
            prompt_version = self.get_prompt_version_by_alias(
                parsed_prompt_uri.name, parsed_prompt_uri.alias
            )
            return parsed_prompt_uri.name, str(prompt_version.version)

        # Handle stage or latest (not supported for prompts)
        raise MlflowException.invalid_parameter_value(
            f"Invalid prompt URI: {uri}. Prompts do not support stage-based references."
        )

    ##### Tracing #####
    def delete_traces(
        self,
        experiment_id: str,
        max_timestamp_millis: int | None = None,
        max_traces: int | None = None,
        trace_ids: list[str] | None = None,
    ) -> int:
        """
        Delete traces based on the specified criteria.

        - Either `max_timestamp_millis` or `trace_ids` must be specified, but not both.
        - `max_traces` can't be specified if `trace_ids` is specified.

        Args:
            experiment_id: ID of the associated experiment.
            max_timestamp_millis: The maximum timestamp in milliseconds since the UNIX epoch for
                deleting traces. Traces older than or equal to this timestamp will be deleted.
            max_traces: The maximum number of traces to delete. If max_traces is specified, and
                it is less than the number of traces that would be deleted based on the
                max_timestamp_millis, the oldest traces will be deleted first.
            trace_ids: A set of trace IDs to delete.

        Returns:
            The number of traces deleted.

        Example:

        .. code-block:: python
            :test:

            import mlflow
            import time

            client = mlflow.MlflowClient()

            # Delete all traces in the experiment
            client.delete_traces(
                experiment_id="0", max_timestamp_millis=time.time_ns() // 1_000_000
            )

            # Delete traces based on max_timestamp_millis and max_traces
            # Older traces will be deleted first.
            some_timestamp = time.time_ns() // 1_000_000
            client.delete_traces(
                experiment_id="0", max_timestamp_millis=some_timestamp, max_traces=2
            )

            # Delete traces based on trace_ids
            client.delete_traces(experiment_id="0", trace_ids=["id_1", "id_2"])
        """
        return self._tracing_client.delete_traces(
            experiment_id=experiment_id,
            max_timestamp_millis=max_timestamp_millis,
            max_traces=max_traces,
            trace_ids=trace_ids,
        )

    @deprecated_parameter("request_id", "trace_id", version="3.0.0")
    def get_trace(self, trace_id: str, display=True) -> Trace:
        """
        Get the trace matching the specified ``trace_id``.

        Args:
            trace_id: String ID of the trace to fetch.
            display: If ``True``, display the trace on the notebook.

        Returns:
            The retrieved :py:class:`Trace <mlflow.entities.Trace>`.

        .. code-block:: python
            :caption: Example

            from mlflow import MlflowClient

            client = MlflowClient()
            trace_id = "12345678"
            trace = client.get_trace(trace_id)
        """
        if is_databricks_uri(str(self.tracking_uri)) and is_uuid(trace_id):
            raise MlflowException.invalid_parameter_value(
                "Traces from inference tables can only be loaded using SQL or "
                "the search_traces() API."
            )

        trace = self._tracing_client.get_trace(trace_id)
        if display:
            get_display_handler().display_traces([trace])
        return trace

    @deprecated_parameter("experiment_ids", "locations")
    def search_traces(
        self,
        experiment_ids: list[str] | None = None,
        filter_string: str | None = None,
        max_results: int = SEARCH_TRACES_DEFAULT_MAX_RESULTS,
        order_by: list[str] | None = None,
        page_token: str | None = None,
        run_id: str | None = None,
        include_spans: bool = True,
        model_id: str | None = None,
        locations: list[str] | None = None,
    ) -> PagedList[Trace]:
        """
        Return traces that match the given list of search expressions within the experiments.

        Args:
            experiment_ids: List of experiment ids to scope the search.
            filter_string: A search filter string.
            max_results: Maximum number of traces desired.
            order_by: List of order_by clauses.
            page_token: Token specifying the next page of results. It should be obtained from
                a ``search_traces`` call.
            run_id: A run id to scope the search. When a trace is created under an active run,
                it will be associated with the run and you can filter on the run id to retrieve
                the trace.
            include_spans: If ``True``, include spans in the returned traces. Otherwise, only
                the trace metadata is returned, e.g., trace ID, start time, end time, etc,
                without any spans.
            model_id: If specified, return traces associated with the model ID.
            locations: A list of locations to search over. To search over experiments, provide
                a list of experiment IDs. To search over UC tables on databricks, provide
                a list of locations in the format `<catalog_name>.<schema_name>`.

        Returns:
            A :py:class:`PagedList <mlflow.store.entities.PagedList>` of
            :py:class:`Trace <mlflow.entities.Trace>` objects that satisfy the search
            expressions. If the underlying tracking store supports pagination, the token for the
            next page may be obtained via the ``token`` attribute of the returned object; however,
            some store implementations may not support pagination and thus the returned token would
            not be meaningful in such cases.
        """
        _validate_list_param("experiment_ids", experiment_ids, allow_none=True)
        _validate_list_param("locations", locations, allow_none=True)

        return self._tracing_client.search_traces(
            experiment_ids=experiment_ids,
            filter_string=filter_string,
            max_results=max_results,
            order_by=order_by,
            page_token=page_token,
            run_id=run_id,
            include_spans=include_spans,
            model_id=model_id,
            locations=locations,
        )

    def start_trace(
        self,
        name: str,
        span_type: str = SpanType.UNKNOWN,
        inputs: Any | None = None,
        attributes: dict[str, str] | None = None,
        tags: dict[str, str] | None = None,
        experiment_id: str | None = None,
        start_time_ns: int | None = None,
    ) -> Span:
        """
        Create a new trace object and start a root span under it.

        This is an imperative API to manually create a new span under a specific trace id and
        parent span, unlike the higher-level APIs like :py:func:`@mlflow.trace <mlflow.trace>`
        and :py:func:`with mlflow.start_span() <mlflow.start_span>`, which automatically manage
        the span lifecycle and parent-child relationship. You only need to call this method
        when using the :py:func:`start_span() <start_span>` method of MlflowClient to create
        spans.

        .. attention::

            A trace started with this method must be ended by calling
            ``MlflowClient().end_trace(trace_id)``. Otherwise the trace will be not recorded.

        Args:
            name: The name of the trace (and the root span).
            span_type: The type of the span.
            inputs: Inputs to set on the root span of the trace.
            attributes: A dictionary of attributes to set on the root span of the trace.
            tags: A dictionary of tags to set on the trace.
            experiment_id: The ID of the experiment to create the trace in. If not provided,
                MLflow will look for valid experiment in the following order: activated using
                :py:func:`mlflow.set_experiment() <mlflow.set_experiment>`,
                ``MLFLOW_EXPERIMENT_NAME`` environment variable, ``MLFLOW_EXPERIMENT_ID``
                environment variable, or the default experiment as defined by the tracking server.
            start_time_ns: The start time of the trace in nanoseconds since the UNIX epoch.

        Returns:
            An :py:class:`Span <mlflow.entities.Span>` object
            representing the root span of the trace.

        Example:

        .. code-block:: python
            :test:

            from mlflow import MlflowClient

            client = MlflowClient()

            root_span = client.start_trace("my_trace")
            trace_id = root_span.trace_id

            # Create a child span
            child_span = client.start_span(
                "child_span", trace_id=trace_id, parent_id=root_span.span_id
            )
            # Do something...
            client.end_span(trace_id=trace_id, span_id=child_span.span_id)

            client.end_trace(trace_id)
        """
        # Validate no active trace is set in the global context. If there is an active trace,
        # the span created by this method will be a child span under the active trace rather than
        # a root span of a new trace, which is not desired behavior.
        if span := mlflow.get_current_active_span():
            raise MlflowException(
                f"Another trace is already set in the global context with ID {span.trace_id}. "
                "It appears that you have already started a trace using fluent APIs like "
                "`@mlflow.trace()` or `with mlflow.start_span()`. However, it is not allowed "
                "to call MlflowClient.start_trace() under an active trace created by fluent APIs "
                "because it may lead to unexpected behavior. To resolve this issue, consider the "
                "following options:\n"
                " - To create a child span under the active trace, use "
                "`with mlflow.start_span()` or `MlflowClient.start_span()` instead.\n"
                " - To start multiple traces in parallel, avoid using fluent APIs "
                "and create all traces using `MlflowClient.start_trace()`.",
                error_code=BAD_REQUEST,
            )

        return start_span_no_context(
            name=name,
            span_type=span_type,
            inputs=inputs,
            attributes=attributes,
            tags=tags,
            experiment_id=experiment_id,
            start_time_ns=start_time_ns,
        )

    @deprecated_parameter("request_id", "trace_id", version="3.0.0")
    def end_trace(
        self,
        trace_id: str,
        outputs: Any | None = None,
        attributes: dict[str, Any] | None = None,
        status: SpanStatus | str = "OK",
        end_time_ns: int | None = None,
    ):
        """
        End the trace with the given trace ID. This will end the root span of the trace and
        log the trace to the backend if configured.

        If any of children spans are not ended, they will be ended forcefully with the status
        ``TRACE_STATUS_UNSPECIFIED``. If the trace is already ended, this method will have
        no effect.

        Args:
            trace_id: The ID of the trace to end.
            outputs: Outputs to set on the trace.
            attributes: A dictionary of attributes to set on the trace. If the trace already
                has attributes, the new attributes will be merged with the existing ones.
                If the same key already exists, the new value will overwrite the old one.
            status: The status of the trace. This can be a
                :py:class:`SpanStatus <mlflow.entities.SpanStatus>` object or a string
                representing the status code defined in
                :py:class:`SpanStatusCode <mlflow.entities.SpanStatusCode>`
                e.g. ``"OK"``, ``"ERROR"``. The default status is OK.
            end_time_ns: The end time of the trace in nanoseconds since the UNIX epoch.
        """
        # NB: If the specified request ID is of no-op span, this means something went wrong in
        #     the span start logic. We should simply ignore it as the upstream should already
        #     have logged the error.
        if trace_id == NO_OP_SPAN_TRACE_ID:
            return

        trace_manager = InMemoryTraceManager.get_instance()
        root_span_id = trace_manager.get_root_span_id(trace_id)

        if root_span_id is None:
            trace = self.get_trace(trace_id=trace_id)
            if trace is None:
                raise MlflowException(
                    f"Trace with ID {trace_id} not found.",
                    error_code=RESOURCE_DOES_NOT_EXIST,
                )
            elif trace.info.status in TraceStatus.end_statuses():
                raise MlflowException(
                    f"Trace with ID {trace_id} already finished.",
                    error_code=INVALID_PARAMETER_VALUE,
                )

        root_span = trace_manager.get_span_from_id(trace_id, root_span_id)
        if root_span:
            root_span.end(outputs, attributes, status, end_time_ns)

    def _log_trace(self, trace: Trace) -> str:
        """
        Log the complete Trace object to the backend store.

        # NB: Since the backend API is used directly here, customization of trace ID's
        # are not possible with this internal API. A backend-generated ID will be generated
        # directly with this invocation, instead of the one from the given trace object.

        Args:
            trace: The trace object to log.

        Returns:
            The trace ID of the logged trace.
        """
        return copy_trace_to_experiment(trace.to_dict(), experiment_id=trace.info.experiment_id)

    @deprecated_parameter("request_id", "trace_id", version="3.0.0")
    def start_span(
        self,
        name: str,
        trace_id: str,
        parent_id: str,
        span_type: str = SpanType.UNKNOWN,
        inputs: Any | None = None,
        attributes: dict[str, Any] | None = None,
        start_time_ns: int | None = None,
    ) -> Span:
        """
        Create a new span and start it without attaching it to the global trace context.

        This is an imperative API to manually create a new span under a specific trace id
        and parent span, unlike the higher-level APIs like
        :py:func:`@mlflow.trace <mlflow.trace>` decorator and
        :py:func:`with mlflow.start_span() <mlflow.start_span>` context manager, which
        automatically manage the span lifecycle and parent-child relationship.

        This API is useful for the case where the automatic context management is not
        sufficient, such as callback-based instrumentation where span start and end are
        not in the same call stack, or multi-threaded applications where the context is
        not propagated automatically.

        This API requires a parent span ID to be provided explicitly. If you haven't
        started any span yet, use the :py:func:`start_trace() <start_trace>` method to
        start a new trace and a root span.

        .. warning::

            The span created with this method needs to be ended explicitly by calling
            the :py:func:`end_span() <end_span>` method. Otherwise the span will be
            recorded with the incorrect end time and status ``TRACE_STATUS_UNSPECIFIED``.

        .. tip::

            Instead of creating a root span with the :py:func:`start_trace() <start_trace>`
            method, you can also use this method within the context of a parent span created
            by the fluent APIs like :py:func:`@mlflow.trace <mlflow.trace>` and
            :py:func:`with mlflow.start_span() <mlflow.start_span>`, by passing its span
            ids the parent. This flexibility allows you to use the imperative APIs in
            conjunction with the fluent APIs like below:

            .. code-block:: python
                :test:

                import mlflow
                from mlflow import MlflowClient

                client = MlflowClient()

                with mlflow.start_span("parent_span") as parent_span:
                    child_span = client.start_span(
                        name="child_span",
                        trace_id=parent_span.trace_id,
                        parent_id=parent_span.span_id,
                    )

                    # Do something...

                    client.end_span(
                        trace_id=parent_span.trace_id,
                        span_id=child_span.span_id,
                    )

            However, **the opposite does not work**. You cannot use the fluent APIs within
            the span created by this MlflowClient API. This is because the fluent APIs
            fetches the current span from the managed context, which is not set by the MLflow
            Client APIs. Once you create a span with the MLflow Client APIs, all children
            spans must be created with the MLflow Client APIs. Please be cautious when using
            this mixed approach, as it can lead to unexpected behavior if not used properly.

        Args:
            name: The name of the span.
            trace_id: The ID of the trace to attach the span to. This is synonym to
                trace_id` in OpenTelemetry.
            parent_id: The ID of the parent span. The parent span can be a span created by
                both fluent APIs like `with mlflow.start_span()`, and imperative APIs like this.
            span_type: The type of the span. Can be either a string or a
                :py:class:`SpanType <mlflow.entities.SpanType>` enum value.
            inputs: Inputs to set on the span.
            attributes: A dictionary of attributes to set on the span.
            start_time_ns: The start time of the span in nano seconds since the UNIX epoch.
                If not provided, the current time will be used.

        Returns:
            An :py:class:`mlflow.entities.Span` object representing the span.

        Example:

        .. code-block:: python
            :test:

            from mlflow import MlflowClient

            client = MlflowClient()

            span = client.start_trace("my_trace")

            x = 2

            # Create a child span
            child_span = client.start_span(
                "child_span",
                trace_id=span.trace_id,
                parent_id=span.span_id,
                inputs={"x": x},
            )

            y = x**2

            client.end_span(
                trace_id=child_span.trace_id,
                span_id=child_span.span_id,
                attributes={"factor": 2},
                outputs={"y": y},
            )

            client.end_trace(span.trace_id)
        """
        # If parent span is no-op span, the child should also be no-op too
        if trace_id == NO_OP_SPAN_TRACE_ID:
            return NoOpSpan()

        if not parent_id:
            raise MlflowException(
                "start_span() must be called with an explicit parent_id."
                "If you haven't started any span yet, use MLflowClient().start_trace() "
                "to start a new trace and root span.",
                error_code=INVALID_PARAMETER_VALUE,
            )
        if not trace_id:
            raise MlflowException(
                "Trace ID must be provided to start a span.",
                error_code=INVALID_PARAMETER_VALUE,
            )

        trace_manager = InMemoryTraceManager.get_instance()
        if not (parent_span := trace_manager.get_span_from_id(trace_id, parent_id)):
            raise MlflowException(
                f"Parent span with ID '{parent_id}' not found.",
                error_code=RESOURCE_DOES_NOT_EXIST,
            )

        return start_span_no_context(
            name=name,
            span_type=span_type,
            parent_span=parent_span,
            inputs=inputs,
            attributes=attributes,
            start_time_ns=start_time_ns,
        )

    @deprecated_parameter("request_id", "trace_id", version="3.0.0")
    def end_span(
        self,
        trace_id: str,
        span_id: str,
        outputs: Any | None = None,
        attributes: dict[str, Any] | None = None,
        status: SpanStatus | str = "OK",
        end_time_ns: int | None = None,
    ):
        """
        End the span with the given trace ID and span ID.

        Args:
            trace_id: The ID of the trace to end.
            span_id: The ID of the span to end.
            outputs: Outputs to set on the span.
            attributes: A dictionary of attributes to set on the span. If the span already has
                attributes, the new attributes will be merged with the existing ones. If the same
                key already exists, the new value will overwrite the old one.
            status: The status of the span. This can be a
                :py:class:`SpanStatus <mlflow.entities.SpanStatus>` object or a string
                representing the status code defined in
                :py:class:`SpanStatusCode <mlflow.entities.SpanStatusCode>`
                e.g. ``"OK"``, ``"ERROR"``. The default status is OK.
            end_time_ns: The end time of the span in nano seconds since the UNIX epoch.
                If not provided, the current time will be used.
        """
        span = InMemoryTraceManager.get_instance().get_span_from_id(trace_id, span_id)
        if span:
            span.end(
                outputs=outputs,
                attributes=attributes,
                status=status,
                end_time_ns=end_time_ns,
            )

    @deprecated_parameter("request_id", "trace_id", version="3.0.0")
    def set_trace_tag(self, trace_id: str, key: str, value: str):
        """
        Set a tag on the trace with the given trace ID.

        The trace can be an active one or the one that has already ended and recorded in the
        backend. Below is an example of setting a tag on an active trace. You can replace the
        ``trace_id`` parameter to set a tag on an already ended trace.

        .. code-block:: python
            :test:

            from mlflow import MlflowClient

            client = MlflowClient()

            root_span = client.start_trace("my_trace")
            client.set_trace_tag(root_span.trace_id, "key", "value")
            client.end_trace(root_span.trace_id)

        Args:
            trace_id: The ID of the trace to set the tag on.
            key: The string key of the tag. Must be at most 250 characters long, otherwise
                it will be truncated when stored.
            value: The string value of the tag. Must be at most 250 characters long, otherwise
                it will be truncated when stored.
        """
        self._tracing_client.set_trace_tag(trace_id, key, value)

    @deprecated_parameter("request_id", "trace_id", version="3.0.0")
    def delete_trace_tag(self, trace_id: str, key: str) -> None:
        """
        Delete a tag on the trace with the given trace ID.

        The trace can be an active one or the one that has already ended and recorded in the
        backend. Below is an example of deleting a tag on an active trace. You can replace the
        ``trace_id`` parameter to delete a tag on an already ended trace.

        .. code-block:: python
            :test:

            from mlflow import MlflowClient

            client = MlflowClient()

            root_span = client.start_trace("my_trace", tags={"key": "value"})
            client.delete_trace_tag(root_span.trace_id, "key")
            client.end_trace(root_span.trace_id)

        Args:
            trace_id: The ID of the trace to delete the tag from.
            key: The string key of the tag. Must be at most 250 characters long, otherwise
                it will be truncated when stored.
        """
        self._tracing_client.delete_trace_tag(trace_id, key)

    def search_experiments(
        self,
        view_type: int = ViewType.ACTIVE_ONLY,
        max_results: int | None = SEARCH_MAX_RESULTS_DEFAULT,
        filter_string: str | None = None,
        order_by: list[str] | None = None,
        page_token=None,
    ) -> PagedList[Experiment]:
        """
        Search for experiments that match the specified search query.

        Args:
            view_type: One of enum values ``ACTIVE_ONLY``, ``DELETED_ONLY``, or ``ALL``
                defined in :py:class:`mlflow.entities.ViewType`.
            max_results: Maximum number of experiments desired. Certain server backend may apply
                its own limit.
            filter_string: Filter query string (e.g., ``"name = 'my_experiment'"``), defaults to
                searching for all experiments. The following identifiers, comparators, and logical
                operators are supported.

                Identifiers
                  - ``name``: Experiment name
                  - ``creation_time``: Experiment creation time
                  - ``last_update_time``: Experiment last update time
                  - ``tags.<tag_key>``: Experiment tag. If ``tag_key`` contains
                    spaces, it must be wrapped with backticks (e.g., ``"tags.`extra key`"``).

                Comparators for string attributes and tags
                  - ``=``: Equal to
                  - ``!=``: Not equal to
                  - ``LIKE``: Case-sensitive pattern match
                  - ``ILIKE``: Case-insensitive pattern match

                Comparators for numeric attributes
                  - ``=``: Equal to
                  - ``!=``: Not equal to
                  - ``<``: Less than
                  - ``<=``: Less than or equal to
                  - ``>``: Greater than
                  - ``>=``: Greater than or equal to

                Logical operators
                  - ``AND``: Combines two sub-queries and returns True if both of them are True.

            order_by: List of columns to order by. The ``order_by`` column can contain an optional
                ``DESC`` or ``ASC`` value (e.g., ``"name DESC"``). The default ordering is ``ASC``,
                so ``"name"`` is equivalent to ``"name ASC"``. If unspecified, defaults to
                ``["last_update_time DESC"]``, which lists experiments updated most recently first.
                The following fields are supported:

                - ``experiment_id``: Experiment ID
                - ``name``: Experiment name
                - ``creation_time``: Experiment creation time
                - ``last_update_time``: Experiment last update time

            page_token: Token specifying the next page of results. It should be obtained from
                a ``search_experiments`` call.

        Returns:
            A :py:class:`PagedList <mlflow.store.entities.PagedList>` of
            :py:class:`Experiment <mlflow.entities.Experiment>` objects. The pagination token
            for the next page can be obtained via the ``token`` attribute of the object.

        .. code-block:: python
            :caption: Example

            import mlflow


            def assert_experiment_names_equal(experiments, expected_names):
                actual_names = [e.name for e in experiments if e.name != "Default"]
                assert actual_names == expected_names, (actual_names, expected_names)


            mlflow.set_tracking_uri("sqlite:///:memory:")
            client = mlflow.MlflowClient()

            # Create experiments
            for name, tags in [
                ("a", None),
                ("b", None),
                ("ab", {"k": "v"}),
                ("bb", {"k": "V"}),
            ]:
                client.create_experiment(name, tags=tags)

            # Search for experiments with name "a"
            experiments = client.search_experiments(filter_string="name = 'a'")
            assert_experiment_names_equal(experiments, ["a"])

            # Search for experiments with name starting with "a"
            experiments = client.search_experiments(filter_string="name LIKE 'a%'")
            assert_experiment_names_equal(experiments, ["ab", "a"])

            # Search for experiments with tag key "k" and value ending with "v" or "V"
            experiments = client.search_experiments(filter_string="tags.k ILIKE '%v'")
            assert_experiment_names_equal(experiments, ["bb", "ab"])

            # Search for experiments with name ending with "b" and tag {"k": "v"}
            experiments = client.search_experiments(filter_string="name LIKE '%b' AND tags.k = 'v'")
            assert_experiment_names_equal(experiments, ["ab"])

            # Sort experiments by name in ascending order
            experiments = client.search_experiments(order_by=["name"])
            assert_experiment_names_equal(experiments, ["a", "ab", "b", "bb"])

            # Sort experiments by ID in descending order
            experiments = client.search_experiments(order_by=["experiment_id DESC"])
            assert_experiment_names_equal(experiments, ["bb", "ab", "b", "a"])
        """
        return self._tracking_client.search_experiments(
            view_type=view_type,
            max_results=max_results,
            filter_string=filter_string,
            order_by=order_by,
            page_token=page_token,
        )

    def get_experiment(self, experiment_id: str) -> Experiment:
        """Retrieve an experiment by experiment_id from the backend store

        Args:
            experiment_id: The experiment ID returned from ``create_experiment``.

        Returns:
            :py:class:`mlflow.entities.Experiment`

        .. code-block:: python
          :caption: Example

          from mlflow import MlflowClient

          client = MlflowClient()
          exp_id = client.create_experiment("Experiment")
          experiment = client.get_experiment(exp_id)

          # Show experiment info
          print(f"Name: {experiment.name}")
          print(f"Experiment ID: {experiment.experiment_id}")
          print(f"Artifact Location: {experiment.artifact_location}")
          print(f"Lifecycle_stage: {experiment.lifecycle_stage}")

        .. code-block:: text
          :caption: Output

          Name: Experiment
          Experiment ID: 1
          Artifact Location: file:///.../mlruns/1
          Lifecycle_stage: active
        """
        return self._tracking_client.get_experiment(experiment_id)

    def get_experiment_by_name(self, name: str) -> Experiment | None:
        """Retrieve an experiment by experiment name from the backend store

        Args:
            name: The experiment name, which is case sensitive.

        Returns:
            An instance of :py:class:`mlflow.entities.Experiment`
            if an experiment with the specified name exists, otherwise None.

        .. code-block:: python
            :caption: Example

            from mlflow import MlflowClient

            # Case-sensitive name
            client = MlflowClient()
            experiment = client.get_experiment_by_name("Default")
            # Show experiment info
            print(f"Name: {experiment.name}")
            print(f"Experiment ID: {experiment.experiment_id}")
            print(f"Artifact Location: {experiment.artifact_location}")
            print(f"Lifecycle_stage: {experiment.lifecycle_stage}")

        .. code-block:: text
            :caption: Output

            Name: Default
            Experiment ID: 0
            Artifact Location: file:///.../mlruns/0
            Lifecycle_stage: active
        """
        return self._tracking_client.get_experiment_by_name(name)

    def create_experiment(
        self,
        name: str,
        artifact_location: str | None = None,
        tags: dict[str, Any] | None = None,
    ) -> str:
        """Create an experiment.

        Args:
            name: The experiment name, which must be a unique string.
            artifact_location: The location to store run artifacts. If not provided, the server
                picks anappropriate default.
            tags: A dictionary of key-value pairs that are converted into
                :py:class:`mlflow.entities.ExperimentTag` objects, set as
                experiment tags upon experiment creation.

        Returns:
            String as an integer ID of the created experiment.

        .. code-block:: python
            :caption: Example

            from pathlib import Path
            from mlflow import MlflowClient

            # Create an experiment with a name that is unique and case sensitive.
            client = MlflowClient()
            experiment_id = client.create_experiment(
                "Social NLP Experiments",
                artifact_location=Path.cwd().joinpath("mlruns").as_uri(),
                tags={"version": "v1", "priority": "P1"},
            )
            client.set_experiment_tag(experiment_id, "nlp.framework", "Spark NLP")

            # Fetch experiment metadata information
            experiment = client.get_experiment(experiment_id)
            print(f"Name: {experiment.name}")
            print(f"Experiment_id: {experiment.experiment_id}")
            print(f"Artifact Location: {experiment.artifact_location}")
            print(f"Tags: {experiment.tags}")
            print(f"Lifecycle_stage: {experiment.lifecycle_stage}")

        .. code-block:: text
            :caption: Output

            Name: Social NLP Experiments
            Experiment_id: 1
            Artifact Location: file:///.../mlruns
            Tags: {'version': 'v1', 'priority': 'P1', 'nlp.framework': 'Spark NLP'}
            Lifecycle_stage: active

        """
        return self._tracking_client.create_experiment(name, artifact_location, tags)

    def delete_experiment(self, experiment_id: str) -> None:
        """Delete an experiment from the backend store.

        This deletion is a soft-delete, not a permanent deletion. Experiment names can not be
        reused, unless the deleted experiment is permanently deleted by a database admin.

        Args:
            experiment_id: The experiment ID returned from ``create_experiment``.

        .. code-block:: python
            :caption: Example

            from mlflow import MlflowClient

            # Create an experiment with a name that is unique and case sensitive
            client = MlflowClient()
            experiment_id = client.create_experiment("New Experiment")
            client.delete_experiment(experiment_id)

            # Examine the deleted experiment details.
            experiment = client.get_experiment(experiment_id)
            print(f"Name: {experiment.name}")
            print(f"Artifact Location: {experiment.artifact_location}")
            print(f"Lifecycle_stage: {experiment.lifecycle_stage}")

        .. code-block:: text
            :caption: Output

            Name: New Experiment
            Artifact Location: file:///.../mlruns/1
            Lifecycle_stage: deleted

        """
        self._tracking_client.delete_experiment(experiment_id)

    def restore_experiment(self, experiment_id: str) -> None:
        """
        Restore a deleted experiment unless permanently deleted.

        Args:
            experiment_id: The experiment ID returned from ``create_experiment``.

        .. code-block:: python
            :caption: Example

            from mlflow import MlflowClient


            def print_experiment_info(experiment):
                print(f"Name: {experiment.name}")
                print(f"Experiment Id: {experiment.experiment_id}")
                print(f"Lifecycle_stage: {experiment.lifecycle_stage}")


            # Create and delete an experiment
            client = MlflowClient()
            experiment_id = client.create_experiment("New Experiment")
            client.delete_experiment(experiment_id)

            # Examine the deleted experiment details.
            experiment = client.get_experiment(experiment_id)
            print_experiment_info(experiment)
            print("--")

            # Restore the experiment and fetch its info
            client.restore_experiment(experiment_id)
            experiment = client.get_experiment(experiment_id)
            print_experiment_info(experiment)

        .. code-block:: text
            :caption: Output

            Name: New Experiment
            Experiment Id: 1
            Lifecycle_stage: deleted
            --
            Name: New Experiment
            Experiment Id: 1
            Lifecycle_stage: active

        """
        self._tracking_client.restore_experiment(experiment_id)

    def rename_experiment(self, experiment_id: str, new_name: str) -> None:
        """
        Update an experiment's name. The new name must be unique.

        Args:
            experiment_id: The experiment ID returned from ``create_experiment``.
            new_name: The new name for the experiment.

        .. code-block:: python
            :caption: Example

            from mlflow import MlflowClient


            def print_experiment_info(experiment):
                print(f"Name: {experiment.name}")
                print(f"Experiment_id: {experiment.experiment_id}")
                print(f"Lifecycle_stage: {experiment.lifecycle_stage}")


            # Create an experiment with a name that is unique and case sensitive
            client = MlflowClient()
            experiment_id = client.create_experiment("Social NLP Experiments")

            # Fetch experiment metadata information
            experiment = client.get_experiment(experiment_id)
            print_experiment_info(experiment)
            print("--")

            # Rename and fetch experiment metadata information
            client.rename_experiment(experiment_id, "Social Media NLP Experiments")
            experiment = client.get_experiment(experiment_id)
            print_experiment_info(experiment)

        .. code-block:: text
            :caption: Output

            Name: Social NLP Experiments
            Experiment_id: 1
            Lifecycle_stage: active
            --
            Name: Social Media NLP Experiments
            Experiment_id: 1
            Lifecycle_stage: active

        """
        self._tracking_client.rename_experiment(experiment_id, new_name)

    def log_metric(
        self,
        run_id: str,
        key: str,
        value: float,
        timestamp: int | None = None,
        step: int | None = None,
        synchronous: bool | None = None,
        dataset_name: str | None = None,
        dataset_digest: str | None = None,
        model_id: str | None = None,
    ) -> RunOperations | None:
        """
        Log a metric against the run ID.

        Args:
            run_id: The run id to which the metric should be logged.
            key: Metric name. This string may only contain alphanumerics, underscores
                (_), dashes (-), periods (.), spaces ( ), and slashes (/).
                All backend stores will support keys up to length 250, but some may
                support larger keys.
            value: Metric value. Note that some special values such
                as +/- Infinity may be replaced by other values depending on the store. For
                example, the SQLAlchemy store replaces +/- Inf with max / min float values.
                All backend stores will support values up to length 5000, but some
                may support larger values.
            timestamp: Time when this metric was calculated. Defaults to the current system time.
            step: Integer training step (iteration) at which was the metric calculated.
                Defaults to 0.
            synchronous: *Experimental* If True, blocks until the metric is logged successfully.
                If False, logs the metric asynchronously and returns a future representing the
                logging operation. If None, read from environment variable
                `MLFLOW_ENABLE_ASYNC_LOGGING`, which defaults to False if not set.
            dataset_name: The name of the dataset associated with the metric. If specified,
                ``dataset_digest`` must also be provided.
            dataset_digest: The digest of the dataset associated with the metric. If specified,
                ``dataset_name`` must also be provided.
            model_id: The ID of the model associated with the metric. If not specified, use the
                current active model ID set by :py:func:`mlflow.set_active_model`.

        Returns:
            When `synchronous=True` or None, returns None. When `synchronous=False`, returns an
            :py:class:`mlflow.utils.async_logging.run_operations.RunOperations` instance that
            represents future for logging operation.

        .. code-block:: python
            :caption: Example

            from mlflow import MlflowClient


            def print_run_info(r):
                print(f"run_id: {r.info.run_id}")
                print(f"metrics: {r.data.metrics}")
                print(f"status: {r.info.status}")


            # Create a run under the default experiment (whose id is '0').
            # Since these are low-level CRUD operations, this method will create a run.
            # To end the run, you'll have to explicitly end it.
            client = MlflowClient()
            experiment_id = "0"
            run = client.create_run(experiment_id)
            print_run_info(run)
            print("--")

            # Log the metric. Unlike mlflow.log_metric this method
            # does not start a run if one does not exist. It will log
            # the metric for the run id in the backend store.
            client.log_metric(run.info.run_id, "m", 1.5)
            client.set_terminated(run.info.run_id)
            run = client.get_run(run.info.run_id)
            print_run_info(run)

            # To log metric in async fashion
            client.log_metric(run.info.run_id, "m", 1.5, synchronous=False)

        .. code-block:: text
            :caption: Output

            run_id: 95e79843cb2c463187043d9065185e24
            metrics: {}
            status: RUNNING
            --
            run_id: 95e79843cb2c463187043d9065185e24
            metrics: {'m': 1.5}
            status: FINISHED
        """
        from mlflow.tracking.fluent import get_active_model_id

        synchronous = (
            synchronous if synchronous is not None else not MLFLOW_ENABLE_ASYNC_LOGGING.get()
        )
        model_id = model_id or get_active_model_id()
        return self._tracking_client.log_metric(
            run_id,
            key,
            value,
            timestamp,
            step,
            synchronous=synchronous,
            dataset_name=dataset_name,
            dataset_digest=dataset_digest,
            model_id=model_id,
        )

    def log_param(self, run_id: str, key: str, value: Any, synchronous: bool | None = None) -> Any:
        """
        Log a parameter (e.g. model hyperparameter) against the run ID.

        Args:
            run_id: The run id to which the param should be logged.
            key: Parameter name. This string may only contain alphanumerics, underscores
                (_), dashes (-), periods (.), spaces ( ), and slashes (/).
                All backend stores support keys up to length 250, but some may
                support larger keys.
            value: Parameter value, but will be string-ified if not.
                All built-in backend stores support values up to length 6000, but some
                may support larger values.
            synchronous: *Experimental* If True, blocks until the metric is logged successfully.
                If False, logs the metric asynchronously and returns a future representing the
                logging operation. If None, read from environment variable
                `MLFLOW_ENABLE_ASYNC_LOGGING`, which defaults to False if not set.

        Returns:
            When `synchronous=True` or None, returns parameter value. When `synchronous=False`,
            returns an :py:class:`mlflow.utils.async_logging.run_operations.RunOperations`
            instance that represents future for logging operation.

        .. code-block:: python
            :caption: Example

            from mlflow import MlflowClient


            def print_run_info(r):
                print(f"run_id: {r.info.run_id}")
                print(f"params: {r.data.params}")
                print(f"status: {r.info.status}")


            # Create a run under the default experiment (whose id is '0').
            # Since these are low-level CRUD operations, this method will create a run.
            # To end the run, you'll have to explicitly end it.
            client = MlflowClient()
            experiment_id = "0"
            run = client.create_run(experiment_id)
            print_run_info(run)
            print("--")
            # Log the parameter. Unlike mlflow.log_param this method
            # does not start a run if one does not exist. It will log
            # the parameter in the backend store
            p_value = client.log_param(run.info.run_id, "p", 1)
            assert p_value == 1
            client.set_terminated(run.info.run_id)
            run = client.get_run(run.info.run_id)
            print_run_info(run)

        .. code-block:: text
            :caption: Output

            run_id: e649e49c7b504be48ee3ae33c0e76c93
            params: {}
            status: RUNNING
            --
            run_id: e649e49c7b504be48ee3ae33c0e76c93
            params: {'p': '1'}
            status: FINISHED
        """
        synchronous = (
            synchronous if synchronous is not None else not MLFLOW_ENABLE_ASYNC_LOGGING.get()
        )
        if synchronous:
            self._tracking_client.log_param(run_id, key, value, synchronous=True)
            return value
        else:
            return self._tracking_client.log_param(run_id, key, value, synchronous=False)

    def set_experiment_tag(self, experiment_id: str, key: str, value: Any) -> None:
        """
        Set a tag on the experiment with the specified ID. Value is converted to a string.

        Args:
            experiment_id: String ID of the experiment.
            key: Name of the tag.
            value: Tag value (converted to a string).

        .. code-block:: python

            from mlflow import MlflowClient

            # Create an experiment and set its tag
            client = MlflowClient()
            experiment_id = client.create_experiment("Social Media NLP Experiments")
            client.set_experiment_tag(experiment_id, "nlp.framework", "Spark NLP")

            # Fetch experiment metadata information
            experiment = client.get_experiment(experiment_id)
            print(f"Name: {experiment.name}")
            print(f"Tags: {experiment.tags}")

        .. code-block:: text

            Name: Social Media NLP Experiments
            Tags: {'nlp.framework': 'Spark NLP'}

        """
        self._tracking_client.set_experiment_tag(experiment_id, key, value)

    def delete_experiment_tag(self, experiment_id: str, key: str) -> None:
        """
        Delete a tag from the experiment with the specified ID.

        Args:
            experiment_id: String ID of the experiment.
            key: Name of the tag to be deleted.

        .. code-block:: python

            from mlflow import MlflowClient

            # Create an experiment and set its tag
            client = MlflowClient()
            experiment_id = client.create_experiment("Social Media NLP Experiments")
            client.set_experiment_tag(experiment_id, "nlp.framework", "Spark NLP")

            # Fetch experiment metadata information, validate that tag is set
            experiment = client.get_experiment(experiment_id)
            assert experiment.tags == {"nlp.framework": "Spark NLP"}

            client.delete_experiment_tag(experiment_id, "nlp.framework")

            # Fetch experiment metadata information, validate that tag is deleted
            experiment = client.get_experiment(experiment_id)
            assert experiment.tags == {}

        """
        self._tracking_client.delete_experiment_tag(experiment_id, key)

    def set_tag(
        self, run_id: str, key: str, value: Any, synchronous: bool | None = None
    ) -> RunOperations | None:
        """
        Set a tag on the run with the specified ID. Value is converted to a string.

        Args:
            run_id: String ID of the run.
            key: Tag name. This string may only contain alphanumerics, underscores (_), dashes (-),
                periods (.), spaces ( ), and slashes (/). All backend stores will support keys up to
                length 250, but some may support larger keys.
            value: Tag value, but will be string-ified if not. All backend stores will support
                values up to length 5000, but some may support larger values.
            synchronous: *Experimental* If True, blocks until the metric is logged successfully.
                If False, logs the metric asynchronously and returns a future representing the
                logging operation. If None, read from environment variable
                `MLFLOW_ENABLE_ASYNC_LOGGING`, which defaults to False if not set.

        Returns:
            When `synchronous=True` or None, returns None. When `synchronous=False`, returns an
            `mlflow.utils.async_logging.run_operations.RunOperations` instance that represents
            future for logging operation.

        .. code-block:: python
            :caption: Example

            from mlflow import MlflowClient


            def print_run_info(run):
                print(f"run_id: {run.info.run_id}")
                print(f"Tags: {run.data.tags}")


            # Create a run under the default experiment (whose id is '0').
            client = MlflowClient()
            experiment_id = "0"
            run = client.create_run(experiment_id)
            print_run_info(run)
            print("--")
            # Set a tag and fetch updated run info
            client.set_tag(run.info.run_id, "nlp.framework", "Spark NLP")
            run = client.get_run(run.info.run_id)
            print_run_info(run)

        .. code-block:: text
            :caption: Output

            run_id: 4f226eb5758145e9b28f78514b59a03b
            Tags: {}
            --
            run_id: 4f226eb5758145e9b28f78514b59a03b
            Tags: {'nlp.framework': 'Spark NLP'}
        """
        synchronous = (
            synchronous if synchronous is not None else not MLFLOW_ENABLE_ASYNC_LOGGING.get()
        )
        return self._tracking_client.set_tag(run_id, key, value, synchronous=synchronous)

    def delete_tag(self, run_id: str, key: str) -> None:
        """Delete a tag from a run. This is irreversible.

        Args:
            run_id: String ID of the run.
            key: Name of the tag.

        .. code-block:: python
            :caption: Example

            from mlflow import MlflowClient


            def print_run_info(run):
                print(f"run_id: {run.info.run_id}")
                print(f"Tags: {run.data.tags}")


            # Create a run under the default experiment (whose id is '0').
            client = MlflowClient()
            tags = {"t1": 1, "t2": 2}
            experiment_id = "0"
            run = client.create_run(experiment_id, tags=tags)
            print_run_info(run)
            print("--")

            # Delete tag and fetch updated info
            client.delete_tag(run.info.run_id, "t1")
            run = client.get_run(run.info.run_id)
            print_run_info(run)

        .. code-block:: text
            :caption: Output

            run_id: b7077267a59a45d78cd9be0de4bc41f5
            Tags: {'t2': '2', 't1': '1'}
            --
            run_id: b7077267a59a45d78cd9be0de4bc41f5
            Tags: {'t2': '2'}

        """
        self._tracking_client.delete_tag(run_id, key)

    def update_run(self, run_id: str, status: str | None = None, name: str | None = None) -> None:
        """Update a run with the specified ID to a new status or name.

        Args:
            run_id: The ID of the Run to update.
            status: The new status of the run to set, if specified. At least one of ``status`` or
                ``name`` should be specified.
            name: The new name of the run to set, if specified. At least one of ``name`` or
                ``status`` should be specified.

        .. code-block:: python
            :caption: Example

            from mlflow import MlflowClient


            def print_run_info(run):
                print(f"run_id: {run.info.run_id}")
                print(f"run_name: {run.info.run_name}")
                print(f"status: {run.info.status}")


            # Create a run under the default experiment (whose id is '0').
            client = MlflowClient()
            experiment_id = "0"
            run = client.create_run(experiment_id)
            print_run_info(run)
            print("--")

            # Update run and fetch info
            client.update_run(run.info.run_id, "FINISHED", "new_name")
            run = client.get_run(run.info.run_id)
            print_run_info(run)

        .. code-block:: text
            :caption: Output

            run_id: 1cf6bf8bf6484dd8a598bd43be367b20
            run_name: judicious-hog-915
            status: RUNNING
            --
            run_id: 1cf6bf8bf6484dd8a598bd43be367b20
            run_name: new_name
            status: FINISHED

        """
        self._tracking_client.update_run(run_id, status, name)

    def log_batch(
        self,
        run_id: str,
        metrics: Sequence[Metric] = (),
        params: Sequence[Param] = (),
        tags: Sequence[RunTag] = (),
        synchronous: bool | None = None,
    ) -> RunOperations | None:
        """
        Log multiple metrics, params, and/or tags.

        Args:
            run_id: String ID of the run
            metrics: If provided, List of Metric(key, value, timestamp) instances.
            params: If provided, List of Param(key, value) instances.
            tags: If provided, List of RunTag(key, value) instances.
            synchronous: *Experimental* If True, blocks until the metric is logged successfully.
                If False, logs the metric asynchronously and returns a future representing the
                logging operation. If None, read from environment variable
                `MLFLOW_ENABLE_ASYNC_LOGGING`, which defaults to False if not set.

        Raises:
            mlflow.MlflowException: If any errors occur.

        Returns:
            When `synchronous=True` or None, returns None. When `synchronous=False`, returns an
            :py:class:`mlflow.utils.async_logging.run_operations.RunOperations` instance that
            represents future for logging operation.

        .. code-block:: python
            :caption: Example

            import time

            from mlflow import MlflowClient
            from mlflow.entities import Metric, Param, RunTag


            def print_run_info(r):
                print(f"run_id: {r.info.run_id}")
                print(f"params: {r.data.params}")
                print(f"metrics: {r.data.metrics}")
                print(f"tags: {r.data.tags}")
                print(f"status: {r.info.status}")


            # Create MLflow entities and a run under the default experiment (whose id is '0').
            timestamp = int(time.time() * 1000)
            metrics = [Metric("m", 1.5, timestamp, 1)]
            params = [Param("p", "p")]
            tags = [RunTag("t", "t")]
            experiment_id = "0"
            client = MlflowClient()
            run = client.create_run(experiment_id)

            # Log entities, terminate the run, and fetch run status
            client.log_batch(run.info.run_id, metrics=metrics, params=params, tags=tags)
            client.set_terminated(run.info.run_id)
            run = client.get_run(run.info.run_id)
            print_run_info(run)

            # To log metric in async fashion
            client.log_metric(run.info.run_id, "m", 1.5, synchronous=False)

        .. code-block:: text
            :caption: Output

            run_id: ef0247fa3205410595acc0f30f620871
            params: {'p': 'p'}
            metrics: {'m': 1.5}
            tags: {'t': 't'}
            status: FINISHED

        """
        synchronous = (
            synchronous if synchronous is not None else not MLFLOW_ENABLE_ASYNC_LOGGING.get()
        )

        # Stringify the values of the params
        params = [Param(key=param.key, value=str(param.value)) for param in params]

        return self._tracking_client.log_batch(
            run_id, metrics, params, tags, synchronous=synchronous
        )

    def log_inputs(
        self,
        run_id: str,
        datasets: Sequence[DatasetInput] | None = None,
        models: Sequence[LoggedModelInput] | None = None,
    ) -> None:
        """
        Log one or more dataset inputs to a run.

        Args:
            run_id: String ID of the run.
            datasets: List of :py:class:`mlflow.entities.DatasetInput` instances to log.
            models: List of :py:class:`mlflow.entities.LoggedModelInput` instances to log.

        Raises:
            mlflow.MlflowException: If any errors occur.
        """
        self._tracking_client.log_inputs(run_id, datasets, models)

    def log_outputs(self, run_id: str, models: list[LoggedModelOutput]):
        self._tracking_client.log_outputs(run_id, models)

    def log_artifact(self, run_id, local_path, artifact_path=None) -> None:
        """Write a local file or directory to the remote ``artifact_uri``.

        Args:
            run_id: String ID of run.
            local_path: Path to the file or directory to write.
            artifact_path: If provided, the directory in ``artifact_uri`` to write to.

        .. code-block:: python
            :caption: Example

            import tempfile
            from pathlib import Path

            from mlflow import MlflowClient

            # Create a run under the default experiment (whose id is '0').
            client = MlflowClient()
            experiment_id = "0"
            run = client.create_run(experiment_id)

            # log and fetch the artifact
            with tempfile.TemporaryDirectory() as tmp_dir:
                path = Path(tmp_dir, "features.txt")
                path.write_text(features)
                client.log_artifact(run.info.run_id, path)

            artifacts = client.list_artifacts(run.info.run_id)
            for artifact in artifacts:
                print(f"artifact: {artifact.path}")
                print(f"is_dir: {artifact.is_dir}")
            client.set_terminated(run.info.run_id)

        .. code-block:: text
            :caption: Output

            artifact: features.txt
            is_dir: False

        """
        if run_id.startswith(TRACE_REQUEST_ID_PREFIX):
            raise MlflowException(
                f"Invalid run id: {run_id}. `log_artifact` run id must map to a valid run."
            )
        self._tracking_client.log_artifact(run_id, local_path, artifact_path)

    def log_artifacts(self, run_id: str, local_dir: str, artifact_path: str | None = None) -> None:
        """Write a directory of files to the remote ``artifact_uri``.

        Args:
            run_id: String ID of run.
            local_dir: Path to the directory of files to write.
            artifact_path: If provided, the directory in ``artifact_uri`` to write to.

        .. code-block:: python
            :caption: Example

            import json
            import tempfile
            from pathlib import Path

            # Create some artifacts data to preserve
            features = "rooms, zipcode, median_price, school_rating, transport"
            data = {"state": "TX", "Available": 25, "Type": "Detached"}
            with tempfile.TemporaryDirectory() as tmp_dir:
                tmp_dir = Path(tmp_dir)
                with (tmp_dir / "data.json").open("w") as f:
                    json.dump(data, f, indent=2)
                with (tmp_dir / "features.json").open("w") as f:
                    f.write(features)

                # Create a run under the default experiment (whose id is '0'), and log
                # all files in "data" to root artifact_uri/states
                client = MlflowClient()
                experiment_id = "0"
                run = client.create_run(experiment_id)
                client.log_artifacts(run.info.run_id, tmp_dir, artifact_path="states")

            artifacts = client.list_artifacts(run.info.run_id)
            for artifact in artifacts:
                print(f"artifact: {artifact.path}")
                print(f"is_dir: {artifact.is_dir}")
            client.set_terminated(run.info.run_id)

        .. code-block:: text
            :caption: Output

            artifact: states
            is_dir: True

        """
        self._tracking_client.log_artifacts(run_id, local_dir, artifact_path)

    @contextlib.contextmanager
    def _log_artifact_helper(self, run_id, artifact_file):
        """Yields a temporary path to store a file, and then calls `log_artifact` against that path.

        Args:
            run_id: String ID of the run.
            artifact_file: The run-relative artifact file path in posixpath format.

        Returns:
            Temporary path to store a file.

        """
        norm_path = posixpath.normpath(artifact_file)
        filename = posixpath.basename(norm_path)
        artifact_dir = posixpath.dirname(norm_path)
        artifact_dir = None if artifact_dir == "" else artifact_dir
        with tempfile.TemporaryDirectory() as tmp_dir:
            tmp_path = os.path.join(tmp_dir, filename)
            yield tmp_path
            self.log_artifact(run_id, tmp_path, artifact_dir)

    def _log_artifact_async_helper(self, run_id, artifact_file, artifact):
        """Log artifact asynchronously.

        Args:
            run_id: The unique identifier for the run. This ID is used to associate the
                artifact with a specific run.
            artifact_file: The file path of the artifact relative to the run's directory.
                The path should be in POSIX format, using forward slashes (/) as directory
                separators.
            artifact: The artifact to be logged.
        """
        norm_path = posixpath.normpath(artifact_file)
        filename = posixpath.basename(norm_path)
        artifact_dir = posixpath.dirname(norm_path)
        artifact_dir = None if artifact_dir == "" else artifact_dir
        self._tracking_client._log_artifact_async(run_id, filename, artifact_dir, artifact)

    def log_text(self, run_id: str, text: str, artifact_file: str) -> None:
        """Log text as an artifact.

        Args:
            run_id: String ID of the run.
            text: String containing text to log.
            artifact_file: The run-relative artifact file path in posixpath format to which
                the text is saved (e.g. "dir/file.txt").

        .. code-block:: python
            :caption: Example

            from mlflow import MlflowClient

            client = MlflowClient()
            run = client.create_run(experiment_id="0")

            # Log text to a file under the run's root artifact directory
            client.log_text(run.info.run_id, "text1", "file1.txt")

            # Log text in a subdirectory of the run's root artifact directory
            client.log_text(run.info.run_id, "text2", "dir/file2.txt")

            # Log HTML text
            client.log_text(run.info.run_id, "<h1>header</h1>", "index.html")

        """
        with self._log_artifact_helper(run_id, artifact_file) as tmp_path:
            with open(tmp_path, "w", encoding="utf-8") as f:
                f.write(text)

    def log_dict(self, run_id: str, dictionary: dict[str, Any], artifact_file: str) -> None:
        """Log a JSON/YAML-serializable object (e.g. `dict`) as an artifact. The serialization
        format (JSON or YAML) is automatically inferred from the extension of `artifact_file`.
        If the file extension doesn't exist or match any of [".json", ".yml", ".yaml"],
        JSON format is used, and we stringify objects that can't be JSON-serialized.

        Args:
            run_id: String ID of the run.
            dictionary: Dictionary to log.
            artifact_file: The run-relative artifact file path in posixpath format to which
                the dictionary is saved (e.g. "dir/data.json").

        .. code-block:: python
            :caption: Example

            from mlflow import MlflowClient

            client = MlflowClient()
            run = client.create_run(experiment_id="0")
            run_id = run.info.run_id

            dictionary = {"k": "v"}

            # Log a dictionary as a JSON file under the run's root artifact directory
            client.log_dict(run_id, dictionary, "data.json")

            # Log a dictionary as a YAML file in a subdirectory of the run's root artifact directory
            client.log_dict(run_id, dictionary, "dir/data.yml")

            # If the file extension doesn't exist or match any of [".json", ".yaml", ".yml"],
            # JSON format is used.
            mlflow.log_dict(run_id, dictionary, "data")
            mlflow.log_dict(run_id, dictionary, "data.txt")

        """
        extension = os.path.splitext(artifact_file)[1]

        with self._log_artifact_helper(run_id, artifact_file) as tmp_path:
            with open(tmp_path, "w") as f:
                # Specify `indent` to prettify the output
                if extension in [".yml", ".yaml"]:
                    yaml.dump(dictionary, f, indent=2, default_flow_style=False)
                else:
                    # Stringify objects that can't be JSON-serialized
                    json.dump(dictionary, f, indent=2, default=str)

    def log_figure(
        self,
        run_id: str,
        figure: Union["matplotlib.figure.Figure", "plotly.graph_objects.Figure"],
        artifact_file: str,
        *,
        save_kwargs: dict[str, Any] | None = None,
    ) -> None:
        """Log a figure as an artifact. The following figure objects are supported:

        - `matplotlib.figure.Figure`_
        - `plotly.graph_objects.Figure`_

        .. _matplotlib.figure.Figure:
            https://matplotlib.org/api/_as_gen/matplotlib.figure.Figure.html

        .. _plotly.graph_objects.Figure:
            https://plotly.com/python-api-reference/generated/plotly.graph_objects.Figure.html

        Args:
            run_id: String ID of the run.
            figure: Figure to log.
            artifact_file: The run-relative artifact file path in posixpath format to which
                the figure is saved (e.g. "dir/file.png").
            save_kwargs: Additional keyword arguments passed to the method that saves the figure.

        .. code-block:: python
            :caption: Matplotlib Example

            import mlflow
            import matplotlib.pyplot as plt

            fig, ax = plt.subplots()
            ax.plot([0, 1], [2, 3])

            run = client.create_run(experiment_id="0")
            client.log_figure(run.info.run_id, fig, "figure.png")

        .. code-block:: python
            :caption: Plotly Example

            import mlflow
            from plotly import graph_objects as go

            fig = go.Figure(go.Scatter(x=[0, 1], y=[2, 3]))

            run = client.create_run(experiment_id="0")
            client.log_figure(run.info.run_id, fig, "figure.html")

        """

        def _is_matplotlib_figure(fig):
            import matplotlib.figure

            return isinstance(fig, matplotlib.figure.Figure)

        def _is_plotly_figure(fig):
            import plotly

            return isinstance(fig, plotly.graph_objects.Figure)

        save_kwargs = save_kwargs or {}
        with self._log_artifact_helper(run_id, artifact_file) as tmp_path:
            # `is_matplotlib_figure` is executed only when `matplotlib` is found in `sys.modules`.
            # This allows logging a `plotly` figure in an environment where `matplotlib` is not
            # installed.
            if "matplotlib" in sys.modules and _is_matplotlib_figure(figure):
                figure.savefig(tmp_path, **save_kwargs)
            elif "plotly" in sys.modules and _is_plotly_figure(figure):
                file_extension = os.path.splitext(artifact_file)[1]
                if file_extension == ".html":
                    save_kwargs.setdefault("include_plotlyjs", "cdn")
                    save_kwargs.setdefault("auto_open", False)
                    figure.write_html(tmp_path, **save_kwargs)
                elif file_extension in [".png", ".jpeg", ".webp", ".svg", ".pdf"]:
                    figure.write_image(tmp_path, **save_kwargs)
                else:
                    raise TypeError(
                        f"Unsupported file extension for plotly figure: '{file_extension}'"
                    )
            else:
                raise TypeError(f"Unsupported figure object type: '{type(figure)}'")

    def log_image(
        self,
        run_id: str,
        image: Union["numpy.ndarray", "PIL.Image.Image", "mlflow.Image"],
        artifact_file: str | None = None,
        key: str | None = None,
        step: int | None = None,
        timestamp: int | None = None,
        synchronous: bool | None = None,
        filename_sep: Literal["%", "+"] = "%",
    ) -> None:
        """
        Logs an image in MLflow, supporting two use cases:

        1. Time-stepped image logging:
            Ideal for tracking changes or progressions through iterative processes (e.g.,
            during model training phases).

            - Usage: :code:`log_image(image, key=key, step=step, timestamp=timestamp)`

        2. Artifact file image logging:
            Best suited for static image logging where the image is saved directly as a file
            artifact.

            - Usage: :code:`log_image(image, artifact_file)`

        The following image formats are supported:
            - `numpy.ndarray`_
            - `PIL.Image.Image`_

            .. _numpy.ndarray:
                https://numpy.org/doc/stable/reference/generated/numpy.ndarray.html

            .. _PIL.Image.Image:
                https://pillow.readthedocs.io/en/stable/reference/Image.html#PIL.Image.Image

            - :class:`mlflow.Image`: An MLflow wrapper around PIL image for convenient image
              logging.

        Numpy array support
            - data types:

                - bool (useful for logging image masks)
                - integer [0, 255]
                - unsigned integer [0, 255]
                - float [0.0, 1.0]

                .. warning::

                    - Out-of-range integer values will raise ValueError.
                    - Out-of-range float values will auto-scale with min/max and warn.

            - shape (H: height, W: width):

                - H x W (Grayscale)
                - H x W x 1 (Grayscale)
                - H x W x 3 (an RGB channel order is assumed)
                - H x W x 4 (an RGBA channel order is assumed)

        Args:
            run_id: String ID of run.
            image: The image object to be logged.
            artifact_file: Specifies the path, in POSIX format, where the image
                will be stored as an artifact relative to the run's root directory (for
                example, "dir/image.png"). This parameter is kept for backward compatibility
                and should not be used together with `key`, `step`, or `timestamp`.
            key: Image name for time-stepped image logging. This string may only contain
                alphanumerics, underscores (_), dashes (-), periods (.), spaces ( ), and
                slashes (/).
            step: Integer training step (iteration) at which the image was saved.
                Defaults to 0.
            timestamp: Time when this image was saved. Defaults to the current system time.
            synchronous: *Experimental* If True, blocks until the metric is logged successfully.
                If False, logs the metric asynchronously and returns a future representing the
                logging operation. If None, read from environment variable
                `MLFLOW_ENABLE_ASYNC_LOGGING`, which defaults to False if not set.
            filename_sep: The separator used in the image filename. Defaults to "%". This is used to
                by the frontend to derive step and timestamp information from the filename.
                If `key` contains the separator, it will be replaced with a dash (-) to avoid
                ambiguity.


        .. code-block:: python
            :caption: Time-stepped image logging numpy example

            import mlflow
            import numpy as np

            image = np.random.randint(0, 256, size=(100, 100, 3), dtype=np.uint8)
            with mlflow.start_run() as run:
                client = mlflow.MlflowClient()
                client.log_image(run.info.run_id, image, key="dogs", step=3)

        .. code-block:: python
            :caption: Time-stepped image logging pillow example

            import mlflow
            from PIL import Image

            image = Image.new("RGB", (100, 100))
            with mlflow.start_run() as run:
                client = mlflow.MlflowClient()
                client.log_image(run.info.run_id, image, key="dogs", step=3)

        .. code-block:: python
            :caption: Time-stepped image logging with mlflow.Image example

            import mlflow
            from PIL import Image

            # Saving an image to retrieve later.
            Image.new("RGB", (100, 100)).save("image.png")

            image = mlflow.Image("image.png")
            with mlflow.start_run() as run:
                client = mlflow.MlflowClient()
                client.log_image(run.info.run_id, image, key="dogs", step=3)

        .. code-block:: python
            :caption: Legacy artifact file image logging numpy example

            import mlflow
            import numpy as np

            image = np.random.randint(0, 256, size=(100, 100, 3), dtype=np.uint8)
            with mlflow.start_run() as run:
                client = mlflow.MlflowClient()
                client.log_image(run.info.run_id, image, "image.png")

        .. code-block:: python
            :caption: Legacy artifact file image logging pillow example

            import mlflow
            from PIL import Image

            image = Image.new("RGB", (100, 100))
            with mlflow.start_run() as run:
                client = mlflow.MlflowClient()
                client.log_image(run.info.run_id, image, "image.png")
        """
        synchronous = (
            synchronous if synchronous is not None else not MLFLOW_ENABLE_ASYNC_LOGGING.get()
        )
        if artifact_file is not None and any(arg is not None for arg in [key, step, timestamp]):
            raise TypeError(
                "The `artifact_file` parameter cannot be used in conjunction with `key`, "
                "`step`, or `timestamp` parameters. Please ensure that `artifact_file` is "
                "specified alone, without any of these conflicting parameters."
            )
        elif artifact_file is None and key is None:
            raise TypeError(
                "Invalid arguments: Please specify exactly one of `artifact_file` or `key`. Use "
                "`key` to log dynamic image charts or `artifact_file` for saving static images. "
            )

        import numpy as np

        # Convert image type to PIL if its a numpy array
        if isinstance(image, np.ndarray):
            image = convert_to_pil_image(image)
        elif isinstance(image, Image):
            image = image.to_pil()
        else:
            # Import PIL and check if the image is a PIL image
            import PIL.Image

            if not isinstance(image, PIL.Image.Image):
                raise TypeError(
                    f"Unsupported image object type: {type(image)}. "
                    "`image` must be one of numpy.ndarray, "
                    "PIL.Image.Image, and mlflow.Image."
                )

        if artifact_file is not None:
            with self._log_artifact_helper(run_id, artifact_file) as tmp_path:
                image.save(tmp_path)

        elif key is not None:
            # Check image key for invalid characters
            if not re.match(r"^[a-zA-Z0-9_\-./ ]+$", key):
                raise ValueError(
                    "The `key` parameter may only contain alphanumerics, underscores (_), "
                    "dashes (-), periods (.), spaces ( ), and slashes (/)."
                    f"The provided key `{key}` contains invalid characters."
                )

            step = step or 0
            timestamp = timestamp or get_current_time_millis()

            # Sanitize key to use in filename (replace / with # to avoid subdirectories)
            sanitized_key = re.sub(r"/", "#", key)
            sanitized_key = re.sub(r"[" + filename_sep + r"]+", "-", sanitized_key)
            filename_uuid = str(uuid.uuid4())
            # TODO: reconsider the separator used here since % has special meaning in URL encoding.
            # See https://github.com/mlflow/mlflow/issues/14136 for more details.
            # Construct a filename uuid that does not start with hex digits
            filename_uuid = f"{random.choice(string.ascii_lowercase[6:])}{filename_uuid[1:]}"
            if filename_sep not in _ALLOWED_FILENAME_SEPARATORS:
                logging.warning(
                    f"Invalid image log file separator '{filename_sep}' specified. \
                    Defaulting to '%'."
                )
                filename_sep = "%"
            uncompressed_filename = filename_sep.join(
                [
                    f"images/{sanitized_key}",
                    "step",
                    f"{step}",
                    "timestamp",
                    f"{timestamp}",
                    f"{filename_uuid}",
                ]
            )
            compressed_filename = filename_sep.join([uncompressed_filename, "compressed"])

            # Save full-resolution image
            image_filepath = f"{uncompressed_filename}.png"
            compressed_image_filepath = f"{compressed_filename}.webp"

            # Need to make a resize copy before running thread for thread safety
            # If further optimization is needed, we can move this resize to async queue.
            compressed_image = compress_image_size(image)

            if synchronous:
                with self._log_artifact_helper(run_id, image_filepath) as tmp_path:
                    image.save(tmp_path)
            else:
                self._log_artifact_async_helper(run_id, image_filepath, image)

            if synchronous:
                with self._log_artifact_helper(run_id, compressed_image_filepath) as tmp_path:
                    compressed_image.save(tmp_path)
            else:
                self._log_artifact_async_helper(run_id, compressed_image_filepath, compressed_image)

            # Log tag indicating that the run includes logged image
            self.set_tag(run_id, MLFLOW_LOGGED_IMAGES, True, synchronous)

    def _check_artifact_file_string(self, artifact_file: str):
        """Check if the artifact_file contains any forbidden characters.

        Args:
            artifact_file: The run-relative artifact file path in posixpath format to which
                the table is saved (e.g. "dir/file.json").
        """
        characters_to_check = ['"', "'", ",", ":", "[", "]", "{", "}"]
        for char in characters_to_check:
            if char in artifact_file:
                raise ValueError(f"The artifact_file contains forbidden character: {char}")

    def _read_from_file(self, artifact_path):
        import pandas as pd

        if artifact_path.endswith(".json"):
            return pd.read_json(artifact_path, orient="split")
        if artifact_path.endswith(".parquet"):
            return pd.read_parquet(artifact_path)
        raise ValueError(f"Unsupported file type in {artifact_path}. Expected .json or .parquet")

    def log_table(
        self,
        run_id: str,
        data: Union[dict[str, Any], "pandas.DataFrame"],
        artifact_file: str,
    ) -> None:
        """
        Log a table to MLflow Tracking as a JSON artifact. If the artifact_file already exists
        in the run, the data would be appended to the existing artifact_file.

        Args:
            run_id: String ID of the run.
            data: Dictionary or pandas.DataFrame to log.
            artifact_file: The run-relative artifact file path in posixpath format to which
                the table is saved (e.g. "dir/file.json").

        .. code-block:: python
            :test:
            :caption: Dictionary Example

            import mlflow
            from mlflow import MlflowClient

            table_dict = {
                "inputs": ["What is MLflow?", "What is Databricks?"],
                "outputs": ["MLflow is ...", "Databricks is ..."],
                "toxicity": [0.0, 0.0],
            }
            with mlflow.start_run() as run:
                client = MlflowClient()
                client.log_table(
                    run.info.run_id, data=table_dict, artifact_file="qabot_eval_results.json"
                )

        .. code-block:: python
            :test:
            :caption: Pandas DF Example

            import mlflow
            import pandas as pd
            from mlflow import MlflowClient

            table_dict = {
                "inputs": ["What is MLflow?", "What is Databricks?"],
                "outputs": ["MLflow is ...", "Databricks is ..."],
                "toxicity": [0.0, 0.0],
            }
            df = pd.DataFrame.from_dict(table_dict)
            with mlflow.start_run() as run:
                client = MlflowClient()
                client.log_table(run.info.run_id, data=df, artifact_file="qabot_eval_results.json")

        .. code-block:: python
            :test:
            :caption: Image Column Example

            import mlflow
            import pandas as pd
            from mlflow import MlflowClient

            image = mlflow.Image([[1, 2, 3]])
            table_dict = {
                "inputs": ["Show me a dog", "Show me a cat"],
                "outputs": [image, image],
            }
            df = pd.DataFrame.from_dict(table_dict)
            with mlflow.start_run() as run:
                client = MlflowClient()
                client.log_table(run.info.run_id, data=df, artifact_file="image_gen.json")
        """
        import pandas as pd

        self._check_artifact_file_string(artifact_file)
        if not artifact_file.endswith((".json", ".parquet")):
            raise ValueError(
                f"Invalid artifact file path '{artifact_file}'. Please ensure the file you are "
                "trying to log as a table has a file name with either '.json' "
                "or '.parquet' extension."
            )

        if not isinstance(data, (pd.DataFrame, dict)):
            raise MlflowException.invalid_parameter_value(
                "data must be a pandas.DataFrame or a dictionary"
            )

        if isinstance(data, dict):
            try:
                data = pd.DataFrame(data)
            # catch error `If using all scalar values, you must pass an index`
            # for data like {"inputs": "What is MLflow?"}
            except ValueError:
                data = pd.DataFrame([data])

        # Check if the column is a `PIL.Image.Image` or `mlflow.Image` object
        # and save filepath
        if len(data.select_dtypes(include=["object"]).columns) > 0:

            def process_image(image):
                # remove extension from artifact_file
                table_name, _ = os.path.splitext(artifact_file)
                # save image to path
                filepath = posixpath.join("table_images", table_name, str(uuid.uuid4()))
                image_filepath = filepath + ".png"
                compressed_image_filepath = filepath + ".webp"
                with self._log_artifact_helper(run_id, image_filepath) as artifact_path:
                    image.save(artifact_path)

                # save compressed image to path
                compressed_image = compress_image_size(image)

                with self._log_artifact_helper(run_id, compressed_image_filepath) as artifact_path:
                    compressed_image.save(artifact_path)

                # return a dictionary object indicating its an image path
                return {
                    "type": "image",
                    "filepath": image_filepath,
                    "compressed_filepath": compressed_image_filepath,
                }

            def check_is_image_object(obj):
                return (
                    hasattr(obj, "save")
                    and callable(getattr(obj, "save"))
                    and hasattr(obj, "resize")
                    and callable(getattr(obj, "resize"))
                    and hasattr(obj, "size")
                )

            for column in data.columns:
                isImage = data[column].map(lambda x: check_is_image_object(x))
                if any(isImage) and not all(isImage):
                    raise ValueError(
                        f"Column `{column}` contains a mix of images and non-images. "
                        "Please ensure that all elements in the column are of the same type."
                    )
                elif all(isImage):
                    # Save files to artifact storage
                    data[column] = data[column].map(lambda x: process_image(x))

        def write_to_file(data, artifact_path):
            if artifact_path.endswith(".json"):
                data.to_json(artifact_path, orient="split", index=False, date_format="iso")
            elif artifact_path.endswith(".parquet"):
                data.to_parquet(artifact_path, index=False)

        norm_path = posixpath.normpath(artifact_file)
        artifact_dir = posixpath.dirname(norm_path)
        artifact_dir = None if artifact_dir == "" else artifact_dir
        artifacts = [f.path for f in self.list_artifacts(run_id, path=artifact_dir)]
        if artifact_file in artifacts:
            with tempfile.TemporaryDirectory() as tmpdir:
                downloaded_artifact_path = self.download_artifacts(
                    run_id=run_id, path=artifact_file, dst_path=tmpdir
                )
                existing_predictions = self._read_from_file(downloaded_artifact_path)
            data = pd.concat([existing_predictions, data], ignore_index=True)
            _logger.debug(
                "Appending new table to already existing artifact "
                f"{artifact_file} for run {run_id}."
            )

        with self._log_artifact_helper(run_id, artifact_file) as artifact_path:
            try:
                write_to_file(data, artifact_path)
            except Exception as e:
                raise MlflowException(
                    f"Failed to save {data} as table as the data is not JSON serializable. "
                    f"Error: {e}"
                )

        run = self.get_run(run_id)

        # Get the current value of the tag
        current_tag_value = json.loads(run.data.tags.get(MLFLOW_LOGGED_ARTIFACTS, "[]"))
        tag_value = {"path": artifact_file, "type": "table"}

        # Append the new tag value to the list if one doesn't exists
        if tag_value not in current_tag_value:
            current_tag_value.append(tag_value)
            # Set the tag with the updated list
            self.set_tag(run_id, MLFLOW_LOGGED_ARTIFACTS, json.dumps(current_tag_value))

    def load_table(
        self,
        experiment_id: str,
        artifact_file: str,
        run_ids: list[str] | None = None,
        extra_columns: list[str] | None = None,
    ) -> "pandas.DataFrame":
        """
        Load a table from MLflow Tracking as a pandas.DataFrame. The table is loaded from the
        specified artifact_file in the specified run_ids. The extra_columns are columns that
        are not in the table but are augmented with run information and added to the DataFrame.

        Args:
            experiment_id: The experiment ID to load the table from.
            artifact_file: The run-relative artifact file path in posixpath format to which
                table to load (e.g. "dir/file.json").
            run_ids: Optional list of run_ids to load the table from. If no run_ids are
                specified, the table is loaded from all runs in the current experiment.
            extra_columns: Optional list of extra columns to add to the returned DataFrame
                For example, if extra_columns=["run_id"], then the returned DataFrame
                will have a column named run_id.

        Returns:
            pandas.DataFrame containing the loaded table if the artifact exists
            or else throw a MlflowException.

         .. code-block:: python
            :test:
            :caption: Example with passing run_ids

            import mlflow
            import pandas as pd
            from mlflow import MlflowClient

            table_dict = {
                "inputs": ["What is MLflow?", "What is Databricks?"],
                "outputs": ["MLflow is ...", "Databricks is ..."],
                "toxicity": [0.0, 0.0],
            }
            df = pd.DataFrame.from_dict(table_dict)
            client = MlflowClient()
            run = client.create_run(experiment_id="0")
            client.log_table(run.info.run_id, data=df, artifact_file="qabot_eval_results.json")
            loaded_table = client.load_table(
                experiment_id="0",
                artifact_file="qabot_eval_results.json",
                run_ids=[
                    run.info.run_id,
                ],
                # Append a column containing the associated run ID for each row
                extra_columns=["run_id"],
            )

        .. code-block:: python
            :test:
            :caption: Example with passing no run_ids

            # Loads the table with the specified name for all runs in the given
            # experiment and joins them together
            import mlflow
            import pandas as pd
            from mlflow import MlflowClient

            table_dict = {
                "inputs": ["What is MLflow?", "What is Databricks?"],
                "outputs": ["MLflow is ...", "Databricks is ..."],
                "toxicity": [0.0, 0.0],
            }
            df = pd.DataFrame.from_dict(table_dict)
            client = MlflowClient()
            run = client.create_run(experiment_id="0")
            client.log_table(run.info.run_id, data=df, artifact_file="qabot_eval_results.json")
            loaded_table = client.load_table(
                experiment_id="0",
                artifact_file="qabot_eval_results.json",
                # Append the run ID and the parent run ID to the table
                extra_columns=["run_id"],
            )
        """
        import pandas as pd

        self._check_artifact_file_string(artifact_file)
        subset_tag_value = f'"path"%:%"{artifact_file}",%"type"%:%"table"'

        # Build the filter string
        filter_string = f"tags.{MLFLOW_LOGGED_ARTIFACTS} LIKE '%{subset_tag_value}%'"
        if run_ids:
            list_run_ids = ",".join(map(repr, run_ids))
            filter_string += f" and attributes.run_id IN ({list_run_ids})"

        runs = mlflow.search_runs(experiment_ids=[experiment_id], filter_string=filter_string)
        if run_ids and len(run_ids) != len(runs):
            _logger.warning(
                "Not all runs have the specified table artifact. Some runs will be skipped."
            )

        # TODO: Add parallelism support here
        def get_artifact_data(run):
            run_id = run.run_id
            norm_path = posixpath.normpath(artifact_file)
            artifact_dir = posixpath.dirname(norm_path)
            artifact_dir = None if artifact_dir == "" else artifact_dir
            existing_predictions = pd.DataFrame()

            artifacts = [
                f.path for f in self.list_artifacts(run_id, path=artifact_dir) if not f.is_dir
            ]
            if artifact_file in artifacts:
                with tempfile.TemporaryDirectory() as tmpdir:
                    downloaded_artifact_path = self.download_artifacts(
                        run_id=run_id, path=artifact_file, dst_path=tmpdir
                    )
                    existing_predictions = self._read_from_file(downloaded_artifact_path)
                    if extra_columns is not None:
                        for column in extra_columns:
                            if column in existing_predictions:
                                column_name = f"{column}_"
                                _logger.warning(
                                    f"Column name {column} already exists in the table. "
                                    "Resolving the conflict, by appending an underscore "
                                    "to the column name."
                                )
                            else:
                                column_name = column
                            existing_predictions[column_name] = run[column]

            else:
                raise MlflowException(
                    f"Artifact {artifact_file} not found for run {run_id}.",
                    RESOURCE_DOES_NOT_EXIST,
                )

            return existing_predictions

        if not runs.empty:
            return pd.concat(
                [get_artifact_data(run) for _, run in runs.iterrows()],
                ignore_index=True,
            )
        else:
            raise MlflowException(
                "No runs found with the corresponding table artifact.",
                RESOURCE_DOES_NOT_EXIST,
            )

    def _record_logged_model(self, run_id, mlflow_model):
        """Record logged model info with the tracking server.

        Args:
            run_id: run_id under which the model has been logged.
            mlflow_model: Model info to be recorded.
        """
        self._tracking_client._record_logged_model(run_id, mlflow_model)

    def list_artifacts(self, run_id: str, path=None) -> list[FileInfo]:
        """List the artifacts for a run.

        Args:
            run_id: The run to list artifacts from.
            path: The run's relative artifact path to list from. By default it is set to None
                or the root artifact path.

        Returns:
            List of :py:class:`mlflow.entities.FileInfo`

        .. code-block:: python
            :caption: Example

            from mlflow import MlflowClient


            def print_artifact_info(artifact):
                print(f"artifact: {artifact.path}")
                print(f"is_dir: {artifact.is_dir}")
                print(f"size: {artifact.file_size}")


            features = "rooms zipcode, median_price, school_rating, transport"
            labels = "price"

            # Create a run under the default experiment (whose id is '0').
            client = MlflowClient()
            experiment_id = "0"
            run = client.create_run(experiment_id)

            # Create some artifacts and log under the above run
            for file, content in [("features", features), ("labels", labels)]:
                with open(f"{file}.txt", "w") as f:
                    f.write(content)
                client.log_artifact(run.info.run_id, f"{file}.txt")

            # Fetch the logged artifacts
            artifacts = client.list_artifacts(run.info.run_id)
            for artifact in artifacts:
                print_artifact_info(artifact)
            client.set_terminated(run.info.run_id)

        .. code-block:: text
            :caption: Output

            artifact: features.txt
            is_dir: False
            size: 53
            artifact: labels.txt
            is_dir: False
            size: 5

        """
        return self._tracking_client.list_artifacts(run_id, path)

    def list_logged_model_artifacts(self, model_id: str, path: str | None = None) -> list[FileInfo]:
        return self._tracking_client.list_logged_model_artifacts(model_id, path)

    def download_artifacts(self, run_id: str, path: str, dst_path: str | None = None) -> str:
        """
        Download an artifact file or directory from a run to a local directory if applicable,
        and return a local path for it.

        Args:
            run_id: The run to download artifacts from.
            path: Relative source path to the desired artifact.
            dst_path: Absolute path of the local filesystem destination directory to which to
                download the specified artifacts. This directory must already exist.
                If unspecified, the artifacts will either be downloaded to a new
                uniquely-named directory on the local filesystem or will be returned
                directly in the case of the LocalArtifactRepository.

        Returns:
            Local path of desired artifact.

        .. code-block:: python
            :caption: Example

            import os
            import mlflow
            from mlflow import MlflowClient

            features = "rooms, zipcode, median_price, school_rating, transport"
            with open("features.txt", "w") as f:
                f.write(features)

            # Log artifacts
            with mlflow.start_run() as run:
                mlflow.log_artifact("features.txt", artifact_path="features")

            # Download artifacts
            client = MlflowClient()
            local_dir = "/tmp/artifact_downloads"
            if not os.path.exists(local_dir):
                os.mkdir(local_dir)
            local_path = client.download_artifacts(run.info.run_id, "features", local_dir)
            print(f"Artifacts downloaded in: {local_path}")
            print(f"Artifacts: {os.listdir(local_path)}")

        .. code-block:: text
            :caption: Output

            Artifacts downloaded in: /tmp/artifact_downloads/features
            Artifacts: ['features.txt']
        """
        return self._tracking_client.download_artifacts(run_id, path, dst_path)

    def set_terminated(
        self, run_id: str, status: str | None = None, end_time: int | None = None
    ) -> None:
        """Set a run's status to terminated.

        Args:
            run_id: The ID of the run to terminate.
            status: A string value of :py:class:`mlflow.entities.RunStatus`. Defaults to "FINISHED".
            end_time: If not provided, defaults to the current time.

        .. code-block:: python

            from mlflow import MlflowClient


            def print_run_info(r):
                print(f"run_id: {r.info.run_id}")
                print(f"status: {r.info.status}")


            # Create a run under the default experiment (whose id is '0').
            # Since this is low-level CRUD operation, this method will create a run.
            # To end the run, you'll have to explicitly terminate it.
            client = MlflowClient()
            experiment_id = "0"
            run = client.create_run(experiment_id)
            print_run_info(run)
            print("--")

            # Terminate the run and fetch updated status. By default,
            # the status is set to "FINISHED". Other values you can
            # set are "KILLED", "FAILED", "RUNNING", or "SCHEDULED".
            client.set_terminated(run.info.run_id, status="KILLED")
            run = client.get_run(run.info.run_id)
            print_run_info(run)

        .. code-block:: text

            run_id: 575fb62af83f469e84806aee24945973
            status: RUNNING
            --
            run_id: 575fb62af83f469e84806aee24945973
            status: KILLED

        """
        self._tracking_client.set_terminated(run_id, status, end_time)

    def delete_run(self, run_id: str) -> None:
        """Deletes a run with the given ID.

        Args:
            run_id: The unique run id to delete.

        .. code-block:: python
            :caption: Example

            from mlflow import MlflowClient

            # Create a run under the default experiment (whose id is '0').
            client = MlflowClient()
            experiment_id = "0"
            run = client.create_run(experiment_id)
            run_id = run.info.run_id
            print(f"run_id: {run_id}; lifecycle_stage: {run.info.lifecycle_stage}")
            print("--")
            client.delete_run(run_id)
            del_run = client.get_run(run_id)
            print(f"run_id: {run_id}; lifecycle_stage: {del_run.info.lifecycle_stage}")

        .. code-block:: text
            :caption: Output

            run_id: a61c7a1851324f7094e8d5014c58c8c8; lifecycle_stage: active
            run_id: a61c7a1851324f7094e8d5014c58c8c8; lifecycle_stage: deleted

        """
        self._tracking_client.delete_run(run_id)

    def restore_run(self, run_id: str) -> None:
        """Restores a deleted run with the given ID.

        Args:
            run_id: The unique run id to restore.

        .. code-block:: python
            :caption: Example

            from mlflow import MlflowClient

            # Create a run under the default experiment (whose id is '0').
            client = MlflowClient()
            experiment_id = "0"
            run = client.create_run(experiment_id)
            run_id = run.info.run_id
            print(f"run_id: {run_id}; lifecycle_stage: {run.info.lifecycle_stage}")
            client.delete_run(run_id)
            del_run = client.get_run(run_id)
            print(f"run_id: {run_id}; lifecycle_stage: {del_run.info.lifecycle_stage}")
            client.restore_run(run_id)
            rest_run = client.get_run(run_id)
            print(f"run_id: {run_id}; lifecycle_stage: {rest_run.info.lifecycle_stage}")

        .. code-block:: text
            :caption: Output

            run_id: 7bc59754d7e74534a7917d62f2873ac0; lifecycle_stage: active
            run_id: 7bc59754d7e74534a7917d62f2873ac0; lifecycle_stage: deleted
            run_id: 7bc59754d7e74534a7917d62f2873ac0; lifecycle_stage: active

        """
        self._tracking_client.restore_run(run_id)

    def search_runs(
        self,
        experiment_ids: list[str],
        filter_string: str = "",
        run_view_type: int = ViewType.ACTIVE_ONLY,
        max_results: int = SEARCH_MAX_RESULTS_DEFAULT,
        order_by: list[str] | None = None,
        page_token: str | None = None,
    ) -> PagedList[Run]:
        """
        Search for Runs that fit the specified criteria.

        Args:
            experiment_ids: List of experiment IDs, or a single int or string id.
            filter_string: Filter query string, defaults to searching all runs.
            run_view_type: one of enum values ACTIVE_ONLY, DELETED_ONLY, or ALL runs
                defined in :py:class:`mlflow.entities.ViewType`.
            max_results: Maximum number of runs desired.
            order_by: List of columns to order by (e.g., "metrics.rmse"). The ``order_by`` column
                can contain an optional ``DESC`` or ``ASC`` value. The default is ``ASC``.
                The default ordering is to sort by ``start_time DESC``, then ``run_id``.
            page_token: Token specifying the next page of results. It should be obtained from
                a ``search_runs`` call.

        Returns:
            A :py:class:`PagedList <mlflow.store.entities.PagedList>` of
            :py:class:`Run <mlflow.entities.Run>` objects that satisfy the search expressions.
            If the underlying tracking store supports pagination, the token for the next page may
            be obtained via the ``token`` attribute of the returned object.

        .. code-block:: python
            :caption: Example

            import mlflow
            from mlflow import MlflowClient
            from mlflow.entities import ViewType


            def print_run_info(runs):
                for r in runs:
                    print(f"run_id: {r.info.run_id}")
                    print(f"lifecycle_stage: {r.info.lifecycle_stage}")
                    print(f"metrics: {r.data.metrics}")
                    # Exclude mlflow system tags
                    tags = {k: v for k, v in r.data.tags.items() if not k.startswith("mlflow.")}
                    print(f"tags: {tags}")


            # Create an experiment and log two runs with metrics and tags under the experiment
            experiment_id = mlflow.create_experiment("Social NLP Experiments")
            with mlflow.start_run(experiment_id=experiment_id) as run:
                mlflow.log_metric("m", 1.55)
                mlflow.set_tag("s.release", "1.1.0-RC")
            with mlflow.start_run(experiment_id=experiment_id):
                mlflow.log_metric("m", 2.50)
                mlflow.set_tag("s.release", "1.2.0-GA")
            # Search all runs under experiment id and order them by
            # descending value of the metric 'm'
            client = MlflowClient()
            runs = client.search_runs(experiment_id, order_by=["metrics.m DESC"])
            print_run_info(runs)
            print("--")
            # Delete the first run
            client.delete_run(run_id=run.info.run_id)
            # Search only deleted runs under the experiment id and use a case insensitive pattern
            # in the filter_string for the tag.
            filter_string = "tags.s.release ILIKE '%rc%'"
            runs = client.search_runs(
                experiment_id, run_view_type=ViewType.DELETED_ONLY, filter_string=filter_string
            )
            print_run_info(runs)

        .. code-block:: text
            :caption: Output

            run_id: 0efb2a68833d4ee7860a964fad31cb3f
            lifecycle_stage: active
            metrics: {'m': 2.5}
            tags: {'s.release': '1.2.0-GA'}
            run_id: 7ab027fd72ee4527a5ec5eafebb923b8
            lifecycle_stage: active
            metrics: {'m': 1.55}
            tags: {'s.release': '1.1.0-RC'}
            --
            run_id: 7ab027fd72ee4527a5ec5eafebb923b8
            lifecycle_stage: deleted
            metrics: {'m': 1.55}
            tags: {'s.release': '1.1.0-RC'}
        """
        return self._tracking_client.search_runs(
            experiment_ids,
            filter_string,
            run_view_type,
            max_results,
            order_by,
            page_token,
        )

    # Registry API

    # Registered Model Methods

    def create_registered_model(
        self,
        name: str,
        tags: dict[str, Any] | None = None,
        description: str | None = None,
        deployment_job_id: str | None = None,
    ) -> RegisteredModel:
        """
        Create a new registered model in backend store.

        Args:
            name: Name of the new model. This is expected to be unique in the backend store.
            tags: A dictionary of key-value pairs that are converted into
                :py:class:`mlflow.entities.model_registry.RegisteredModelTag` objects.
            description: Description of the model.
            deployment_job_id: Optional deployment job ID.

        Returns:
            A single object of :py:class:`mlflow.entities.model_registry.RegisteredModel`
            created by backend.

        .. code-block:: python
            :caption: Example

            import mlflow
            from mlflow import MlflowClient


            def print_registered_model_info(rm):
                print(f"name: {rm.name}")
                print(f"tags: {rm.tags}")
                print(f"description: {rm.description}")


            name = "SocialMediaTextAnalyzer"
            tags = {"nlp.framework": "Spark NLP"}
            desc = "This sentiment analysis model classifies the tone-happy, sad, angry."

            mlflow.set_tracking_uri("sqlite:///mlruns.db")
            client = MlflowClient()
            client.create_registered_model(name, tags, desc)
            print_registered_model_info(client.get_registered_model(name))

        .. code-block:: text
            :caption: Output

            name: SocialMediaTextAnalyzer
            tags: {'nlp.framework': 'Spark NLP'}
            description: This sentiment analysis model classifies the tone-happy, sad, angry.

        """
        if has_prompt_tag(tags):
            raise MlflowException.invalid_parameter_value("Prompts cannot be registered as models.")

        return self._get_registry_client().create_registered_model(
            name, tags, description, deployment_job_id
        )

    def rename_registered_model(self, name: str, new_name: str) -> RegisteredModel:
        """Update registered model name.

        Args:
            name: Name of the registered model to update.
            new_name: New proposed name for the registered model.

        Returns:
            A single updated :py:class:`mlflow.entities.model_registry.RegisteredModel` object.

        .. code-block:: python
            :caption: Example

            import mlflow
            from mlflow import MlflowClient


            def print_registered_model_info(rm):
                print(f"name: {rm.name}")
                print(f"tags: {rm.tags}")
                print(f"description: {rm.description}")


            name = "SocialTextAnalyzer"
            tags = {"nlp.framework": "Spark NLP"}
            desc = "This sentiment analysis model classifies the tone-happy, sad, angry."

            # create a new registered model name
            mlflow.set_tracking_uri("sqlite:///mlruns.db")
            client = MlflowClient()
            client.create_registered_model(name, tags, desc)
            print_registered_model_info(client.get_registered_model(name))
            print("--")

            # rename the model
            new_name = "SocialMediaTextAnalyzer"
            client.rename_registered_model(name, new_name)
            print_registered_model_info(client.get_registered_model(new_name))

        .. code-block:: text
            :caption: Output

            name: SocialTextAnalyzer
            tags: {'nlp.framework': 'Spark NLP'}
            description: This sentiment analysis model classifies the tone-happy, sad, angry.
            --
            name: SocialMediaTextAnalyzer
            tags: {'nlp.framework': 'Spark NLP'}
            description: This sentiment analysis model classifies the tone-happy, sad, angry.
        """
        self._raise_if_prompt(name)
        self._get_registry_client().rename_registered_model(name, new_name)

    def update_registered_model(
        self,
        name: str,
        description: str | None = None,
        deployment_job_id: str | None = None,
    ) -> RegisteredModel:
        """
        Updates metadata for RegisteredModel entity. Input field ``description`` should be non-None.
        Backend raises exception if a registered model with given name does not exist.

        Args:
            name: Name of the registered model to update.
            description: (Optional) New description.
            deployment_job_id: Optional deployment job ID.

        Returns:
            A single updated :py:class:`mlflow.entities.model_registry.RegisteredModel` object.

        .. code-block:: python
            :caption: Example

            def print_registered_model_info(rm):
                print(f"name: {rm.name}")
                print(f"tags: {rm.tags}")
                print(f"description: {rm.description}")


            name = "SocialMediaTextAnalyzer"
            tags = {"nlp.framework": "Spark NLP"}
            desc = "This sentiment analysis model classifies the tone-happy, sad, angry."

            mlflow.set_tracking_uri("sqlite:///mlruns.db")
            client = MlflowClient()
            client.create_registered_model(name, tags, desc)
            print_registered_model_info(client.get_registered_model(name))
            print("--")

            # Update the model's description
            desc = "This sentiment analysis model classifies tweets' tone: happy, sad, angry."
            client.update_registered_model(name, desc)
            print_registered_model_info(client.get_registered_model(name))

        .. code-block:: text
            :caption: Output

            name: SocialMediaTextAnalyzer
            tags: {'nlp.framework': 'Spark NLP'}
            description: This sentiment analysis model classifies the tone-happy, sad, angry.
            --
            name: SocialMediaTextAnalyzer
            tags: {'nlp.framework': 'Spark NLP'}
            description: This sentiment analysis model classifies tweets' tone: happy, sad, angry.
        """
        self._raise_if_prompt(name)
        return self._get_registry_client().update_registered_model(
            name=name, description=description, deployment_job_id=deployment_job_id
        )

    def delete_registered_model(self, name: str):
        """
        Delete registered model.
        Backend raises exception if a registered model with given name does not exist.

        Args:
            name: Name of the registered model to delete.

        .. code-block:: python
            :caption: Example

            import mlflow
            from mlflow import MlflowClient


            def print_registered_models_info(r_models):
                print("--")
                for rm in r_models:
                    print(f"name: {rm.name}")
                    print(f"tags: {rm.tags}")
                    print(f"description: {rm.description}")


            mlflow.set_tracking_uri("sqlite:///mlruns.db")
            client = MlflowClient()

            # Register a couple of models with respective names, tags, and descriptions
            for name, tags, desc in [
                ("name1", {"t1": "t1"}, "description1"),
                ("name2", {"t2": "t2"}, "description2"),
            ]:
                client.create_registered_model(name, tags, desc)

            # Fetch all registered models
            print_registered_models_info(client.search_registered_models())

            # Delete one registered model and fetch again
            client.delete_registered_model("name1")
            print_registered_models_info(client.search_registered_models())

        .. code-block:: text
            :caption: Output

            --
            name: name1
            tags: {'t1': 't1'}
            description: description1
            name: name2
            tags: {'t2': 't2'}
            description: description2
            --
            name: name2
            tags: {'t2': 't2'}
            description: description2
        """
        self._raise_if_prompt(name)
        self._get_registry_client().delete_registered_model(name)

    def search_registered_models(
        self,
        filter_string: str | None = None,
        max_results: int = SEARCH_REGISTERED_MODEL_MAX_RESULTS_DEFAULT,
        order_by: list[str] | None = None,
        page_token: str | None = None,
    ) -> PagedList[RegisteredModel]:
        """
        Search for registered models in backend that satisfy the filter criteria.

        Args:
            filter_string: Filter query string (e.g., "name = 'a_model_name' and tag.key =
                'value1'"), defaults to searching for all registered models. The following
                identifiers, comparators, and logical operators are supported.

                Identifiers
                  - ``name``: registered model name.
                  - ``tags.<tag_key>``: registered model tag. If ``tag_key`` contains spaces, it
                    must be wrapped with backticks (e.g., "tags.`extra key`").

                Comparators
                  - ``=``: Equal to.
                  - ``!=``: Not equal to.
                  - ``LIKE``: Case-sensitive pattern match.
                  - ``ILIKE``: Case-insensitive pattern match.

                Logical operators
                  - ``AND``: Combines two sub-queries and returns True if both of them are True.

            max_results: Maximum number of registered models desired.
            order_by: List of column names with ASC|DESC annotation, to be used for ordering
                matching search results.
            page_token: Token specifying the next page of results. It should be obtained from
                a ``search_registered_models`` call.

        Returns:
            A PagedList of :py:class:`mlflow.entities.model_registry.RegisteredModel` objects
            that satisfy the search expressions. The pagination token for the next page can be
            obtained via the ``token`` attribute of the object.

        .. code-block:: python
            :caption: Example

            import mlflow
            from mlflow import MlflowClient

            client = MlflowClient()

            # Get search results filtered by the registered model name
            model_name = "CordobaWeatherForecastModel"
            filter_string = f"name='{model_name}'"
            results = client.search_registered_models(filter_string=filter_string)
            print("-" * 80)
            for res in results:
                for mv in res.latest_versions:
                    print(f"name={mv.name}; run_id={mv.run_id}; version={mv.version}")

            # Get search results filtered by the registered model name that matches
            # prefix pattern
            filter_string = "name LIKE 'Boston%'"
            results = client.search_registered_models(filter_string=filter_string)
            print("-" * 80)
            for res in results:
                for mv in res.latest_versions:
                    print(f"name={mv.name}; run_id={mv.run_id}; version={mv.version}")

            # Get all registered models and order them by ascending order of the names
            results = client.search_registered_models(order_by=["name ASC"])
            print("-" * 80)
            for res in results:
                for mv in res.latest_versions:
                    print(f"name={mv.name}; run_id={mv.run_id}; version={mv.version}")

        .. code-block:: text
            :caption: Output

            ------------------------------------------------------------------------------------
            name=CordobaWeatherForecastModel; run_id=eaef868ee3d14d10b4299c4c81ba8814; version=1
            name=CordobaWeatherForecastModel; run_id=e14afa2f47a040728060c1699968fd43; version=2
            ------------------------------------------------------------------------------------
            name=BostonWeatherForecastModel; run_id=ddc51b9407a54b2bb795c8d680e63ff6; version=1
            name=BostonWeatherForecastModel; run_id=48ac94350fba40639a993e1b3d4c185d; version=2
            -----------------------------------------------------------------------------------
            name=AzureWeatherForecastModel; run_id=5fcec6c4f1c947fc9295fef3fa21e52d; version=1
            name=AzureWeatherForecastModel; run_id=8198cb997692417abcdeb62e99052260; version=3
            name=BostonWeatherForecastModel; run_id=ddc51b9407a54b2bb795c8d680e63ff6; version=1
            name=BostonWeatherForecastModel; run_id=48ac94350fba40639a993e1b3d4c185d; version=2
            name=CordobaWeatherForecastModel; run_id=eaef868ee3d14d10b4299c4c81ba8814; version=1
            name=CordobaWeatherForecastModel; run_id=e14afa2f47a040728060c1699968fd43; version=2

        """
        return self._get_registry_client().search_registered_models(
            filter_string, max_results, order_by, page_token
        )

    def get_registered_model(self, name: str) -> RegisteredModel:
        """Get a registered model.

        Args:
            name: Name of the registered model to get.

        Returns:
            A single :py:class:`mlflow.entities.model_registry.RegisteredModel` object.

        .. code-block:: python
            :caption: Example

            import mlflow
            from mlflow import MlflowClient


            def print_model_info(rm):
                print("--")
                print(f"name: {rm.name}")
                print(f"tags: {rm.tags}")
                print(f"description: {rm.description}")


            name = "SocialMediaTextAnalyzer"
            tags = {"nlp.framework": "Spark NLP"}
            desc = "This sentiment analysis model classifies the tone-happy, sad, angry."
            mlflow.set_tracking_uri("sqlite:///mlruns.db")
            client = MlflowClient()
            # Create and fetch the registered model
            client.create_registered_model(name, tags, desc)
            model = client.get_registered_model(name)
            print_model_info(model)

        .. code-block:: text
            :caption: Output

            --
            name: SocialMediaTextAnalyzer
            tags: {'nlp.framework': 'Spark NLP'}
            description: This sentiment analysis model classifies the tone-happy, sad, angry.
        """
        rm = self._get_registry_client().get_registered_model(name)

        # Prompt should not be returned as a registered model
        if has_prompt_tag(rm._tags):
            raise _model_not_found(name)

        return rm

    @deprecated(since="2.9.0", impact=_STAGES_DEPRECATION_WARNING)
    def get_latest_versions(self, name: str, stages: list[str] | None = None) -> list[ModelVersion]:
        """
        Latest version models for each requests stage. If no ``stages`` provided, returns the
        latest version for each stage.

        Args:
            name: Name of the registered model from which to get the latest versions.
            stages: List of desired stages. If input list is None, return latest versions for
                for ALL_STAGES.

        Returns:
            List of :py:class:`mlflow.entities.model_registry.ModelVersion` objects.

        .. code-block:: python
            :caption: Example

            import mlflow.sklearn
            from mlflow import MlflowClient
            from mlflow.models import infer_signature
            from sklearn.datasets import make_regression
            from sklearn.ensemble import RandomForestRegressor


            def print_models_info(mv):
                for m in mv:
                    print(f"name: {m.name}")
                    print(f"latest version: {m.version}")
                    print(f"run_id: {m.run_id}")
                    print(f"current_stage: {m.current_stage}")


            mlflow.set_tracking_uri("sqlite:///mlruns.db")
            X, y = make_regression(n_features=4, n_informative=2, random_state=0, shuffle=False)
            # Create two runs Log MLflow entities
            with mlflow.start_run() as run1:
                params = {"n_estimators": 3, "random_state": 42}
                rfr = RandomForestRegressor(**params).fit(X, y)
                signature = infer_signature(X, rfr.predict(X))
                mlflow.log_params(params)
                mlflow.sklearn.log_model(rfr, name="sklearn-model", signature=signature)
            with mlflow.start_run() as run2:
                params = {"n_estimators": 6, "random_state": 42}
                rfr = RandomForestRegressor(**params).fit(X, y)
                signature = infer_signature(X, rfr.predict(X))
                mlflow.log_params(params)
                mlflow.sklearn.log_model(rfr, name="sklearn-model", signature=signature)
            # Register model name in the model registry
            name = "RandomForestRegression"
            client = MlflowClient()
            client.create_registered_model(name)
            # Create a two versions of the rfr model under the registered model name
            for run_id in [run1.info.run_id, run2.info.run_id]:
                model_uri = f"runs:/{run_id}/sklearn-model"
                mv = client.create_model_version(name, model_uri, run_id)
                print(f"model version {mv.version} created")
            # Fetch latest version; this will be version 2
            print("--")
            print_models_info(client.get_latest_versions(name, stages=["None"]))

        .. code-block:: text
            :caption: Output

            model version 1 created
            model version 2 created
            --
            name: RandomForestRegression
            latest version: 2
            run_id: 31165664be034dc698c52a4bdeb71663
            current_stage: None
        """
        self._raise_if_prompt(name)
        return self._get_registry_client().get_latest_versions(name, stages)

    def set_registered_model_tag(self, name, key, value) -> None:
        """Set a tag for the registered model.

        Args:
            name: Registered model name.
            key: Tag key to log.
            value: Tag value log.

        .. code-block:: Python
            :caption: Example

            import mlflow
            from mlflow import MlflowClient


            def print_model_info(rm):
                print("--")
                print("name: {}".format(rm.name))
                print("tags: {}".format(rm.tags))


            name = "SocialMediaTextAnalyzer"
            tags = {"nlp.framework1": "Spark NLP"}
            mlflow.set_tracking_uri("sqlite:///mlruns.db")
            client = MlflowClient()

            # Create registered model, set an additional tag, and fetch
            # update model info
            client.create_registered_model(name, tags, desc)
            model = client.get_registered_model(name)
            print_model_info(model)
            client.set_registered_model_tag(name, "nlp.framework2", "VADER")
            model = client.get_registered_model(name)
            print_model_info(model)

        .. code-block:: text
            :caption: Output

            --
            name: SocialMediaTextAnalyzer
            tags: {'nlp.framework1': 'Spark NLP'}
            --
            name: SocialMediaTextAnalyzer
            tags: {'nlp.framework1': 'Spark NLP', 'nlp.framework2': 'VADER'}
        """
        self._raise_if_prompt(name)
        self._get_registry_client().set_registered_model_tag(name, key, value)

    def delete_registered_model_tag(self, name: str, key: str) -> None:
        """Delete a tag associated with the registered model.

        Args:
            name: Registered model name.
            key: Registered model tag key.

        .. code-block:: python
            :caption: Example

            import mlflow
            from mlflow import MlflowClient


            def print_registered_models_info(r_models):
                print("--")
                for rm in r_models:
                    print(f"name: {rm.name}")
                    print(f"tags: {rm.tags}")


            mlflow.set_tracking_uri("sqlite:///mlruns.db")
            client = MlflowClient()

            # Register a couple of models with respective names and tags
            for name, tags in [("name1", {"t1": "t1"}), ("name2", {"t2": "t2"})]:
                client.create_registered_model(name, tags)

            # Fetch all registered models
            print_registered_models_info(client.search_registered_models())
            # Delete a tag from model `name2`
            client.delete_registered_model_tag("name2", "t2")
            print_registered_models_info(client.search_registered_models())

        .. code-block:: text
            :caption: Output

            --
            name: name1
            tags: {'t1': 't1'}
            name: name2
            tags: {'t2': 't2'}
            --
            name: name1
            tags: {'t1': 't1'}
            name: name2
            tags: {}
        """
        self._raise_if_prompt(name)
        self._get_registry_client().delete_registered_model_tag(name, key)

    # Model Version Methods

    def _create_model_version(
        self,
        name: str,
        source: str,
        run_id: str | None = None,
        tags: dict[str, Any] | None = None,
        run_link: str | None = None,
        description: str | None = None,
        await_creation_for: int = DEFAULT_AWAIT_MAX_SLEEP_SECONDS,
        local_model_path: str | None = None,
        model_id: str | None = None,
    ) -> ModelVersion:
        if has_prompt_tag(tags):
            raise MlflowException.invalid_parameter_value("Prompts cannot be registered as models.")

        tracking_uri = self._tracking_client.tracking_uri
        if (
            not run_link
            and is_databricks_uri(tracking_uri)
            and tracking_uri != self._registry_uri
            and not is_databricks_unity_catalog_uri(self._registry_uri)
        ):
            if not run_id:
                eprint(
                    "Warning: no run_link will be recorded with the model version "
                    "because no run_id was given"
                )
            else:
                run_link = get_databricks_run_url(tracking_uri, run_id)
        new_source = source
        if is_databricks_uri(self._registry_uri):
            if tracking_uri != self._registry_uri:
                # Print out some info for user since the copy may take a while for large models.
                eprint(
                    "=== Copying model files from the source location to the model"
                    + " registry workspace ==="
                )
                new_source = _upload_artifacts_to_databricks(
                    source, run_id, tracking_uri, self._registry_uri
                )
                # NOTE: we can't easily delete the target temp location due to the async nature
                # of the model version creation - printing to let the user know.
                eprint(
                    f"=== Source model files were copied to {new_source}"
                    + " in the model registry workspace. You may want to delete the files once the"
                    + " model version is in 'READY' status. You can also find this location in the"
                    + " `source` field of the created model version. ==="
                )
            elif model_id is not None:
                logged_model = self.get_logged_model(model_id)
                # models:/<model_id> source is not supported by WSMR
                new_source = logged_model.artifact_location

        return self._get_registry_client().create_model_version(
            name=name,
            source=new_source,
            run_id=run_id,
            tags=tags,
            run_link=run_link,
            description=description,
            await_creation_for=await_creation_for,
            local_model_path=local_model_path,
            model_id=model_id,
        )

    def create_model_version(
        self,
        name: str,
        source: str,
        run_id: str | None = None,
        tags: dict[str, Any] | None = None,
        run_link: str | None = None,
        description: str | None = None,
        await_creation_for: int = DEFAULT_AWAIT_MAX_SLEEP_SECONDS,
        model_id: str | None = None,
    ) -> ModelVersion:
        """
        Create a new model version from given source.

        Args:
            name: Name for the containing registered model.
            source: URI indicating the location of the model artifacts. The artifact URI can be
                run relative (e.g. ``runs:/<run_id>/<model_artifact_path>``), a model
                registry URI (e.g. ``models:/<model_name>/<version>``), or other URIs
                supported by the model registry backend (e.g. `"s3://my_bucket/my/model"`).
            run_id: Run ID from MLflow tracking server that generated the model.
            tags: A dictionary of key-value pairs that are converted into
                :py:class:`mlflow.entities.model_registry.ModelVersionTag` objects.
            run_link: Link to the run from an MLflow tracking server that generated this model.
            description: Description of the version.
            await_creation_for: Number of seconds to wait for the model version to finish being
                created and is in ``READY`` status. By default, the function
                waits for five minutes. Specify 0 or None to skip waiting.
            model_id: The ID of the model (from an Experiment) that is being promoted to a
                      registered model version, if applicable.

        Returns:
            Single :py:class:`mlflow.entities.model_registry.ModelVersion` object created by
            backend.

        .. code-block:: python
            :caption: Example

            import mlflow.sklearn
            from mlflow.store.artifact.runs_artifact_repo import RunsArtifactRepository
            from mlflow import MlflowClient
            from mlflow.models import infer_signature
            from sklearn.datasets import make_regression
            from sklearn.ensemble import RandomForestRegressor

            mlflow.set_tracking_uri("sqlite:///mlruns.db")
            params = {"n_estimators": 3, "random_state": 42}
            name = "RandomForestRegression"
            X, y = make_regression(n_features=4, n_informative=2, random_state=0, shuffle=False)
            rfr = RandomForestRegressor(**params).fit(X, y)
            signature = infer_signature(X, rfr.predict(X))

            # Log MLflow entities
            with mlflow.start_run() as run:
                mlflow.log_params(params)
                mlflow.sklearn.log_model(rfr, name="sklearn-model", signature=signature)

            # Register model name in the model registry
            client = MlflowClient()
            client.create_registered_model(name)

            # Create a new version of the rfr model under the registered model name
            desc = "A new version of the model"
            runs_uri = f"runs:/{run.info.run_id}/sklearn-model"
            model_src = RunsArtifactRepository.get_underlying_uri(runs_uri)
            mv = client.create_model_version(name, model_src, run.info.run_id, description=desc)
            print(f"Name: {mv.name}")
            print(f"Version: {mv.version}")
            print(f"Description: {mv.description}")
            print(f"Status: {mv.status}")
            print(f"Stage: {mv.current_stage}")

        .. code-block:: text
            :caption: Output

            Name: RandomForestRegression
            Version: 1
            Description: A new version of the model
            Status: READY
            Stage: None
        """
        return self._create_model_version(
            name=name,
            source=source,
            run_id=run_id,
            tags=tags,
            run_link=run_link,
            description=description,
            await_creation_for=await_creation_for,
            model_id=model_id,
        )

    def copy_model_version(self, src_model_uri, dst_name) -> ModelVersion:
        """
        Copy a model version from one registered model to another as a new model version.
        If the destination model does not exist, it will be created.

        This method can also be used to migrate model versions from the Databricks workspace
        registry to Unity Catalog. During the migration, signature validation can be bypassed
        by setting the `MLFLOW_SKIP_SIGNATURE_CHECK_FOR_UC_REGISTRY_MIGRATION`environment
        variable to `True`.

        Args:
            src_model_uri: The model URI of the model version to copy. This must be a model
                registry URI with a `"models:/"` scheme (e.g., `"models:/iris_model@champion"`).
            dst_name: The name of the registered model to copy the model version to. If a
                registered model with this name does not exist, it will be created.

        Returns:
            Single :py:class:`mlflow.entities.model_registry.ModelVersion` object representing
            the copied model version.

        .. code-block:: python
            :caption: Example

            import mlflow.sklearn
            from mlflow import MlflowClient
            from mlflow.models import infer_signature
            from sklearn.datasets import make_regression
            from sklearn.ensemble import RandomForestRegressor


            def print_model_version_info(mv):
                print(f"Name: {mv.name}")
                print(f"Version: {mv.version}")
                print(f"Source: {mv.source}")


            mlflow.set_tracking_uri("sqlite:///mlruns.db")
            X, y = make_regression(n_features=4, n_informative=2, random_state=0, shuffle=False)

            # Log a model
            with mlflow.start_run() as run:
                params = {"n_estimators": 3, "random_state": 42}
                rfr = RandomForestRegressor(**params).fit(X, y)
                signature = infer_signature(X, rfr.predict(X))
                mlflow.log_params(params)
                mlflow.sklearn.log_model(rfr, name="sklearn-model", signature=signature)

            # Create source model version
            client = MlflowClient()
            src_name = "RandomForestRegression-staging"
            client.create_registered_model(src_name)
            src_uri = f"runs:/{run.info.run_id}/sklearn-model"
            mv_src = client.create_model_version(src_name, src_uri, run.info.run_id)
            print_model_version_info(mv_src)
            print("--")

            # Copy the source model version into a new registered model
            dst_name = "RandomForestRegression-production"
            src_model_uri = f"models:/{mv_src.name}/{mv_src.version}"
            mv_copy = client.copy_model_version(src_model_uri, dst_name)
            print(f"Name: {mv_copy.name}, Version: {mv_copy.version}, Source: {mv_copy.source}")

        .. code-block:: python
            :caption: Migration example from Databricks Workspace Model Registry to Unity Catalog

            from mlflow import MlflowClient
            import os

            os.environ["MLFLOW_SKIP_SIGNATURE_CHECK_FOR_UC_REGISTRY_MIGRATION"] = "true"
            client = MlflowClient(registry_uri="databricks")

            src_model_uri = f"models:/my_workspace_model/1"
            uc_model_dst_name = "mycatalog.myschema.my_uc_model"
            uc_migrated_copy = client.copy_model_version(src_model_uri, uc_model_dst_name)
            print_model_version_info(uc_migrated_copy)

        .. code-block:: text
            :caption: Output

            Name: RandomForestRegression-staging
            Version: 1
            Source: runs:/53e08bb38f0c487fa36c5872515ed998/sklearn-model
            --
            Name: RandomForestRegression-production
            Version: 1
            Source: models:/RandomForestRegression-staging/1
        """
        if urllib.parse.urlparse(src_model_uri).scheme != "models":
            raise MlflowException(
                f"Unsupported source model URI: '{src_model_uri}'. The `copy_model_version` API "
                "only copies models stored in the 'models:/' scheme."
            )
        client = self._get_registry_client()
        try:
            src_name, src_version = get_model_name_and_version(client, src_model_uri)
            src_mv = client.get_model_version(src_name, src_version)
        except MlflowException as e:
            raise MlflowException(
                f"Failed to fetch model version from source model URI: '{src_model_uri}'. "
                f"Error: {e}"
            ) from e

        if has_prompt_tag(src_mv._tags):
            # Prompt should not be used as a model version
            raise MlflowException(
                f"Model with uri '{src_model_uri}' not found",
                RESOURCE_DOES_NOT_EXIST,
            )

        return client.copy_model_version(src_mv=src_mv, dst_name=dst_name)

    def update_model_version(
        self, name: str, version: str, description: str | None = None
    ) -> ModelVersion:
        """
        Update metadata associated with a model version in backend.

        Args:
            name: Name of the containing registered model.
            version: Version number of the model version.
            description: New description.

        Returns:
            A single :py:class:`mlflow.entities.model_registry.ModelVersion` object.

         .. code-block:: python
            :caption: Example

            import mlflow.sklearn
            from mlflow import MlflowClient
            from mlflow.models import infer_signature
            from sklearn.datasets import make_regression
            from sklearn.ensemble import RandomForestRegressor


            def print_model_version_info(mv):
                print(f"Name: {mv.name}")
                print(f"Version: {mv.version}")
                print(f"Description: {mv.description}")


            mlflow.set_tracking_uri("sqlite:///mlruns.db")
            params = {"n_estimators": 3, "random_state": 42}
            name = "RandomForestRegression"
            X, y = make_regression(n_features=4, n_informative=2, random_state=0, shuffle=False)
            rfr = RandomForestRegressor(**params).fit(X, y)
            signature = infer_signature(X, rfr.predict(X))

            # Log MLflow entities
            with mlflow.start_run() as run:
                mlflow.log_params(params)
                mlflow.sklearn.log_model(rfr, name="sklearn-model", signature=signature)

            # Register model name in the model registry
            client = MlflowClient()
            client.create_registered_model(name)
            # Create a new version of the rfr model under the registered model name
            model_uri = f"runs:/{run.info.run_id}/sklearn-model"
            mv = client.create_model_version(name, model_uri, run.info.run_id)
            print_model_version_info(mv)
            print("--")
            # Update model version's description
            desc = "A new version of the model using ensemble trees"
            mv = client.update_model_version(name, mv.version, desc)
            print_model_version_info(mv)

        .. code-block:: text
            :caption: Output

            Name: RandomForestRegression
            Version: 1
            Description: None
            --
            Name: RandomForestRegression
            Version: 1
            Description: A new version of the model using ensemble trees
        """
        if description is None:
            raise MlflowException("Attempting to update model version with no new field values.")

        self._raise_if_prompt(name)
        return self._get_registry_client().update_model_version(
            name=name, version=version, description=description
        )

    @deprecated(since="2.9.0", impact=_STAGES_DEPRECATION_WARNING)
    def transition_model_version_stage(
        self,
        name: str,
        version: str,
        stage: str,
        archive_existing_versions: bool = False,
    ) -> ModelVersion:
        """
        Update model version stage.

        Args:
            name: Registered model name.
            version: Registered model version.
            stage: New desired stage for this model version.
            archive_existing_versions: If this flag is set to ``True``, all existing model
                versions in the stage will be automatically moved to the "archived" stage. Only
                valid when ``stage`` is ``"staging"`` or ``"production"`` otherwise an error will be
                raised.

        Returns:
            A single :py:class:`mlflow.entities.model_registry.ModelVersion` object.

         .. code-block:: python
            :caption: Example

            import mlflow.sklearn
            from mlflow import MlflowClient
            from mlflow.models import infer_signature
            from sklearn.datasets import make_regression
            from sklearn.ensemble import RandomForestRegressor


            def print_model_version_info(mv):
                print(f"Name: {mv.name}")
                print(f"Version: {mv.version}")
                print(f"Description: {mv.description}")
                print(f"Stage: {mv.current_stage}")


            mlflow.set_tracking_uri("sqlite:///mlruns.db")
            params = {"n_estimators": 3, "random_state": 42}
            name = "RandomForestRegression"
            desc = "A new version of the model using ensemble trees"
            X, y = make_regression(n_features=4, n_informative=2, random_state=0, shuffle=False)
            rfr = RandomForestRegressor(**params).fit(X, y)
            signature = infer_signature(X, rfr.predict(X))

            # Log MLflow entities
            with mlflow.start_run() as run:
                mlflow.log_params(params)
                mlflow.sklearn.log_model(rfr, name="sklearn-model", signature=signature)

            # Register model name in the model registry
            client = MlflowClient()
            client.create_registered_model(name)

            # Create a new version of the rfr model under the registered model name
            model_uri = f"runs:/{run.info.run_id}/sklearn-model"
            mv = client.create_model_version(name, model_uri, run.info.run_id, description=desc)
            print_model_version_info(mv)
            print("--")
            # transition model version from None -> staging
            mv = client.transition_model_version_stage(name, mv.version, "staging")
            print_model_version_info(mv)

        .. code-block:: text
            :caption: Output

            Name: RandomForestRegression
            Version: 1
            Description: A new version of the model using ensemble trees
            Stage: None
            --
            Name: RandomForestRegression
            Version: 1
            Description: A new version of the model using ensemble trees
            Stage: Staging
        """
        self._raise_if_prompt(name)
        return self._get_registry_client().transition_model_version_stage(
            name, version, stage, archive_existing_versions
        )

    def delete_model_version(self, name: str, version: str) -> None:
        """
        Delete model version in backend.

        Args:
            name: Name of the containing registered model.
            version: Version number of the model version.

        .. code-block:: python
            :caption: Example

            import mlflow.sklearn
            from mlflow import MlflowClient
            from mlflow.models import infer_signature
            from sklearn.datasets import make_regression
            from sklearn.ensemble import RandomForestRegressor


            def print_models_info(mv):
                for m in mv:
                    print(f"name: {m.name}")
                    print(f"latest version: {m.version}")
                    print(f"run_id: {m.run_id}")
                    print(f"current_stage: {m.current_stage}")


            mlflow.set_tracking_uri("sqlite:///mlruns.db")
            X, y = make_regression(n_features=4, n_informative=2, random_state=0, shuffle=False)

            # Create two runs and log MLflow entities
            with mlflow.start_run() as run1:
                params = {"n_estimators": 3, "random_state": 42}
                rfr = RandomForestRegressor(**params).fit(X, y)
                signature = infer_signature(X, rfr.predict(X))
                mlflow.log_params(params)
                mlflow.sklearn.log_model(rfr, name="sklearn-model", signature=signature)

            with mlflow.start_run() as run2:
                params = {"n_estimators": 6, "random_state": 42}
                rfr = RandomForestRegressor(**params).fit(X, y)
                signature = infer_signature(X, rfr.predict(X))
                mlflow.log_params(params)
                mlflow.sklearn.log_model(rfr, name="sklearn-model", signature=signature)

            # Register model name in the model registry
            name = "RandomForestRegression"
            client = MlflowClient()
            client.create_registered_model(name)

            # Create a two versions of the rfr model under the registered model name
            for run_id in [run1.info.run_id, run2.info.run_id]:
                model_uri = f"runs:/{run_id}/sklearn-model"
                mv = client.create_model_version(name, model_uri, run_id)
                print(f"model version {mv.version} created")

            print("--")

            # Fetch latest version; this will be version 2
            models = client.get_latest_versions(name, stages=["None"])
            print_models_info(models)
            print("--")

            # Delete the latest model version 2
            print(f"Deleting model version {mv.version}")
            client.delete_model_version(name, mv.version)
            models = client.get_latest_versions(name, stages=["None"])
            print_models_info(models)

        .. code-block:: text
            :caption: Output

            model version 1 created
            model version 2 created
            --
            name: RandomForestRegression
            latest version: 2
            run_id: 9881172ef10f4cb08df3ed452c0c362b
            current_stage: None
            --
            Deleting model version 2
            name: RandomForestRegression
            latest version: 1
            run_id: 9165d4f8aa0a4d069550824bdc55caaf
            current_stage: None
        """
        self._raise_if_prompt(name)
        self._get_registry_client().delete_model_version(name, version)

    def get_model_version(self, name: str, version: str) -> ModelVersion:
        """
        Converts the docstring args and returns to google style.

        Args:
            name: Name of the containing registered model.
            version: Version number as an integer of the model version.

        Returns:
            A single :py:class:`mlflow.entities.model_registry.ModelVersion` object.

        .. code-block:: python
            :caption: Example

            import mlflow.sklearn
            from mlflow import MlflowClient
            from mlflow.models import infer_signature
            from sklearn.datasets import make_regression
            from sklearn.ensemble import RandomForestRegressor

            X, y = make_regression(n_features=4, n_informative=2, random_state=0, shuffle=False)

            # Create two runs Log MLflow entities
            with mlflow.start_run() as run1:
                params = {"n_estimators": 3, "random_state": 42}
                rfr = RandomForestRegressor(**params).fit(X, y)
                signature = infer_signature(X, rfr.predict(X))
                mlflow.log_params(params)
                mlflow.sklearn.log_model(rfr, name="sklearn-model", signature=signature)

            with mlflow.start_run() as run2:
                params = {"n_estimators": 6, "random_state": 42}
                rfr = RandomForestRegressor(**params).fit(X, y)
                signature = infer_signature(X, rfr.predict(X))
                mlflow.log_params(params)
                mlflow.sklearn.log_model(rfr, name="sklearn-model", signature=signature)

            # Register model name in the model registry
            name = "RandomForestRegression"
            client = MlflowClient()
            client.create_registered_model(name)

            # Create a two versions of the rfr model under the registered model name
            for run_id in [run1.info.run_id, run2.info.run_id]:
                model_uri = f"runs:/{run_id}/sklearn-model"
                mv = client.create_model_version(name, model_uri, run_id)
                print(f"model version {mv.version} created")
            print("--")

            # Fetch the last version; this will be version 2
            mv = client.get_model_version(name, mv.version)
            print(f"Name: {mv.name}")
            print(f"Version: {mv.version}")

        .. code-block:: text
            :caption: Output

            model version 1 created
            model version 2 created
            --
            Name: RandomForestRegression
            Version: 2

        """
        mv = self._get_registry_client().get_model_version(name, version)
        if has_prompt_tag(mv._tags):
            raise _model_not_found(name)
        return mv

    def get_model_version_download_uri(self, name: str, version: str) -> str:
        """
        Get the download location in Model Registry for this model version.

        Args:
            name: Name of the containing registered model.
            version: Version number as an integer of the model version.

        Returns:
            A single URI location that allows reads for downloading.

        .. code-block:: python

            import mlflow.sklearn
            from mlflow import MlflowClient
            from mlflow.models import infer_signature
            from sklearn.datasets import make_regression
            from sklearn.ensemble import RandomForestRegressor

            mlflow.set_tracking_uri("sqlite:///mlruns.db")
            params = {"n_estimators": 3, "random_state": 42}
            name = "RandomForestRegression"
            X, y = make_regression(n_features=4, n_informative=2, random_state=0, shuffle=False)
            rfr = RandomForestRegressor(**params).fit(X, y)
            signature = infer_signature(X, rfr.predict(X))

            # Log MLflow entities
            with mlflow.start_run() as run:
                mlflow.log_params(params)
                mlflow.sklearn.log_model(rfr, name="sklearn-model", signature=signature)

            # Register model name in the model registry
            client = MlflowClient()
            client.create_registered_model(name)

            # Create a new version of the rfr model under the registered model name
            model_uri = f"runs:/{run.info.run_id}/sklearn-model"
            mv = client.create_model_version(name, model_uri, run.info.run_id)
            artifact_uri = client.get_model_version_download_uri(name, mv.version)
            print(f"Download URI: {artifact_uri}")

        .. code-block:: text

            Download URI: runs:/027d7bbe81924c5a82b3e4ce979fcab7/sklearn-model
        """
        self._raise_if_prompt(name)
        return self._get_registry_client().get_model_version_download_uri(name, version)

    def search_model_versions(
        self,
        filter_string: str | None = None,
        max_results: int = SEARCH_MODEL_VERSION_MAX_RESULTS_DEFAULT,
        order_by: list[str] | None = None,
        page_token: str | None = None,
    ) -> PagedList[ModelVersion]:
        """
        Search for model versions in backend that satisfy the filter criteria.

        .. warning:
            The model version search results may not have aliases populated for performance reasons.

        Args:
            filter_string: Filter query string
                (e.g., ``"name = 'a_model_name' and tag.key = 'value1'"``),
                defaults to searching for all model versions. The following identifiers,
                comparators, and logical operators are supported.

                Identifiers
                  - ``name``: model name.
                  - ``source_path``: model version source path.
                  - ``run_id``: The id of the mlflow run that generates the model version.
                  - ``tags.<tag_key>``: model version tag. If ``tag_key`` contains spaces, it must
                    be wrapped with backticks (e.g., ``"tags.`extra key`"``).

                Comparators
                  - ``=``: Equal to.
                  - ``!=``: Not equal to.
                  - ``LIKE``: Case-sensitive pattern match.
                  - ``ILIKE``: Case-insensitive pattern match.
                  - ``IN``: In a value list. Only ``run_id`` identifier supports ``IN`` comparator.

                Logical operators
                  - ``AND``: Combines two sub-queries and returns True if both of them are True.

            max_results: Maximum number of model versions desired.
            order_by: List of column names with ASC|DESC annotation, to be used for ordering
                matching search results.
            page_token: Token specifying the next page of results. It should be obtained from
                a ``search_model_versions`` call.

        Returns:
            A PagedList of :py:class:`mlflow.entities.model_registry.ModelVersion`
            objects that satisfy the search expressions. The pagination token for the next
            page can be obtained via the ``token`` attribute of the object.

        .. code-block:: python
            :caption: Example

            import mlflow
            from mlflow import MlflowClient

            client = MlflowClient()

            # Get all versions of the model filtered by name
            model_name = "CordobaWeatherForecastModel"
            filter_string = f"name='{model_name}'"
            results = client.search_model_versions(filter_string)
            print("-" * 80)
            for res in results:
                print(f"name={res.name}; run_id={res.run_id}; version={res.version}")

            # Get the version of the model filtered by run_id
            run_id = "e14afa2f47a040728060c1699968fd43"
            filter_string = f"run_id='{run_id}'"
            results = client.search_model_versions(filter_string)
            print("-" * 80)
            for res in results:
                print(f"name={res.name}; run_id={res.run_id}; version={res.version}")

        .. code-block:: text
            :caption: Output

            ------------------------------------------------------------------------------------
            name=CordobaWeatherForecastModel; run_id=eaef868ee3d14d10b4299c4c81ba8814; version=1
            name=CordobaWeatherForecastModel; run_id=e14afa2f47a040728060c1699968fd43; version=2
            ------------------------------------------------------------------------------------
            name=CordobaWeatherForecastModel; run_id=e14afa2f47a040728060c1699968fd43; version=2
        """
        return self._get_registry_client().search_model_versions(
            filter_string, max_results, order_by, page_token
        )

    @deprecated(since="2.9.0", impact=_STAGES_DEPRECATION_WARNING)
    def get_model_version_stages(self, name: str, version: str) -> list[str]:
        """
        This is a docstring. Here is info.

        Returns:
            A list of valid stages.

        .. code-block:: python
            :caption: Example

            import mlflow.sklearn
            from mlflow import MlflowClient
            from mlflow.models import infer_signature
            from sklearn.datasets import make_regression
            from sklearn.ensemble import RandomForestRegressor

            mlflow.set_tracking_uri("sqlite:///mlruns.db")
            params = {"n_estimators": 3, "random_state": 42}
            name = "RandomForestRegression"
            X, y = make_regression(n_features=4, n_informative=2, random_state=0, shuffle=False)
            rfr = RandomForestRegressor(**params).fit(X, y)
            signature = infer_signature(X, rfr.predict(X))

            # Log MLflow entities
            with mlflow.start_run() as run:
                mlflow.log_params(params)
                mlflow.sklearn.log_model(rfr, name="sklearn-model", signature=signature)

            # Register model name in the model registry
            client = MlflowClient()
            client.create_registered_model(name)

            # Create a new version of the rfr model under the registered model name
            # fetch valid stages
            model_uri = f"runs:/{run.info.run_id}/models/sklearn-model"
            mv = client.create_model_version(name, model_uri, run.info.run_id)
            stages = client.get_model_version_stages(name, mv.version)
            print(f"Model list of valid stages: {stages}")

        .. code-block:: text
            :caption: Output

            Model list of valid stages: ['None', 'Staging', 'Production', 'Archived']

        """
        return ALL_STAGES

    def set_model_version_tag(
        self,
        name: str,
        version: str | None = None,
        key: str | None = None,
        value: Any = None,
        stage: str | None = None,
    ) -> None:
        """Set a tag for the model version.
        When stage is set, tag will be set for latest model version of the stage.
        Setting both version and stage parameter will result in error.

        Args:
            name: Registered model name.
            version: Registered model version.
            key: Tag key to log. key is required.
            value: Tag value to log. value is required.
            stage: Registered model stage.

        .. code-block:: python
            :caption: Example

            import mlflow.sklearn
            from mlflow import MlflowClient
            from mlflow.models import infer_signature
            from sklearn.datasets import make_regression
            from sklearn.ensemble import RandomForestRegressor


            def print_model_version_info(mv):
                print(f"Name: {mv.name}")
                print(f"Version: {mv.version}")
                print(f"Tags: {mv.tags}")


            mlflow.set_tracking_uri("sqlite:///mlruns.db")
            params = {"n_estimators": 3, "random_state": 42}
            name = "RandomForestRegression"
            X, y = make_regression(n_features=4, n_informative=2, random_state=0, shuffle=False)
            rfr = RandomForestRegressor(**params).fit(X, y)
            signature = infer_signature(X, rfr.predict(X))

            # Log MLflow entities
            with mlflow.start_run() as run:
                mlflow.log_params(params)
                mlflow.sklearn.log_model(rfr, name="sklearn-model", signature=signature)

            # Register model name in the model registry
            client = MlflowClient()
            client.create_registered_model(name)

            # Create a new version of the rfr model under the registered model name
            # and set a tag
            model_uri = f"runs:/{run.info.run_id}/sklearn-model"
            mv = client.create_model_version(name, model_uri, run.info.run_id)
            print_model_version_info(mv)
            print("--")

            # Tag using model version
            client.set_model_version_tag(name, mv.version, "t", "1")

            # Tag using model stage
            client.set_model_version_tag(name, key="t1", value="1", stage=mv.current_stage)
            mv = client.get_model_version(name, mv.version)
            print_model_version_info(mv)

        .. code-block:: text
            :caption: Output

            Name: RandomForestRegression
            Version: 1
            Tags: {}
            --
            Name: RandomForestRegression
            Version: 1
            Tags: {'t': '1', 't1': '1'}
        """
        _validate_model_version_or_stage_exists(version, stage)
        self._raise_if_prompt(name)
        if stage:
            warnings.warn(
                "The `stage` parameter of the `set_model_version_tag` API is deprecated. "
                + _STAGES_DEPRECATION_WARNING,
                category=FutureWarning,
                stacklevel=2,
            )
            latest_versions = self.get_latest_versions(name, stages=[stage])
            if not latest_versions:
                raise MlflowException(f"Could not find any model version for {stage} stage")
            version = latest_versions[0].version

        self._get_registry_client().set_model_version_tag(name, version, key, value)

    def delete_model_version_tag(
        self,
        name: str,
        version: str | None = None,
        key: str | None = None,
        stage: str | None = None,
    ) -> None:
        """Delete a tag associated with the model version.

        When stage is set, tag will be deleted for latest model version of the stage.
        Setting both version and stage parameter will result in error.

        Args:
            name: Registered model name.
            version: Registered model version.
            key: Tag key. key is required.
            stage: Registered model stage.

        .. code-block:: python
            :caption: Example

            import mlflow.sklearn
            from mlflow import MlflowClient
            from mlflow.models import infer_signature
            from sklearn.datasets import make_regression
            from sklearn.ensemble import RandomForestRegressor


            def print_model_version_info(mv):
                print(f"Name: {mv.name}")
                print(f"Version: {mv.version}")
                print(f"Tags: {mv.tags}")


            mlflow.set_tracking_uri("sqlite:///mlruns.db")
            params = {"n_estimators": 3, "random_state": 42}
            name = "RandomForestRegression"
            X, y = make_regression(n_features=4, n_informative=2, random_state=0, shuffle=False)
            rfr = RandomForestRegressor(**params).fit(X, y)
            signature = infer_signature(X, rfr.predict(X))

            # Log MLflow entities
            with mlflow.start_run() as run:
                mlflow.log_params(params)
                mlflow.sklearn.log_model(rfr, name="sklearn-model", signature=signature)
            # Register model name in the model registry
            client = MlflowClient()
            client.create_registered_model(name)

            # Create a new version of the rfr model under the registered model name
            # and delete a tag
            model_uri = f"runs:/{run.info.run_id}/sklearn-model"
            tags = {"t": "1", "t1": "2"}
            mv = client.create_model_version(name, model_uri, run.info.run_id, tags=tags)
            print_model_version_info(mv)
            print("--")
            # using version to delete tag
            client.delete_model_version_tag(name, mv.version, "t")

            # using stage to delete tag
            client.delete_model_version_tag(name, key="t1", stage=mv.current_stage)
            mv = client.get_model_version(name, mv.version)
            print_model_version_info(mv)

        .. code-block:: text
            :caption: Output

            Name: RandomForestRegression
            Version: 1
            Tags: {'t': '1', 't1': '2'}
            --
            Name: RandomForestRegression
            Version: 1
            Tags: {}
        """
        _validate_model_version_or_stage_exists(version, stage)
        self._raise_if_prompt(name)
        if stage:
            warnings.warn(
                "The `stage` parameter of the `delete_model_version_tag` API is deprecated. "
                + _STAGES_DEPRECATION_WARNING,
                category=FutureWarning,
                stacklevel=2,
            )
            latest_versions = self.get_latest_versions(name, stages=[stage])
            if not latest_versions:
                raise MlflowException(f"Could not find any model version for {stage} stage")
            version = latest_versions[0].version
        self._get_registry_client().delete_model_version_tag(name, version, key)

    def set_registered_model_alias(self, name: str, alias: str, version: str) -> None:
        """
        Set a registered model alias pointing to a model version.

        Args:
            name: Registered model name.
            alias: Name of the alias. Note that aliases of the format ``v<number>``, such as
                ``v9`` and ``v42``, are reserved and cannot be set.
            version: Registered model version number.

        .. code-block:: Python
            :caption: Example

            import mlflow
            from mlflow import MlflowClient
            from mlflow.models import infer_signature
            from sklearn.datasets import make_regression
            from sklearn.ensemble import RandomForestRegressor


            def print_model_info(rm):
                print("--Model--")
                print("name: {}".format(rm.name))
                print("aliases: {}".format(rm.aliases))


            def print_model_version_info(mv):
                print("--Model Version--")
                print("Name: {}".format(mv.name))
                print("Version: {}".format(mv.version))
                print("Aliases: {}".format(mv.aliases))


            mlflow.set_tracking_uri("sqlite:///mlruns.db")
            params = {"n_estimators": 3, "random_state": 42}
            name = "RandomForestRegression"
            X, y = make_regression(n_features=4, n_informative=2, random_state=0, shuffle=False)
            rfr = RandomForestRegressor(**params).fit(X, y)
            signature = infer_signature(X, rfr.predict(X))

            # Log MLflow entities
            with mlflow.start_run() as run:
                mlflow.log_params(params)
                mlflow.sklearn.log_model(rfr, artifact_path="sklearn-model", signature=signature)

            # Register model name in the model registry
            client = MlflowClient()
            client.create_registered_model(name)
            model = client.get_registered_model(name)
            print_model_info(model)

            # Create a new version of the rfr model under the registered model name
            model_uri = "runs:/{}/sklearn-model".format(run.info.run_id)
            mv = client.create_model_version(name, model_uri, run.info.run_id)
            print_model_version_info(mv)

            # Set registered model alias
            client.set_registered_model_alias(name, "test-alias", mv.version)
            print()
            print_model_info(model)
            print_model_version_info(mv)

        .. code-block:: text
            :caption: Output

            --Model--
            name: RandomForestRegression
            aliases: {}

            --Model Version--
            Name: RandomForestRegression
            Version: 1
            Aliases: []

            --Model--
            name: RandomForestRegression
            aliases: {"test-alias": "1"}

            --Model Version--
            Name: RandomForestRegression
            Version: 1
            Aliases: ["test-alias"]
        """
        _validate_model_name(name)
        _validate_model_alias_name(alias)
        _validate_model_version(version)
        self._raise_if_prompt(name)
        self._get_registry_client().set_registered_model_alias(name, alias, version)

    def delete_registered_model_alias(self, name: str, alias: str) -> None:
        """Delete an alias associated with a registered model.

        Args:
            name: Registered model name.
            alias: Name of the alias.

        .. code-block:: Python
            :caption: Example

            import mlflow
            from mlflow import MlflowClient
            from mlflow.models import infer_signature
            from sklearn.datasets import make_regression
            from sklearn.ensemble import RandomForestRegressor


            def print_model_info(rm):
                print("--Model--")
                print("name: {}".format(rm.name))
                print("aliases: {}".format(rm.aliases))


            def print_model_version_info(mv):
                print("--Model Version--")
                print("Name: {}".format(mv.name))
                print("Version: {}".format(mv.version))
                print("Aliases: {}".format(mv.aliases))


            mlflow.set_tracking_uri("sqlite:///mlruns.db")
            params = {"n_estimators": 3, "random_state": 42}
            name = "RandomForestRegression"
            X, y = make_regression(n_features=4, n_informative=2, random_state=0, shuffle=False)
            rfr = RandomForestRegressor(**params).fit(X, y)
            signature = infer_signature(X, rfr.predict(X))

            # Log MLflow entities
            with mlflow.start_run() as run:
                mlflow.log_params(params)
                mlflow.sklearn.log_model(rfr, artifact_path="sklearn-model", signature=signature)

            # Register model name in the model registry
            client = MlflowClient()
            client.create_registered_model(name)
            model = client.get_registered_model(name)
            print_model_info(model)

            # Create a new version of the rfr model under the registered model name
            model_uri = "runs:/{}/sklearn-model".format(run.info.run_id)
            mv = client.create_model_version(name, model_uri, run.info.run_id)
            print_model_version_info(mv)

            # Set registered model alias
            client.set_registered_model_alias(name, "test-alias", mv.version)
            print()
            print_model_info(model)
            print_model_version_info(mv)

            # Delete registered model alias
            client.delete_registered_model_alias(name, "test-alias")
            print()
            print_model_info(model)
            print_model_version_info(mv)

        .. code-block:: text
            :caption: Output

            --Model--
            name: RandomForestRegression
            aliases: {}
            --Model Version--
            Name: RandomForestRegression
            Version: 1
            Aliases: []

            --Model--
            name: RandomForestRegression
            aliases: {"test-alias": "1"}
            --Model Version--
            Name: RandomForestRegression
            Version: 1
            Aliases: ["test-alias"]

            --Model--
            name: RandomForestRegression
            aliases: {}
            --Model Version--
            Name: RandomForestRegression
            Version: 1
            Aliases: []
        """
        _validate_model_name(name)
        _validate_model_alias_name(alias)
        self._raise_if_prompt(name)
        self._get_registry_client().delete_registered_model_alias(name, alias)

    def get_model_version_by_alias(self, name: str, alias: str) -> ModelVersion:
        """Get the model version instance by name and alias.

        Args:
            name: Registered model name.
            alias: Name of the alias.

        Returns:
            A single :py:class:`mlflow.entities.model_registry.ModelVersion` object.

         .. code-block:: Python
            :caption: Example

            import mlflow
            from mlflow import MlflowClient
            from mlflow.models import infer_signature
            from sklearn.datasets import make_regression
            from sklearn.ensemble import RandomForestRegressor


            def print_model_info(rm):
                print("--Model--")
                print("name: {}".format(rm.name))
                print("aliases: {}".format(rm.aliases))


            def print_model_version_info(mv):
                print("--Model Version--")
                print("Name: {}".format(mv.name))
                print("Version: {}".format(mv.version))
                print("Aliases: {}".format(mv.aliases))


            mlflow.set_tracking_uri("sqlite:///mlruns.db")
            params = {"n_estimators": 3, "random_state": 42}
            name = "RandomForestRegression"
            X, y = make_regression(n_features=4, n_informative=2, random_state=0, shuffle=False)
            rfr = RandomForestRegressor(**params).fit(X, y)
            signature = infer_signature(X, rfr.predict(X))
            # Log MLflow entities
            with mlflow.start_run() as run:
                mlflow.log_params(params)
                mlflow.sklearn.log_model(rfr, artifact_path="sklearn-model", signature=signature)
            # Register model name in the model registry
            client = MlflowClient()
            client.create_registered_model(name)
            model = client.get_registered_model(name)
            print_model_info(model)
            # Create a new version of the rfr model under the registered model name
            model_uri = "runs:/{}/sklearn-model".format(run.info.run_id)
            mv = client.create_model_version(name, model_uri, run.info.run_id)
            print_model_version_info(mv)
            # Set registered model alias
            client.set_registered_model_alias(name, "test-alias", mv.version)
            print()
            print_model_info(model)
            print_model_version_info(mv)
            # Get model version by alias
            alias_mv = client.get_model_version_by_alias(name, "test-alias")
            print()
            print_model_version_info(alias_mv)

        .. code-block:: text
            :caption: Output

            --Model--
            name: RandomForestRegression
            aliases: {}
            --Model Version--
            Name: RandomForestRegression
            Version: 1
            Aliases: []
            --Model--
            name: RandomForestRegression
            aliases: {"test-alias": "1"}
            --Model Version--
            Name: RandomForestRegression
            Version: 1
            Aliases: ["test-alias"]
            --Model Version--
            Name: RandomForestRegression
            Version: 1
            Aliases: ["test-alias"]
        """
        _validate_model_name(name)
        mv = self._get_registry_client().get_model_version_by_alias(name, alias)

        if has_prompt_tag(mv._tags):
            raise _model_not_found(name)

        return mv

    def _raise_if_prompt(self, name: str) -> None:
        """
        Validate if the given name is registered as a Prompt rather than a Registered Model.
        """
        rm = self.get_registered_model(name)
        if has_prompt_tag(rm._tags):
            raise _model_not_found(name)

    @experimental(version="3.0.0")
    def create_logged_model(
        self,
        experiment_id: str,
        name: str | None = None,
        source_run_id: str | None = None,
        tags: dict[str, str] | None = None,
        params: dict[str, str] | None = None,
        model_type: str | None = None,
    ) -> LoggedModel:
        """
        Create a new logged model.

        Args:
            experiment_id: ID of the experiment to which the model belongs.
            name: Name of the model. If not specified, a random name will be generated.
            source_run_id: ID of the run that produced the model.
            tags: Tags to set on the model.
            params: Parameters to set on the model.
            model_type: The type of the model. This is a user-defined string that can be used to
                        search and compare related models. For example, setting
                        ``model_type="agent"`` enables you to easily search for this model and
                        compare it to other models of type ``"agent"`` in the future.

        Returns:
            The created model.
        """
        return self._create_logged_model(
            experiment_id, name, source_run_id, tags, params, model_type
        )

    def _create_logged_model(
        self,
        experiment_id: str,
        name: str | None = None,
        source_run_id: str | None = None,
        tags: dict[str, str] | None = None,
        params: dict[str, str] | None = None,
        model_type: str | None = None,
        flavor: str | None = None,
    ) -> LoggedModel:
        return self._tracking_client.create_logged_model(
            experiment_id, name, source_run_id, tags, params, model_type, flavor
        )

    @experimental(version="3.0.0")
    def log_model_params(self, model_id: str, params: dict[str, str]) -> None:
        """
        Log parameters for a logged model.

        Args:
            model_id: ID of the model to log parameters for.
            params: Dictionary of parameters to log.

        Returns:
            None
        """
        _validate_model_id_specified(model_id)
        try:
            self._tracking_client.get_logged_model(model_id)
        except Exception as e:
            extra_error_reason = (
                "the logged model may exist in a different workspace, "
                if is_in_databricks_runtime()
                else ""
            )
            raise MlflowException.invalid_parameter_value(
                f"Failed to get logged model with ID {model_id}. "
                f"You may not have access to the logged model, {extra_error_reason}or the "
                "logged model may have been deleted. If you are attempting to log parameters "
                "to a Registered Model Version, this is not supported."
            ) from e
        return self._tracking_client.log_model_params(model_id, params)

    @experimental(version="3.0.0")
    def finalize_logged_model(
        self, model_id: str, status: Literal["READY", "FAILED"] | LoggedModelStatus
    ) -> LoggedModel:
        """
        Finalize a model by updating its status.

        Args:
            model_id: ID of the model to finalize.
            status: Final status to set on the model.

        Returns:
            The updated model.
        """
        _validate_model_id_specified(model_id)
        return self._tracking_client.finalize_logged_model(
            model_id, LoggedModelStatus(status) if isinstance(status, str) else status
        )

    @experimental(version="3.0.0")
    def get_logged_model(self, model_id: str) -> LoggedModel:
        """
        Fetch the logged model with the specified ID.

        Args:
            model_id: ID of the model to fetch.

        Returns:
            The fetched model.
        """
        _validate_model_id_specified(model_id)
        return self._tracking_client.get_logged_model(model_id)

    @experimental(version="3.0.0")
    def delete_logged_model(self, model_id: str) -> None:
        """
        Delete the logged model with the specified ID.

        Args:
            model_id: ID of the model to delete.
        """
        _validate_model_id_specified(model_id)
        return self._tracking_client.delete_logged_model(model_id)

    @experimental(version="3.0.0")
    def set_logged_model_tags(self, model_id: str, tags: dict[str, Any]) -> None:
        """
        Set tags on the specified logged model.

        Args:
            model_id: ID of the model.
            tags: Tags to set on the model.

        Returns:
            None
        """
        _validate_model_id_specified(model_id)
        try:
            self._tracking_client.get_logged_model(model_id)
        except Exception as e:
            extra_error_reason = (
                "the logged model may exist in a different workspace, "
                if is_in_databricks_runtime()
                else ""
            )
            raise MlflowException.invalid_parameter_value(
                f"Failed to get logged model with ID {model_id}. "
                f"You may not have access to the logged model, {extra_error_reason}or the "
                "logged model may have been deleted. If you are attempting to "
                "set tags on a Registered Model Version, use `set_model_version_tag` instead."
            ) from e
        self._tracking_client.set_logged_model_tags(model_id, tags)

    @experimental(version="3.0.0")
    def delete_logged_model_tag(self, model_id: str, key: str) -> None:
        """
        Delete a tag from the specified logged model.

        Args:
            model_id: ID of the model.
            key: Tag key to delete.

        """
        _validate_model_id_specified(model_id)
        return self._tracking_client.delete_logged_model_tag(model_id, key)

    def log_model_artifact(self, model_id: str, local_path: str) -> None:
        """
        Upload an artifact to the specified logged model.

        Args:
            model_id: ID of the model.
            local_path: Local path to the artifact to upload.

        Returns:
            None
        """
        return self._tracking_client.log_model_artifact(model_id, local_path)

    def log_model_artifacts(self, model_id: str, local_dir: str) -> None:
        """
        Upload a set of artifacts to the specified logged model.

        Args:
            model_id: ID of the model.
            local_dir: Local directory containing the artifacts to upload.

        Returns:
            None
        """
        return self._tracking_client.log_model_artifacts(model_id, local_dir)

    @experimental(version="3.0.0")
    def search_logged_models(
        self,
        experiment_ids: list[str],
        filter_string: str | None = None,
        datasets: list[dict[str, Any]] | None = None,
        max_results: int | None = None,
        order_by: list[dict[str, Any]] | None = None,
        page_token: str | None = None,
    ) -> PagedList[LoggedModel]:
        """
        Search for logged models that match the specified search criteria.

        Args:
            experiment_ids: List of experiment ids to scope the search.
            filter_string: A SQL-like filter string to parse. The filter string syntax supports:

                - Entity specification:
                    - attributes: `attribute_name` (default if no prefix is specified)
                    - metrics: `metrics.metric_name`
                    - parameters: `params.param_name`
                    - tags: `tags.tag_name`
                - Comparison operators:
                    - For numeric entities (metrics and numeric attributes): <, <=, >, >=, =, !=
                    - For string entities (params, tags, string attributes): =, !=, IN, NOT IN
                - Multiple conditions can be joined with 'AND'
                - String values must be enclosed in single quotes

                Example filter strings:
                    - `creation_time > 100`
                    - `metrics.rmse > 0.5 AND params.model_type = 'rf'`
                    - `tags.release IN ('v1.0', 'v1.1')`
                    - `params.optimizer != 'adam' AND metrics.accuracy >= 0.9`
            datasets: List of dictionaries to specify datasets on which to apply metrics filters
                For example, a filter string with `metrics.accuracy > 0.9` and dataset with name
                "test_dataset" means we will return all logged models with accuracy > 0.9 on the
                test_dataset. Metric values from ANY dataset matching the criteria are considered.
                If no datasets are specified, then metrics across all datasets are considered in
                the filter. The following fields are supported:

                dataset_name (str):
                    Required. Name of the dataset.
                dataset_digest (str):
                    Optional. Digest of the dataset.
            max_results: Maximum number of logged models desired.
            order_by: List of dictionaries to specify the ordering of the search results.
                The following fields are supported:

                field_name (str):
                    Required. Name of the field to order by, e.g. "metrics.accuracy".
                ascending (bool):
                    Optional. Whether the order is ascending or not.
                dataset_name (str):
                    Optional. If ``field_name`` refers to a metric, this field
                    specifies the name of the dataset associated with the metric. Only metrics
                    associated with the specified dataset name will be considered for ordering.
                    This field may only be set if ``field_name`` refers to a metric.
                dataset_digest (str):
                    Optional. If ``field_name`` refers to a metric, this field
                    specifies the digest of the dataset associated with the metric. Only metrics
                    associated with the specified dataset name and digest will be considered for
                    ordering. This field may only be set if ``dataset_name`` is also set.
            page_token: Token specifying the next page of results.

        Returns:
            A :py:class:`PagedList <mlflow.store.entities.PagedList>` of
            :py:class:`LoggedModel <mlflow.entities.LoggedModel>` objects.
        """
        return self._tracking_client.search_logged_models(
            experiment_ids, filter_string, datasets, max_results, order_by, page_token
        )

    @experimental(version="3.0.0")
    @require_prompt_registry
    @translate_prompt_exception
    def create_prompt(
        self,
        name: str,
        description: str | None = None,
        tags: dict[str, str] | None = None,
    ) -> Prompt:
        """
        Create a new prompt in the registry.

        This method delegates directly to the store, providing full Unity Catalog support
        when used with Unity Catalog registries.

        Args:
            name: Name of the prompt.
            description: Optional description of the prompt.
            tags: Optional dictionary of prompt tags.

        Returns:
            A Prompt object.

        Example:

        .. code-block:: python

            from mlflow import MlflowClient

            client = MlflowClient()
            prompt_info = client.create_prompt(
                name="my_prompt",
                description="A helpful prompt",
                tags={"team": "data-science"},
            )
        """
        registry_client = self._get_registry_client()
        return registry_client.create_prompt(name, description, tags)

    @experimental(version="3.0.0")
    @require_prompt_registry
    @translate_prompt_exception
    def create_prompt_version(
        self,
        name: str,
        template: str | list[dict[str, Any]],
        description: str | None = None,
        tags: dict[str, str] | None = None,
        response_format: BaseModel | dict[str, Any] | None = None,
    ) -> PromptVersion:
        """
        Create a new version of an existing prompt.

        This method delegates directly to the store, providing full Unity Catalog support
        when used with Unity Catalog registries.

        Args:
            name: Name of the prompt.
            template: The prompt template content for this version.
            description: Optional description of the prompt version.
            tags: Optional dictionary of prompt version tags.
            response_format: Optional Pydantic class or dictionary defining the expected response
                structure. This can be used to specify the schema for structured
                outputs from LLM calls.

        Returns:
            A PromptVersion object.

        Example:

        .. code-block:: python

            from mlflow import MlflowClient

            client = MlflowClient()
            prompt_version = client.create_prompt_version(
                name="my_prompt",
                template="Respond as a {{style}} assistant: {{query}}",
                description="Added style parameter",
                tags={"author": "alice"},
            )
        """
        registry_client = self._get_registry_client()
        return registry_client.create_prompt_version(
            name, template, description, tags, response_format
        )

    @experimental(version="3.0.0")
    @require_prompt_registry
    @translate_prompt_exception
    def get_prompt(self, name: str) -> Prompt | None:
        """
        Get prompt metadata by name.

        Args:
            name: Name of the prompt.

        Returns:
            A Prompt object containing prompt metadata, or None if not found.

        Example:

        .. code-block:: python

            from mlflow import MlflowClient

            client = MlflowClient()
            prompt = client.get_prompt("my_prompt")
            if prompt:
                print(f"Prompt: {prompt.name}")
                print(f"Description: {prompt.description}")
        """
        registry_client = self._get_registry_client()
        return registry_client.get_prompt(name)

    @experimental(version="3.0.0")
    @require_prompt_registry
    @translate_prompt_exception
    def get_prompt_version(self, name: str, version: str | int) -> PromptVersion | None:
        """
        Get a specific prompt version.

        This method delegates directly to the store, providing full Unity Catalog support
        when used with Unity Catalog registries.

        Args:
            name: Name of the prompt.
            version: Version of the prompt (number or alias).

        Returns:
            A PromptVersion object with the specific version content, or None if not found.

        Example:

        .. code-block:: python

            from mlflow import MlflowClient

            client = MlflowClient()
            prompt_version = client.get_prompt_version("my_prompt", "1")
            prompt_alias = client.get_prompt_version("my_prompt", "production")
        """
        registry_client = self._get_registry_client()
        return registry_client.get_prompt_version(name, version)

    @experimental(version="3.0.0")
    @require_prompt_registry
    @translate_prompt_exception
    def delete_prompt_version(self, name: str, version: str) -> None:
        """
        Delete a specific prompt version.

        This method delegates directly to the store, providing full Unity Catalog support
        when used with Unity Catalog registries.

        Args:
            name: Name of the prompt.
            version: Version of the prompt to delete.

        Example:

        .. code-block:: python

            from mlflow import MlflowClient

            client = MlflowClient()
            client.delete_prompt_version("my_prompt", "1")
        """
        registry_client = self._get_registry_client()
        return registry_client.delete_prompt_version(name, version)

    @experimental(version="3.0.0")
    @require_prompt_registry
    @translate_prompt_exception
    def set_prompt_tag(self, name: str, key: str, value: str) -> None:
        """
        Set a tag on a prompt.

        This method delegates directly to the store, providing full Unity Catalog support
        when used with Unity Catalog registries.

        Args:
            name: Name of the prompt.
            key: Tag key.
            value: Tag value.

        Example:

        .. code-block:: python

            from mlflow import MlflowClient

            client = MlflowClient()
            client.set_prompt_tag("my_prompt", "environment", "production")
        """
        registry_client = self._get_registry_client()
        return registry_client.set_prompt_tag(name, key, value)

    @experimental(version="3.0.0")
    @require_prompt_registry
    @translate_prompt_exception
    def delete_prompt_tag(self, name: str, key: str) -> None:
        """
        Delete a tag from a prompt.

        This method delegates directly to the store, providing full Unity Catalog support
        when used with Unity Catalog registries.

        Args:
            name: Name of the prompt.
            key: Tag key to delete.

        Example:

        .. code-block:: python

            from mlflow import MlflowClient

            client = MlflowClient()
            client.delete_prompt_tag("my_prompt", "environment")
        """
        registry_client = self._get_registry_client()
        return registry_client.delete_prompt_tag(name, key)

    @experimental(version="3.0.0")
    @require_prompt_registry
    @translate_prompt_exception
    def get_prompt_version_by_alias(self, name: str, alias: str) -> PromptVersion:
        """
        Get a prompt version by alias.

        This method delegates directly to the store, providing full Unity Catalog support
        when used with Unity Catalog registries.

        Args:
            name: Name of the prompt.
            alias: Alias of the prompt version.

        Returns:
            A PromptVersion object.

        Example:

        .. code-block:: python

            from mlflow import MlflowClient

            client = MlflowClient()
            prompt_version = client.get_prompt_version_by_alias("my_prompt", "production")
        """
        registry_client = self._get_registry_client()
        return registry_client.get_prompt_version_by_alias(name, alias)

    @experimental(version="3.0.0")
    @require_prompt_registry
    @translate_prompt_exception
    def search_prompt_versions(
        self, name: str, max_results: int | None = None, page_token: str | None = None
    ):
        """
        Search prompt versions for a given prompt name.

        This method delegates directly to the store. Only supported in Unity Catalog registries.

        Args:
            name: Name of the prompt to search versions for.
            max_results: Maximum number of versions to return.
            page_token: Token for pagination.

        Returns:
            SearchPromptVersionsResponse containing the list of versions.

        Example:

        .. code-block:: python

            from mlflow import MlflowClient

            client = MlflowClient()
            response = client.search_prompt_versions("my_prompt", max_results=10)
            for version in response.prompt_versions:
                print(f"Version {version.version}: {version.description}")
        """
        registry_client = self._get_registry_client()
        return registry_client.search_prompt_versions(name, max_results, page_token)

    @experimental(version="3.0.0")
    @require_prompt_registry
    @translate_prompt_exception
    def delete_prompt(self, name: str) -> None:
        """
        Delete a prompt from the registry.

        For Unity Catalog registries, this method first checks if any versions exist for the prompt
        and throws an error if undeleted versions are found. All versions must be explicitly
        deleted first before the prompt itself can be deleted.

        For other registries, the prompt is deleted normally without version checking.

        Args:
            name: Name of the prompt to delete.

        Example:

        .. code-block:: python

            from mlflow import MlflowClient

            client = MlflowClient()

            # For Unity Catalog, delete all versions first
            if client.get_registry_uri().startswith("databricks-uc"):
                versions = client.search_prompt_versions("my_prompt")
                for version in versions.prompt_versions:
                    client.delete_prompt_version("my_prompt", version.version)

            # Then delete the prompt
            client.delete_prompt("my_prompt")
        """
        registry_client = self._get_registry_client()

        # Only check for existing versions in Unity Catalog registries
        registry_uri = self._registry_uri

        if is_databricks_unity_catalog_uri(registry_uri):
            search_response = self.search_prompt_versions(name, max_results=1)

            # Check if any versions exist
            has_versions = (
                hasattr(search_response, "prompt_versions")
                and search_response.prompt_versions
                and len(search_response.prompt_versions) > 0
            )

            if has_versions:
                raise MlflowException(
                    f"Cannot delete prompt '{name}' because it still has undeleted versions. "
                    f"Please delete all versions first using delete_prompt_version(), "
                    f"then delete the prompt.",
                    INVALID_PARAMETER_VALUE,
                )

        # For non-Unity Catalog registries, or if version check passes, delete the prompt
        return registry_client.delete_prompt(name)

    @experimental(version="3.4.0")
    @_disable_in_databricks()
    def create_dataset(
        self,
        name: str,
        experiment_id: str | list[str] | None = None,
        tags: dict[str, Any] | None = None,
    ) -> EvaluationDataset:
        """
        Create a new dataset.

        Args:
            name: The name of the dataset.
            experiment_id: Optional experiment ID (str) or list of experiment IDs to
                associate with the dataset.
            tags: Optional dictionary of tags to apply to the dataset.

        Returns:
            The created EvaluationDataset object.

        .. code-block:: python

            from mlflow import MlflowClient

            client = MlflowClient()

            # Create a dataset associated with experiments
            dataset = client.create_dataset(
                name="qa_evaluation_v1",
                experiment_id=["0", "1"],
                tags={"environment": "production", "version": "1.0"},
            )
        """
        return self._tracking_client.create_dataset(
            name=name,
            experiment_id=experiment_id,
            tags=tags,
        )

    @experimental(version="3.4.0")
    @_disable_in_databricks()
    def get_dataset(self, dataset_id: str) -> EvaluationDataset:
        """
        Get a dataset by ID.

        Args:
            dataset_id: The ID of the dataset to retrieve.

        Returns:
            The EvaluationDataset object.

        .. code-block:: python

            from mlflow import MlflowClient

            client = MlflowClient()

            # Get a dataset by ID (assuming it exists)
            dataset = client.get_dataset("dataset_123")

            # Access records (lazy loaded)
            df = dataset.to_df()
        """
        return self._tracking_client.get_dataset(dataset_id)

    @experimental(version="3.4.0")
    @_disable_in_databricks()
    def delete_dataset(self, dataset_id: str) -> None:
        """
        Delete a dataset and all its records.

        Args:
            dataset_id: The ID of the dataset to delete.

        .. code-block:: python

            from mlflow import MlflowClient

            client = MlflowClient()

            # Delete a dataset
            client.delete_dataset("dataset_123")
        """
        self._tracking_client.delete_dataset(dataset_id)

    @experimental(version="3.4.0")
    @_disable_in_databricks(use_uc_message=True)
    def search_datasets(
        self,
        experiment_ids: list[str] | None = None,
        filter_string: str | None = None,
        max_results: int = SEARCH_EVALUATION_DATASETS_MAX_RESULTS,
        order_by: list[str] | None = None,
        page_token: str | None = None,
    ) -> PagedList[EvaluationDataset]:
        """
        Search for datasets.

        Args:
            experiment_ids: List of experiment IDs to filter by.
            filter_string: A filter string to apply to the search.
            max_results: Maximum number of results to return. Defaults to 50.
            order_by: List of columns to order by.
            page_token: Token for the next page of results.

        Returns:
            A PagedList of EvaluationDataset objects.

        .. code-block:: python

            from mlflow import MlflowClient

            client = MlflowClient()

            # Search for datasets in specific experiments
            datasets = client.search_datasets(
                experiment_ids=["exp1", "exp2"], filter_string="name LIKE 'qa_%'", max_results=10
            )

            # Get next page if available
            if datasets.token:
                next_page = client.search_datasets(
                    experiment_ids=["exp1", "exp2"], page_token=datasets.token
                )
        """
        return self._tracking_client.search_datasets(
            experiment_ids=experiment_ids,
            filter_string=filter_string,
            max_results=max_results,
            order_by=order_by,
            page_token=page_token,
        )

    @experimental(version="3.4.0")
    @_disable_in_databricks(use_uc_message=True)
    def set_dataset_tags(self, dataset_id: str, tags: dict[str, Any]) -> None:
        """
        Set tags for a dataset.

        This implements an upsert operation - existing tags are merged with new tags.
        To remove a tag, set its value to None.

        Args:
            dataset_id: The ID of the dataset to update.
            tags: Dictionary of tags to update. Setting a value to None removes the tag.

        .. code-block:: python

            from mlflow import MlflowClient

            client = MlflowClient()

            # Set tags for a dataset
            client.set_dataset_tags(
                dataset_id="dataset123",
                tags={
                    "environment": "production",
                    "version": "2.0",
                    "deprecated": None,  # This removes the 'deprecated' tag
                },
            )
        """
        self._tracking_client.set_dataset_tags(dataset_id=dataset_id, tags=tags)

    @experimental(version="3.4.0")
    @_disable_in_databricks(use_uc_message=True)
    def delete_dataset_tag(self, dataset_id: str, key: str) -> None:
        """
        Delete a tag from a dataset.

        Args:
            dataset_id: The ID of the dataset.
            key: The tag key to delete.

        .. code-block:: python

            from mlflow import MlflowClient

            client = MlflowClient()

            # Delete a tag
            client.delete_dataset_tag(dataset_id="dataset123", key="deprecated")
        """
        self._tracking_client.delete_dataset_tag(dataset_id=dataset_id, key=key)

    @experimental(version="3.4.0")
    @_disable_in_databricks()
    def add_dataset_to_experiments(
        self, dataset_id: str, experiment_ids: list[str]
    ) -> EvaluationDataset:
        """
        Add a dataset to additional experiments.

        This allows reusing datasets across multiple experiments for evaluation purposes.

        Args:
            dataset_id: The ID of the dataset to update.
            experiment_ids: List of experiment IDs to associate with the dataset.

        Returns:
            The updated EvaluationDataset with new experiment associations.

        .. code-block:: python

            from mlflow import MlflowClient

            client = MlflowClient()

            # Add dataset to new experiments
            dataset = client.add_dataset_to_experiments(
                dataset_id="d-abc123", experiment_ids=["1", "2", "3"]
            )
            print(f"Dataset now associated with {len(dataset.experiment_ids)} experiments")
        """
        return self._tracking_client.add_dataset_to_experiments(dataset_id, experiment_ids)

    @experimental(version="3.4.0")
    @_disable_in_databricks()
    def remove_dataset_from_experiments(
        self, dataset_id: str, experiment_ids: list[str]
    ) -> EvaluationDataset:
        """
        Remove a dataset from experiments.

        This operation is idempotent - removing non-existent associations will not raise errors.

        Args:
            dataset_id: The ID of the dataset to update.
            experiment_ids: List of experiment IDs to remove association from.

        Returns:
            The updated EvaluationDataset with removed experiment associations.

        .. code-block:: python

            from mlflow import MlflowClient

            client = MlflowClient()

            # Remove dataset from experiments
            dataset = client.remove_dataset_from_experiments(
                dataset_id="d-abc123", experiment_ids=["2", "3"]
            )
            print(f"Dataset now associated with {len(dataset.experiment_ids)} experiments")
        """
        return self._tracking_client.remove_dataset_from_experiments(dataset_id, experiment_ids)

    # Webhook APIs
    @experimental(version="3.3.0")
    def create_webhook(
        self,
        name: str,
        url: str,
        events: list[WebhookEventStr | WebhookEvent],
        description: str | None = None,
        secret: str | None = None,
        status: str | WebhookStatus | None = None,
    ) -> Webhook:
        """
        Create a new webhook.

        Args:
            name: Name for the webhook.
            url: Webhook endpoint URL.
            events: List of events that trigger this webhook. Can be strings or
                `WebhookEvent` objects.
            description: Optional description of the webhook.
            secret: Optional secret for HMAC signature verification.
            status: Webhook status (defaults to ACTIVE). Can be string or WebhookStatus enum.
                Valid statuses: "ACTIVE", "DISABLED"

        Returns:
            A :py:class:`mlflow.entities.webhook.Webhook` object representing the created webhook.
        """
        events = [WebhookEvent.from_str(e) if isinstance(e, str) else e for e in events]
        if status is not None:
            status = WebhookStatus(status) if isinstance(status, str) else status

        return self._get_registry_client().create_webhook(
            name=name,
            url=url,
            events=events,
            description=description,
            secret=secret,
            status=status,
        )

    @experimental(version="3.3.0")
    def get_webhook(self, webhook_id: str) -> Webhook:
        """
        Get webhook instance by ID.

        Args:
            webhook_id: Webhook ID.

        Returns:
            A :py:class:`mlflow.entities.webhook.Webhook` object.
        """
        return self._get_registry_client().get_webhook(webhook_id)

    @experimental(version="3.3.0")
    def list_webhooks(
        self,
        max_results: int | None = None,
        page_token: str | None = None,
    ) -> PagedList[Webhook]:
        """
        List webhooks.

        Args:
            max_results: Maximum number of webhooks to return.
            page_token: Token specifying the next page of results.

        Returns:
            A :py:class:`mlflow.store.entities.paged_list.PagedList` of Webhook objects.
        """
        return self._get_registry_client().list_webhooks(max_results, page_token)

    @experimental(version="3.3.0")
    def update_webhook(
        self,
        webhook_id: str,
        name: str | None = None,
        description: str | None = None,
        url: str | None = None,
        events: list[WebhookEventStr | WebhookEvent] | None = None,
        secret: str | None = None,
        status: str | WebhookStatus | None = None,
    ) -> Webhook:
        """
        Update an existing webhook.

        Args:
            webhook_id: Webhook ID.
            name: New webhook name.
            description: New webhook description.
            url: New webhook URL.
            events: New list of events. Can be strings or `WebhookEvent` objects.
            secret: New webhook secret.
            status: New webhook status. Can be string or WebhookStatus enum.
                Valid statuses: "ACTIVE", "DISABLED"

        Returns:
            A :py:class:`mlflow.entities.webhook.Webhook` object representing the updated webhook.
        """
        if events is not None:
            events = [WebhookEvent.from_str(e) if isinstance(e, str) else e for e in events]

        if status is not None:
            status = WebhookStatus(status) if isinstance(status, str) else status

        return self._get_registry_client().update_webhook(
            webhook_id=webhook_id,
            name=name,
            description=description,
            url=url,
            events=events,
            secret=secret,
            status=status,
        )

    @experimental(version="3.3.0")
    def delete_webhook(self, webhook_id: str) -> None:
        """
        Delete a webhook.

        Args:
            webhook_id: Webhook ID to delete.

        Returns:
            None
        """
        self._get_registry_client().delete_webhook(webhook_id)

    @experimental(version="3.3.0")
    def test_webhook(
        self, webhook_id: str, event: WebhookEventStr | WebhookEvent | None = None
    ) -> WebhookTestResult:
        """
        Test a webhook by sending a test payload.

        Args:
            webhook_id: Webhook ID to test.
            event: Optional event type to test. Can be a WebhookEvent object or a string in
                "entity.action" format (e.g., "model_version.created"). If not specified, uses
                the first event from webhook.

        Returns:
            WebhookTestResult indicating success/failure and response details.
        """
        return self._get_registry_client().test_webhook(webhook_id, event)<|MERGE_RESOLUTION|>--- conflicted
+++ resolved
@@ -780,14 +780,9 @@
                 return registry_client.get_prompt_version(name, version_or_alias)
         except MlflowException as exc:
             if allow_missing and exc.error_code in (
-<<<<<<< HEAD
-                "RESOURCE_DOES_NOT_EXIST",
-                "NOT_FOUND",
-=======
                 ErrorCode.Name(RESOURCE_DOES_NOT_EXIST),
                 ErrorCode.Name(INVALID_PARAMETER_VALUE),  # Missing alias (file/sql registry only)
                 ErrorCode.Name(NOT_FOUND),
->>>>>>> 4f36b644
             ):
                 return None
             raise
