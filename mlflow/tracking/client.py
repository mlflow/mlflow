--- conflicted
+++ resolved
@@ -55,15 +55,12 @@
     WebhookStatus,
     WebhookTestResult,
 )
-<<<<<<< HEAD
 from mlflow.environment_variables import (
     MLFLOW_ALIAS_PROMPT_CACHE_TTL_SECONDS,
     MLFLOW_ENABLE_ASYNC_LOGGING,
+    MLFLOW_EXPERIMENT_ID,
     MLFLOW_VERSION_PROMPT_CACHE_TTL_SECONDS,
 )
-=======
-from mlflow.environment_variables import MLFLOW_ENABLE_ASYNC_LOGGING, MLFLOW_EXPERIMENT_ID
->>>>>>> 09fde328
 from mlflow.exceptions import MlflowException
 from mlflow.prompt.constants import (
     IS_PROMPT_TAG_KEY,
@@ -677,15 +674,9 @@
         # Fetch the prompt-level tags from the registered model
         prompt_tags = registry_client.get_registered_model(name)._tags
 
-<<<<<<< HEAD
         # Invalidate "latest" cache entry since we just created a new version
-        try:
-            PromptCache.get_instance().delete(name, alias="latest")
-        except KeyError:
-            pass
-
-        return model_version_to_prompt_version(mv, prompt_tags=prompt_tags)
-=======
+        PromptCache.get_instance().delete(name, alias="latest")
+
         prompt_version = model_version_to_prompt_version(mv, prompt_tags=prompt_tags)
 
         if experiment_id := MLFLOW_EXPERIMENT_ID.get():
@@ -727,7 +718,6 @@
             target=_link_prompt_to_experiment_async,
             name=f"link_prompt_to_experiment_thread-{uuid.uuid4().hex[:8]}",
         ).start()
->>>>>>> 09fde328
 
     @translate_prompt_exception
     @require_prompt_registry
@@ -1079,11 +1069,7 @@
         self._get_registry_client().set_prompt_alias(name, alias, version)
 
         # Invalidate cache for this alias since it now points to a different version
-        try:
-            PromptCache.get_instance().delete(name, alias=alias)
-        except KeyError:
-            # It's safe to ignore if the cache entry does not exist
-            pass
+        PromptCache.get_instance().delete(name, alias=alias)
 
     @require_prompt_registry
     @translate_prompt_exception
@@ -1098,11 +1084,7 @@
         self._get_registry_client().delete_prompt_alias(name, alias)
 
         # Invalidate cache for this alias
-        try:
-            PromptCache.get_instance().delete(name, alias=alias)
-        except KeyError:
-            # It's safe to ignore if the cache entry does not exist
-            pass
+        PromptCache.get_instance().delete(name, alias=alias)
 
     @experimental(version="3.0.0")
     @require_prompt_registry
@@ -1120,11 +1102,7 @@
         self._get_registry_client().set_prompt_version_tag(name, version, key, value)
 
         # Invalidate cache for this specific version
-        try:
-            PromptCache.get_instance().delete(name, version=int(version))
-        except KeyError:
-            # It's safe to ignore if the cache entry does not exist
-            pass
+        PromptCache.get_instance().delete(name, version=int(version))
 
     @experimental(version="3.0.0")
     @require_prompt_registry
@@ -1141,11 +1119,7 @@
         self._get_registry_client().delete_prompt_version_tag(name, version, key)
 
         # Invalidate cache for this specific version
-        try:
-            PromptCache.get_instance().delete(name, version=int(version))
-        except KeyError:
-            # It's safe to ignore if the cache entry does not exist
-            pass
+        PromptCache.get_instance().delete(name, version=int(version))
 
     def _validate_prompt(self, name: str, version: int):
         registry_client = self._get_registry_client()
