"""
Internal package providing a Python CRUD interface to MLflow experiments, runs, registered models,
and model versions. This is a lower level API than the :py:mod:`mlflow.tracking.fluent` module,
and is exposed in the :py:mod:`mlflow.tracking` module.
"""
import logging

from mlflow.entities import ViewType
from mlflow.entities.model_registry.model_version_stages import ALL_STAGES
from mlflow.exceptions import MlflowException
from mlflow.protos.databricks_pb2 import FEATURE_DISABLED
from mlflow.store.model_registry import SEARCH_REGISTERED_MODEL_MAX_RESULTS_DEFAULT
from mlflow.store.tracking import SEARCH_MAX_RESULTS_DEFAULT
from mlflow.tracking._model_registry.client import ModelRegistryClient
from mlflow.tracking._model_registry import utils as registry_utils
from mlflow.tracking._tracking_service import utils
from mlflow.tracking._tracking_service.client import TrackingServiceClient
from mlflow.tracking.artifact_utils import _upload_artifacts_to_databricks
from mlflow.tracking.registry import UnsupportedModelRegistryStoreURIException
from mlflow.utils import experimental
<<<<<<< HEAD
from mlflow.utils.databricks_utils import (
    is_databricks_default_tracking_uri,
    is_in_databricks_notebook,
    get_workspace_info_from_dbutils,
    get_workspace_info_from_databricks_secrets,
)
=======
from mlflow.utils.databricks_utils import is_databricks_default_tracking_uri, \
    is_in_databricks_job, is_in_databricks_notebook, get_workspace_info_from_dbutils, \
    get_workspace_info_from_databricks_secrets
from mlflow.utils.logging_utils import eprint
>>>>>>> 2b748e42
from mlflow.utils.uri import is_databricks_uri, construct_run_url

_logger = logging.getLogger(__name__)


class MlflowClient(object):
    """
    Client of an MLflow Tracking Server that creates and manages experiments and runs, and of an
    MLflow Registry Server that creates and manages registered models and model versions. It's a
    thin wrapper around TrackingServiceClient and RegistryClient so there is a unified API but we
    can keep the implementation of the tracking and registry clients independent from each other.
    """

    def __init__(self, tracking_uri=None, registry_uri=None):
        """
        :param tracking_uri: Address of local or remote tracking server. If not provided, defaults
                             to the service set by ``mlflow.tracking.set_tracking_uri``. See
                             `Where Runs Get Recorded <../tracking.html#where-runs-get-recorded>`_
                             for more info.
        :param registry_uri: Address of local or remote model registry server. If not provided,
                             defaults to the service set by ``mlflow.tracking.set_registry_uri``. If
                             no such service was set, defaults to the tracking uri of the client.
        """
        final_tracking_uri = utils._resolve_tracking_uri(tracking_uri)
        self._registry_uri = registry_utils._resolve_registry_uri(registry_uri, tracking_uri)
        self._tracking_client = TrackingServiceClient(final_tracking_uri)
        # `MlflowClient` also references a `ModelRegistryClient` instance that is provided by the
        # `MlflowClient._get_registry_client()` method. This `ModelRegistryClient` is not explicitly
        # defined as an instance variable in the `MlflowClient` constructor; an instance variable
        # is assigned lazily by `MlflowClient._get_registry_client()` and should not be referenced
        # outside of the `MlflowClient._get_registry_client()` method

    def _get_registry_client(self):
        """
        Attempts to create a py:class:`ModelRegistryClient` if one does not already exist.

        :raises: py:class:`mlflow.exceptions.MlflowException` if the py:class:`ModelRegistryClient`
                 cannot be created. This may occur, for example, when the registry URI refers
                 to an unsupported store type (e.g., the FileStore).
        :return: A py:class:`ModelRegistryClient` instance
        """
        # Attempt to fetch a `ModelRegistryClient` that is lazily instantiated and defined as
        # an instance variable on this `MlflowClient` instance. Because the instance variable
        # is undefined until the first invocation of _get_registry_client(), the `getattr()`
        # function is used to safely fetch the variable (if it is defined) or a NoneType
        # (if it is not defined)
        registry_client_attr = "_registry_client_lazy"
        registry_client = getattr(self, registry_client_attr, None)
        if registry_client is None:
            try:
                registry_client = ModelRegistryClient(self._registry_uri)
                # Define an instance variable on this `MlflowClient` instance to reference the
                # `ModelRegistryClient` that was just constructed. `setattr()` is used to ensure
                # that the variable name is consistent with the variable name specified in the
                # preceding call to `getattr()`
                setattr(self, registry_client_attr, registry_client)
            except UnsupportedModelRegistryStoreURIException as exc:
                raise MlflowException(
                    "Model Registry features are not supported by the store with URI:"
                    " '{uri}'. Stores with the following URI schemes are supported:"
                    " {schemes}.".format(uri=self._registry_uri, schemes=exc.supported_uri_schemes),
                    FEATURE_DISABLED,
                )
        return registry_client

    # Tracking API

    def get_run(self, run_id):
        """
        Fetch the run from backend store. The resulting :py:class:`Run <mlflow.entities.Run>`
        contains a collection of run metadata -- :py:class:`RunInfo <mlflow.entities.RunInfo>`,
        as well as a collection of run parameters, tags, and metrics --
        :py:class:`RunData <mlflow.entities.RunData>`. In the case where multiple metrics with the
        same key are logged for the run, the :py:class:`RunData <mlflow.entities.RunData>` contains
        the most recently logged value at the largest step for each metric.

        :param run_id: Unique identifier for the run.

        :return: A single :py:class:`mlflow.entities.Run` object, if the run exists. Otherwise,
                 raises an exception.
        """
        return self._tracking_client.get_run(run_id)

    def get_metric_history(self, run_id, key):
        """
        Return a list of metric objects corresponding to all values logged for a given metric.

        :param run_id: Unique identifier for run
        :param key: Metric name within the run

        :return: A list of :py:class:`mlflow.entities.Metric` entities if logged, else empty list
        """
        return self._tracking_client.get_metric_history(run_id, key)

    def create_run(self, experiment_id, start_time=None, tags=None):
        """
        Create a :py:class:`mlflow.entities.Run` object that can be associated with
        metrics, parameters, artifacts, etc.
        Unlike :py:func:`mlflow.projects.run`, creates objects but does not run code.
        Unlike :py:func:`mlflow.start_run`, does not change the "active run" used by
        :py:func:`mlflow.log_param`.

        :param experiment_id: The ID of then experiment to create a run in.
        :param start_time: If not provided, use the current timestamp.
        :param tags: A dictionary of key-value pairs that are converted into
                     :py:class:`mlflow.entities.RunTag` objects.
        :return: :py:class:`mlflow.entities.Run` that was created.
        """
        return self._tracking_client.create_run(experiment_id, start_time, tags)

    def list_run_infos(
        self,
        experiment_id,
        run_view_type=ViewType.ACTIVE_ONLY,
        max_results=SEARCH_MAX_RESULTS_DEFAULT,
        order_by=None,
        page_token=None,
    ):
        """:return: List of :py:class:`mlflow.entities.RunInfo`"""
        return self._tracking_client.list_run_infos(
            experiment_id, run_view_type, max_results, order_by, page_token
        )

    def list_experiments(self, view_type=None):
        """
        :return: List of :py:class:`mlflow.entities.Experiment`
        """
        return self._tracking_client.list_experiments(view_type)

    def get_experiment(self, experiment_id):
        """
        Retrieve an experiment by experiment_id from the backend store

        :param experiment_id: The experiment ID returned from ``create_experiment``.
        :return: :py:class:`mlflow.entities.Experiment`
        """
        return self._tracking_client.get_experiment(experiment_id)

    def get_experiment_by_name(self, name):
        """
        Retrieve an experiment by experiment name from the backend store

        :param name: The experiment name.
        :return: :py:class:`mlflow.entities.Experiment`
        """
        return self._tracking_client.get_experiment_by_name(name)

    def create_experiment(self, name, artifact_location=None):
        """Create an experiment.

        :param name: The experiment name. Must be unique.
        :param artifact_location: The location to store run artifacts.
                                  If not provided, the server picks an appropriate default.
        :return: Integer ID of the created experiment.
        """
        return self._tracking_client.create_experiment(name, artifact_location)

    def delete_experiment(self, experiment_id):
        """
        Delete an experiment from the backend store.

        :param experiment_id: The experiment ID returned from ``create_experiment``.
        """
        self._tracking_client.delete_experiment(experiment_id)

    def restore_experiment(self, experiment_id):
        """
        Restore a deleted experiment unless permanently deleted.

        :param experiment_id: The experiment ID returned from ``create_experiment``.
        """
        self._tracking_client.restore_experiment(experiment_id)

    def rename_experiment(self, experiment_id, new_name):
        """
        Update an experiment's name. The new name must be unique.

        :param experiment_id: The experiment ID returned from ``create_experiment``.
        """
        self._tracking_client.rename_experiment(experiment_id, new_name)

    def log_metric(self, run_id, key, value, timestamp=None, step=None):
        """
        Log a metric against the run ID.

        :param run_id: The run id to which the metric should be logged.
        :param key: Metric name.
        :param value: Metric value (float). Note that some special values such
                      as +/- Infinity may be replaced by other values depending on the store. For
                      example, the SQLAlchemy store replaces +/- Inf with max / min float values.
        :param timestamp: Time when this metric was calculated. Defaults to the current system time.
        :param step: Integer training step (iteration) at which was the metric calculated.
                     Defaults to 0.
        """
        self._tracking_client.log_metric(run_id, key, value, timestamp, step)

    def log_param(self, run_id, key, value):
        """
        Log a parameter against the run ID. Value is converted to a string.
        """
        self._tracking_client.log_param(run_id, key, value)

    def set_experiment_tag(self, experiment_id, key, value):
        """
        Set a tag on the experiment with the specified ID. Value is converted to a string.

        :param experiment_id: String ID of the experiment.
        :param key: Name of the tag.
        :param value: Tag value (converted to a string).
        """
        self._tracking_client.set_experiment_tag(experiment_id, key, value)

    def set_tag(self, run_id, key, value):
        """
        Set a tag on the run with the specified ID. Value is converted to a string.

        :param run_id: String ID of the run.
        :param key: Name of the tag.
        :param value: Tag value (converted to a string)
        """
        self._tracking_client.set_tag(run_id, key, value)

    def delete_tag(self, run_id, key):
        """
        Delete a tag from a run. This is irreversible.

        :param run_id: String ID of the run
        :param key: Name of the tag
        """
        self._tracking_client.delete_tag(run_id, key)

    def log_batch(self, run_id, metrics=(), params=(), tags=()):
        """
        Log multiple metrics, params, and/or tags.

        :param run_id: String ID of the run
        :param metrics: If provided, List of Metric(key, value, timestamp) instances.
        :param params: If provided, List of Param(key, value) instances.
        :param tags: If provided, List of RunTag(key, value) instances.

        Raises an MlflowException if any errors occur.
        :return: None
        """
        self._tracking_client.log_batch(run_id, metrics, params, tags)

    def log_artifact(self, run_id, local_path, artifact_path=None):
        """
        Write a local file or directory to the remote ``artifact_uri``.

        :param local_path: Path to the file or directory to write.
        :param artifact_path: If provided, the directory in ``artifact_uri`` to write to.
        """
        self._tracking_client.log_artifact(run_id, local_path, artifact_path)

    def log_artifacts(self, run_id, local_dir, artifact_path=None):
        """
        Write a directory of files to the remote ``artifact_uri``.

        :param local_dir: Path to the directory of files to write.
        :param artifact_path: If provided, the directory in ``artifact_uri`` to write to.
        """
        self._tracking_client.log_artifacts(run_id, local_dir, artifact_path)

    def _record_logged_model(self, run_id, mlflow_model):
        """
        Record logged model info with the tracking server.

        :param run_id: run_id under which the model has been logged.
        :param mlflow_model: Model info to be recorded.
        """
        self._tracking_client._record_logged_model(run_id, mlflow_model)

    def list_artifacts(self, run_id, path=None):
        """
        List the artifacts for a run.

        :param run_id: The run to list artifacts from.
        :param path: The run's relative artifact path to list from. By default it is set to None
                     or the root artifact path.
        :return: List of :py:class:`mlflow.entities.FileInfo`
        """
        return self._tracking_client.list_artifacts(run_id, path)

    def download_artifacts(self, run_id, path, dst_path=None):
        """
        Download an artifact file or directory from a run to a local directory if applicable,
        and return a local path for it.

        :param run_id: The run to download artifacts from.
        :param path: Relative source path to the desired artifact.
        :param dst_path: Absolute path of the local filesystem destination directory to which to
                         download the specified artifacts. This directory must already exist.
                         If unspecified, the artifacts will either be downloaded to a new
                         uniquely-named directory on the local filesystem or will be returned
                         directly in the case of the LocalArtifactRepository.
        :return: Local path of desired artifact.
        """
        return self._tracking_client.download_artifacts(run_id, path, dst_path)

    def set_terminated(self, run_id, status=None, end_time=None):
        """Set a run's status to terminated.

        :param status: A string value of :py:class:`mlflow.entities.RunStatus`.
                       Defaults to "FINISHED".
        :param end_time: If not provided, defaults to the current time."""
        self._tracking_client.set_terminated(run_id, status, end_time)

    def delete_run(self, run_id):
        """
        Deletes a run with the given ID.
        """
        self._tracking_client.delete_run(run_id)

    def restore_run(self, run_id):
        """
        Restores a deleted run with the given ID.
        """
        self._tracking_client.restore_run(run_id)

    def search_runs(
        self,
        experiment_ids,
        filter_string="",
        run_view_type=ViewType.ACTIVE_ONLY,
        max_results=SEARCH_MAX_RESULTS_DEFAULT,
        order_by=None,
        page_token=None,
    ):
        """
        Search experiments that fit the search criteria.

        :param experiment_ids: List of experiment IDs, or a single int or string id.
        :param filter_string: Filter query string, defaults to searching all runs.
        :param run_view_type: one of enum values ACTIVE_ONLY, DELETED_ONLY, or ALL runs
                              defined in :py:class:`mlflow.entities.ViewType`.
        :param max_results: Maximum number of runs desired.
        :param order_by: List of columns to order by (e.g., "metrics.rmse"). The ``order_by`` column
                     can contain an optional ``DESC`` or ``ASC`` value. The default is ``ASC``.
                     The default ordering is to sort by ``start_time DESC``, then ``run_id``.
        :param page_token: Token specifying the next page of results. It should be obtained from
            a ``search_runs`` call.

        :return: A list of :py:class:`mlflow.entities.Run` objects that satisfy the search
            expressions. If the underlying tracking store supports pagination, the token for
            the next page may be obtained via the ``token`` attribute of the returned object.
        """
        return self._tracking_client.search_runs(
            experiment_ids, filter_string, run_view_type, max_results, order_by, page_token
        )

    # Registry API

    # Registered Model Methods

    @experimental
    def create_registered_model(self, name, tags=None):
        """
        Create a new registered model in backend store.

        :param name: Name of the new model. This is expected to be unique in the backend store.
        :param tags: A dictionary of key-value pairs that are converted into
                     :py:class:`mlflow.entities.model_registry.RegisteredModelTag` objects.
        :return: A single object of :py:class:`mlflow.entities.model_registry.RegisteredModel`
                 created by backend.
        """
        return self._get_registry_client().create_registered_model(name, tags)

    @experimental
    def rename_registered_model(self, name, new_name):
        """
        Update registered model name.

        :param name: Name of the registered model to update.
        :param new_name: New proposed name for the registered model.

        :return: A single updated :py:class:`mlflow.entities.model_registry.RegisteredModel` object.
        """
        self._get_registry_client().rename_registered_model(name, new_name)

    @experimental
    def update_registered_model(self, name, description=None):
        """
        Updates metadata for RegisteredModel entity. Input field ``description`` should be non-None.
        Backend raises exception if a registered model with given name does not exist.

        :param name: Name of the registered model to update.
        :param description: (Optional) New description.
        :return: A single updated :py:class:`mlflow.entities.model_registry.RegisteredModel` object.
        """
        if description is None:
            raise MlflowException("Attempting to update registered model with no new field values.")

        return self._get_registry_client().update_registered_model(
            name=name, description=description
        )

    @experimental
    def delete_registered_model(self, name):
        """
        Delete registered model.
        Backend raises exception if a registered model with given name does not exist.

        :param name: Name of the registered model to update.
        """
        self._get_registry_client().delete_registered_model(name)

    @experimental
    def list_registered_models(
        self, max_results=SEARCH_REGISTERED_MODEL_MAX_RESULTS_DEFAULT, page_token=None
    ):
        """
        List of all registered models

        :param max_results: Maximum number of registered models desired.
        :param page_token: Token specifying the next page of results. It should be obtained from
                           a ``list_registered_models`` call.
        :return: A PagedList of :py:class:`mlflow.entities.model_registry.RegisteredModel` objects
                 that can satisfy the search expressions. The pagination token for the next page
                 can be obtained via the ``token`` attribute of the object.
        """
        return self._get_registry_client().list_registered_models(max_results, page_token)

    @experimental
    def search_registered_models(
        self,
        filter_string=None,
        max_results=SEARCH_REGISTERED_MODEL_MAX_RESULTS_DEFAULT,
        order_by=None,
        page_token=None,
    ):
        """
        Search for registered models in backend that satisfy the filter criteria.

        :param filter_string: Filter query string, defaults to searching all registered models.
        :param max_results: Maximum number of registered models desired.
        :param order_by: List of column names with ASC|DESC annotation, to be used for ordering
                         matching search results.
        :param page_token: Token specifying the next page of results. It should be obtained from
                            a ``search_registered_models`` call.
        :return: A PagedList of :py:class:`mlflow.entities.model_registry.RegisteredModel` objects
                that satisfy the search expressions. The pagination token for the next page can be
                obtained via the ``token`` attribute of the object.
        """
        return self._get_registry_client().search_registered_models(
            filter_string, max_results, order_by, page_token
        )

    @experimental
    def get_registered_model(self, name):
        """
        :param name: Name of the registered model to update.
        :return: A single :py:class:`mlflow.entities.model_registry.RegisteredModel` object.
        """
        return self._get_registry_client().get_registered_model(name)

    @experimental
    def get_latest_versions(self, name, stages=None):
        """
        Latest version models for each requests stage. If no ``stages`` provided, returns the
        latest version for each stage.

        :param name: Name of the registered model to update.
        :param stages: List of desired stages. If input list is None, return latest versions for
                       for ALL_STAGES.
        :return: List of :py:class:`mlflow.entities.model_registry.ModelVersion` objects.
        """
        return self._get_registry_client().get_latest_versions(name, stages)

    @experimental
    def set_registered_model_tag(self, name, key, value):
        """
        Set a tag for the registered model.

        :param name: Registered model name.
        :param key: Tag key to log.
        :param value: Tag value log.
        :return: None
        """
        self._get_registry_client().set_registered_model_tag(name, key, value)

    @experimental
    def delete_registered_model_tag(self, name, key):
        """
        Delete a tag associated with the registered model.

        :param name: Registered model name.
        :param key: Registered model tag key.
        :return: None
        """
        self._get_registry_client().delete_registered_model_tag(name, key)

    # Model Version Methods

    @experimental
    def create_model_version(self, name, source, run_id, tags=None, run_link=None):
        """
        Create a new model version from given source (artifact URI).

        :param name: Name for the containing registered model.
        :param source: Source path where the MLflow model is stored.
        :param run_id: Run ID from MLflow tracking server that generated the model
        :param tags: A dictionary of key-value pairs that are converted into
                     :py:class:`mlflow.entities.model_registry.ModelVersionTag` objects.
        :param run_link: Link to the run from an MLflow tracking server that generated this model.
        :return: Single :py:class:`mlflow.entities.model_registry.ModelVersion` object created by
                 backend.
        """
        tracking_uri = self._tracking_client.tracking_uri
        if not run_link and is_databricks_uri(tracking_uri) and tracking_uri != self._registry_uri:
            run_link = self._get_run_link(tracking_uri, run_id)
        new_source = source
        if is_databricks_uri(self._registry_uri) and tracking_uri != self._registry_uri:
            # Print out some info for user since the copy may take a while for large models.
<<<<<<< HEAD
            _logger.info(
                "=== Copying model files from the source location to the model "
                + " registry workspace ==="
            )
            new_source = _upload_artifacts_to_databricks(
                source, run_id, tracking_uri, self._registry_uri
            )
            # NOTE: we can't easily delete the target temp location due to the async nature
            # of the model version creation - printing to let the user know.
            _logger.info(
                """
                === Source model files were copied to %s
                    in the model registry workspace. You may want to delete the files once the
                    model version is in 'READY' status. You can also find this location in the
                    `source` field of the created model version. ===
                """,
                new_source,
            )
=======
            eprint("=== Copying model files from the source location to the model" +
                   " registry workspace ===")
            new_source = _upload_artifacts_to_databricks(source, run_id, tracking_uri,
                                                         self._registry_uri)
            # NOTE: we can't easily delete the target temp location due to the async nature
            # of the model version creation - printing to let the user know.
            eprint("=== Source model files were copied to %s" % new_source +
                   " in the model registry workspace. You may want to delete the files once the" +
                   " model version is in 'READY' status. You can also find this location in the" +
                   " `source` field of the created model version. ===")
>>>>>>> 2b748e42
        return self._get_registry_client().create_model_version(
            name=name, source=new_source, run_id=run_id, tags=tags, run_link=run_link
        )

    def _get_run_link(self, tracking_uri, run_id):
        # if using the default Databricks tracking URI and in a notebook, we can automatically
        # figure out the run-link.
        if is_databricks_default_tracking_uri(tracking_uri) and \
                (is_in_databricks_notebook() or is_in_databricks_job()):
            # use DBUtils to determine workspace information.
            workspace_host, workspace_id = get_workspace_info_from_dbutils()
        else:
            # in this scenario, we're not able to automatically extract the workspace ID
            # to proceed, and users will need to pass in a databricks profile with the scheme:
            # databricks://scope:prefix and store the host and workspace-ID as a secret in the
            # Databricks Secret Manager with scope=<scope> and key=<prefix>-workspaceid.
            workspace_host, workspace_id = get_workspace_info_from_databricks_secrets(tracking_uri)
            if not workspace_id:
                print(
                    "No workspace ID specified; if your Databricks workspaces share the same"
                    " host URL, you may want to specify the workspace ID (along with the host"
                    " information in the secret manager) for run lineage tracking. For more"
                    " details on how to specify this information in the secret manager,"
                    " please refer to the model registry documentation."
                )
        # retrieve experiment ID of the run for the URL
        experiment_id = self.get_run(run_id).info.experiment_id
        if workspace_host and run_id and experiment_id:
            return construct_run_url(workspace_host, experiment_id, run_id, workspace_id)

    @experimental
    def update_model_version(self, name, version, description=None):
        """
        Update metadata associated with a model version in backend.

        :param name: Name of the containing registered model.
        :param version: Version number of the model version.
        :param description: New description.

        :return: A single :py:class:`mlflow.entities.model_registry.ModelVersion` object.
        """
        if description is None:
            raise MlflowException("Attempting to update model version with no new field values.")

        return self._get_registry_client().update_model_version(
            name=name, version=version, description=description
        )

    @experimental
    def transition_model_version_stage(self, name, version, stage, archive_existing_versions=False):
        """
        Update model version stage.

        :param name: Registered model name.
        :param version: Registered model version.
        :param stage: New desired stage for this model version.
        :param archive_existing_versions: If this flag is set to ``True``, all existing model
            versions in the stage will be automically moved to the "archived" stage. Only valid
            when ``stage`` is ``"staging"`` or ``"production"`` otherwise an error will be raised.

        :return: A single :py:class:`mlflow.entities.model_registry.ModelVersion` object.
        """
        return self._get_registry_client().transition_model_version_stage(
            name, version, stage, archive_existing_versions
        )

    @experimental
    def delete_model_version(self, name, version):
        """
        Delete model version in backend.

        :param name: Name of the containing registered model.
        :param version: Version number of the model version.
        """
        self._get_registry_client().delete_model_version(name, version)

    @experimental
    def get_model_version(self, name, version):
        """
        :param name: Name of the containing registered model.
        :param version: Version number of the model version.
        :return: A single :py:class:`mlflow.entities.model_registry.ModelVersion` object.
        """
        return self._get_registry_client().get_model_version(name, version)

    @experimental
    def get_model_version_download_uri(self, name, version):
        """
        Get the download location in Model Registry for this model version.

        :param name: Name of the containing registered model.
        :param version: Version number of the model version.
        :return: A single URI location that allows reads for downloading.
        """
        return self._get_registry_client().get_model_version_download_uri(name, version)

    @experimental
    def search_model_versions(self, filter_string):
        """
        Search for model versions in backend that satisfy the filter criteria.

        :param filter_string: A filter string expression. Currently supports a single filter
                              condition either name of model like ``name = 'model_name'`` or
                              ``run_id = '...'``.
        :return: PagedList of :py:class:`mlflow.entities.model_registry.ModelVersion` objects.
        """
        return self._get_registry_client().search_model_versions(filter_string)

    @experimental
    def get_model_version_stages(self, name, version):  # pylint: disable=unused-argument
        """
        :return: A list of valid stages.
        """
        return ALL_STAGES

    @experimental
    def set_model_version_tag(self, name, version, key, value):
        """
        Set a tag for the model version.

        :param name: Registered model name.
        :param version: Registered model version.
        :param key: Tag key to log.
        :param value: Tag value to log.
        :return: None
        """
        self._get_registry_client().set_model_version_tag(name, version, key, value)

    @experimental
    def delete_model_version_tag(self, name, version, key):
        """
        Delete a tag associated with the model version.

        :param name: Registered model name.
        :param version: Registered model version.
        :param key: Tag key.
        :return: None
        """
        self._get_registry_client().delete_model_version_tag(name, version, key)<|MERGE_RESOLUTION|>--- conflicted
+++ resolved
@@ -18,19 +18,10 @@
 from mlflow.tracking.artifact_utils import _upload_artifacts_to_databricks
 from mlflow.tracking.registry import UnsupportedModelRegistryStoreURIException
 from mlflow.utils import experimental
-<<<<<<< HEAD
-from mlflow.utils.databricks_utils import (
-    is_databricks_default_tracking_uri,
-    is_in_databricks_notebook,
-    get_workspace_info_from_dbutils,
-    get_workspace_info_from_databricks_secrets,
-)
-=======
 from mlflow.utils.databricks_utils import is_databricks_default_tracking_uri, \
     is_in_databricks_job, is_in_databricks_notebook, get_workspace_info_from_dbutils, \
     get_workspace_info_from_databricks_secrets
 from mlflow.utils.logging_utils import eprint
->>>>>>> 2b748e42
 from mlflow.utils.uri import is_databricks_uri, construct_run_url
 
 _logger = logging.getLogger(__name__)
@@ -92,8 +83,7 @@
                     "Model Registry features are not supported by the store with URI:"
                     " '{uri}'. Stores with the following URI schemes are supported:"
                     " {schemes}.".format(uri=self._registry_uri, schemes=exc.supported_uri_schemes),
-                    FEATURE_DISABLED,
-                )
+                    FEATURE_DISABLED)
         return registry_client
 
     # Tracking API
@@ -141,18 +131,11 @@
         """
         return self._tracking_client.create_run(experiment_id, start_time, tags)
 
-    def list_run_infos(
-        self,
-        experiment_id,
-        run_view_type=ViewType.ACTIVE_ONLY,
-        max_results=SEARCH_MAX_RESULTS_DEFAULT,
-        order_by=None,
-        page_token=None,
-    ):
+    def list_run_infos(self, experiment_id, run_view_type=ViewType.ACTIVE_ONLY,
+                       max_results=SEARCH_MAX_RESULTS_DEFAULT, order_by=None, page_token=None):
         """:return: List of :py:class:`mlflow.entities.RunInfo`"""
-        return self._tracking_client.list_run_infos(
-            experiment_id, run_view_type, max_results, order_by, page_token
-        )
+        return self._tracking_client.list_run_infos(experiment_id, run_view_type, max_results,
+                                                    order_by, page_token)
 
     def list_experiments(self, view_type=None):
         """
@@ -350,15 +333,8 @@
         """
         self._tracking_client.restore_run(run_id)
 
-    def search_runs(
-        self,
-        experiment_ids,
-        filter_string="",
-        run_view_type=ViewType.ACTIVE_ONLY,
-        max_results=SEARCH_MAX_RESULTS_DEFAULT,
-        order_by=None,
-        page_token=None,
-    ):
+    def search_runs(self, experiment_ids, filter_string="", run_view_type=ViewType.ACTIVE_ONLY,
+                    max_results=SEARCH_MAX_RESULTS_DEFAULT, order_by=None, page_token=None):
         """
         Search experiments that fit the search criteria.
 
@@ -377,9 +353,8 @@
             expressions. If the underlying tracking store supports pagination, the token for
             the next page may be obtained via the ``token`` attribute of the returned object.
         """
-        return self._tracking_client.search_runs(
-            experiment_ids, filter_string, run_view_type, max_results, order_by, page_token
-        )
+        return self._tracking_client.search_runs(experiment_ids, filter_string, run_view_type,
+                                                 max_results, order_by, page_token)
 
     # Registry API
 
@@ -423,9 +398,8 @@
         if description is None:
             raise MlflowException("Attempting to update registered model with no new field values.")
 
-        return self._get_registry_client().update_registered_model(
-            name=name, description=description
-        )
+        return self._get_registry_client().update_registered_model(name=name,
+                                                                   description=description)
 
     @experimental
     def delete_registered_model(self, name):
@@ -438,9 +412,9 @@
         self._get_registry_client().delete_registered_model(name)
 
     @experimental
-    def list_registered_models(
-        self, max_results=SEARCH_REGISTERED_MODEL_MAX_RESULTS_DEFAULT, page_token=None
-    ):
+    def list_registered_models(self,
+                               max_results=SEARCH_REGISTERED_MODEL_MAX_RESULTS_DEFAULT,
+                               page_token=None):
         """
         List of all registered models
 
@@ -454,13 +428,11 @@
         return self._get_registry_client().list_registered_models(max_results, page_token)
 
     @experimental
-    def search_registered_models(
-        self,
-        filter_string=None,
-        max_results=SEARCH_REGISTERED_MODEL_MAX_RESULTS_DEFAULT,
-        order_by=None,
-        page_token=None,
-    ):
+    def search_registered_models(self,
+                                 filter_string=None,
+                                 max_results=SEARCH_REGISTERED_MODEL_MAX_RESULTS_DEFAULT,
+                                 order_by=None,
+                                 page_token=None):
         """
         Search for registered models in backend that satisfy the filter criteria.
 
@@ -474,9 +446,8 @@
                 that satisfy the search expressions. The pagination token for the next page can be
                 obtained via the ``token`` attribute of the object.
         """
-        return self._get_registry_client().search_registered_models(
-            filter_string, max_results, order_by, page_token
-        )
+        return self._get_registry_client().search_registered_models(filter_string, max_results,
+                                                                    order_by, page_token)
 
     @experimental
     def get_registered_model(self, name):
@@ -544,26 +515,6 @@
         new_source = source
         if is_databricks_uri(self._registry_uri) and tracking_uri != self._registry_uri:
             # Print out some info for user since the copy may take a while for large models.
-<<<<<<< HEAD
-            _logger.info(
-                "=== Copying model files from the source location to the model "
-                + " registry workspace ==="
-            )
-            new_source = _upload_artifacts_to_databricks(
-                source, run_id, tracking_uri, self._registry_uri
-            )
-            # NOTE: we can't easily delete the target temp location due to the async nature
-            # of the model version creation - printing to let the user know.
-            _logger.info(
-                """
-                === Source model files were copied to %s
-                    in the model registry workspace. You may want to delete the files once the
-                    model version is in 'READY' status. You can also find this location in the
-                    `source` field of the created model version. ===
-                """,
-                new_source,
-            )
-=======
             eprint("=== Copying model files from the source location to the model" +
                    " registry workspace ===")
             new_source = _upload_artifacts_to_databricks(source, run_id, tracking_uri,
@@ -574,10 +525,12 @@
                    " in the model registry workspace. You may want to delete the files once the" +
                    " model version is in 'READY' status. You can also find this location in the" +
                    " `source` field of the created model version. ===")
->>>>>>> 2b748e42
         return self._get_registry_client().create_model_version(
-            name=name, source=new_source, run_id=run_id, tags=tags, run_link=run_link
-        )
+            name=name,
+            source=new_source,
+            run_id=run_id,
+            tags=tags,
+            run_link=run_link)
 
     def _get_run_link(self, tracking_uri, run_id):
         # if using the default Databricks tracking URI and in a notebook, we can automatically
@@ -591,15 +544,14 @@
             # to proceed, and users will need to pass in a databricks profile with the scheme:
             # databricks://scope:prefix and store the host and workspace-ID as a secret in the
             # Databricks Secret Manager with scope=<scope> and key=<prefix>-workspaceid.
-            workspace_host, workspace_id = get_workspace_info_from_databricks_secrets(tracking_uri)
+            workspace_host, workspace_id = \
+                get_workspace_info_from_databricks_secrets(tracking_uri)
             if not workspace_id:
-                print(
-                    "No workspace ID specified; if your Databricks workspaces share the same"
-                    " host URL, you may want to specify the workspace ID (along with the host"
-                    " information in the secret manager) for run lineage tracking. For more"
-                    " details on how to specify this information in the secret manager,"
-                    " please refer to the model registry documentation."
-                )
+                print("No workspace ID specified; if your Databricks workspaces share the same"
+                      " host URL, you may want to specify the workspace ID (along with the host"
+                      " information in the secret manager) for run lineage tracking. For more"
+                      " details on how to specify this information in the secret manager,"
+                      " please refer to the model registry documentation.")
         # retrieve experiment ID of the run for the URL
         experiment_id = self.get_run(run_id).info.experiment_id
         if workspace_host and run_id and experiment_id:
@@ -619,9 +571,8 @@
         if description is None:
             raise MlflowException("Attempting to update model version with no new field values.")
 
-        return self._get_registry_client().update_model_version(
-            name=name, version=version, description=description
-        )
+        return self._get_registry_client().update_model_version(name=name, version=version,
+                                                                description=description)
 
     @experimental
     def transition_model_version_stage(self, name, version, stage, archive_existing_versions=False):
