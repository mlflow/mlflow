--- conflicted
+++ resolved
@@ -5617,7 +5617,29 @@
         """
         Get a specific prompt version.
 
-<<<<<<< HEAD
+        This method delegates directly to the store, providing full Unity Catalog support
+        when used with Unity Catalog registries.
+
+        Args:
+            name: Name of the prompt.
+            version: Version of the prompt (number or alias).
+
+        Returns:
+            A PromptVersion object with the specific version content, or None if not found.
+
+        Example:
+
+        .. code-block:: python
+
+            from mlflow import MlflowClient
+
+            client = MlflowClient()
+            prompt_version = client.get_prompt_version("my_prompt", "1")
+            prompt_alias = client.get_prompt_version("my_prompt", "production")
+        """
+        registry_client = self._get_registry_client()
+        return registry_client.get_prompt_version(name, version)
+
     @experimental
     @require_prompt_registry
     @translate_prompt_exception
@@ -5760,27 +5782,9 @@
         registry_client = self._get_registry_client()
         return registry_client.get_prompt_version_by_alias(name, alias)
 
-=======
-        This method delegates directly to the store, providing full Unity Catalog support
-        when used with Unity Catalog registries.
->>>>>>> 63dbc85c
-
-        Args:
-            name: Name of the prompt.
-            version: Version of the prompt (number or alias).
-
-        Returns:
-            A PromptVersion object with the specific version content, or None if not found.
-
-        Example:
-
-        .. code-block:: python
-
-            from mlflow import MlflowClient
-
-            client = MlflowClient()
-            prompt_version = client.get_prompt_version("my_prompt", "1")
-            prompt_alias = client.get_prompt_version("my_prompt", "production")
-        """
-        registry_client = self._get_registry_client()
-        return registry_client.get_prompt_version(name, version)+
+
+
+
+
+
