--- conflicted
+++ resolved
@@ -652,16 +652,11 @@
     @require_prompt_registry
     @translate_prompt_exception
     def load_prompt(
-<<<<<<< HEAD
         self,
         name_or_uri: str,
         version: Optional[Union[str, int]] = None,
         allow_missing: bool = False,
-    ) -> Optional[Prompt]:
-=======
-        self, name_or_uri: str, version: Optional[int] = None, allow_missing: bool = False
-    ) -> PromptVersion:
->>>>>>> e7dc0574
+    ) -> Optional[PromptVersion]:
         """
         Load a :py:class:`Prompt <mlflow.entities.Prompt>` from the MLflow Prompt Registry.
 
@@ -714,19 +709,15 @@
             if allow_missing and exc.error_code == "RESOURCE_DOES_NOT_EXIST":
                 return None
             raise
-
-<<<<<<< HEAD
+        
+        # Fetch the prompt-level tags from the registered model
+        prompt_tags = registry_client.get_registered_model(name)._tags
+        return PromptVersion.from_model_version(mv, prompt_tags=prompt_tags)
+
     @deprecated(
         since="3.0",
         alternative="delete_prompt_version",
     )
-=======
-        # Fetch the prompt-level tags from the registered model
-        prompt_tags = registry_client.get_registered_model(name)._tags
-
-        return PromptVersion.from_model_version(mv, prompt_tags=prompt_tags)
-
->>>>>>> e7dc0574
     @experimental
     @require_prompt_registry
     @translate_prompt_exception
