"""
Internal package providing a Python CRUD interface to MLflow experiments and runs.
This is a lower level API than the :py:mod:`mlflow.tracking.fluent` module, and is
exposed in the :py:mod:`mlflow.tracking` module.
"""

import logging
import os
import sys
from itertools import zip_longest
<<<<<<< HEAD
from typing import TYPE_CHECKING, Any, Literal, Optional
=======
from typing import Any, Literal
>>>>>>> 29281e8c

from mlflow.entities import (
    ExperimentTag,
    FileInfo,
    LoggedModel,
    LoggedModelInput,
    LoggedModelOutput,
    LoggedModelParameter,
    LoggedModelStatus,
    LoggedModelTag,
    Metric,
    Param,
    RunStatus,
    RunTag,
    ViewType,
)

if TYPE_CHECKING:
    from mlflow.entities import EvaluationDataset
from mlflow.entities.dataset_input import DatasetInput
from mlflow.environment_variables import MLFLOW_SUPPRESS_PRINTING_URL_TO_STDOUT
from mlflow.exceptions import MlflowException
from mlflow.protos.databricks_pb2 import (
    INVALID_PARAMETER_VALUE,
    ErrorCode,
)
from mlflow.store.artifact.artifact_repo import ArtifactRepository
from mlflow.store.artifact.artifact_repository_registry import get_artifact_repository
from mlflow.store.entities.paged_list import PagedList
from mlflow.store.tracking import (
    GET_METRIC_HISTORY_MAX_RESULTS,
    SEARCH_MAX_RESULTS_DEFAULT,
)
from mlflow.store.tracking.rest_store import RestStore
from mlflow.telemetry.events import CreateExperimentEvent, CreateLoggedModelEvent, CreateRunEvent
from mlflow.telemetry.track import record_usage_event
from mlflow.tracking._tracking_service import utils
from mlflow.tracking.context import registry as context_registry
from mlflow.tracking.metric_value_conversion_utils import convert_metric_value_to_float_if_possible
from mlflow.utils import chunk_list
from mlflow.utils.async_logging.run_operations import RunOperations, get_combined_run_operations
from mlflow.utils.databricks_utils import get_workspace_url, is_in_databricks_notebook
from mlflow.utils.mlflow_tags import MLFLOW_USER
from mlflow.utils.string_utils import is_string_type
from mlflow.utils.time import get_current_time_millis
from mlflow.utils.uri import add_databricks_profile_info_to_artifact_uri, is_databricks_uri
from mlflow.utils.validation import (
    MAX_ENTITIES_PER_BATCH,
    MAX_METRICS_PER_BATCH,
    MAX_PARAMS_TAGS_PER_BATCH,
    PARAM_VALIDATION_MSG,
    _validate_experiment_artifact_location,
    _validate_run_id,
)

_logger = logging.getLogger(__name__)


class TrackingServiceClient:
    """
    Client of an MLflow Tracking Server that creates and manages experiments and runs.
    """

    def __init__(self, tracking_uri):
        """
        Args:
            tracking_uri: Address of local or remote tracking server.
        """
        self.tracking_uri = tracking_uri
        # NB: Fetch the tracking store (`self.store`) upon client initialization to ensure that
        # the tracking URI is valid and the store can be properly resolved. We define `store` as a
        # property method to ensure that the client is serializable, even if the store is not
        # self.store
        self.store

    @property
    def store(self):
        return utils._get_store(self.tracking_uri)

    def get_run(self, run_id):
        """Fetch the run from backend store. The resulting :py:class:`Run <mlflow.entities.Run>`
        contains a collection of run metadata -- :py:class:`RunInfo <mlflow.entities.RunInfo>`,
        as well as a collection of run parameters, tags, and metrics --
        :py:class:`RunData <mlflow.entities.RunData>`. In the case where multiple metrics with the
        same key are logged for the run, the :py:class:`RunData <mlflow.entities.RunData>` contains
        the most recently logged value at the largest step for each metric.

        Args:
            run_id: Unique identifier for the run.

        Returns:
            A single :py:class:`mlflow.entities.Run` object, if the run exists. Otherwise,
            raises an exception.

        """
        _validate_run_id(run_id)
        return self.store.get_run(run_id)

    def get_metric_history(self, run_id, key):
        """Return a list of metric objects corresponding to all values logged for a given metric.

        Args:
            run_id: Unique identifier for run.
            key: Metric name within the run.

        Returns:
            A list of :py:class:`mlflow.entities.Metric` entities if logged, else empty list.
        """

        # NB: Paginated query support is currently only available for the RestStore backend.
        # FileStore and SQLAlchemy store do not provide support for paginated queries and will
        # raise an MlflowException if the `page_token` argument is not None when calling this
        # API for a continuation query.
        history = self.store.get_metric_history(
            run_id=run_id,
            metric_key=key,
            max_results=GET_METRIC_HISTORY_MAX_RESULTS,
            page_token=None,
        )
        token = history.token
        # Continue issuing queries to the backend store to retrieve all pages of
        # metric history.
        while token is not None:
            paged_history = self.store.get_metric_history(
                run_id=run_id,
                metric_key=key,
                max_results=GET_METRIC_HISTORY_MAX_RESULTS,
                page_token=token,
            )
            history.extend(paged_history)
            token = paged_history.token
        return history

    @record_usage_event(CreateRunEvent)
    def create_run(self, experiment_id, start_time=None, tags=None, run_name=None):
        """Create a :py:class:`mlflow.entities.Run` object that can be associated with
        metrics, parameters, artifacts, etc.
        Unlike :py:func:`mlflow.projects.run`, creates objects but does not run code.
        Unlike :py:func:`mlflow.start_run`, does not change the "active run" used by
        :py:func:`mlflow.log_param`.

        Args:
            experiment_id: The ID of the experiment to create a run in.
            start_time: If not provided, use the current timestamp.
            tags: A dictionary of key-value pairs that are converted into
                :py:class:`mlflow.entities.RunTag` objects.
            run_name: The name of this run.

        Returns:
            :py:class:`mlflow.entities.Run` that was created.

        """

        tags = tags if tags else {}

        # Extract user from tags
        # This logic is temporary; the user_id attribute of runs is deprecated and will be removed
        # in a later release.
        user_id = tags.get(MLFLOW_USER, "unknown")

        return self.store.create_run(
            experiment_id=experiment_id,
            user_id=user_id,
            start_time=start_time or get_current_time_millis(),
            tags=[RunTag(key, value) for (key, value) in tags.items()],
            run_name=run_name,
        )

    def search_experiments(
        self,
        view_type=ViewType.ACTIVE_ONLY,
        max_results=SEARCH_MAX_RESULTS_DEFAULT,
        filter_string=None,
        order_by=None,
        page_token=None,
    ):
        """Search for experiments that match the specified search query.

        Args:
            view_type: One of enum values ``ACTIVE_ONLY``, ``DELETED_ONLY``, or ``ALL``
                defined in :py:class:`mlflow.entities.ViewType`.
            max_results: Maximum number of experiments desired. Certain server backend may apply
                its own limit.
            filter_string: Filter query string (e.g., ``"name = 'my_experiment'"``), defaults to
                searching for all experiments. The following identifiers, comparators, and logical
                operators are supported.

                Identifiers
                  - ``name``: Experiment name
                  - ``creation_time``: Experiment creation time
                  - ``last_update_time``: Experiment last update time
                  - ``tags.<tag_key>``: Experiment tag. If ``tag_key`` contains
                    spaces, it must be wrapped with backticks (e.g., ``"tags.`extra key`"``).

                Comparators for string attributes and tags
                  - ``=``: Equal to
                  - ``!=``: Not equal to
                  - ``LIKE``: Case-sensitive pattern match
                  - ``ILIKE``: Case-insensitive pattern match

                Comparators for numeric attributes
                  - ``=``: Equal to
                  - ``!=``: Not equal to
                  - ``<``: Less than
                  - ``<=``: Less than or equal to
                  - ``>``: Greater than
                  - ``>=``: Greater than or equal to

                Logical operators
                  - ``AND``: Combines two sub-queries and returns True if both of them are True.

            order_by: List of columns to order by. The ``order_by`` column can contain an optional
                ``DESC`` or ``ASC`` value (e.g., ``"name DESC"``). The default ordering is ``ASC``,
                so ``"name"`` is equivalent to ``"name ASC"``. If unspecified, defaults to
                ``["last_update_time DESC"]``, which lists experiments updated most recently first.
                The following fields are supported:

                - ``experiment_id``: Experiment ID
                - ``name``: Experiment name
                - ``creation_time``: Experiment creation time
                - ``last_update_time``: Experiment last update time

            page_token: Token specifying the next page of results. It should be obtained from
                a ``search_experiments`` call.

        Returns:
            A :py:class:`PagedList <mlflow.store.entities.PagedList>` of
            :py:class:`Experiment <mlflow.entities.Experiment>` objects. The pagination token
            for the next page can be obtained via the ``token`` attribute of the object.

        """
        return self.store.search_experiments(
            view_type=view_type,
            max_results=max_results,
            filter_string=filter_string,
            order_by=order_by,
            page_token=page_token,
        )

    def get_experiment(self, experiment_id):
        """
        Args:
            experiment_id: The experiment ID returned from ``create_experiment``.

        Returns:
            :py:class:`mlflow.entities.Experiment`
        """
        return self.store.get_experiment(experiment_id)

    def get_experiment_by_name(self, name):
        """
        Args:
            name: The experiment name.

        Returns:
            :py:class:`mlflow.entities.Experiment`
        """
        return self.store.get_experiment_by_name(name)

    @record_usage_event(CreateExperimentEvent)
    def create_experiment(self, name, artifact_location=None, tags=None):
        """Create an experiment.

        Args:
            name: The experiment name. Must be unique.
            artifact_location: The location to store run artifacts. If not provided, the server
                picks an appropriate default.
            tags: A dictionary of key-value pairs that are converted into
                :py:class:`mlflow.entities.ExperimentTag` objects.

        Returns:
            Integer ID of the created experiment.

        """
        _validate_experiment_artifact_location(artifact_location)
        return self.store.create_experiment(
            name=name,
            artifact_location=artifact_location,
            tags=[ExperimentTag(key, value) for (key, value) in tags.items()] if tags else [],
        )

    def delete_experiment(self, experiment_id):
        """Delete an experiment from the backend store.

        Args:
            experiment_id: The experiment ID returned from ``create_experiment``.

        """
        self.store.delete_experiment(experiment_id)

    def restore_experiment(self, experiment_id):
        """Restore a deleted experiment unless permanently deleted.

        Args:
            experiment_id: The experiment ID returned from ``create_experiment``.

        """
        self.store.restore_experiment(experiment_id)

    def rename_experiment(self, experiment_id, new_name):
        """Update an experiment's name. The new name must be unique.

        Args:
            experiment_id: The experiment ID returned from ``create_experiment``.
            new_name: New name for the experiment.

        """
        self.store.rename_experiment(experiment_id, new_name)

    def log_metric(
        self,
        run_id,
        key,
        value,
        timestamp=None,
        step=None,
        synchronous=True,
        dataset_name: str | None = None,
        dataset_digest: str | None = None,
        model_id: str | None = None,
    ) -> RunOperations | None:
        """Log a metric against the run ID.

        Args:
            run_id: The run id to which the metric should be logged.
            key: Metric name. This string may only contain alphanumerics, underscores (_),
                dashes (-), periods (.), spaces ( ), and slashes (/). All backend stores will
                support keys up to length 250, but some may support larger keys.
            value: Metric value or single-item ndarray / tensor. Note that some special values such
                as +/- Infinity may be replaced by other values depending on the store. For example,
                the SQLAlchemy store replaces +/- Inf with max / min float values. All backend
                stores will support values up to length 5000, but some may support larger values.
            timestamp: Time when this metric was calculated. Defaults to the current system time.
            step: Training step (iteration) at which was the metric calculated. Defaults to 0.
            synchronous: *Experimental* If True, blocks until the metric is logged successfully. If
                False, logs the metric asynchronously and returns a future representing the logging
                operation.
            dataset_name: The name of the dataset associated with the metric. If specified,
                ``dataset_digest`` must also be provided.
            dataset_digest: The digest of the dataset associated with the metric. If specified,
                ``dataset_name`` must also be provided.
            model_id: The ID of the model associated with the metric.

        Returns:
            When synchronous=True, returns None. When synchronous=False, returns
            :py:class:`mlflow.RunOperations` that represents future for logging operation.

        """
        timestamp = timestamp if timestamp is not None else get_current_time_millis()
        step = step if step is not None else 0
        metric_value = convert_metric_value_to_float_if_possible(value)
        metric = Metric(
            key,
            metric_value,
            timestamp,
            step,
            model_id=model_id,
            dataset_name=dataset_name,
            dataset_digest=dataset_digest,
        )
        if synchronous:
            self.store.log_metric(run_id, metric)
        else:
            return self.store.log_metric_async(run_id, metric)

    def log_param(self, run_id, key, value, synchronous=True):
        """Log a parameter (e.g. model hyperparameter) against the run ID. Value is converted to
        a string.

        Args:
            run_id: ID of the run to log the parameter against.
            key: Name of the parameter.
            value: Value of the parameter.
            synchronous: *Experimental* If True, blocks until the parameters are logged
                successfully. If False, logs the parameters asynchronously and
                returns a future representing the logging operation.

        Returns:
            When synchronous=True, returns parameter value.
            When synchronous=False, returns :py:class:`mlflow.RunOperations` that
            represents future for logging operation.

        """
        param = Param(key, str(value))
        try:
            if synchronous:
                self.store.log_param(run_id, param)
                return value
            else:
                return self.store.log_param_async(run_id, param)
        except MlflowException as e:
            if e.error_code == ErrorCode.Name(INVALID_PARAMETER_VALUE):
                msg = f"{e.message}{PARAM_VALIDATION_MSG}"
                raise MlflowException(msg, INVALID_PARAMETER_VALUE)
            else:
                raise e

    def set_experiment_tag(self, experiment_id, key, value):
        """Set a tag on the experiment with the specified ID. Value is converted to a string.

        Args:
            experiment_id: String ID of the experiment.
            key: Name of the tag.
            value: Tag value (converted to a string).
        """
        tag = ExperimentTag(key, str(value))
        self.store.set_experiment_tag(experiment_id, tag)

    def delete_experiment_tag(self, experiment_id, key):
        """Delete a tag from the experiment with the specified ID.

        Args:
            experiment_id: String ID of the experiment.
            key: Name of the tag to be deleted.
        """
        self.store.delete_experiment_tag(experiment_id, key)

    def set_tag(self, run_id, key, value, synchronous=True) -> RunOperations | None:
        """Set a tag on the run with the specified ID. Value is converted to a string.

        Args:
            run_id: String ID of the run.
            key: Tag name. This string may only contain alphanumerics, underscores
                (_), dashes (-), periods (.), spaces ( ), and slashes (/).
                All backend stores will support keys up to length 250, but some may
                support larger keys.
            value: Tag value, but will be string-ified if not.
                All backend stores will support values up to length 5000, but some
                may support larger values.
            synchronous: *Experimental* If True, blocks until the tag is logged
                successfully. If False, logs the tag asynchronously and
                returns a future representing the logging operation.

        Returns:
            When synchronous=True, returns None.
            When synchronous=False, returns :py:class:`mlflow.RunOperations` object
            that represents future for logging operation.

        """
        tag = RunTag(key, str(value))
        if synchronous:
            self.store.set_tag(run_id, tag)
        else:
            return self.store.set_tag_async(run_id, tag)

    def delete_tag(self, run_id, key):
        """Delete a tag from a run. This is irreversible.

        Args:
            run_id: String ID of the run
            key: Name of the tag

        """
        self.store.delete_tag(run_id, key)

    def update_run(self, run_id, status=None, name=None):
        """Update a run with the specified ID to a new status or name.

        Args:
            run_id: The ID of the Run to update.
            status: The new status of the run to set, if specified. At least one of ``status`` or
                ``name`` should be specified.
            name: The new name of the run to set, if specified. At least one of ``name`` or
                ``status`` should be specified.

        """
        # Exit early
        if status is None and name is None:
            return

        run = self.get_run(run_id)
        status = status or run.info.status
        self.store.update_run_info(
            run_id=run_id,
            run_status=RunStatus.from_string(status),
            end_time=run.info.end_time,
            run_name=name,
        )

    def log_batch(
        self, run_id, metrics=(), params=(), tags=(), synchronous=True
    ) -> RunOperations | None:
        """Log multiple metrics, params, and/or tags.

        Args:
            run_id: String ID of the run.
            metrics: If provided, List of Metric(key, value, timestamp) instances.
            params: If provided, List of Param(key, value) instances.
            tags: If provided, List of RunTag(key, value) instances.
            synchronous: *Experimental* If True, blocks until the metrics/tags/params are logged
                successfully. If False, logs the metrics/tags/params asynchronously
                and returns a future representing the logging operation.

        Raises:
            MlflowException: If any errors occur.

        Returns:
            When synchronous=True, returns None.
            When synchronous=False, returns :py:class:`mlflow.RunOperations` that
            represents future for logging operation.

        """
        from mlflow.tracking.fluent import get_active_model_id

        if len(metrics) == 0 and len(params) == 0 and len(tags) == 0:
            return

        metrics = [
            Metric(
                key=metric.key,
                value=convert_metric_value_to_float_if_possible(metric.value),
                timestamp=metric.timestamp,
                step=metric.step,
                dataset_name=metric.dataset_name,
                dataset_digest=metric.dataset_digest,
                model_id=metric.model_id or get_active_model_id(),
                run_id=metric.run_id,
            )
            for metric in metrics
        ]

        param_batches = chunk_list(params, MAX_PARAMS_TAGS_PER_BATCH)
        tag_batches = chunk_list(tags, MAX_PARAMS_TAGS_PER_BATCH)

        # When given data is split into one or more batches, we need to wait for all the batches.
        # Each batch logged returns run_operations which we append to this list
        # At the end we merge all the run_operations into a single run_operations object and return.
        # Applicable only when synchronous is False
        run_operations_list = []

        for params_batch, tags_batch in zip_longest(param_batches, tag_batches, fillvalue=[]):
            metrics_batch_size = min(
                MAX_ENTITIES_PER_BATCH - len(params_batch) - len(tags_batch),
                MAX_METRICS_PER_BATCH,
            )
            metrics_batch_size = max(metrics_batch_size, 0)
            metrics_batch = metrics[:metrics_batch_size]
            metrics = metrics[metrics_batch_size:]

            if synchronous:
                self.store.log_batch(
                    run_id=run_id, metrics=metrics_batch, params=params_batch, tags=tags_batch
                )
            else:
                run_operations_list.append(
                    self.store.log_batch_async(
                        run_id=run_id,
                        metrics=metrics_batch,
                        params=params_batch,
                        tags=tags_batch,
                    )
                )

        for metrics_batch in chunk_list(metrics, chunk_size=MAX_METRICS_PER_BATCH):
            if synchronous:
                self.store.log_batch(run_id=run_id, metrics=metrics_batch, params=[], tags=[])
            else:
                run_operations_list.append(
                    self.store.log_batch_async(
                        run_id=run_id, metrics=metrics_batch, params=[], tags=[]
                    )
                )

        if not synchronous:
            # Merge all the run operations into a single run operations object
            return get_combined_run_operations(run_operations_list)

    def log_inputs(
        self,
        run_id: str,
        datasets: list[DatasetInput] | None = None,
        models: list[LoggedModelInput] | None = None,
    ):
        """Log one or more dataset inputs to a run.

        Args:
            run_id: String ID of the run.
            datasets: List of :py:class:`mlflow.entities.DatasetInput` instances to log.
            models: List of :py:class:`mlflow.entities.LoggedModelInput` instances to log.

        Raises:
            MlflowException: If any errors occur.

        Returns:
            None
        """
        self.store.log_inputs(run_id=run_id, datasets=datasets, models=models)

    def log_outputs(self, run_id: str, models: list[LoggedModelOutput]):
        self.store.log_outputs(run_id=run_id, models=models)

    def _record_logged_model(self, run_id, mlflow_model):
        from mlflow.models import Model

        if not isinstance(mlflow_model, Model):
            raise TypeError(
                "Argument 'mlflow_model' should be of type mlflow.models.Model but was "
                f"{type(mlflow_model)}"
            )
        self.store.record_logged_model(run_id, mlflow_model)

    def _get_artifact_repo(
        self,
        resource_id: str,
        *,
        resource: Literal["run", "logged_model"] = "run",
    ) -> ArtifactRepository:
        # Attempt to fetch the artifact repo from a local cache
        if cached_repo := utils._artifact_repos_cache.get(resource_id):
            return cached_repo
        else:
            if resource == "run":
                run = self.get_run(resource_id)
                artifact_location = run.info.artifact_uri
            elif resource == "logged_model":
                logged_model = self.get_logged_model(resource_id)
                artifact_location = logged_model.artifact_location
            else:
                raise ValueError(f"Unexpected resource type {resource!r}.")

            artifact_uri = add_databricks_profile_info_to_artifact_uri(
                artifact_location, self.tracking_uri
            )
            artifact_repo = get_artifact_repository(artifact_uri)
            # Cache the artifact repo to avoid a future network call, removing the oldest
            # entry in the cache if there are too many elements
            if len(utils._artifact_repos_cache) > 1024:
                utils._artifact_repos_cache.popitem(last=False)
            utils._artifact_repos_cache[resource_id] = artifact_repo
            return artifact_repo

    def log_artifact(self, run_id, local_path, artifact_path=None):
        """
        Write a local file or directory to the remote ``artifact_uri``.

        Args:
            run_id: String ID of the run.
            local_path: Path to the file or directory to write.
            artifact_path: If provided, the directory in ``artifact_uri`` to write to.
        """
        artifact_repo = self._get_artifact_repo(run_id)
        if os.path.isdir(local_path):
            dir_name = os.path.basename(os.path.normpath(local_path))
            path_name = (
                os.path.join(artifact_path, dir_name) if artifact_path is not None else dir_name
            )
            artifact_repo.log_artifacts(local_path, path_name)
        else:
            artifact_repo.log_artifact(local_path, artifact_path)

    def _log_artifact_async(self, run_id, filename, artifact_path=None, artifact=None):
        """
        Write an artifact to the remote ``artifact_uri`` asynchronously.

        Args:
            run_id: String ID of the run.
            filename: Filename of the artifact to be logged.
            artifact_path: If provided, the directory in ``artifact_uri`` to write to.
            artifact: The artifact to be logged.
        """
        artifact_repo = self._get_artifact_repo(run_id)
        artifact_repo._log_artifact_async(filename, artifact_path, artifact)

    def log_artifacts(self, run_id, local_dir, artifact_path=None):
        """Write a directory of files to the remote ``artifact_uri``.

        Args:
            run_id: String ID of the run.
            local_dir: Path to the directory of files to write.
            artifact_path: If provided, the directory in ``artifact_uri`` to write to.

        """
        self._get_artifact_repo(run_id).log_artifacts(local_dir, artifact_path)

    def list_artifacts(self, run_id, path=None):
        """List the artifacts for a run.

        Args:
            run_id: The run to list artifacts from.
            path: The run's relative artifact path to list from. By default it is set to None
                or the root artifact path.

        Returns:
            List of :py:class:`mlflow.entities.FileInfo`

        """
        from mlflow.artifacts import list_artifacts

        return list_artifacts(run_id=run_id, artifact_path=path, tracking_uri=self.tracking_uri)

    def list_logged_model_artifacts(self, model_id: str, path: str | None = None) -> list[FileInfo]:
        """List the artifacts for a logged model.

        Args:
            model_id: The model to list artifacts from.
            path: The model's relative artifact path to list from. By default it is set to None
                or the root artifact path.

        Returns:
            List of :py:class:`mlflow.entities.FileInfo`
        """
        return self._get_artifact_repo(model_id, resource="logged_model").list_artifacts(path)

    def download_artifacts(self, run_id: str, path: str, dst_path: str | None = None):
        """Download an artifact file or directory from a run to a local directory if applicable,
        and return a local path for it.

        Args:
            run_id: The run to download artifacts from.
            path: Relative source path to the desired artifact.
            dst_path: Absolute path of the local filesystem destination directory to which to
                download the specified artifacts. This directory must already exist.
                If unspecified, the artifacts will either be downloaded to a new
                uniquely-named directory on the local filesystem or will be returned
                directly in the case of the LocalArtifactRepository.

        Returns:
            Local path of desired artifact.

        """
        from mlflow.artifacts import download_artifacts

        return download_artifacts(
            run_id=run_id, artifact_path=path, dst_path=dst_path, tracking_uri=self.tracking_uri
        )

    def _log_url(self, run_id):
        if not isinstance(self.store, RestStore):
            return
        if is_in_databricks_notebook() or MLFLOW_SUPPRESS_PRINTING_URL_TO_STDOUT.get():
            # In Databricks notebooks, MLflow experiment and run links are displayed automatically.
            return
        host_url = get_workspace_url()
        if host_url is None:
            host_url = self.store.get_host_creds().host.rstrip("/")
        run_info = self.store.get_run(run_id).info
        experiment_id = run_info.experiment_id
        run_name = run_info.run_name
        if is_databricks_uri(self.tracking_uri):
            experiment_url = f"{host_url}/ml/experiments/{experiment_id}"
        else:
            experiment_url = f"{host_url}/#/experiments/{experiment_id}"
        run_url = f"{experiment_url}/runs/{run_id}"

        sys.stdout.write(f"🏃 View run {run_name} at: {run_url}\n")
        sys.stdout.write(f"🧪 View experiment at: {experiment_url}\n")

    def set_terminated(self, run_id, status=None, end_time=None):
        """Set a run's status to terminated.

        Args:
            run_id: String ID of the run.
            status: A string value of :py:class:`mlflow.entities.RunStatus`. Defaults to "FINISHED".
            end_time: If not provided, defaults to the current time.
        """
        end_time = end_time if end_time else get_current_time_millis()
        status = status if status else RunStatus.to_string(RunStatus.FINISHED)
        # Tell the store to stop async logging: stop accepting new data and log already enqueued
        # data in the background. This call is making sure every async logging data has been
        # submitted for logging, but not necessarily finished logging.
        self.store.shut_down_async_logging()
        self._log_url(run_id)
        self.store.update_run_info(
            run_id,
            run_status=RunStatus.from_string(status),
            end_time=end_time,
            run_name=None,
        )

    def delete_run(self, run_id):
        """
        Deletes a run with the given ID.
        """
        self.store.delete_run(run_id)

    def restore_run(self, run_id):
        """
        Restores a deleted run with the given ID.
        """
        self.store.restore_run(run_id)

    def search_runs(
        self,
        experiment_ids,
        filter_string="",
        run_view_type=ViewType.ACTIVE_ONLY,
        max_results=SEARCH_MAX_RESULTS_DEFAULT,
        order_by=None,
        page_token=None,
    ):
        """Search experiments that fit the search criteria.

        Args:
            experiment_ids: List of experiment IDs, or a single int or string id.
            filter_string: Filter query string, defaults to searching all runs.
            run_view_type: One of enum values ACTIVE_ONLY, DELETED_ONLY, or ALL runs
                defined in :py:class:`mlflow.entities.ViewType`.
            max_results: Maximum number of runs desired.
            order_by: List of columns to order by (e.g., "metrics.rmse"). The ``order_by`` column
                can contain an optional ``DESC`` or ``ASC`` value. The default is ``ASC``.
                The default ordering is to sort by ``start_time DESC``, then ``run_id``.
            page_token: Token specifying the next page of results. It should be obtained from
                a ``search_runs`` call.

        Returns:
            A :py:class:`PagedList <mlflow.store.entities.PagedList>` of
            :py:class:`Run <mlflow.entities.Run>` objects that satisfy the search expressions.
            If the underlying tracking store supports pagination, the token for the next page may
            be obtained via the ``token`` attribute of the returned object.

        """
        if isinstance(experiment_ids, int) or is_string_type(experiment_ids):
            experiment_ids = [experiment_ids]
        return self.store.search_runs(
            experiment_ids=experiment_ids,
            filter_string=filter_string,
            run_view_type=run_view_type,
            max_results=max_results,
            order_by=order_by,
            page_token=page_token,
        )

    @record_usage_event(CreateLoggedModelEvent)
    def create_logged_model(
        self,
        experiment_id: str,
        name: str | None = None,
        source_run_id: str | None = None,
        tags: dict[str, str] | None = None,
        params: dict[str, str] | None = None,
        model_type: str | None = None,
        # This parameter is only used for telemetry purposes, and
        # does not affect the logged model.
        flavor: str | None = None,
    ) -> LoggedModel:
        return self.store.create_logged_model(
            experiment_id=experiment_id,
            name=name,
            source_run_id=source_run_id,
            tags=[LoggedModelTag(str(key), str(value)) for key, value in tags.items()]
            if tags is not None
            else tags,
            params=[LoggedModelParameter(str(key), str(value)) for key, value in params.items()]
            if params is not None
            else params,
            model_type=model_type,
        )

    def log_model_params(self, model_id: str, params: dict[str, str]) -> None:
        return self.store.log_logged_model_params(
            model_id=model_id,
            params=[LoggedModelParameter(str(key), str(value)) for key, value in params.items()],
        )

    def finalize_logged_model(self, model_id: str, status: LoggedModelStatus) -> LoggedModel:
        return self.store.finalize_logged_model(model_id, status)

    def get_logged_model(self, model_id: str) -> LoggedModel:
        return self.store.get_logged_model(model_id)

    def delete_logged_model(self, model_id: str) -> None:
        return self.store.delete_logged_model(model_id)

    def set_logged_model_tags(self, model_id: str, tags: dict[str, Any]) -> None:
        self.store.set_logged_model_tags(
            model_id, [LoggedModelTag(str(key), str(value)) for key, value in tags.items()]
        )

    def delete_logged_model_tag(self, model_id: str, key: str) -> None:
        return self.store.delete_logged_model_tag(model_id, key)

    def log_model_artifact(self, model_id: str, local_path: str) -> None:
        self._get_artifact_repo(model_id, resource="logged_model").log_artifact(local_path)

    def log_model_artifacts(self, model_id: str, local_dir: str) -> None:
        self._get_artifact_repo(model_id, resource="logged_model").log_artifacts(local_dir)

    def search_logged_models(
        self,
        experiment_ids: list[str],
        filter_string: str | None = None,
        datasets: list[dict[str, Any]] | None = None,
        max_results: int | None = None,
        order_by: list[dict[str, Any]] | None = None,
        page_token: str | None = None,
    ):
        if not isinstance(experiment_ids, list) or not all(
            isinstance(eid, str) for eid in experiment_ids
        ):
            raise MlflowException.invalid_parameter_value(
                f"experiment_ids must be a list of strings, got {type(experiment_ids)}",
            )
        return self.store.search_logged_models(
            experiment_ids, filter_string, datasets, max_results, order_by, page_token
        )

<<<<<<< HEAD
    def create_evaluation_dataset(
        self,
        name: str,
        experiment_ids: Optional[list[str]] = None,
        tags: Optional[dict[str, Any]] = None,
    ) -> "EvaluationDataset":
        """
        Create a new evaluation dataset.

        Args:
            name: Name of the evaluation dataset.
            experiment_ids: List of experiment IDs to associate with the dataset.
            tags: Dictionary of tags to apply to the dataset.

        Returns:
            The created EvaluationDataset object.
        """
        context_tags = context_registry.resolve_tags()
        merged_tags = tags.copy() if tags else {}

        if MLFLOW_USER not in merged_tags and MLFLOW_USER in context_tags:
            merged_tags[MLFLOW_USER] = context_tags[MLFLOW_USER]

        return self.store.create_evaluation_dataset(
            name=name,
            tags=merged_tags if merged_tags else None,
            experiment_ids=experiment_ids,
        )

    def get_evaluation_dataset(self, dataset_id: str) -> "EvaluationDataset":
        """
        Get an evaluation dataset by ID.

        Args:
            dataset_id: ID of the evaluation dataset to retrieve.

        Returns:
            The EvaluationDataset object.
        """
        return self.store.get_evaluation_dataset(dataset_id)

    def delete_evaluation_dataset(self, dataset_id: str) -> None:
        """
        Delete an evaluation dataset.

        Args:
            dataset_id: ID of the evaluation dataset to delete.
        """
        self.store.delete_evaluation_dataset(dataset_id)

    def search_evaluation_datasets(
        self,
        experiment_ids: Optional[list[str]] = None,
        filter_string: Optional[str] = None,
        max_results: int = 1000,
        order_by: Optional[list[str]] = None,
        page_token: Optional[str] = None,
    ) -> PagedList["EvaluationDataset"]:
        """
        Search for evaluation datasets.

        Args:
            experiment_ids: List of experiment IDs to filter by.
            filter_string: Filter query string.
            max_results: Maximum number of datasets to return.
            order_by: List of columns to order by.
            page_token: Token for retrieving the next page of results.

        Returns:
            A PagedList of EvaluationDataset objects.
        """
        return self.store.search_evaluation_datasets(
            experiment_ids=experiment_ids,
            filter_string=filter_string,
            max_results=max_results,
            order_by=order_by,
            page_token=page_token,
        )

    def set_evaluation_dataset_tags(self, dataset_id: str, tags: dict[str, Any]) -> None:
        """
        Set tags for an evaluation dataset.

        This implements an upsert operation - existing tags are merged with new tags.
        To remove a tag, set its value to None.

        Args:
            dataset_id: The ID of the dataset to update.
            tags: Dictionary of tags to update. Setting a value to None removes the tag.

        Raises:
            MlflowException: If dataset not found or invalid parameters.
        """
        self.store.set_evaluation_dataset_tags(dataset_id=dataset_id, tags=tags)

    def delete_evaluation_dataset_tag(self, dataset_id: str, key: str) -> None:
        """
        Delete a tag from an evaluation dataset.

        Args:
            dataset_id: The ID of the dataset.
            key: The tag key to delete.

        Raises:
            MlflowException: If dataset not found.
        """
        self.store.delete_evaluation_dataset_tag(dataset_id=dataset_id, key=key)
=======
    def link_traces_to_run(self, trace_ids: list[str], run_id: str) -> None:
        """
        Link multiple traces to a run by creating entity associations.

        Args:
            trace_ids: List of trace IDs to link to the run. Maximum 100 traces allowed.
            run_id: ID of the run to link traces to.

        Raises:
            MlflowException: If more than 100 traces are provided or run_id is empty.
        """
        if not trace_ids:
            return

        if not run_id:
            raise MlflowException.invalid_parameter_value("run_id cannot be empty")

        if len(trace_ids) > 100:
            raise MlflowException.invalid_parameter_value(
                f"Cannot link more than 100 traces to a run in a single request. "
                f"Provided {len(trace_ids)} traces."
            )

        return self.store.link_traces_to_run(trace_ids, run_id)
>>>>>>> 29281e8c
<|MERGE_RESOLUTION|>--- conflicted
+++ resolved
@@ -8,11 +8,7 @@
 import os
 import sys
 from itertools import zip_longest
-<<<<<<< HEAD
 from typing import TYPE_CHECKING, Any, Literal, Optional
-=======
-from typing import Any, Literal
->>>>>>> 29281e8c
 
 from mlflow.entities import (
     ExperimentTag,
@@ -909,7 +905,6 @@
             experiment_ids, filter_string, datasets, max_results, order_by, page_token
         )
 
-<<<<<<< HEAD
     def create_evaluation_dataset(
         self,
         name: str,
@@ -1017,7 +1012,7 @@
             MlflowException: If dataset not found.
         """
         self.store.delete_evaluation_dataset_tag(dataset_id=dataset_id, key=key)
-=======
+
     def link_traces_to_run(self, trace_ids: list[str], run_id: str) -> None:
         """
         Link multiple traces to a run by creating entity associations.
@@ -1041,5 +1036,4 @@
                 f"Provided {len(trace_ids)} traces."
             )
 
-        return self.store.link_traces_to_run(trace_ids, run_id)
->>>>>>> 29281e8c
+        return self.store.link_traces_to_run(trace_ids, run_id)