--- conflicted
+++ resolved
@@ -40,13 +40,10 @@
     CreateExperimentEvent,
     CreateLoggedModelEvent,
     CreateRunEvent,
-<<<<<<< HEAD
-    LogMetricEvent,
-=======
     GetLoggedModelEvent,
     LogBatchEvent,
+    LogMetricEvent,
     LogParamEvent,
->>>>>>> 8cb717e2
 )
 from mlflow.telemetry.track import record_usage_event
 from mlflow.tracking._tracking_service import utils
