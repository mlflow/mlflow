"""
Internal package providing a Python CRUD interface to MLflow experiments and runs.
This is a lower level API than the :py:mod:`mlflow.tracking.fluent` module, and is
exposed in the :py:mod:`mlflow.tracking` module.
"""

import json
import logging
import os
import sys
from concurrent.futures import ThreadPoolExecutor
from itertools import zip_longest
from typing import Optional

from mlflow.entities import (
    ExperimentTag,
    Metric,
    Param,
    RunStatus,
    RunTag,
    TraceData,
    TraceInfo,
    ViewType,
)
from mlflow.entities.dataset_input import DatasetInput
from mlflow.entities.trace import Trace
from mlflow.entities.trace_info import TraceInfo
from mlflow.entities.trace_status import TraceStatus
from mlflow.exceptions import (
    MlflowException,
    MlflowTraceDataCorrupted,
    MlflowTraceDataException,
    MlflowTraceDataNotFound,
)
from mlflow.protos.databricks_pb2 import BAD_REQUEST, INVALID_PARAMETER_VALUE, ErrorCode
from mlflow.store.artifact.artifact_repository_registry import get_artifact_repository
from mlflow.store.entities.paged_list import PagedList
from mlflow.store.tracking import (
    GET_METRIC_HISTORY_MAX_RESULTS,
    SEARCH_MAX_RESULTS_DEFAULT,
    SEARCH_TRACES_DEFAULT_MAX_RESULTS,
)
from mlflow.store.tracking.rest_store import RestStore
from mlflow.tracing.artifact_utils import get_artifact_uri_for_trace
from mlflow.tracing.constant import TraceMetadataKey
from mlflow.tracing.utils import TraceJSONEncoder, exclude_immutable_tags
from mlflow.tracking._tracking_service import utils
from mlflow.tracking.metric_value_conversion_utils import convert_metric_value_to_float_if_possible
from mlflow.utils import chunk_list
from mlflow.utils.async_logging.run_operations import RunOperations, get_combined_run_operations
from mlflow.utils.databricks_utils import get_workspace_url
from mlflow.utils.mlflow_tags import IMMUTABLE_TAGS, MLFLOW_USER
from mlflow.utils.string_utils import is_string_type
from mlflow.utils.time import get_current_time_millis
from mlflow.utils.uri import add_databricks_profile_info_to_artifact_uri, is_databricks_uri
from mlflow.utils.validation import (
    MAX_ENTITIES_PER_BATCH,
    MAX_METRICS_PER_BATCH,
    MAX_PARAMS_TAGS_PER_BATCH,
    PARAM_VALIDATION_MSG,
    _validate_experiment_artifact_location,
    _validate_run_id,
)

_logger = logging.getLogger(__name__)


class TrackingServiceClient:
    """
    Client of an MLflow Tracking Server that creates and manages experiments and runs.
    """

    def __init__(self, tracking_uri):
        """
        Args:
            tracking_uri: Address of local or remote tracking server.
        """
        self.tracking_uri = tracking_uri
        # NB: Fetch the tracking store (`self.store`) upon client initialization to ensure that
        # the tracking URI is valid and the store can be properly resolved. We define `store` as a
        # property method to ensure that the client is serializable, even if the store is not
        # self.store
        self.store

    @property
    def store(self):
        return utils._get_store(self.tracking_uri)

    def get_run(self, run_id):
        """Fetch the run from backend store. The resulting :py:class:`Run <mlflow.entities.Run>`
        contains a collection of run metadata -- :py:class:`RunInfo <mlflow.entities.RunInfo>`,
        as well as a collection of run parameters, tags, and metrics --
        :py:class:`RunData <mlflow.entities.RunData>`. In the case where multiple metrics with the
        same key are logged for the run, the :py:class:`RunData <mlflow.entities.RunData>` contains
        the most recently logged value at the largest step for each metric.

        Args:
            run_id: Unique identifier for the run.

        Returns:
            A single :py:class:`mlflow.entities.Run` object, if the run exists. Otherwise,
            raises an exception.

        """
        _validate_run_id(run_id)
        return self.store.get_run(run_id)

    def get_metric_history(self, run_id, key):
        """Return a list of metric objects corresponding to all values logged for a given metric.

        Args:
            run_id: Unique identifier for run.
            key: Metric name within the run.

        Returns:
            A list of :py:class:`mlflow.entities.Metric` entities if logged, else empty list.
        """

        # NB: Paginated query support is currently only available for the RestStore backend.
        # FileStore and SQLAlchemy store do not provide support for paginated queries and will
        # raise an MlflowException if the `page_token` argument is not None when calling this
        # API for a continuation query.
        history = self.store.get_metric_history(
            run_id=run_id,
            metric_key=key,
            max_results=GET_METRIC_HISTORY_MAX_RESULTS,
            page_token=None,
        )
        token = history.token
        # Continue issuing queries to the backend store to retrieve all pages of
        # metric history.
        while token is not None:
            paged_history = self.store.get_metric_history(
                run_id=run_id,
                metric_key=key,
                max_results=GET_METRIC_HISTORY_MAX_RESULTS,
                page_token=token,
            )
            history.extend(paged_history)
            token = paged_history.token
        return history

    def create_run(self, experiment_id, start_time=None, tags=None, run_name=None):
        """Create a :py:class:`mlflow.entities.Run` object that can be associated with
        metrics, parameters, artifacts, etc.
        Unlike :py:func:`mlflow.projects.run`, creates objects but does not run code.
        Unlike :py:func:`mlflow.start_run`, does not change the "active run" used by
        :py:func:`mlflow.log_param`.

        Args:
            experiment_id: The ID of the experiment to create a run in.
            start_time: If not provided, use the current timestamp.
            tags: A dictionary of key-value pairs that are converted into
                :py:class:`mlflow.entities.RunTag` objects.
            run_name: The name of this run.

        Returns:
            :py:class:`mlflow.entities.Run` that was created.

        """

        tags = tags if tags else {}

        # Extract user from tags
        # This logic is temporary; the user_id attribute of runs is deprecated and will be removed
        # in a later release.
        user_id = tags.get(MLFLOW_USER, "unknown")

        return self.store.create_run(
            experiment_id=experiment_id,
            user_id=user_id,
            start_time=start_time or get_current_time_millis(),
            tags=[RunTag(key, value) for (key, value) in tags.items()],
            run_name=run_name,
        )

    def start_trace(
        self,
        experiment_id: str,
        timestamp_ms: int,
        request_metadata: dict[str, str],
        tags: dict[str, str],
    ):
        """
        Start an initial TraceInfo object in the backend store.

        Args:
            experiment_id: String id of the experiment for this run.
            timestamp_ms: Start time of the trace, in milliseconds since the UNIX epoch.
            request_metadata: Metadata of the trace.
            tags: Tags of the trace.

        Returns:
            The created TraceInfo object.
        """
        tags = exclude_immutable_tags(tags or {})
        return self.store.start_trace(
            experiment_id=experiment_id,
            timestamp_ms=timestamp_ms,
            request_metadata=request_metadata,
            tags=tags,
        )

    def end_trace(
        self,
        request_id: str,
        timestamp_ms: int,
        status: TraceStatus,
        request_metadata: dict[str, str],
        tags: dict[str, str],
    ) -> TraceInfo:
        """
        Update the TraceInfo object in the backend store with the completed trace info.

        Args:
            request_id: Unique string identifier of the trace.
            timestamp_ms: End time of the trace, in milliseconds. The execution time field
                in the TraceInfo will be calculated by subtracting the start time from this.
            status: Status of the trace.
            request_metadata: Metadata of the trace. This will be merged with the existing
                metadata logged during the start_trace call.
            tags: Tags of the trace. This will be merged with the existing tags logged
                during the start_trace or set_trace_tag calls.

        Returns:
            The updated TraceInfo object.
        """
        tags = exclude_immutable_tags(tags or {})
        return self.store.end_trace(
            request_id=request_id,
            timestamp_ms=timestamp_ms,
            status=status,
            request_metadata=request_metadata,
            tags=tags,
        )

    def delete_traces(
        self,
        experiment_id: str,
        max_timestamp_millis: Optional[int] = None,
        max_traces: Optional[int] = None,
        request_ids: Optional[list[str]] = None,
    ) -> int:
        return self.store.delete_traces(
            experiment_id=experiment_id,
            max_timestamp_millis=max_timestamp_millis,
            max_traces=max_traces,
            request_ids=request_ids,
        )

    def get_trace_info(self, request_id) -> TraceInfo:
        """
        Get the trace info matching the ``request_id``.

        Args:
            request_id: String id of the trace to fetch.

        Returns:
            TraceInfo object, of type ``mlflow.entities.trace_info.TraceInfo``.
        """
        return self.store.get_trace_info(request_id)

    def get_trace(self, request_id) -> Trace:
        """
        Get the trace matching the ``request_id``.

        Args:
            request_id: String id of the trace to fetch.

        Returns:
            The fetched Trace object, of type ``mlflow.entities.Trace``.
        """
        trace_info = self.get_trace_info(request_id)
        try:
            trace_data = self._download_trace_data(trace_info)
        except MlflowTraceDataNotFound:
            raise MlflowException(
                message=(
                    f"Trace with ID {request_id} cannot be loaded because it is missing span data."
                    " Please try creating or loading another trace."
                ),
                error_code=BAD_REQUEST,
            ) from None  # Ensure the original spammy exception is not included in the traceback
        except MlflowTraceDataCorrupted:
            raise MlflowException(
                message=(
                    f"Trace with ID {request_id} cannot be loaded because its span data"
                    " is corrupted. Please try creating or loading another trace."
                ),
                error_code=BAD_REQUEST,
            ) from None  # Ensure the original spammy exception is not included in the traceback
        return Trace(trace_info, trace_data)

    def _search_traces(
        self,
        experiment_ids: list[str],
        filter_string: Optional[str] = None,
        max_results: int = SEARCH_TRACES_DEFAULT_MAX_RESULTS,
        order_by: Optional[list[str]] = None,
        page_token: Optional[str] = None,
    ):
        return self.store.search_traces(
            experiment_ids=experiment_ids,
            filter_string=filter_string,
            max_results=max_results,
            order_by=order_by,
            page_token=page_token,
        )

    def search_traces(
        self,
        experiment_ids: list[str],
        filter_string: Optional[str] = None,
        max_results: int = SEARCH_TRACES_DEFAULT_MAX_RESULTS,
        order_by: Optional[list[str]] = None,
        page_token: Optional[str] = None,
        run_id: Optional[str] = None,
    ) -> PagedList[Trace]:
        def download_trace_data(trace_info: TraceInfo) -> Optional[Trace]:
            """
            Downloads the trace data for the given trace_info and returns a Trace object.
            If the download fails (e.g., the trace data is missing or corrupted), returns None.
            """
            try:
                trace_data = self._download_trace_data(trace_info)
            except MlflowTraceDataException as e:
                _logger.warning(
                    (
                        f"Failed to download trace data for trace {trace_info.request_id!r} "
                        f"with {e.ctx}. For full traceback, set logging level to DEBUG."
                    ),
                    exc_info=_logger.isEnabledFor(logging.DEBUG),
                )
                return None
            else:
                return Trace(trace_info, trace_data)

        # If run_id is provided, add it to the filter string
        if run_id:
            additional_filter = f"metadata.{TraceMetadataKey.SOURCE_RUN} = '{run_id}'"
            if filter_string:
                if TraceMetadataKey.SOURCE_RUN in filter_string:
                    raise MlflowException(
                        "You cannot filter by run_id when it is already part of the filter string."
                        f"Please remove the {TraceMetadataKey.SOURCE_RUN} filter from the filter "
                        "string and try again.",
                        error_code=INVALID_PARAMETER_VALUE,
                    )
                filter_string += f" AND {additional_filter}"
            else:
                filter_string = additional_filter

        traces = []
        next_max_results = max_results
        next_token = page_token
        with ThreadPoolExecutor() as executor:
            while len(traces) < max_results:
                trace_infos, next_token = self._search_traces(
                    experiment_ids=experiment_ids,
                    filter_string=filter_string,
                    max_results=next_max_results,
                    order_by=order_by,
                    page_token=next_token,
                )
                traces.extend(t for t in executor.map(download_trace_data, trace_infos) if t)

                if not next_token:
                    break

                next_max_results = max_results - len(traces)

        return PagedList(traces, next_token)

    def set_trace_tags(self, request_id, tags):
        """
        Set tags on the trace with the given request_id.

        Args:
            request_id: The ID of the trace.
            tags: A dictionary of key-value pairs.
        """
        tags = exclude_immutable_tags(tags)
        for k, v in tags.items():
            self.set_trace_tag(request_id, k, v)

    def set_trace_tag(self, request_id, key, value):
        """
        Set a tag on the trace with the given request_id.

        Args:
            request_id: The ID of the trace.
            key: The string key of the tag.
            value: The string value of the tag.
        """
        if key in IMMUTABLE_TAGS:
            _logger.warning(f"Tag '{key}' is immutable and cannot be set on a trace.")
        else:
            self.store.set_trace_tag(request_id, key, str(value))

    def delete_trace_tag(self, request_id, key):
        """
        Delete a tag from the trace with the given request_id.

        Args:
            request_id: The ID of the trace.
            key: The string key of the tag.
        """
        if key in IMMUTABLE_TAGS:
            _logger.warning(f"Tag '{key}' is immutable and cannot be deleted on a trace.")
        else:
            self.store.delete_trace_tag(request_id, key)

    def search_experiments(
        self,
        view_type=ViewType.ACTIVE_ONLY,
        max_results=SEARCH_MAX_RESULTS_DEFAULT,
        filter_string=None,
        order_by=None,
        page_token=None,
    ):
        """Search for experiments that match the specified search query.

        Args:
            view_type: One of enum values ``ACTIVE_ONLY``, ``DELETED_ONLY``, or ``ALL``
                defined in :py:class:`mlflow.entities.ViewType`.
            max_results: Maximum number of experiments desired. Certain server backend may apply
                its own limit.
            filter_string: Filter query string (e.g., ``"name = 'my_experiment'"``), defaults to
                searching for all experiments. The following identifiers, comparators, and logical
                operators are supported.

                Identifiers
                  - ``name``: Experiment name
                  - ``creation_time``: Experiment creation time
                  - ``last_update_time``: Experiment last update time
                  - ``tags.<tag_key>``: Experiment tag. If ``tag_key`` contains
                    spaces, it must be wrapped with backticks (e.g., ``"tags.`extra key`"``).

                Comparators for string attributes and tags
                  - ``=``: Equal to
                  - ``!=``: Not equal to
                  - ``LIKE``: Case-sensitive pattern match
                  - ``ILIKE``: Case-insensitive pattern match

                Comparators for numeric attributes
                  - ``=``: Equal to
                  - ``!=``: Not equal to
                  - ``<``: Less than
                  - ``<=``: Less than or equal to
                  - ``>``: Greater than
                  - ``>=``: Greater than or equal to

                Logical operators
                  - ``AND``: Combines two sub-queries and returns True if both of them are True.

            order_by: List of columns to order by. The ``order_by`` column can contain an optional
                ``DESC`` or ``ASC`` value (e.g., ``"name DESC"``). The default ordering is ``ASC``,
                so ``"name"`` is equivalent to ``"name ASC"``. If unspecified, defaults to
                ``["last_update_time DESC"]``, which lists experiments updated most recently first.
                The following fields are supported:

                - ``experiment_id``: Experiment ID
                - ``name``: Experiment name
                - ``creation_time``: Experiment creation time
                - ``last_update_time``: Experiment last update time

            page_token: Token specifying the next page of results. It should be obtained from
                a ``search_experiments`` call.

        Returns:
            A :py:class:`PagedList <mlflow.store.entities.PagedList>` of
            :py:class:`Experiment <mlflow.entities.Experiment>` objects. The pagination token
            for the next page can be obtained via the ``token`` attribute of the object.

        """
        return self.store.search_experiments(
            view_type=view_type,
            max_results=max_results,
            filter_string=filter_string,
            order_by=order_by,
            page_token=page_token,
        )

    def get_experiment(self, experiment_id):
        """
        Args:
            experiment_id: The experiment ID returned from ``create_experiment``.

        Returns:
            :py:class:`mlflow.entities.Experiment`
        """
        return self.store.get_experiment(experiment_id)

    def get_experiment_by_name(self, name):
        """
        Args:
            name: The experiment name.

        Returns:
            :py:class:`mlflow.entities.Experiment`
        """
        return self.store.get_experiment_by_name(name)

    def create_experiment(self, name, artifact_location=None, tags=None):
        """Create an experiment.

        Args:
            name: The experiment name. Must be unique.
            artifact_location: The location to store run artifacts. If not provided, the server
                picks an appropriate default.
            tags: A dictionary of key-value pairs that are converted into
                :py:class:`mlflow.entities.ExperimentTag` objects.

        Returns:
            Integer ID of the created experiment.

        """
        _validate_experiment_artifact_location(artifact_location)
        return self.store.create_experiment(
            name=name,
            artifact_location=artifact_location,
            tags=[ExperimentTag(key, value) for (key, value) in tags.items()] if tags else [],
        )

    def delete_experiment(self, experiment_id):
        """Delete an experiment from the backend store.

        Args:
            experiment_id: The experiment ID returned from ``create_experiment``.

        """
        self.store.delete_experiment(experiment_id)

    def restore_experiment(self, experiment_id):
        """Restore a deleted experiment unless permanently deleted.

        Args:
            experiment_id: The experiment ID returned from ``create_experiment``.

        """
        self.store.restore_experiment(experiment_id)

    def rename_experiment(self, experiment_id, new_name):
        """Update an experiment's name. The new name must be unique.

        Args:
            experiment_id: The experiment ID returned from ``create_experiment``.
            new_name: New name for the experiment.

        """
        self.store.rename_experiment(experiment_id, new_name)

    def log_metric(
        self, run_id, key, value, timestamp=None, step=None, synchronous=True
    ) -> Optional[RunOperations]:
        """Log a metric against the run ID.

        Args:
            run_id: The run id to which the metric should be logged.
            key: Metric name. This string may only contain alphanumerics, underscores (_),
                dashes (-), periods (.), spaces ( ), and slashes (/). All backend stores will
                support keys up to length 250, but some may support larger keys.
            value: Metric value or single-item ndarray / tensor. Note that some special values such
                as +/- Infinity may be replaced by other values depending on the store. For example,
                the SQLAlchemy store replaces +/- Inf with max / min float values. All backend
                stores will support values up to length 5000, but some may support larger values.
            timestamp: Time when this metric was calculated. Defaults to the current system time.
            step: Training step (iteration) at which was the metric calculated. Defaults to 0.
            synchronous: *Experimental* If True, blocks until the metric is logged successfully. If
                False, logs the metric asynchronously and returns a future representing the logging
                operation.

        Returns:
            When synchronous=True, returns None. When synchronous=False, returns
            :py:class:`mlflow.RunOperations` that represents future for logging operation.

        """
        timestamp = timestamp if timestamp is not None else get_current_time_millis()
        step = step if step is not None else 0
        metric_value = convert_metric_value_to_float_if_possible(value)
        metric = Metric(key, metric_value, timestamp, step)
        if synchronous:
            self.store.log_metric(run_id, metric)
        else:
            return self.store.log_metric_async(run_id, metric)

    def log_param(self, run_id, key, value, synchronous=True):
        """Log a parameter (e.g. model hyperparameter) against the run ID. Value is converted to
        a string.

        Args:
            run_id: ID of the run to log the parameter against.
            key: Name of the parameter.
            value: Value of the parameter.
            synchronous: *Experimental* If True, blocks until the parameters are logged
                successfully. If False, logs the parameters asynchronously and
                returns a future representing the logging operation.

        Returns:
            When synchronous=True, returns parameter value.
            When synchronous=False, returns :py:class:`mlflow.RunOperations` that
            represents future for logging operation.

        """
        param = Param(key, str(value))
        try:
            if synchronous:
                self.store.log_param(run_id, param)
                return value
            else:
                return self.store.log_param_async(run_id, param)
        except MlflowException as e:
            if e.error_code == ErrorCode.Name(INVALID_PARAMETER_VALUE):
                msg = f"{e.message}{PARAM_VALIDATION_MSG}"
                raise MlflowException(msg, INVALID_PARAMETER_VALUE)
            else:
                raise e

    def set_experiment_tag(self, experiment_id, key, value):
        """Set a tag on the experiment with the specified ID. Value is converted to a string.

        Args:
            experiment_id: String ID of the experiment.
            key: Name of the tag.
            value: Tag value (converted to a string).
        """
        tag = ExperimentTag(key, str(value))
        self.store.set_experiment_tag(experiment_id, tag)

    def set_tag(self, run_id, key, value, synchronous=True) -> Optional[RunOperations]:
        """Set a tag on the run with the specified ID. Value is converted to a string.

        Args:
            run_id: String ID of the run.
            key: Tag name. This string may only contain alphanumerics, underscores
                (_), dashes (-), periods (.), spaces ( ), and slashes (/).
                All backend stores will support keys up to length 250, but some may
                support larger keys.
            value: Tag value, but will be string-ified if not.
                All backend stores will support values up to length 5000, but some
                may support larger values.
            synchronous: *Experimental* If True, blocks until the tag is logged
                successfully. If False, logs the tag asynchronously and
                returns a future representing the logging operation.

        Returns:
            When synchronous=True, returns None.
            When synchronous=False, returns :py:class:`mlflow.RunOperations` object
            that represents future for logging operation.

        """
        tag = RunTag(key, str(value))
        if synchronous:
            self.store.set_tag(run_id, tag)
        else:
            return self.store.set_tag_async(run_id, tag)

    def delete_tag(self, run_id, key):
        """Delete a tag from a run. This is irreversible.

        Args:
            run_id: String ID of the run
            key: Name of the tag

        """
        self.store.delete_tag(run_id, key)

    def update_run(self, run_id, status=None, name=None):
        """Update a run with the specified ID to a new status or name.

        Args:
            run_id: The ID of the Run to update.
            status: The new status of the run to set, if specified. At least one of ``status`` or
                ``name`` should be specified.
            name: The new name of the run to set, if specified. At least one of ``name`` or
                ``status`` should be specified.

        """
        # Exit early
        if status is None and name is None:
            return

        run = self.get_run(run_id)
        status = status or run.info.status
        self.store.update_run_info(
            run_id=run_id,
            run_status=RunStatus.from_string(status),
            end_time=run.info.end_time,
            run_name=name,
        )

    def log_batch(
        self, run_id, metrics=(), params=(), tags=(), synchronous=True
    ) -> Optional[RunOperations]:
        """Log multiple metrics, params, and/or tags.

        Args:
            run_id: String ID of the run.
            metrics: If provided, List of Metric(key, value, timestamp) instances.
            params: If provided, List of Param(key, value) instances.
            tags: If provided, List of RunTag(key, value) instances.
            synchronous: *Experimental* If True, blocks until the metrics/tags/params are logged
                successfully. If False, logs the metrics/tags/params asynchronously
                and returns a future representing the logging operation.

        Raises:
            MlflowException: If any errors occur.

        Returns:
            When synchronous=True, returns None.
            When synchronous=False, returns :py:class:`mlflow.RunOperations` that
            represents future for logging operation.

        """
        if len(metrics) == 0 and len(params) == 0 and len(tags) == 0:
            return

        metrics = [
            Metric(
                metric.key,
                convert_metric_value_to_float_if_possible(metric.value),
                metric.timestamp,
                metric.step,
            )
            for metric in metrics
        ]

        param_batches = chunk_list(params, MAX_PARAMS_TAGS_PER_BATCH)
        tag_batches = chunk_list(tags, MAX_PARAMS_TAGS_PER_BATCH)

        # When given data is split into one or more batches, we need to wait for all the batches.
        # Each batch logged returns run_operations which we append to this list
        # At the end we merge all the run_operations into a single run_operations object and return.
        # Applicable only when synchronous is False
        run_operations_list = []

        for params_batch, tags_batch in zip_longest(param_batches, tag_batches, fillvalue=[]):
            metrics_batch_size = min(
                MAX_ENTITIES_PER_BATCH - len(params_batch) - len(tags_batch),
                MAX_METRICS_PER_BATCH,
            )
            metrics_batch_size = max(metrics_batch_size, 0)
            metrics_batch = metrics[:metrics_batch_size]
            metrics = metrics[metrics_batch_size:]

            if synchronous:
                self.store.log_batch(
                    run_id=run_id, metrics=metrics_batch, params=params_batch, tags=tags_batch
                )
            else:
                run_operations_list.append(
                    self.store.log_batch_async(
                        run_id=run_id,
                        metrics=metrics_batch,
                        params=params_batch,
                        tags=tags_batch,
                    )
                )

        for metrics_batch in chunk_list(metrics, chunk_size=MAX_METRICS_PER_BATCH):
            if synchronous:
                self.store.log_batch(run_id=run_id, metrics=metrics_batch, params=[], tags=[])
            else:
                run_operations_list.append(
                    self.store.log_batch_async(
                        run_id=run_id, metrics=metrics_batch, params=[], tags=[]
                    )
                )

        if not synchronous:
            # Merge all the run operations into a single run operations object
            return get_combined_run_operations(run_operations_list)

    def log_inputs(self, run_id: str, datasets: Optional[list[DatasetInput]] = None):
        """Log one or more dataset inputs to a run.

        Args:
            run_id: String ID of the run.
            datasets: List of :py:class:`mlflow.entities.DatasetInput` instances to log.

        Raises:
            MlflowException: If any errors occur.

        Returns:
            None
        """
        if datasets is None or len(datasets) == 0:
            return

        self.store.log_inputs(run_id=run_id, datasets=datasets)

    def _record_logged_model(self, run_id, mlflow_model):
        from mlflow.models import Model

        if not isinstance(mlflow_model, Model):
            raise TypeError(
                "Argument 'mlflow_model' should be of type mlflow.models.Model but was "
                f"{type(mlflow_model)}"
            )
        self.store.record_logged_model(run_id, mlflow_model)

    def _get_artifact_repo_for_trace(self, trace_info: TraceInfo):
        artifact_uri = get_artifact_uri_for_trace(trace_info)
        artifact_uri = add_databricks_profile_info_to_artifact_uri(artifact_uri, self.tracking_uri)
        return get_artifact_repository(artifact_uri)

    def _get_artifact_repo(self, run_id):
        # Attempt to fetch the artifact repo from a local cache
        cached_repo = utils._artifact_repos_cache.get(run_id)
        if cached_repo is not None:
            return cached_repo
        else:
            run = self.get_run(run_id)
            artifact_uri = add_databricks_profile_info_to_artifact_uri(
                run.info.artifact_uri, self.tracking_uri
            )
            artifact_repo = get_artifact_repository(artifact_uri)
            # Cache the artifact repo to avoid a future network call, removing the oldest
            # entry in the cache if there are too many elements
            if len(utils._artifact_repos_cache) > 1024:
                utils._artifact_repos_cache.popitem(last=False)
            utils._artifact_repos_cache[run_id] = artifact_repo
            return artifact_repo

    def log_artifact(self, run_id, local_path, artifact_path=None):
        """
        Write a local file or directory to the remote ``artifact_uri``.

        Args:
            run_id: String ID of the run.
            local_path: Path to the file or directory to write.
            artifact_path: If provided, the directory in ``artifact_uri`` to write to.
        """
        artifact_repo = self._get_artifact_repo(run_id)
        if os.path.isdir(local_path):
            dir_name = os.path.basename(os.path.normpath(local_path))
            path_name = (
                os.path.join(artifact_path, dir_name) if artifact_path is not None else dir_name
            )
            artifact_repo.log_artifacts(local_path, path_name)
        else:
            artifact_repo.log_artifact(local_path, artifact_path)

    def _download_trace_data(self, trace_info: TraceInfo) -> TraceData:
        artifact_repo = self._get_artifact_repo_for_trace(trace_info)
        return TraceData.from_dict(artifact_repo.download_trace_data())

    def _upload_trace_data(self, trace_info: TraceInfo, trace_data: TraceData) -> None:
        artifact_repo = self._get_artifact_repo_for_trace(trace_info)
        trace_data_json = json.dumps(trace_data.to_dict(), cls=TraceJSONEncoder, ensure_ascii=False)
        return artifact_repo.upload_trace_data(trace_data_json)

    def _log_artifact_async(self, run_id, filename, artifact_path=None, artifact=None):
        """
        Write an artifact to the remote ``artifact_uri`` asynchronously.

        Args:
            run_id: String ID of the run.
            filename: Filename of the artifact to be logged.
            artifact_path: If provided, the directory in ``artifact_uri`` to write to.
            artifact: The artifact to be logged.
        """
        artifact_repo = self._get_artifact_repo(run_id)
        artifact_repo._log_artifact_async(filename, artifact_path, artifact)

    def log_artifacts(self, run_id, local_dir, artifact_path=None):
        """Write a directory of files to the remote ``artifact_uri``.

        Args:
            run_id: String ID of the run.
            local_dir: Path to the directory of files to write.
            artifact_path: If provided, the directory in ``artifact_uri`` to write to.

        """
        self._get_artifact_repo(run_id).log_artifacts(local_dir, artifact_path)

    def list_artifacts(self, run_id, path=None):
        """List the artifacts for a run.

        Args:
            run_id: The run to list artifacts from.
            path: The run's relative artifact path to list from. By default it is set to None
                or the root artifact path.

        Returns:
            List of :py:class:`mlflow.entities.FileInfo`

        """
        return self._get_artifact_repo(run_id).list_artifacts(path)

    def download_artifacts(self, run_id, path, dst_path=None):
        """Download an artifact file or directory from a run to a local directory if applicable,
        and return a local path for it.

        Args:
            run_id: The run to download artifacts from.
            path: Relative source path to the desired artifact.
            dst_path: Absolute path of the local filesystem destination directory to which to
                download the specified artifacts. This directory must already exist.
                If unspecified, the artifacts will either be downloaded to a new
                uniquely-named directory on the local filesystem or will be returned
                directly in the case of the LocalArtifactRepository.

        Returns:
            Local path of desired artifact.

        """
        return self._get_artifact_repo(run_id).download_artifacts(path, dst_path)

    def _log_url(self, run_id):
        if not isinstance(self.store, RestStore):
            return
        host_url = get_workspace_url()
        if host_url is None:
            host_url = self.store.get_host_creds().host.rstrip("/")
        run_info = self.store.get_run(run_id).info
        experiment_id = run_info.experiment_id
        run_name = run_info.run_name
        if is_databricks_uri(self.tracking_uri):
            experiment_url = f"{host_url}/ml/experiments/{experiment_id}"
        else:
            experiment_url = f"{host_url}/#/experiments/{experiment_id}"
        run_url = f"{experiment_url}/runs/{run_id}"

<<<<<<< HEAD
        _logger.info(f"🏃 View run {run_name} at: {run_url}.")
        _logger.info(f"🧪 View experiment at: {experiment_url}.")
=======
        sys.stdout.write(f"🏃 View run {run_name} at: {run_url}\n")
        sys.stdout.write(f"🧪 View experiment at: {experiment_url}\n")
>>>>>>> 07f7964a

    def set_terminated(self, run_id, status=None, end_time=None):
        """Set a run's status to terminated.

        Args:
            run_id: String ID of the run.
            status: A string value of :py:class:`mlflow.entities.RunStatus`. Defaults to "FINISHED".
            end_time: If not provided, defaults to the current time.
        """
        end_time = end_time if end_time else get_current_time_millis()
        status = status if status else RunStatus.to_string(RunStatus.FINISHED)
        # Tell the store to stop async logging: stop accepting new data and log already enqueued
        # data in the background. This call is making sure every async logging data has been
        # submitted for logging, but not necessarily finished logging.
        self.store.shut_down_async_logging()
        self._log_url(run_id)
        self.store.update_run_info(
            run_id,
            run_status=RunStatus.from_string(status),
            end_time=end_time,
            run_name=None,
        )

    def delete_run(self, run_id):
        """
        Deletes a run with the given ID.
        """
        self.store.delete_run(run_id)

    def restore_run(self, run_id):
        """
        Restores a deleted run with the given ID.
        """
        self.store.restore_run(run_id)

    def search_runs(
        self,
        experiment_ids,
        filter_string="",
        run_view_type=ViewType.ACTIVE_ONLY,
        max_results=SEARCH_MAX_RESULTS_DEFAULT,
        order_by=None,
        page_token=None,
    ):
        """Search experiments that fit the search criteria.

        Args:
            experiment_ids: List of experiment IDs, or a single int or string id.
            filter_string: Filter query string, defaults to searching all runs.
            run_view_type: One of enum values ACTIVE_ONLY, DELETED_ONLY, or ALL runs
                defined in :py:class:`mlflow.entities.ViewType`.
            max_results: Maximum number of runs desired.
            order_by: List of columns to order by (e.g., "metrics.rmse"). The ``order_by`` column
                can contain an optional ``DESC`` or ``ASC`` value. The default is ``ASC``.
                The default ordering is to sort by ``start_time DESC``, then ``run_id``.
            page_token: Token specifying the next page of results. It should be obtained from
                a ``search_runs`` call.

        Returns:
            A :py:class:`PagedList <mlflow.store.entities.PagedList>` of
            :py:class:`Run <mlflow.entities.Run>` objects that satisfy the search expressions.
            If the underlying tracking store supports pagination, the token for the next page may
            be obtained via the ``token`` attribute of the returned object.

        """
        if isinstance(experiment_ids, int) or is_string_type(experiment_ids):
            experiment_ids = [experiment_ids]
        return self.store.search_runs(
            experiment_ids=experiment_ids,
            filter_string=filter_string,
            run_view_type=run_view_type,
            max_results=max_results,
            order_by=order_by,
            page_token=page_token,
        )<|MERGE_RESOLUTION|>--- conflicted
+++ resolved
@@ -922,13 +922,8 @@
             experiment_url = f"{host_url}/#/experiments/{experiment_id}"
         run_url = f"{experiment_url}/runs/{run_id}"
 
-<<<<<<< HEAD
-        _logger.info(f"🏃 View run {run_name} at: {run_url}.")
-        _logger.info(f"🧪 View experiment at: {experiment_url}.")
-=======
         sys.stdout.write(f"🏃 View run {run_name} at: {run_url}\n")
         sys.stdout.write(f"🧪 View experiment at: {experiment_url}\n")
->>>>>>> 07f7964a
 
     def set_terminated(self, run_id, status=None, end_time=None):
         """Set a run's status to terminated.
