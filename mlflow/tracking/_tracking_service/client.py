--- conflicted
+++ resolved
@@ -40,12 +40,9 @@
     CreateExperimentEvent,
     CreateLoggedModelEvent,
     CreateRunEvent,
-<<<<<<< HEAD
+    GetLoggedModelEvent,
     LogBatchEvent,
     LogParamEvent,
-=======
-    GetLoggedModelEvent,
->>>>>>> 92c1055e
 )
 from mlflow.telemetry.track import record_usage_event
 from mlflow.tracking._tracking_service import utils
