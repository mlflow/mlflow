"""
Internal package providing a Python CRUD interface to MLflow experiments and runs.
This is a lower level API than the :py:mod:`mlflow.tracking.fluent` module, and is
exposed in the :py:mod:`mlflow.tracking` module.
"""

import json
import logging
import os
from concurrent.futures import ThreadPoolExecutor
from itertools import zip_longest
<<<<<<< HEAD
from typing import Any, Dict, List, Literal, Optional
=======
from typing import Optional
>>>>>>> 0cf210ea

from mlflow.entities import (
    ExperimentTag,
    FileInfo,
    LoggedModel,
    LoggedModelInput,
    LoggedModelOutput,
    LoggedModelParameter,
    LoggedModelStatus,
    LoggedModelTag,
    Metric,
    Param,
    RunStatus,
    RunTag,
    TraceData,
    TraceInfo,
    ViewType,
)
from mlflow.entities.dataset_input import DatasetInput
from mlflow.entities.trace import Trace
from mlflow.entities.trace_info import TraceInfo
from mlflow.entities.trace_status import TraceStatus
from mlflow.exceptions import (
    MlflowException,
    MlflowTraceDataCorrupted,
    MlflowTraceDataException,
    MlflowTraceDataNotFound,
)
from mlflow.protos.databricks_pb2 import BAD_REQUEST, INVALID_PARAMETER_VALUE, ErrorCode
from mlflow.store.artifact.artifact_repo import ArtifactRepository
from mlflow.store.artifact.artifact_repository_registry import get_artifact_repository
from mlflow.store.entities.paged_list import PagedList
from mlflow.store.tracking import (
    GET_METRIC_HISTORY_MAX_RESULTS,
    SEARCH_MAX_RESULTS_DEFAULT,
    SEARCH_TRACES_DEFAULT_MAX_RESULTS,
)
from mlflow.store.tracking.rest_store import RestStore
from mlflow.tracing.artifact_utils import get_artifact_uri_for_trace
from mlflow.tracing.constant import TraceMetadataKey
from mlflow.tracing.utils import TraceJSONEncoder, exclude_immutable_tags
from mlflow.tracking._tracking_service import utils
from mlflow.tracking.metric_value_conversion_utils import convert_metric_value_to_float_if_possible
from mlflow.utils import chunk_list
from mlflow.utils.async_logging.run_operations import RunOperations, get_combined_run_operations
from mlflow.utils.databricks_utils import get_workspace_url
from mlflow.utils.mlflow_tags import IMMUTABLE_TAGS, MLFLOW_USER
from mlflow.utils.string_utils import is_string_type
from mlflow.utils.time import get_current_time_millis
from mlflow.utils.uri import add_databricks_profile_info_to_artifact_uri, is_databricks_uri
from mlflow.utils.validation import (
    MAX_ENTITIES_PER_BATCH,
    MAX_METRICS_PER_BATCH,
    MAX_PARAMS_TAGS_PER_BATCH,
    PARAM_VALIDATION_MSG,
    _validate_experiment_artifact_location,
    _validate_run_id,
)

_logger = logging.getLogger(__name__)


class TrackingServiceClient:
    """
    Client of an MLflow Tracking Server that creates and manages experiments and runs.
    """

    def __init__(self, tracking_uri):
        """
        Args:
            tracking_uri: Address of local or remote tracking server.
        """
        self.tracking_uri = tracking_uri
        # NB: Fetch the tracking store (`self.store`) upon client initialization to ensure that
        # the tracking URI is valid and the store can be properly resolved. We define `store` as a
        # property method to ensure that the client is serializable, even if the store is not
        # self.store
        self.store

    @property
    def store(self):
        return utils._get_store(self.tracking_uri)

    def get_run(self, run_id):
        """Fetch the run from backend store. The resulting :py:class:`Run <mlflow.entities.Run>`
        contains a collection of run metadata -- :py:class:`RunInfo <mlflow.entities.RunInfo>`,
        as well as a collection of run parameters, tags, and metrics --
        :py:class:`RunData <mlflow.entities.RunData>`. In the case where multiple metrics with the
        same key are logged for the run, the :py:class:`RunData <mlflow.entities.RunData>` contains
        the most recently logged value at the largest step for each metric.

        Args:
            run_id: Unique identifier for the run.

        Returns:
            A single :py:class:`mlflow.entities.Run` object, if the run exists. Otherwise,
            raises an exception.

        """
        _validate_run_id(run_id)
        return self.store.get_run(run_id)

    def get_metric_history(self, run_id, key):
        """Return a list of metric objects corresponding to all values logged for a given metric.

        Args:
            run_id: Unique identifier for run.
            key: Metric name within the run.

        Returns:
            A list of :py:class:`mlflow.entities.Metric` entities if logged, else empty list.
        """

        # NB: Paginated query support is currently only available for the RestStore backend.
        # FileStore and SQLAlchemy store do not provide support for paginated queries and will
        # raise an MlflowException if the `page_token` argument is not None when calling this
        # API for a continuation query.
        history = self.store.get_metric_history(
            run_id=run_id,
            metric_key=key,
            max_results=GET_METRIC_HISTORY_MAX_RESULTS,
            page_token=None,
        )
        token = history.token
        # Continue issuing queries to the backend store to retrieve all pages of
        # metric history.
        while token is not None:
            paged_history = self.store.get_metric_history(
                run_id=run_id,
                metric_key=key,
                max_results=GET_METRIC_HISTORY_MAX_RESULTS,
                page_token=token,
            )
            history.extend(paged_history)
            token = paged_history.token
        return history

    def create_run(self, experiment_id, start_time=None, tags=None, run_name=None):
        """Create a :py:class:`mlflow.entities.Run` object that can be associated with
        metrics, parameters, artifacts, etc.
        Unlike :py:func:`mlflow.projects.run`, creates objects but does not run code.
        Unlike :py:func:`mlflow.start_run`, does not change the "active run" used by
        :py:func:`mlflow.log_param`.

        Args:
            experiment_id: The ID of the experiment to create a run in.
            start_time: If not provided, use the current timestamp.
            tags: A dictionary of key-value pairs that are converted into
                :py:class:`mlflow.entities.RunTag` objects.
            run_name: The name of this run.

        Returns:
            :py:class:`mlflow.entities.Run` that was created.

        """

        tags = tags if tags else {}

        # Extract user from tags
        # This logic is temporary; the user_id attribute of runs is deprecated and will be removed
        # in a later release.
        user_id = tags.get(MLFLOW_USER, "unknown")

        return self.store.create_run(
            experiment_id=experiment_id,
            user_id=user_id,
            start_time=start_time or get_current_time_millis(),
            tags=[RunTag(key, value) for (key, value) in tags.items()],
            run_name=run_name,
        )

    def start_trace(
        self,
        experiment_id: str,
        timestamp_ms: int,
        request_metadata: dict[str, str],
        tags: dict[str, str],
    ):
        """
        Start an initial TraceInfo object in the backend store.

        Args:
            experiment_id: String id of the experiment for this run.
            timestamp_ms: Start time of the trace, in milliseconds since the UNIX epoch.
            request_metadata: Metadata of the trace.
            tags: Tags of the trace.

        Returns:
            The created TraceInfo object.
        """
        tags = exclude_immutable_tags(tags or {})
        return self.store.start_trace(
            experiment_id=experiment_id,
            timestamp_ms=timestamp_ms,
            request_metadata=request_metadata,
            tags=tags,
        )

    def end_trace(
        self,
        request_id: str,
        timestamp_ms: int,
        status: TraceStatus,
        request_metadata: dict[str, str],
        tags: dict[str, str],
    ) -> TraceInfo:
        """
        Update the TraceInfo object in the backend store with the completed trace info.

        Args:
            request_id: Unique string identifier of the trace.
            timestamp_ms: End time of the trace, in milliseconds. The execution time field
                in the TraceInfo will be calculated by subtracting the start time from this.
            status: Status of the trace.
            request_metadata: Metadata of the trace. This will be merged with the existing
                metadata logged during the start_trace call.
            tags: Tags of the trace. This will be merged with the existing tags logged
                during the start_trace or set_trace_tag calls.

        Returns:
            The updated TraceInfo object.
        """
        tags = exclude_immutable_tags(tags or {})
        return self.store.end_trace(
            request_id=request_id,
            timestamp_ms=timestamp_ms,
            status=status,
            request_metadata=request_metadata,
            tags=tags,
        )

    def delete_traces(
        self,
        experiment_id: str,
        max_timestamp_millis: Optional[int] = None,
        max_traces: Optional[int] = None,
        request_ids: Optional[list[str]] = None,
    ) -> int:
        return self.store.delete_traces(
            experiment_id=experiment_id,
            max_timestamp_millis=max_timestamp_millis,
            max_traces=max_traces,
            request_ids=request_ids,
        )

    def get_trace_info(self, request_id) -> TraceInfo:
        """
        Get the trace info matching the ``request_id``.

        Args:
            request_id: String id of the trace to fetch.

        Returns:
            TraceInfo object, of type ``mlflow.entities.trace_info.TraceInfo``.
        """
        return self.store.get_trace_info(request_id)

    def get_trace(self, request_id) -> Trace:
        """
        Get the trace matching the ``request_id``.

        Args:
            request_id: String id of the trace to fetch.

        Returns:
            The fetched Trace object, of type ``mlflow.entities.Trace``.
        """
        trace_info = self.get_trace_info(request_id)
        try:
            trace_data = self._download_trace_data(trace_info)
        except MlflowTraceDataNotFound:
            raise MlflowException(
                message=(
                    f"Trace with ID {request_id} cannot be loaded because it is missing span data."
                    " Please try creating or loading another trace."
                ),
                error_code=BAD_REQUEST,
            ) from None  # Ensure the original spammy exception is not included in the traceback
        except MlflowTraceDataCorrupted:
            raise MlflowException(
                message=(
                    f"Trace with ID {request_id} cannot be loaded because its span data"
                    " is corrupted. Please try creating or loading another trace."
                ),
                error_code=BAD_REQUEST,
            ) from None  # Ensure the original spammy exception is not included in the traceback
        return Trace(trace_info, trace_data)

    def _search_traces(
        self,
        experiment_ids: list[str],
        filter_string: Optional[str] = None,
        max_results: int = SEARCH_TRACES_DEFAULT_MAX_RESULTS,
        order_by: Optional[list[str]] = None,
        page_token: Optional[str] = None,
        model_id: Optional[str] = None,
    ):
        if model_id is not None:
            if filter_string:
                raise MlflowException(
                    message=(
                        "Cannot specify both `model_id` and `experiment_ids` or `filter_string`"
                        " in the search_traces call."
                    ),
                    error_code=INVALID_PARAMETER_VALUE,
                )
            filter_string = f"request_metadata.`mlflow.modelId` = '{model_id}'"
        return self.store.search_traces(
            experiment_ids=experiment_ids,
            filter_string=filter_string,
            max_results=max_results,
            order_by=order_by,
            page_token=page_token,
        )

    def search_traces(
        self,
        experiment_ids: list[str],
        filter_string: Optional[str] = None,
        max_results: int = SEARCH_TRACES_DEFAULT_MAX_RESULTS,
        order_by: Optional[list[str]] = None,
        page_token: Optional[str] = None,
        run_id: Optional[str] = None,
        model_id: Optional[str] = None,
    ) -> PagedList[Trace]:
        def download_trace_data(trace_info: TraceInfo) -> Optional[Trace]:
            """
            Downloads the trace data for the given trace_info and returns a Trace object.
            If the download fails (e.g., the trace data is missing or corrupted), returns None.
            """
            try:
                trace_data = self._download_trace_data(trace_info)
            except MlflowTraceDataException as e:
                _logger.warning(
                    (
                        f"Failed to download trace data for trace {trace_info.request_id!r} "
                        f"with {e.ctx}. For full traceback, set logging level to DEBUG."
                    ),
                    exc_info=_logger.isEnabledFor(logging.DEBUG),
                )
                return None
            else:
                return Trace(trace_info, trace_data)

        # If run_id is provided, add it to the filter string
        if run_id:
            additional_filter = f"metadata.{TraceMetadataKey.SOURCE_RUN} = '{run_id}'"
            if filter_string:
                if TraceMetadataKey.SOURCE_RUN in filter_string:
                    raise MlflowException(
                        "You cannot filter by run_id when it is already part of the filter string."
                        f"Please remove the {TraceMetadataKey.SOURCE_RUN} filter from the filter "
                        "string and try again.",
                        error_code=INVALID_PARAMETER_VALUE,
                    )
                filter_string += f" AND {additional_filter}"
            else:
                filter_string = additional_filter

        traces = []
        next_max_results = max_results
        next_token = page_token
        with ThreadPoolExecutor() as executor:
            while len(traces) < max_results:
                trace_infos, next_token = self._search_traces(
                    experiment_ids=experiment_ids,
                    filter_string=filter_string,
                    max_results=next_max_results,
                    order_by=order_by,
                    page_token=next_token,
                    model_id=model_id,
                )
                traces.extend(t for t in executor.map(download_trace_data, trace_infos) if t)

                if not next_token:
                    break

                next_max_results = max_results - len(traces)

        return PagedList(traces, next_token)

    def set_trace_tags(self, request_id, tags):
        """
        Set tags on the trace with the given request_id.

        Args:
            request_id: The ID of the trace.
            tags: A dictionary of key-value pairs.
        """
        tags = exclude_immutable_tags(tags)
        for k, v in tags.items():
            self.set_trace_tag(request_id, k, v)

    def set_trace_tag(self, request_id, key, value):
        """
        Set a tag on the trace with the given request_id.

        Args:
            request_id: The ID of the trace.
            key: The string key of the tag.
            value: The string value of the tag.
        """
        if key in IMMUTABLE_TAGS:
            _logger.warning(f"Tag '{key}' is immutable and cannot be set on a trace.")
        else:
            self.store.set_trace_tag(request_id, key, str(value))

    def delete_trace_tag(self, request_id, key):
        """
        Delete a tag from the trace with the given request_id.

        Args:
            request_id: The ID of the trace.
            key: The string key of the tag.
        """
        if key in IMMUTABLE_TAGS:
            _logger.warning(f"Tag '{key}' is immutable and cannot be deleted on a trace.")
        else:
            self.store.delete_trace_tag(request_id, key)

    def search_experiments(
        self,
        view_type=ViewType.ACTIVE_ONLY,
        max_results=SEARCH_MAX_RESULTS_DEFAULT,
        filter_string=None,
        order_by=None,
        page_token=None,
    ):
        """Search for experiments that match the specified search query.

        Args:
            view_type: One of enum values ``ACTIVE_ONLY``, ``DELETED_ONLY``, or ``ALL``
                defined in :py:class:`mlflow.entities.ViewType`.
            max_results: Maximum number of experiments desired. Certain server backend may apply
                its own limit.
            filter_string: Filter query string (e.g., ``"name = 'my_experiment'"``), defaults to
                searching for all experiments. The following identifiers, comparators, and logical
                operators are supported.

                Identifiers
                  - ``name``: Experiment name
                  - ``creation_time``: Experiment creation time
                  - ``last_update_time``: Experiment last update time
                  - ``tags.<tag_key>``: Experiment tag. If ``tag_key`` contains
                    spaces, it must be wrapped with backticks (e.g., ``"tags.`extra key`"``).

                Comparators for string attributes and tags
                  - ``=``: Equal to
                  - ``!=``: Not equal to
                  - ``LIKE``: Case-sensitive pattern match
                  - ``ILIKE``: Case-insensitive pattern match

                Comparators for numeric attributes
                  - ``=``: Equal to
                  - ``!=``: Not equal to
                  - ``<``: Less than
                  - ``<=``: Less than or equal to
                  - ``>``: Greater than
                  - ``>=``: Greater than or equal to

                Logical operators
                  - ``AND``: Combines two sub-queries and returns True if both of them are True.

            order_by: List of columns to order by. The ``order_by`` column can contain an optional
                ``DESC`` or ``ASC`` value (e.g., ``"name DESC"``). The default ordering is ``ASC``,
                so ``"name"`` is equivalent to ``"name ASC"``. If unspecified, defaults to
                ``["last_update_time DESC"]``, which lists experiments updated most recently first.
                The following fields are supported:

                - ``experiment_id``: Experiment ID
                - ``name``: Experiment name
                - ``creation_time``: Experiment creation time
                - ``last_update_time``: Experiment last update time

            page_token: Token specifying the next page of results. It should be obtained from
                a ``search_experiments`` call.

        Returns:
            A :py:class:`PagedList <mlflow.store.entities.PagedList>` of
            :py:class:`Experiment <mlflow.entities.Experiment>` objects. The pagination token
            for the next page can be obtained via the ``token`` attribute of the object.

        """
        return self.store.search_experiments(
            view_type=view_type,
            max_results=max_results,
            filter_string=filter_string,
            order_by=order_by,
            page_token=page_token,
        )

    def get_experiment(self, experiment_id):
        """
        Args:
            experiment_id: The experiment ID returned from ``create_experiment``.

        Returns:
            :py:class:`mlflow.entities.Experiment`
        """
        return self.store.get_experiment(experiment_id)

    def get_experiment_by_name(self, name):
        """
        Args:
            name: The experiment name.

        Returns:
            :py:class:`mlflow.entities.Experiment`
        """
        return self.store.get_experiment_by_name(name)

    def create_experiment(self, name, artifact_location=None, tags=None):
        """Create an experiment.

        Args:
            name: The experiment name. Must be unique.
            artifact_location: The location to store run artifacts. If not provided, the server
                picks an appropriate default.
            tags: A dictionary of key-value pairs that are converted into
                :py:class:`mlflow.entities.ExperimentTag` objects.

        Returns:
            Integer ID of the created experiment.

        """
        _validate_experiment_artifact_location(artifact_location)
        return self.store.create_experiment(
            name=name,
            artifact_location=artifact_location,
            tags=[ExperimentTag(key, value) for (key, value) in tags.items()] if tags else [],
        )

    def delete_experiment(self, experiment_id):
        """Delete an experiment from the backend store.

        Args:
            experiment_id: The experiment ID returned from ``create_experiment``.

        """
        self.store.delete_experiment(experiment_id)

    def restore_experiment(self, experiment_id):
        """Restore a deleted experiment unless permanently deleted.

        Args:
            experiment_id: The experiment ID returned from ``create_experiment``.

        """
        self.store.restore_experiment(experiment_id)

    def rename_experiment(self, experiment_id, new_name):
        """Update an experiment's name. The new name must be unique.

        Args:
            experiment_id: The experiment ID returned from ``create_experiment``.
            new_name: New name for the experiment.

        """
        self.store.rename_experiment(experiment_id, new_name)

    def log_metric(
        self,
        run_id,
        key,
        value,
        timestamp=None,
        step=None,
        synchronous=True,
        dataset_name: Optional[str] = None,
        dataset_digest: Optional[str] = None,
        model_id: Optional[str] = None,
    ) -> Optional[RunOperations]:
        """Log a metric against the run ID.

        Args:
            run_id: The run id to which the metric should be logged.
            key: Metric name. This string may only contain alphanumerics, underscores (_),
                dashes (-), periods (.), spaces ( ), and slashes (/). All backend stores will
                support keys up to length 250, but some may support larger keys.
            value: Metric value or single-item ndarray / tensor. Note that some special values such
                as +/- Infinity may be replaced by other values depending on the store. For example,
                the SQLAlchemy store replaces +/- Inf with max / min float values. All backend
                stores will support values up to length 5000, but some may support larger values.
            timestamp: Time when this metric was calculated. Defaults to the current system time.
            step: Training step (iteration) at which was the metric calculated. Defaults to 0.
            synchronous: *Experimental* If True, blocks until the metric is logged successfully. If
                False, logs the metric asynchronously and returns a future representing the logging
                operation.
            dataset_name: The name of the dataset associated with the metric. If specified,
                ``dataset_digest`` must also be provided.
            dataset_digest: The digest of the dataset associated with the metric. If specified,
                ``dataset_name`` must also be provided.
            model_id: The ID of the model associated with the metric.

        Returns:
            When synchronous=True, returns None. When synchronous=False, returns
            :py:class:`mlflow.RunOperations` that represents future for logging operation.

        """
        timestamp = timestamp if timestamp is not None else get_current_time_millis()
        step = step if step is not None else 0
        metric_value = convert_metric_value_to_float_if_possible(value)
        metric = Metric(
            key,
            metric_value,
            timestamp,
            step,
            model_id=model_id,
            dataset_name=dataset_name,
            dataset_digest=dataset_digest,
        )
        if synchronous:
            self.store.log_metric(run_id, metric)
        else:
            return self.store.log_metric_async(run_id, metric)

    def log_param(self, run_id, key, value, synchronous=True):
        """Log a parameter (e.g. model hyperparameter) against the run ID. Value is converted to
        a string.

        Args:
            run_id: ID of the run to log the parameter against.
            key: Name of the parameter.
            value: Value of the parameter.
            synchronous: *Experimental* If True, blocks until the parameters are logged
                successfully. If False, logs the parameters asynchronously and
                returns a future representing the logging operation.

        Returns:
            When synchronous=True, returns parameter value.
            When synchronous=False, returns :py:class:`mlflow.RunOperations` that
            represents future for logging operation.

        """
        param = Param(key, str(value))
        try:
            if synchronous:
                self.store.log_param(run_id, param)
                return value
            else:
                return self.store.log_param_async(run_id, param)
        except MlflowException as e:
            if e.error_code == ErrorCode.Name(INVALID_PARAMETER_VALUE):
                msg = f"{e.message}{PARAM_VALIDATION_MSG}"
                raise MlflowException(msg, INVALID_PARAMETER_VALUE)
            else:
                raise e

    def set_experiment_tag(self, experiment_id, key, value):
        """Set a tag on the experiment with the specified ID. Value is converted to a string.

        Args:
            experiment_id: String ID of the experiment.
            key: Name of the tag.
            value: Tag value (converted to a string).
        """
        tag = ExperimentTag(key, str(value))
        self.store.set_experiment_tag(experiment_id, tag)

    def set_tag(self, run_id, key, value, synchronous=True) -> Optional[RunOperations]:
        """Set a tag on the run with the specified ID. Value is converted to a string.

        Args:
            run_id: String ID of the run.
            key: Tag name. This string may only contain alphanumerics, underscores
                (_), dashes (-), periods (.), spaces ( ), and slashes (/).
                All backend stores will support keys up to length 250, but some may
                support larger keys.
            value: Tag value, but will be string-ified if not.
                All backend stores will support values up to length 5000, but some
                may support larger values.
            synchronous: *Experimental* If True, blocks until the tag is logged
                successfully. If False, logs the tag asynchronously and
                returns a future representing the logging operation.

        Returns:
            When synchronous=True, returns None.
            When synchronous=False, returns :py:class:`mlflow.RunOperations` object
            that represents future for logging operation.

        """
        tag = RunTag(key, str(value))
        if synchronous:
            self.store.set_tag(run_id, tag)
        else:
            return self.store.set_tag_async(run_id, tag)

    def delete_tag(self, run_id, key):
        """Delete a tag from a run. This is irreversible.

        Args:
            run_id: String ID of the run
            key: Name of the tag

        """
        self.store.delete_tag(run_id, key)

    def update_run(self, run_id, status=None, name=None):
        """Update a run with the specified ID to a new status or name.

        Args:
            run_id: The ID of the Run to update.
            status: The new status of the run to set, if specified. At least one of ``status`` or
                ``name`` should be specified.
            name: The new name of the run to set, if specified. At least one of ``name`` or
                ``status`` should be specified.

        """
        # Exit early
        if status is None and name is None:
            return

        run = self.get_run(run_id)
        status = status or run.info.status
        self.store.update_run_info(
            run_id=run_id,
            run_status=RunStatus.from_string(status),
            end_time=run.info.end_time,
            run_name=name,
        )

    def log_batch(
        self, run_id, metrics=(), params=(), tags=(), synchronous=True
    ) -> Optional[RunOperations]:
        """Log multiple metrics, params, and/or tags.

        Args:
            run_id: String ID of the run.
            metrics: If provided, List of Metric(key, value, timestamp) instances.
            params: If provided, List of Param(key, value) instances.
            tags: If provided, List of RunTag(key, value) instances.
            synchronous: *Experimental* If True, blocks until the metrics/tags/params are logged
                successfully. If False, logs the metrics/tags/params asynchronously
                and returns a future representing the logging operation.

        Raises:
            MlflowException: If any errors occur.

        Returns:
            When synchronous=True, returns None.
            When synchronous=False, returns :py:class:`mlflow.RunOperations` that
            represents future for logging operation.

        """
        if len(metrics) == 0 and len(params) == 0 and len(tags) == 0:
            return

        metrics = [
            Metric(
                key=metric.key,
                value=convert_metric_value_to_float_if_possible(metric.value),
                timestamp=metric.timestamp,
                step=metric.step,
                dataset_name=metric.dataset_name,
                dataset_digest=metric.dataset_digest,
                model_id=metric.model_id,
                run_id=metric.run_id,
            )
            for metric in metrics
        ]

        param_batches = chunk_list(params, MAX_PARAMS_TAGS_PER_BATCH)
        tag_batches = chunk_list(tags, MAX_PARAMS_TAGS_PER_BATCH)

        # When given data is split into one or more batches, we need to wait for all the batches.
        # Each batch logged returns run_operations which we append to this list
        # At the end we merge all the run_operations into a single run_operations object and return.
        # Applicable only when synchronous is False
        run_operations_list = []

        for params_batch, tags_batch in zip_longest(param_batches, tag_batches, fillvalue=[]):
            metrics_batch_size = min(
                MAX_ENTITIES_PER_BATCH - len(params_batch) - len(tags_batch),
                MAX_METRICS_PER_BATCH,
            )
            metrics_batch_size = max(metrics_batch_size, 0)
            metrics_batch = metrics[:metrics_batch_size]
            metrics = metrics[metrics_batch_size:]

            if synchronous:
                self.store.log_batch(
                    run_id=run_id, metrics=metrics_batch, params=params_batch, tags=tags_batch
                )
            else:
                run_operations_list.append(
                    self.store.log_batch_async(
                        run_id=run_id,
                        metrics=metrics_batch,
                        params=params_batch,
                        tags=tags_batch,
                    )
                )

        for metrics_batch in chunk_list(metrics, chunk_size=MAX_METRICS_PER_BATCH):
            if synchronous:
                self.store.log_batch(run_id=run_id, metrics=metrics_batch, params=[], tags=[])
            else:
                run_operations_list.append(
                    self.store.log_batch_async(
                        run_id=run_id, metrics=metrics_batch, params=[], tags=[]
                    )
                )

        if not synchronous:
            # Merge all the run operations into a single run operations object
            return get_combined_run_operations(run_operations_list)

<<<<<<< HEAD
    def log_inputs(
        self,
        run_id: str,
        datasets: Optional[List[DatasetInput]] = None,
        models: Optional[List[LoggedModelInput]] = None,
    ):
=======
    def log_inputs(self, run_id: str, datasets: Optional[list[DatasetInput]] = None):
>>>>>>> 0cf210ea
        """Log one or more dataset inputs to a run.

        Args:
            run_id: String ID of the run.
            datasets: List of :py:class:`mlflow.entities.DatasetInput` instances to log.
            models: List of :py:class:`mlflow.entities.LoggedModelInput` instances to log.

        Raises:
            MlflowException: If any errors occur.

        Returns:
            None
        """
        self.store.log_inputs(run_id=run_id, datasets=datasets, models=models)

    def log_outputs(self, run_id: str, models: List[LoggedModelOutput]):
        self.store.log_outputs(run_id=run_id, models=models)

    def _record_logged_model(self, run_id, mlflow_model):
        from mlflow.models import Model

        if not isinstance(mlflow_model, Model):
            raise TypeError(
                "Argument 'mlflow_model' should be of type mlflow.models.Model but was "
                f"{type(mlflow_model)}"
            )
        self.store.record_logged_model(run_id, mlflow_model)

    def _get_artifact_repo_for_trace(self, trace_info: TraceInfo):
        artifact_uri = get_artifact_uri_for_trace(trace_info)
        artifact_uri = add_databricks_profile_info_to_artifact_uri(artifact_uri, self.tracking_uri)
        return get_artifact_repository(artifact_uri)

    def _get_artifact_repo(
        self,
        resource_id: str,
        *,
        resource: Literal["run", "logged_model"] = "run",
    ) -> ArtifactRepository:
        # Attempt to fetch the artifact repo from a local cache
        if cached_repo := utils._artifact_repos_cache.get(resource_id):
            return cached_repo
        else:
            if resource == "run":
                run = self.get_run(resource_id)
                artifact_location = run.info.artifact_uri
            elif resource == "logged_model":
                logged_model = self.get_logged_model(resource_id)
                artifact_location = logged_model.artifact_location
            else:
                raise ValueError(f"Unexpected resource type {resource!r}.")

            artifact_uri = add_databricks_profile_info_to_artifact_uri(
                artifact_location, self.tracking_uri
            )
            artifact_repo = get_artifact_repository(artifact_uri)
            # Cache the artifact repo to avoid a future network call, removing the oldest
            # entry in the cache if there are too many elements
            if len(utils._artifact_repos_cache) > 1024:
                utils._artifact_repos_cache.popitem(last=False)
            utils._artifact_repos_cache[resource_id] = artifact_repo
            return artifact_repo

    def log_artifact(self, run_id, local_path, artifact_path=None):
        """
        Write a local file or directory to the remote ``artifact_uri``.

        Args:
            run_id: String ID of the run.
            local_path: Path to the file or directory to write.
            artifact_path: If provided, the directory in ``artifact_uri`` to write to.
        """
        artifact_repo = self._get_artifact_repo(run_id)
        if os.path.isdir(local_path):
            dir_name = os.path.basename(os.path.normpath(local_path))
            path_name = (
                os.path.join(artifact_path, dir_name) if artifact_path is not None else dir_name
            )
            artifact_repo.log_artifacts(local_path, path_name)
        else:
            artifact_repo.log_artifact(local_path, artifact_path)

    def _download_trace_data(self, trace_info: TraceInfo) -> TraceData:
        artifact_repo = self._get_artifact_repo_for_trace(trace_info)
        return TraceData.from_dict(artifact_repo.download_trace_data())

    def _upload_trace_data(self, trace_info: TraceInfo, trace_data: TraceData) -> None:
        artifact_repo = self._get_artifact_repo_for_trace(trace_info)
        trace_data_json = json.dumps(trace_data.to_dict(), cls=TraceJSONEncoder, ensure_ascii=False)
        return artifact_repo.upload_trace_data(trace_data_json)

    def _log_artifact_async(self, run_id, filename, artifact_path=None, artifact=None):
        """
        Write an artifact to the remote ``artifact_uri`` asynchronously.

        Args:
            run_id: String ID of the run.
            filename: Filename of the artifact to be logged.
            artifact_path: If provided, the directory in ``artifact_uri`` to write to.
            artifact: The artifact to be logged.
        """
        artifact_repo = self._get_artifact_repo(run_id)
        artifact_repo._log_artifact_async(filename, artifact_path, artifact)

    def log_artifacts(self, run_id, local_dir, artifact_path=None):
        """Write a directory of files to the remote ``artifact_uri``.

        Args:
            run_id: String ID of the run.
            local_dir: Path to the directory of files to write.
            artifact_path: If provided, the directory in ``artifact_uri`` to write to.

        """
        self._get_artifact_repo(run_id).log_artifacts(local_dir, artifact_path)

    def list_artifacts(self, run_id, path=None):
        """List the artifacts for a run.

        Args:
            run_id: The run to list artifacts from.
            path: The run's relative artifact path to list from. By default it is set to None
                or the root artifact path.

        Returns:
            List of :py:class:`mlflow.entities.FileInfo`

        """
        return self._get_artifact_repo(run_id).list_artifacts(path)

    def list_logged_model_artifacts(
        self, model_id: str, path: Optional[str] = None
    ) -> List[FileInfo]:
        """List the artifacts for a logged model.

        Args:
            model_id: The model to list artifacts from.
            path: The model's relative artifact path to list from. By default it is set to None
                or the root artifact path.

        Returns:
            List of :py:class:`mlflow.entities.FileInfo`
        """
        return self._get_artifact_repo(model_id, resource="logged_model").list_artifacts(path)

    def download_artifacts(self, run_id, path, dst_path=None):
        """Download an artifact file or directory from a run to a local directory if applicable,
        and return a local path for it.

        Args:
            run_id: The run to download artifacts from.
            path: Relative source path to the desired artifact.
            dst_path: Absolute path of the local filesystem destination directory to which to
                download the specified artifacts. This directory must already exist.
                If unspecified, the artifacts will either be downloaded to a new
                uniquely-named directory on the local filesystem or will be returned
                directly in the case of the LocalArtifactRepository.

        Returns:
            Local path of desired artifact.

        """
        return self._get_artifact_repo(run_id).download_artifacts(path, dst_path)

    def _log_url(self, run_id):
        if not isinstance(self.store, RestStore):
            return
        host_url = get_workspace_url()
        if host_url is None:
            host_url = self.store.get_host_creds().host.rstrip("/")
        run_info = self.store.get_run(run_id).info
        experiment_id = run_info.experiment_id
        run_name = run_info.run_name
        if is_databricks_uri(self.tracking_uri):
            experiment_url = f"{host_url}/ml/experiments/{experiment_id}"
        else:
            experiment_url = f"{host_url}/#/experiments/{experiment_id}"
        run_url = f"{experiment_url}/runs/{run_id}"

        _logger.info(f"🏃 View run {run_name} at: {run_url}.")
        _logger.info(f"🧪 View experiment at: {experiment_url}.")

    def set_terminated(self, run_id, status=None, end_time=None):
        """Set a run's status to terminated.

        Args:
            run_id: String ID of the run.
            status: A string value of :py:class:`mlflow.entities.RunStatus`. Defaults to "FINISHED".
            end_time: If not provided, defaults to the current time.
        """
        end_time = end_time if end_time else get_current_time_millis()
        status = status if status else RunStatus.to_string(RunStatus.FINISHED)
        # Tell the store to stop async logging: stop accepting new data and log already enqueued
        # data in the background. This call is making sure every async logging data has been
        # submitted for logging, but not necessarily finished logging.
        self.store.shut_down_async_logging()
        self._log_url(run_id)
        self.store.update_run_info(
            run_id,
            run_status=RunStatus.from_string(status),
            end_time=end_time,
            run_name=None,
        )

    def delete_run(self, run_id):
        """
        Deletes a run with the given ID.
        """
        self.store.delete_run(run_id)

    def restore_run(self, run_id):
        """
        Restores a deleted run with the given ID.
        """
        self.store.restore_run(run_id)

    def search_runs(
        self,
        experiment_ids,
        filter_string="",
        run_view_type=ViewType.ACTIVE_ONLY,
        max_results=SEARCH_MAX_RESULTS_DEFAULT,
        order_by=None,
        page_token=None,
    ):
        """Search experiments that fit the search criteria.

        Args:
            experiment_ids: List of experiment IDs, or a single int or string id.
            filter_string: Filter query string, defaults to searching all runs.
            run_view_type: One of enum values ACTIVE_ONLY, DELETED_ONLY, or ALL runs
                defined in :py:class:`mlflow.entities.ViewType`.
            max_results: Maximum number of runs desired.
            order_by: List of columns to order by (e.g., "metrics.rmse"). The ``order_by`` column
                can contain an optional ``DESC`` or ``ASC`` value. The default is ``ASC``.
                The default ordering is to sort by ``start_time DESC``, then ``run_id``.
            page_token: Token specifying the next page of results. It should be obtained from
                a ``search_runs`` call.

        Returns:
            A :py:class:`PagedList <mlflow.store.entities.PagedList>` of
            :py:class:`Run <mlflow.entities.Run>` objects that satisfy the search expressions.
            If the underlying tracking store supports pagination, the token for the next page may
            be obtained via the ``token`` attribute of the returned object.

        """
        if isinstance(experiment_ids, int) or is_string_type(experiment_ids):
            experiment_ids = [experiment_ids]
        return self.store.search_runs(
            experiment_ids=experiment_ids,
            filter_string=filter_string,
            run_view_type=run_view_type,
            max_results=max_results,
            order_by=order_by,
            page_token=page_token,
        )

    def create_logged_model(
        self,
        experiment_id: str,
        name: Optional[str] = None,
        source_run_id: Optional[str] = None,
        tags: Optional[Dict[str, str]] = None,
        params: Optional[Dict[str, str]] = None,
        model_type: Optional[str] = None,
    ) -> LoggedModel:
        return self.store.create_logged_model(
            experiment_id=experiment_id,
            name=name,
            source_run_id=source_run_id,
            tags=[LoggedModelTag(str(key), str(value)) for key, value in tags.items()]
            if tags is not None
            else tags,
            params=[LoggedModelParameter(str(key), str(value)) for key, value in params.items()]
            if params is not None
            else params,
            model_type=model_type,
        )

    def finalize_logged_model(self, model_id: str, status: LoggedModelStatus) -> LoggedModel:
        return self.store.finalize_logged_model(model_id, status)

    def get_logged_model(self, model_id: str) -> LoggedModel:
        return self.store.get_logged_model(model_id)

    def set_logged_model_tags(self, model_id: str, tags: Dict[str, Any]) -> None:
        self.store.set_logged_model_tags(
            model_id, [LoggedModelTag(str(key), str(value)) for key, value in tags.items()]
        )

    def delete_logged_model_tag(self, model_id: str, key: str) -> None:
        return self.store.delete_logged_model_tag(model_id, key)

    def log_model_artifacts(self, model_id: str, local_dir: str) -> None:
        self._get_artifact_repo(model_id, resource="logged_model").log_artifacts(local_dir)

    def search_logged_models(
        self,
        experiment_ids: List[str],
        filter_string: Optional[str] = None,
        max_results: Optional[int] = None,
        order_by: Optional[List[Dict[str, Any]]] = None,
        page_token: Optional[str] = None,
    ):
        return self.store.search_logged_models(
            experiment_ids, filter_string, max_results, order_by, page_token
        )<|MERGE_RESOLUTION|>--- conflicted
+++ resolved
@@ -9,11 +9,7 @@
 import os
 from concurrent.futures import ThreadPoolExecutor
 from itertools import zip_longest
-<<<<<<< HEAD
-from typing import Any, Dict, List, Literal, Optional
-=======
-from typing import Optional
->>>>>>> 0cf210ea
+from typing import Any, Literal, Optional
 
 from mlflow.entities import (
     ExperimentTag,
@@ -821,16 +817,12 @@
             # Merge all the run operations into a single run operations object
             return get_combined_run_operations(run_operations_list)
 
-<<<<<<< HEAD
     def log_inputs(
         self,
         run_id: str,
-        datasets: Optional[List[DatasetInput]] = None,
-        models: Optional[List[LoggedModelInput]] = None,
+        datasets: Optional[list[DatasetInput]] = None,
+        models: Optional[list[LoggedModelInput]] = None,
     ):
-=======
-    def log_inputs(self, run_id: str, datasets: Optional[list[DatasetInput]] = None):
->>>>>>> 0cf210ea
         """Log one or more dataset inputs to a run.
 
         Args:
@@ -846,7 +838,7 @@
         """
         self.store.log_inputs(run_id=run_id, datasets=datasets, models=models)
 
-    def log_outputs(self, run_id: str, models: List[LoggedModelOutput]):
+    def log_outputs(self, run_id: str, models: list[LoggedModelOutput]):
         self.store.log_outputs(run_id=run_id, models=models)
 
     def _record_logged_model(self, run_id, mlflow_model):
@@ -962,7 +954,7 @@
 
     def list_logged_model_artifacts(
         self, model_id: str, path: Optional[str] = None
-    ) -> List[FileInfo]:
+    ) -> list[FileInfo]:
         """List the artifacts for a logged model.
 
         Args:
@@ -1092,8 +1084,8 @@
         experiment_id: str,
         name: Optional[str] = None,
         source_run_id: Optional[str] = None,
-        tags: Optional[Dict[str, str]] = None,
-        params: Optional[Dict[str, str]] = None,
+        tags: Optional[dict[str, str]] = None,
+        params: Optional[dict[str, str]] = None,
         model_type: Optional[str] = None,
     ) -> LoggedModel:
         return self.store.create_logged_model(
@@ -1115,7 +1107,7 @@
     def get_logged_model(self, model_id: str) -> LoggedModel:
         return self.store.get_logged_model(model_id)
 
-    def set_logged_model_tags(self, model_id: str, tags: Dict[str, Any]) -> None:
+    def set_logged_model_tags(self, model_id: str, tags: dict[str, Any]) -> None:
         self.store.set_logged_model_tags(
             model_id, [LoggedModelTag(str(key), str(value)) for key, value in tags.items()]
         )
@@ -1128,10 +1120,10 @@
 
     def search_logged_models(
         self,
-        experiment_ids: List[str],
+        experiment_ids: list[str],
         filter_string: Optional[str] = None,
         max_results: Optional[int] = None,
-        order_by: Optional[List[Dict[str, Any]]] = None,
+        order_by: Optional[list[dict[str, Any]]] = None,
         page_token: Optional[str] = None,
     ):
         return self.store.search_logged_models(
