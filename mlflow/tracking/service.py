"""
Internal package providing a Python CRUD interface to MLflow experiments and runs.
This is a lower level API than the :py:mod:`mlflow.tracking.fluent` module, and is
exposed in the :py:mod:`mlflow.tracking` module.
"""

import os
import time
from six import iteritems

from mlflow.utils.validation import _validate_metric_name, _validate_param_name, \
                                    _validate_tag_name, _validate_run_id
from mlflow.entities import Param, Metric, RunStatus, RunTag, ViewType
from mlflow.tracking.utils import _get_store
from mlflow.store.artifact_repo import ArtifactRepository

_DEFAULT_USER_ID = "unknown"


class MLflowService(object):
    """Client of an MLflow Tracking Server that creates and manages experiments and runs.
    """

    def __init__(self, store):
        self.store = store

    def get_run(self, run_id):
        """:return: :py:class:`mlflow.entities.Run` associated with the run ID."""
        _validate_run_id(run_id)
        return self.store.get_run(run_id)

    def create_run(self, experiment_id, user_id=None, run_name=None, source_type=None,
                   source_name=None, entry_point_name=None, start_time=None,
                   source_version=None, tags=None):
        """
        Create a :py:class:`mlflow.entities.Run` object that can be associated with
        metrics, parameters, artifacts, etc.
        Unlike :py:func:`mlflow.projects.run`, creates objects but does not run code.
        Unlike :py:func:`mlflow.start_run`, does not change the "active run" used by
        :py:func:`mlflow.log_param`.

        :param user_id: If not provided, use the current user as a default.
        :param start_time: If not provided, use the current timestamp.
        :param tags: A dictionary of key-value pairs that are converted into
                     :py:class:`mlflow.entities.RunTag` objects.
        :return: :py:class:`mlflow.entities.Run` that was created.
        """
        tags = tags if tags else {}
        return self.store.create_run(
            experiment_id=experiment_id,
            user_id=user_id if user_id is not None else _get_user_id(),
            run_name=run_name,
            source_type=source_type,
            source_name=source_name,
            entry_point_name=entry_point_name,
            start_time=start_time or int(time.time() * 1000),
            source_version=source_version,
            tags=[RunTag(key, value) for (key, value) in iteritems(tags)],
        )

<<<<<<< HEAD
    def list_run_infos(self, experiment_id, run_view_type=ViewType.ACTIVE_ONLY):
        """:return: list of :py:class:`mlflow.entities.RunInfo`"""
        return self.store.list_run_infos(experiment_id, run_view_type)
=======
    def list_run_infos(self, experiment_id):
        """:return: List of :py:class:`mlflow.entities.RunInfo`"""
        return self.store.list_run_infos(experiment_id)
>>>>>>> 0b013723

    def list_experiments(self):
        """:return: List of :py:class:`mlflow.entities.Experiment`"""
        return self.store.list_experiments()

    def get_experiment(self, experiment_id):
        """
        :param experiment_id: The experiment ID returned from ``create_experiment``.
        :return: :py:class:`mlflow.entities.Experiment`
        """
        return self.store.get_experiment(experiment_id)

    def get_experiment_by_name(self, name):
        """
        :param name: The experiment name.
        :return: :py:class:`mlflow.entities.Experiment`
        """
        return self.store.get_experiment_by_name(name)

    def create_experiment(self, name, artifact_location=None):
        """Create an experiment.

        :param name: The experiment name. Must be unique.
        :param artifact_location: The location to store run artifacts.
                                  If not provided, the server picks an appropriate default.
        :return: Integer ID of the created experiment.
        """
        return self.store.create_experiment(
            name=name,
            artifact_location=artifact_location,
        )

    def delete_experiment(self, experiment_id):
        """
        Delete an experiment from the backend store.

        :param experiment_id: The experiment ID returned from ``create_experiment``.
        """
        return self.store.delete_experiment(experiment_id)

    def restore_experiment(self, experiment_id):
        """
        Restore a deleted experiment unless permanently deleted.

        :param experiment_id: The experiment ID returned from ``create_experiment``.
        """
        return self.store.restore_experiment(experiment_id)

    def log_metric(self, run_id, key, value, timestamp=None):
        """
        Log a metric against the run ID. If timestamp is not provided, uses
        the current timestamp.
        """
        _validate_metric_name(key)
        timestamp = timestamp if timestamp is not None else int(time.time())
        metric = Metric(key, value, timestamp)
        self.store.log_metric(run_id, metric)

    def log_param(self, run_id, key, value):
        """
        Log a parameter against the run ID. Value is converted to a string.
        """
        _validate_param_name(key)
        param = Param(key, str(value))
        self.store.log_param(run_id, param)

    def set_tag(self, run_id, key, value):
        """
        Set a tag on the run ID. Value is converted to a string.
        """
        _validate_tag_name(key)
        tag = RunTag(key, str(value))
        self.store.set_tag(run_id, tag)

    def log_artifact(self, run_id, local_path, artifact_path=None):
        """
        Write a local file to the remote ``artifact_uri``.

        :param local_path: Path to the file to write.
        :param artifact_path: If provided, the directory in ``artifact_uri`` to write to.
        """
        run = self.get_run(run_id)
        artifact_repo = ArtifactRepository.from_artifact_uri(run.info.artifact_uri, self.store)
        artifact_repo.log_artifact(local_path, artifact_path)

    def log_artifacts(self, run_id, local_dir, artifact_path=None):
        """
        Write a directory of files to the remote ``artifact_uri``.

        :param local_dir: Path to the directory of files to write.
        :param artifact_path: If provided, the directory in ``artifact_uri`` to write to.
        """
        run = self.get_run(run_id)
        artifact_repo = ArtifactRepository.from_artifact_uri(run.info.artifact_uri, self.store)
        artifact_repo.log_artifacts(local_dir, artifact_path)

    def list_artifacts(self, run_id, path=None):
        """
        List the artifacts for a run.

        :param run_id: The run to list artifacts from.
        :param path: The run's relative artifact path to list from. By default it is set to None
                     or the root artifact path.
        :return: List of :py:class:`mlflow.entities.FileInfo`
        """
        run = self.get_run(run_id)
        artifact_root = run.info.artifact_uri
        artifact_repo = ArtifactRepository.from_artifact_uri(artifact_root, self.store)
        return artifact_repo.list_artifacts(path)

    def download_artifacts(self, run_id, path):
        """
        Download an artifact file or directory from a run to a local directory if applicable,
        and return a local path for it.

        :param run_id: The run to download artifacts from.
        :param path: Relative source path to the desired artifact.
        :return: Local path of desired artifact.
        """
        run = self.get_run(run_id)
        artifact_root = run.info.artifact_uri
        artifact_repo = ArtifactRepository.from_artifact_uri(artifact_root, self.store)
        return artifact_repo.download_artifacts(path)

    def set_terminated(self, run_id, status=None, end_time=None):
        """Set a run's status to terminated.

        :param status: A string value of :py:class:`mlflow.entities.RunStatus`.
                       Defaults to "FINISHED".
        :param end_time: If not provided, defaults to the current time."""
        end_time = end_time if end_time else int(time.time() * 1000)
        status = status if status else "FINISHED"
        self.store.update_run_info(run_id, run_status=RunStatus.from_string(status),
                                   end_time=end_time)

    def delete_run(self, run_id):
        """
        Deletes a run with the given ID.
        """
        self.store.delete_run(run_id)

    def restore_run(self, run_id):
        """
        Restores a deleted run with the given ID.
        """
        self.store.restore_run(run_id)


def get_service(tracking_uri=None):
    """
    Get the tracking service.

    :param tracking_uri: Address of local or remote tracking server. If not provided,
      this defaults to the service set by ``mlflow.tracking.set_tracking_uri``. See
      `Where Runs Get Recorded <../tracking.html#where-runs-get-recorded>`_ for more info.
    :return: :py:class:`mlflow.tracking.MLflowService`
    """
    store = _get_store(tracking_uri)
    return MLflowService(store)


def _get_user_id():
    """Get the ID of the user for the current run."""
    try:
        import pwd
        return pwd.getpwuid(os.getuid())[0]
    except ImportError:
        return _DEFAULT_USER_ID<|MERGE_RESOLUTION|>--- conflicted
+++ resolved
@@ -58,15 +58,9 @@
             tags=[RunTag(key, value) for (key, value) in iteritems(tags)],
         )
 
-<<<<<<< HEAD
     def list_run_infos(self, experiment_id, run_view_type=ViewType.ACTIVE_ONLY):
-        """:return: list of :py:class:`mlflow.entities.RunInfo`"""
+        """:return: List of :py:class:`mlflow.entities.RunInfo`"""
         return self.store.list_run_infos(experiment_id, run_view_type)
-=======
-    def list_run_infos(self, experiment_id):
-        """:return: List of :py:class:`mlflow.entities.RunInfo`"""
-        return self.store.list_run_infos(experiment_id)
->>>>>>> 0b013723
 
     def list_experiments(self):
         """:return: List of :py:class:`mlflow.entities.Experiment`"""
