"""
Internal package providing a Python CRUD interface to MLflow Experiments and Runs.
This is a lower level API than the :py:mod:`mlflow.tracking.fluent` module, and is
exposed to users in the :py:mod:`mlflow.tracking` module.
"""

import os
import time
from six import iteritems

from mlflow.utils.validation import _validate_metric_name, _validate_param_name, \
                                    _validate_tag_name, _validate_run_id
from mlflow.entities import Param, Metric, RunStatus, RunTag
from mlflow.tracking.utils import _get_store
from mlflow.store.artifact_repo import ArtifactRepository

_DEFAULT_USER_ID = "unknown"


class MLflowService(object):
    """Client to an MLflow Tracking Server that can create and manage experiments and
    runs. This may either manage files locally or remotely depending on the
    AbstractStore provided.
    """

    def __init__(self, store):
        self.store = store

    def get_run(self, run_id):
        """:return: :py:class:`mlflow.entities.Run` associated with this run id"""
        _validate_run_id(run_id)
        return self.store.get_run(run_id)

    def create_run(self, experiment_id, user_id=None, run_name=None, source_type=None,
                   source_name=None, entry_point_name=None, start_time=None,
                   source_version=None, tags=None):
        """Creates a new :py:class:`mlflow.entities.Run` object, which can be associated with
        metrics, parameters, artifacts, etc.
        Unlike :py:func:`mlflow.projects.run`, does not actually run code, just creates objects.
        Unlike :py:func:`mlflow.start_run`, this does not change the "active run" used by
        :py:func:`mlflow.log_param` and friends.

        :param user_id: If not provided, we will use the current user as a default.
        :param start_time: If not provided, we will use the current timestamp.
        :param tags: A dictionary of key-value pairs which will be converted into
          RunTag objects.
        :return: :py:class:`mlflow.entities.Run` which was created
        """
        tags = tags if tags else {}
        return self.store.create_run(
            experiment_id=experiment_id,
            user_id=user_id if user_id is not None else _get_user_id(),
            run_name=run_name,
            source_type=source_type,
            source_name=source_name,
            entry_point_name=entry_point_name,
            start_time=start_time or int(time.time() * 1000),
            source_version=source_version,
            tags=[RunTag(key, value) for (key, value) in iteritems(tags)],
        )

    def list_run_infos(self, experiment_id):
        """:return: list of :py:class:`mlflow.entities.RunInfo`"""
        return self.store.list_run_infos(experiment_id)

    def list_experiments(self):
        """:return: list of :py:class:`mlflow.entities.Experiment`"""
        return self.store.list_experiments()

    def get_experiment(self, experiment_id):
        """:return: :py:class:`mlflow.entities.Experiment`"""
        return self.store.get_experiment(experiment_id)

<<<<<<< HEAD
    def get_experiment_by_name(self, experiment_name):
        """:return: :py:class:`mlflow.entities.Experiment`"""
        return self.store.get_experiment_by_name(experiment_name)
=======
    def get_experiment_by_name(self, name):
        """:return: :py:class:`mlflow.entities.Experiment`"""
        return self.store.get_experiment_by_name(name)
>>>>>>> c76f7fef

    def create_experiment(self, name, artifact_location=None):
        """Creates an experiment.

        :param name: must be unique
        :param artifact_location: If not provided, the server will pick an appropriate default.
        :return: integer id of the created experiment
        """
        return self.store.create_experiment(
            name=name,
            artifact_location=artifact_location,
        )

    def delete_experiment(self, experiment_id):
        """Deletes experiment with ID from backend store."""
        return self.store.delete_experiment(experiment_id)

    def restore_experiment(self, experiment_id):
        """Restore deleted experiment with ID, unless permanently deleted."""
        return self.store.restore_experiment(experiment_id)

    def log_metric(self, run_id, key, value, timestamp=None):
        """Logs a metric against the given run id. If timestamp is not provided, we will
        use the current timestamp.
        """
        _validate_metric_name(key)
        timestamp = timestamp if timestamp is not None else int(time.time())
        metric = Metric(key, value, timestamp)
        self.store.log_metric(run_id, metric)

    def log_param(self, run_id, key, value):
        """Logs a parameter against the given run id. Value will be converted to a string."""
        _validate_param_name(key)
        param = Param(key, str(value))
        self.store.log_param(run_id, param)

    def set_tag(self, run_id, key, value):
        """Sets a tag on the given run id. Value will be converted to a string."""
        _validate_tag_name(key)
        tag = RunTag(key, str(value))
        self.store.set_tag(run_id, tag)

    def log_artifact(self, artifact_uri, local_path, artifact_path=None):
        """Writes a local file to the remote artifact_uri.

        :param local_path: of the file to write
        :param artifact_path: If provided, will be directory in artifact_uri to write to"""
        artifact_repo = ArtifactRepository.from_artifact_uri(artifact_uri, self.store)
        artifact_repo.log_artifact(local_path, artifact_path)

    def log_artifacts(self, artifact_uri, local_dir, artifact_path=None):
        """Writes a directory of files to the remote artifact_uri.

        :param local_dir: of the file to write
        :param artifact_path: If provided, will be directory in artifact_uri to write to"""
        artifact_repo = ArtifactRepository.from_artifact_uri(artifact_uri, self.store)
        artifact_repo.log_artifacts(local_dir, artifact_path)

    def list_artifacts(self, run_id, path=None):
        """
        Lists the artifacts for a run.

        :param run_id: The run to list artifacts from.
        :type run_id: string
        :param path: This run's relative artifact path to list from. By default it is set to None
            or the root artifact path.
        :type path: string or None
        :return: List of artifacts listed directly under path.
        :rtype: List of :py:class:`mlflow.entities.FileInfo`
        """
        run = self.get_run(run_id)
        artifact_root = run.info.artifact_uri
        artifact_repo = ArtifactRepository.from_artifact_uri(artifact_root, self.store)
        return artifact_repo.list_artifacts(path)

    def download_artifacts(self, run_id, path):
        """
        Download an artifact file or directory from a run to a local directory if applicable,
        and return a local path for it.

        :param run_id: The run to download artifacts from.
        :type run_id: string
        :param path: Relative source path to the desired artifact
        :type path: string
        :return: local path of desired artifact.
        :rtype: string
        """
        run = self.get_run(run_id)
        artifact_root = run.info.artifact_uri
        artifact_repo = ArtifactRepository.from_artifact_uri(artifact_root, self.store)
        return artifact_repo.download_artifacts(path)

    def set_terminated(self, run_id, status=None, end_time=None):
        """Sets a Run's status to terminated

        :param status: A string value of :py:class:`mlflow.entities.RunStatus`.
          Defaults to FINISHED.
        :param end_time: If not provided, defaults to the current time."""
        end_time = end_time if end_time else int(time.time() * 1000)
        status = status if status else "FINISHED"
        self.store.update_run_info(run_id, run_status=RunStatus.from_string(status),
                                   end_time=end_time)


def get_service(tracking_uri=None):
    """
    :param tracking_uri: Address of local or remote tracking server. If not provided,
      this will default to the store set by mlflow.tracking.set_tracking_uri. See
      https://mlflow.org/docs/latest/tracking.html#where-runs-get-recorded for more info.
    :return: mlflow.tracking.MLflowService"""
    store = _get_store(tracking_uri)
    return MLflowService(store)


def _get_user_id():
    """Get the ID of the user for the current run."""
    try:
        import pwd
        return pwd.getpwuid(os.getuid())[0]
    except ImportError:
        return _DEFAULT_USER_ID<|MERGE_RESOLUTION|>--- conflicted
+++ resolved
@@ -71,15 +71,9 @@
         """:return: :py:class:`mlflow.entities.Experiment`"""
         return self.store.get_experiment(experiment_id)
 
-<<<<<<< HEAD
-    def get_experiment_by_name(self, experiment_name):
-        """:return: :py:class:`mlflow.entities.Experiment`"""
-        return self.store.get_experiment_by_name(experiment_name)
-=======
     def get_experiment_by_name(self, name):
         """:return: :py:class:`mlflow.entities.Experiment`"""
         return self.store.get_experiment_by_name(name)
->>>>>>> c76f7fef
 
     def create_experiment(self, name, artifact_location=None):
         """Creates an experiment.
