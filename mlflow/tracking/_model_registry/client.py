--- conflicted
+++ resolved
@@ -450,18 +450,6 @@
         """
         return self.store.get_model_version_by_alias(name, alias)
 
-<<<<<<< HEAD
-    def link_prompt_version_to_model(self, name: str, version: str, model_id: str) -> None:
-        """
-        Link a prompt version to a model.
-
-        Args:
-            name: The name of the prompt.
-            version: The version of the prompt.
-            model_id: The ID of the model to link the prompt version to.
-        """
-        return self.store.link_prompt_version_to_model(name, version, model_id)
-=======
     # Store-Direct Prompt Methods (Unity Catalog Compatible)
 
     def create_prompt(
@@ -684,4 +672,14 @@
             None
         """
         self.store.delete_prompt_alias(name, alias)
->>>>>>> 80c537fc
+
+    def link_prompt_version_to_model(self, name: str, version: str, model_id: str) -> None:
+        """
+        Link a prompt version to a model.
+
+        Args:
+            name: The name of the prompt.
+            version: The version of the prompt.
+            model_id: The ID of the model to link the prompt version to.
+        """
+        return self.store.link_prompt_version_to_model(name, version, model_id)