"""
Internal package providing a Python CRUD interface to MLflow models and versions.
This is a lower level API than the :py:mod:`mlflow.tracking.fluent` module, and is
exposed in the :py:mod:`mlflow.tracking` module.
"""

import logging
from typing import Any

from pydantic import BaseModel

from mlflow.entities.model_registry import (
    ModelVersionTag,
    Prompt,
    PromptVersion,
    RegisteredModelTag,
)
from mlflow.entities.model_registry.prompt import Prompt
from mlflow.entities.webhook import (
    Webhook,
    WebhookEvent,
    WebhookEventStr,
    WebhookStatus,
    WebhookTestResult,
)
from mlflow.exceptions import MlflowException
from mlflow.prompt.registry_utils import (
    add_prompt_filter_string,
    is_prompt_supported_registry,
)
from mlflow.store.entities.paged_list import PagedList
from mlflow.store.model_registry import (
    SEARCH_MODEL_VERSION_MAX_RESULTS_DEFAULT,
    SEARCH_REGISTERED_MODEL_MAX_RESULTS_DEFAULT,
)
from mlflow.telemetry.events import (
    CreateModelVersionEvent,
    CreatePromptEvent,
    CreateRegisteredModelEvent,
<<<<<<< HEAD
=======
    CreateWebhookEvent,
>>>>>>> 364cbe4d
)
from mlflow.telemetry.track import record_usage_event
from mlflow.tracking._model_registry import DEFAULT_AWAIT_MAX_SLEEP_SECONDS, utils
from mlflow.utils.annotations import experimental
from mlflow.utils.arguments_utils import _get_arg_names

_logger = logging.getLogger(__name__)


class ModelRegistryClient:
    """
    Client of an MLflow Model Registry Server that creates and manages registered
    models and model versions.
    """

    def __init__(self, registry_uri, tracking_uri):
        """
        Args:
            registry_uri: Address of local or remote model registry server.
            tracking_uri: Address of local or remote tracking server.
        """
        self.registry_uri = registry_uri
        self.tracking_uri = tracking_uri
        # NB: Fetch the tracking store (`self.store`) upon client initialization to ensure that
        # the tracking URI is valid and the store can be properly resolved. We define `store` as a
        # property method to ensure that the client is serializable, even if the store is not
        self.store

    @property
    def store(self):
        return utils._get_store(self.registry_uri, self.tracking_uri)

    # Registered Model Methods

    @record_usage_event(CreateRegisteredModelEvent)
    def create_registered_model(self, name, tags=None, description=None, deployment_job_id=None):
        """Create a new registered model in backend store.

        Args:
            name: Name of the new model. This is expected to be unique in the backend store.
            tags: A dictionary of key-value pairs that are converted into
                :py:class:`mlflow.entities.model_registry.RegisteredModelTag` objects.
            description: Description of the model.
            deployment_job_id: Optional deployment job ID.

        Returns:
            A single object of :py:class:`mlflow.entities.model_registry.RegisteredModel`
            created by backend.

        """
        # TODO: Do we want to validate the name is legit here - non-empty without "/" and ":" ?
        #       Those are constraints applicable to any backend, given the model URI format.
        tags = tags if tags else {}
        tags = [RegisteredModelTag(key, str(value)) for key, value in tags.items()]
        return self.store.create_registered_model(name, tags, description, deployment_job_id)

    def update_registered_model(self, name, description, deployment_job_id=None):
        """Updates description for RegisteredModel entity.

        Backend raises exception if a registered model with given name does not exist.

        Args:
            name: Name of the registered model to update.
            description: New description.
            deployment_job_id: Optional deployment job ID.

        Returns:
            A single updated :py:class:`mlflow.entities.model_registry.RegisteredModel` object.

        """
        return self.store.update_registered_model(
            name=name, description=description, deployment_job_id=deployment_job_id
        )

    def rename_registered_model(self, name, new_name):
        """Update registered model name.

        Args:
            name: Name of the registered model to update.
            new_name: New proposed name for the registered model.

        Returns:
            A single updated :py:class:`mlflow.entities.model_registry.RegisteredModel` object.

        """
        if new_name.strip() == "":
            raise MlflowException("The name must not be an empty string.")
        return self.store.rename_registered_model(name=name, new_name=new_name)

    def delete_registered_model(self, name):
        """Delete registered model.
        Backend raises exception if a registered model with given name does not exist.

        Args:
            name: Name of the registered model to delete.
        """
        self.store.delete_registered_model(name)

    def search_registered_models(
        self,
        filter_string=None,
        max_results=SEARCH_REGISTERED_MODEL_MAX_RESULTS_DEFAULT,
        order_by=None,
        page_token=None,
    ):
        """Search for registered models in backend that satisfy the filter criteria.

        Args:
            filter_string: Filter query string, defaults to searching all registered models.
            max_results: Maximum number of registered models desired.
            order_by: List of column names with ASC|DESC annotation, to be used for ordering
                matching search results.
            page_token: Token specifying the next page of results. It should be obtained from
                a ``search_registered_models`` call.

        Returns:
            A PagedList of :py:class:`mlflow.entities.model_registry.RegisteredModel` objects
            that satisfy the search expressions. The pagination token for the next page can be
            obtained via the ``token`` attribute of the object.

        """
        # Add prompt filter for prompt-supported registries that also support filter_string
        # Unity Catalog supports prompts but not filter_string parameter
        if is_prompt_supported_registry(self.registry_uri) and not (
            self.registry_uri or ""
        ).startswith("databricks-uc"):
            # Adjust filter string to include or exclude prompts
            filter_string = add_prompt_filter_string(filter_string, False)

        return self.store.search_registered_models(filter_string, max_results, order_by, page_token)

    def get_registered_model(self, name):
        """
        Args:
            name: Name of the registered model to get.

        Returns:
            A single :py:class:`mlflow.entities.model_registry.RegisteredModel` object.
        """
        return self.store.get_registered_model(name)

    def get_latest_versions(self, name, stages=None):
        """Latest version models for each requests stage. If no ``stages`` provided, returns the
        latest version for each stage.

        Args:
            name: Name of the registered model from which to get the latest versions.
            stages: List of desired stages. If input list is None, return latest versions for
                'Staging' and 'Production' stages.

        Returns:
            List of :py:class:`mlflow.entities.model_registry.ModelVersion` objects.

        """
        return self.store.get_latest_versions(name, stages)

    def set_registered_model_tag(self, name, key, value):
        """Set a tag for the registered model.

        Args:
            name: Registered model name.
            key: Tag key to log.
            value: Tag value log.

        Returns:
            None
        """
        self.store.set_registered_model_tag(name, RegisteredModelTag(key, str(value)))

    def delete_registered_model_tag(self, name, key):
        """Delete a tag associated with the registered model.

        Args:
            name: Registered model name.
            key: Registered model tag key.

        Returns:
            None
        """
        self.store.delete_registered_model_tag(name, key)

    # Model Version Methods

    @record_usage_event(CreateModelVersionEvent)
    def create_model_version(
        self,
        name,
        source,
        run_id=None,
        tags=None,
        run_link=None,
        description=None,
        await_creation_for=DEFAULT_AWAIT_MAX_SLEEP_SECONDS,
        local_model_path=None,
        model_id: str | None = None,
    ):
        """Create a new model version from given source.

        Args:
            name: Name of the containing registered model.
            source: URI indicating the location of the model artifacts.
            run_id: Run ID from MLflow tracking server that generated the model.
            tags: A dictionary of key-value pairs that are converted into
                :py:class:`mlflow.entities.model_registry.ModelVersionTag` objects.
            run_link: Link to the run from an MLflow tracking server that generated this model.
            description: Description of the version.
            await_creation_for: Number of seconds to wait for the model version to finish being
                created and is in ``READY`` status. By default, the function
                waits for five minutes. Specify 0 or None to skip waiting.
            local_model_path: Local path to the MLflow model, if it's already accessible on the
                local filesystem. Can be used by AbstractStores that upload model version files
                to the model registry to avoid a redundant download from the source location when
                logging and registering a model via a single
                mlflow.<flavor>.log_model(..., registered_model_name) call.
            model_id: The ID of the model (from an Experiment) that is being promoted to a
                      registered model version, if applicable.

        Returns:
            Single :py:class:`mlflow.entities.model_registry.ModelVersion` object created by
            backend.

        """
        tags = tags if tags else {}
        tags = [ModelVersionTag(key, str(value)) for key, value in tags.items()]
        arg_names = _get_arg_names(self.store.create_model_version)
        if "local_model_path" in arg_names:
            mv = self.store.create_model_version(
                name,
                source,
                run_id,
                tags,
                run_link,
                description,
                local_model_path=local_model_path,
                model_id=model_id,
            )
        else:
            # Fall back to calling create_model_version without
            # local_model_path since old model registry store implementations may not
            # support the local_model_path argument.
            mv = self.store.create_model_version(
                name, source, run_id, tags, run_link, description, model_id=model_id
            )
        if await_creation_for and await_creation_for > 0:
            self.store._await_model_version_creation(mv, await_creation_for)
        return mv

    def copy_model_version(self, src_mv, dst_name):
        """Copy a model version from one registered model to another as a new model version.

        Args:
            src_mv: A :py:class:`mlflow.entities.model_registry.ModelVersion` object representing
                the source model version.
            dst_name: The name of the registered model to copy the model version to. If a
                registered model with this name does not exist, it will be created.

        Returns:
            Single :py:class:`mlflow.entities.model_registry.ModelVersion` object representing
            the cloned model version.

        """
        return self.store.copy_model_version(src_mv=src_mv, dst_name=dst_name)

    def update_model_version(self, name, version, description):
        """Update metadata associated with a model version in backend.

        Args:
            name: Name of the containing registered model.
            version: Version number of the model version.
            description: New description.
        """
        return self.store.update_model_version(name=name, version=version, description=description)

    def transition_model_version_stage(self, name, version, stage, archive_existing_versions=False):
        """Update model version stage.

        Args:
            name: Registered model name.
            version: Registered model version.
            stage: New desired stage for this model version.
            archive_existing_versions: If this flag is set to ``True``, all existing model
                versions in the stage will be automatically moved to the "archived" stage. Only
                valid when ``stage`` is ``"staging"`` or ``"production"`` otherwise an error will be
                raised.

        Returns:
            A single :py:class:`mlflow.entities.model_registry.ModelVersion` object.

        """
        if stage.strip() == "":
            raise MlflowException("The stage must not be an empty string.")
        return self.store.transition_model_version_stage(
            name=name,
            version=version,
            stage=stage,
            archive_existing_versions=archive_existing_versions,
        )

    def get_model_version(self, name, version):
        """
        Args:
            name: Name of the containing registered model.
            version: Version number of the model version.

        Returns:
            A single :py:class:`mlflow.entities.model_registry.ModelVersion` object.
        """
        return self.store.get_model_version(name, version)

    def delete_model_version(self, name, version):
        """Delete model version in backend.

        Args:
            name: Name of the containing registered model.
            version: Version number of the model version.

        """
        self.store.delete_model_version(name, version)

    def get_model_version_download_uri(self, name, version):
        """Get the download location in Model Registry for this model version.

        Args:
            name: Name of the containing registered model.
            version: Version number of the model version.

        Returns:
            A single URI location that allows reads for downloading.

        """
        return self.store.get_model_version_download_uri(name, version)

    def search_model_versions(
        self,
        filter_string=None,
        max_results=SEARCH_MODEL_VERSION_MAX_RESULTS_DEFAULT,
        order_by=None,
        page_token=None,
    ):
        """Search for model versions in backend that satisfy the filter criteria.

        .. warning:

            The model version search results may not have aliases populated for performance reasons.

        Args:
            filter_string: A filter string expression. Currently supports a single filter
                condition either name of model like ``name = 'model_name'`` or
                ``run_id = '...'``.
            max_results: Maximum number of model versions desired.
            order_by: List of column names with ASC|DESC annotation, to be used for ordering
                matching search results.
            page_token: Token specifying the next page of results. It should be obtained from
                a ``search_model_versions`` call.

        Returns:
            A PagedList of :py:class:`mlflow.entities.model_registry.ModelVersion`
            objects that satisfy the search expressions. The pagination token for the next
            page can be obtained via the ``token`` attribute of the object.

        """
        return self.store.search_model_versions(filter_string, max_results, order_by, page_token)

    def get_model_version_stages(self, name, version):
        """
        Returns:
            A list of valid stages.
        """
        return self.store.get_model_version_stages(name, version)

    def set_model_version_tag(self, name, version, key, value):
        """Set a tag for the model version.

        Args:
            name: Registered model name.
            version: Registered model version.
            key: Tag key to log.
            value: Tag value to log.

        Returns:
            None
        """
        self.store.set_model_version_tag(name, version, ModelVersionTag(key, str(value)))

    def delete_model_version_tag(self, name, version, key):
        """Delete a tag associated with the model version.

        Args:
            name: Registered model name.
            version: Registered model version.
            key: Tag key.

        Returns:
            None
        """
        self.store.delete_model_version_tag(name, version, key)

    def set_registered_model_alias(self, name, alias, version):
        """Set a registered model alias pointing to a model version.

        Args:
            name: Registered model name.
            alias: Name of the alias.
            version: Registered model version number.

        Returns:
            None
        """
        self.store.set_registered_model_alias(name, alias, version)

    def delete_registered_model_alias(self, name, alias):
        """Delete an alias associated with a registered model.

        Args:
            name: Registered model name.
            alias: Name of the alias.

        Returns:
            None
        """
        self.store.delete_registered_model_alias(name, alias)

    def get_model_version_by_alias(self, name, alias):
        """Get the model version instance by name and alias.

        Args:
            name: Registered model name.
            alias: Name of the alias.

        Returns:
            A single :py:class:`mlflow.entities.model_registry.ModelVersion` object.

        """
        return self.store.get_model_version_by_alias(name, alias)

    @record_usage_event(CreatePromptEvent)
    def create_prompt(
        self,
        name: str,
        description: str | None = None,
        tags: dict[str, str] | None = None,
    ) -> Prompt:
        """
        Create a new prompt in the registry.

        This method delegates directly to the store, providing full Unity Catalog support
        when used with Unity Catalog registries.

        Args:
            name: Name of the prompt.
            description: Optional description of the prompt.
            tags: Optional dictionary of prompt tags.

        Returns:
            A PromptInfo object for Unity Catalog stores.
        """
        return self.store.create_prompt(name, description, tags)

    def get_prompt(self, name: str) -> Prompt | None:
        """
        Get prompt metadata by name.

        This method delegates directly to the store, providing full Unity Catalog support
        when used with Unity Catalog registries.

        Args:
            name: Registered prompt name.

        Returns:
            A Prompt object with prompt metadata, or None if not found.
        """
        return self.store.get_prompt(name)

    def search_prompts(
        self,
        filter_string: str | None = None,
        max_results: int | None = None,
        order_by: list[str] | None = None,
        page_token: str | None = None,
    ) -> PagedList[Prompt]:
        """
        Search for prompts in the registry.

        This method delegates directly to the store, providing Unity Catalog support
        when used with Unity Catalog registries.

        Args:
            filter_string: Filter query string. For Unity Catalog registries, must include
                catalog and schema: "catalog = 'catalog_name' AND schema = 'schema_name'".
                For traditional registries, standard filter expressions are supported.
            max_results: Maximum number of prompts to return.
            order_by: List of column names with ASC|DESC annotation.
            page_token: Token specifying the next page of results.

        Returns:
            A PagedList of Prompt objects.
        """
        return self.store.search_prompts(
            filter_string=filter_string,
            max_results=max_results,
            order_by=order_by,
            page_token=page_token,
        )

    def delete_prompt(self, name: str) -> None:
        """
        Delete a prompt from the registry.

        This method delegates directly to the store, providing full Unity Catalog support
        when used with Unity Catalog registries.

        Args:
            name: Name of the prompt to delete.

        Returns:
            None
        """
        self.store.delete_prompt(name)

    def create_prompt_version(
        self,
        name: str,
        template: str | list[dict[str, Any]],
        description: str | None = None,
        tags: dict[str, str] | None = None,
        response_format: BaseModel | dict[str, Any] | None = None,
    ) -> PromptVersion:
        """
        Create a new version of an existing prompt.

        This method delegates directly to the store, providing full Unity Catalog support
        when used with Unity Catalog registries.

        Args:
            name: Name of the prompt.
            template: The prompt template content for this version. Can be either:
                - A string containing text with variables enclosed in double curly braces,
                  e.g. {{variable}}, which will be replaced with actual values by the `format`
                  method.
                - A list of dictionaries representing chat messages, where each message has
                  'role' and 'content' keys (e.g., [{"role": "user", "content": "Hello {{name}}"}])
            description: Optional description of this version.
            tags: Optional dictionary of version tags.
            response_format: Optional Pydantic class or dictionary defining the expected response
                structure. This can be used to specify the schema for structured outputs from LLM
                calls.

        Returns:
            A PromptVersion object representing the new version.
        """
        return self.store.create_prompt_version(name, template, description, tags, response_format)

    def get_prompt_version(self, name: str, version: str) -> PromptVersion:
        """
        Get a specific version of a prompt.

        This method delegates directly to the store, providing full Unity Catalog support
        when used with Unity Catalog registries.

        Args:
            name: Name of the prompt.
            version: Version number of the prompt.

        Returns:
            A PromptVersion object.
        """
        return self.store.get_prompt_version(name, version)

    def delete_prompt_version(self, name: str, version: str) -> None:
        """
        Delete a specific version of a prompt.

        This method delegates directly to the store, providing full Unity Catalog support
        when used with Unity Catalog registries.

        Args:
            name: Name of the prompt.
            version: Version number to delete.

        Returns:
            None
        """
        self.store.delete_prompt_version(name, version)

    def set_prompt_tag(self, name: str, key: str, value: str) -> None:
        """
        Set a tag on a prompt.

        This method delegates directly to the store, providing full Unity Catalog support
        when used with Unity Catalog registries.

        Args:
            name: Name of the prompt.
            key: Tag key.
            value: Tag value.

        Returns:
            None
        """
        self.store.set_prompt_tag(name, key, value)

    def delete_prompt_tag(self, name: str, key: str) -> None:
        """
        Delete a tag from a prompt.

        This method delegates directly to the store, providing full Unity Catalog support
        when used with Unity Catalog registries.

        Args:
            name: Name of the prompt.
            key: Tag key to delete.

        Returns:
            None
        """
        self.store.delete_prompt_tag(name, key)

    def get_prompt_version_by_alias(self, name: str, alias: str) -> PromptVersion:
        """
        Get a prompt version by alias.

        This method delegates directly to the store, providing full Unity Catalog support
        when used with Unity Catalog registries.

        Args:
            name: Name of the prompt.
            alias: Alias to look up.

        Returns:
            A PromptVersion object.
        """
        return self.store.get_prompt_version_by_alias(name, alias)

    def set_prompt_alias(self, name: str, alias: str, version: str) -> None:
        """
        Set an alias for a prompt version.

        This method delegates directly to the store, providing full Unity Catalog support
        when used with Unity Catalog registries.

        Args:
            name: Name of the prompt.
            alias: Alias to set.
            version: Version to alias.

        Returns:
            None
        """
        self.store.set_prompt_alias(name, alias, version)

    def delete_prompt_alias(self, name: str, alias: str) -> None:
        """
        Delete a prompt alias.

        This method delegates directly to the store, providing full Unity Catalog support
        when used with Unity Catalog registries.

        Args:
            name: Name of the prompt.
            alias: Alias to delete.

        Returns:
            None
        """
        self.store.delete_prompt_alias(name, alias)

    def search_prompt_versions(
        self, name: str, max_results: int | None = None, page_token: str | None = None
    ):
        """
        Search prompt versions for a given prompt name.

        This method delegates directly to the store. Only supported in Unity Catalog registries.

        Args:
            name: Name of the prompt to search versions for.
            max_results: Maximum number of versions to return.
            page_token: Token for pagination.

        Returns:
            SearchPromptVersionsResponse containing the list of versions.

        Raises:
            MlflowException: If used with non-Unity Catalog registries.
        """
        return self.store.search_prompt_versions(name, max_results, page_token)

    def link_prompt_version_to_model(self, name: str, version: int | str, model_id: str) -> None:
        """
        Link a prompt version to a model.

        Args:
            name: The name of the prompt.
            version: The version of the prompt.
            model_id: The ID of the model to link the prompt version to.
        """
        return self.store.link_prompt_version_to_model(name, str(version), model_id)

    def link_prompt_version_to_run(self, name: str, version: int | str, run_id: str) -> None:
        """
        Link a prompt version to a run.

        Args:
            name: The name of the prompt.
            version: The version of the prompt.
            run_id: The ID of the run to link the prompt version to.
        """
        return self.store.link_prompt_version_to_run(name, str(version), run_id)

    def link_prompt_versions_to_trace(
        self, prompt_versions: list[PromptVersion], trace_id: str
    ) -> None:
        """
        Link multiple prompt versions to a trace.

        Args:
            prompt_versions: List of PromptVersion objects to link.
            trace_id: Trace ID to link the prompt versions to.
        """
        return self.store.link_prompts_to_trace(prompt_versions=prompt_versions, trace_id=trace_id)

    def set_prompt_version_tag(self, name: str, version: str, key: str, value: str) -> None:
        """
        Set a tag on a prompt version.

        This method delegates directly to the store, providing full Unity Catalog support
        when used with Unity Catalog registries.

        Args:
            name: Name of the prompt.
            version: Version number of the prompt.
            key: Tag key.
            value: Tag value.

        Returns:
            None
        """
        self.store.set_prompt_version_tag(name, version, key, value)

    def delete_prompt_version_tag(self, name: str, version: str, key: str) -> None:
        """
        Delete a tag from a prompt version.

        This method delegates directly to the store, providing full Unity Catalog support
        when used with Unity Catalog registries.

        Args:
            name: Name of the prompt.
            version: Version number of the prompt.
            key: Tag key to delete.

        Returns:
            None
        """
        self.store.delete_prompt_version_tag(name, version, key)

    # Webhook APIs
    @experimental(version="3.3.0")
<<<<<<< HEAD
=======
    @record_usage_event(CreateWebhookEvent)
>>>>>>> 364cbe4d
    def create_webhook(
        self,
        name: str,
        url: str,
        events: list[WebhookEvent],
        description: str | None = None,
        secret: str | None = None,
        status: WebhookStatus | None = None,
    ) -> Webhook:
        """
        Create a new webhook.

        Args:
            name: Unique name for the webhook.
            url: Webhook endpoint URL.
            events: List of event types that trigger this webhook.
            description: Optional description of the webhook.
            secret: Optional secret for HMAC signature verification.
            status: Webhook status (defaults to ACTIVE).

        Returns:
            A :py:class:`mlflow.entities.webhook.Webhook` object representing the created webhook.
        """
        return self.store.create_webhook(name, url, events, description, secret, status)

    @experimental(version="3.3.0")
    def get_webhook(self, webhook_id: str) -> Webhook:
        """
        Get webhook instance by ID.

        Args:
            webhook_id: Webhook ID.

        Returns:
            A :py:class:`mlflow.entities.webhook.Webhook` object.
        """
        return self.store.get_webhook(webhook_id)

    @experimental(version="3.3.0")
    def list_webhooks(
        self,
        max_results: int | None = None,
        page_token: str | None = None,
    ) -> PagedList[Webhook]:
        """
        List webhooks.

        Args:
            max_results: Maximum number of webhooks to return.
            page_token: Token specifying the next page of results.

        Returns:
            A :py:class:`mlflow.store.entities.paged_list.PagedList` of Webhook objects.
        """
        return self.store.list_webhooks(max_results, page_token)

    @experimental(version="3.3.0")
    def update_webhook(
        self,
        webhook_id: str,
        name: str | None = None,
        description: str | None = None,
        url: str | None = None,
        events: list[WebhookEvent] | None = None,
        secret: str | None = None,
        status: WebhookStatus | None = None,
    ) -> Webhook:
        """
        Update an existing webhook.

        Args:
            webhook_id: Webhook ID.
            name: New webhook name.
            description: New webhook description.
            url: New webhook URL.
            events: New list of event types.
            secret: New webhook secret.
            status: New webhook status.

        Returns:
            A :py:class:`mlflow.entities.webhook.Webhook` object representing the updated webhook.
        """
        return self.store.update_webhook(webhook_id, name, description, url, events, secret, status)

    @experimental(version="3.3.0")
    def delete_webhook(self, webhook_id: str) -> None:
        """
        Delete a webhook.

        Args:
            webhook_id: Webhook ID to delete.

        Returns:
            None
        """
        self.store.delete_webhook(webhook_id)

    @experimental(version="3.3.0")
    def test_webhook(
        self, webhook_id: str, event: WebhookEventStr | WebhookEvent | None = None
    ) -> WebhookTestResult:
        """
        Test a webhook by sending a test payload.

        Args:
            webhook_id: The ID of the webhook to test.
            event: Optional event type to test. Can be a WebhookEvent object or a string in
                "entity.action" format (e.g., "model_version.created"). If not specified, uses
                the first event from webhook.

        Returns:
            A :py:class:`mlflow.entities.webhook.WebhookTestResult` indicating success/failure and
            response details.
        """
        # Convert string to WebhookEvent if needed
        if isinstance(event, str):
            event = WebhookEvent.from_str(event)
        return self.store.test_webhook(webhook_id, event)<|MERGE_RESOLUTION|>--- conflicted
+++ resolved
@@ -37,10 +37,7 @@
     CreateModelVersionEvent,
     CreatePromptEvent,
     CreateRegisteredModelEvent,
-<<<<<<< HEAD
-=======
     CreateWebhookEvent,
->>>>>>> 364cbe4d
 )
 from mlflow.telemetry.track import record_usage_event
 from mlflow.tracking._model_registry import DEFAULT_AWAIT_MAX_SLEEP_SECONDS, utils
@@ -799,10 +796,7 @@
 
     # Webhook APIs
     @experimental(version="3.3.0")
-<<<<<<< HEAD
-=======
     @record_usage_event(CreateWebhookEvent)
->>>>>>> 364cbe4d
     def create_webhook(
         self,
         name: str,
