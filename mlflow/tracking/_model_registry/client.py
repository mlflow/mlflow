--- conflicted
+++ resolved
@@ -705,7 +705,16 @@
         """
         return self.store.link_prompt_version_to_model(name, str(version), model_id)
 
-<<<<<<< HEAD
+    def link_prompts_to_trace(self, prompt_versions: list[PromptVersion], trace_id: str) -> None:
+        """
+        Link multiple prompt versions to a trace.
+
+        Args:
+            prompt_versions: List of PromptVersion objects to link.
+            trace_id: Trace ID to link the prompt versions to.
+        """
+        return self.store.link_prompts_to_trace(prompt_versions=prompt_versions, trace_id=trace_id)
+
     def set_prompt_version_tag(self, name: str, version: str, key: str, value: str) -> None:
         """
         Set a tag on a prompt version.
@@ -739,15 +748,4 @@
         Returns:
             None
         """
-        self.store.delete_prompt_version_tag(name, version, key)
-=======
-    def link_prompts_to_trace(self, prompt_versions: list[PromptVersion], trace_id: str) -> None:
-        """
-        Link multiple prompt versions to a trace.
-
-        Args:
-            prompt_versions: List of PromptVersion objects to link.
-            trace_id: Trace ID to link the prompt versions to.
-        """
-        return self.store.link_prompts_to_trace(prompt_versions=prompt_versions, trace_id=trace_id)
->>>>>>> 332e670b
+        self.store.delete_prompt_version_tag(name, version, key)