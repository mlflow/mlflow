"""
Internal package providing a Python CRUD interface to MLflow models and versions.
This is a lower level API than the :py:mod:`mlflow.tracking.fluent` module, and is
exposed in the :py:mod:`mlflow.tracking` module.
"""

import logging
<<<<<<< HEAD
from typing import Optional

from mlflow.entities.model_registry import ModelVersionTag, RegisteredModelTag
from mlflow.entities.model_registry.webhook import WebhookEventTrigger
=======
from typing import Optional, Union

from mlflow.entities.model_registry import (
    ModelVersionTag,
    Prompt,
    PromptVersion,
    RegisteredModelTag,
)
from mlflow.entities.model_registry.prompt import Prompt
>>>>>>> b19f7e4d
from mlflow.exceptions import MlflowException
from mlflow.prompt.registry_utils import (
    add_prompt_filter_string,
    is_prompt_supported_registry,
)
from mlflow.store.entities.paged_list import PagedList
from mlflow.store.model_registry import (
    SEARCH_MODEL_VERSION_MAX_RESULTS_DEFAULT,
    SEARCH_REGISTERED_MODEL_MAX_RESULTS_DEFAULT,
    SEARCH_WEBHOOKS_MAX_RESULTS_DEFAULT,
)
from mlflow.tracking._model_registry import DEFAULT_AWAIT_MAX_SLEEP_SECONDS, utils
from mlflow.utils.arguments_utils import _get_arg_names

_logger = logging.getLogger(__name__)


class ModelRegistryClient:
    """
    Client of an MLflow Model Registry Server that creates and manages registered
    models and model versions.
    """

    def __init__(self, registry_uri, tracking_uri):
        """
        Args:
            registry_uri: Address of local or remote model registry server.
            tracking_uri: Address of local or remote tracking server.
        """
        self.registry_uri = registry_uri
        self.tracking_uri = tracking_uri
        # NB: Fetch the tracking store (`self.store`) upon client initialization to ensure that
        # the tracking URI is valid and the store can be properly resolved. We define `store` as a
        # property method to ensure that the client is serializable, even if the store is not
        self.store

    @property
    def store(self):
        return utils._get_store(self.registry_uri, self.tracking_uri)

    # Registered Model Methods

    def create_registered_model(self, name, tags=None, description=None, deployment_job_id=None):
        """Create a new registered model in backend store.

        Args:
            name: Name of the new model. This is expected to be unique in the backend store.
            tags: A dictionary of key-value pairs that are converted into
                :py:class:`mlflow.entities.model_registry.RegisteredModelTag` objects.
            description: Description of the model.
            deployment_job_id: Optional deployment job ID.

        Returns:
            A single object of :py:class:`mlflow.entities.model_registry.RegisteredModel`
            created by backend.

        """
        # TODO: Do we want to validate the name is legit here - non-empty without "/" and ":" ?
        #       Those are constraints applicable to any backend, given the model URI format.
        tags = tags if tags else {}
        tags = [RegisteredModelTag(key, str(value)) for key, value in tags.items()]
        return self.store.create_registered_model(name, tags, description, deployment_job_id)

    def update_registered_model(self, name, description, deployment_job_id=None):
        """Updates description for RegisteredModel entity.

        Backend raises exception if a registered model with given name does not exist.

        Args:
            name: Name of the registered model to update.
            description: New description.
            deployment_job_id: Optional deployment job ID.

        Returns:
            A single updated :py:class:`mlflow.entities.model_registry.RegisteredModel` object.

        """
        return self.store.update_registered_model(
            name=name, description=description, deployment_job_id=deployment_job_id
        )

    def rename_registered_model(self, name, new_name):
        """Update registered model name.

        Args:
            name: Name of the registered model to update.
            new_name: New proposed name for the registered model.

        Returns:
            A single updated :py:class:`mlflow.entities.model_registry.RegisteredModel` object.

        """
        if new_name.strip() == "":
            raise MlflowException("The name must not be an empty string.")
        return self.store.rename_registered_model(name=name, new_name=new_name)

    def delete_registered_model(self, name):
        """Delete registered model.
        Backend raises exception if a registered model with given name does not exist.

        Args:
            name: Name of the registered model to delete.
        """
        self.store.delete_registered_model(name)

    def search_registered_models(
        self,
        filter_string=None,
        max_results=SEARCH_REGISTERED_MODEL_MAX_RESULTS_DEFAULT,
        order_by=None,
        page_token=None,
    ):
        """Search for registered models in backend that satisfy the filter criteria.

        Args:
            filter_string: Filter query string, defaults to searching all registered models.
            max_results: Maximum number of registered models desired.
            order_by: List of column names with ASC|DESC annotation, to be used for ordering
                matching search results.
            page_token: Token specifying the next page of results. It should be obtained from
                a ``search_registered_models`` call.

        Returns:
            A PagedList of :py:class:`mlflow.entities.model_registry.RegisteredModel` objects
            that satisfy the search expressions. The pagination token for the next page can be
            obtained via the ``token`` attribute of the object.

        """
        if is_prompt_supported_registry(self.registry_uri):
            # Adjust filter string to include or exclude prompts
            filter_string = add_prompt_filter_string(filter_string, False)

        return self.store.search_registered_models(filter_string, max_results, order_by, page_token)

    def get_registered_model(self, name):
        """
        Args:
            name: Name of the registered model to get.

        Returns:
            A single :py:class:`mlflow.entities.model_registry.RegisteredModel` object.
        """
        return self.store.get_registered_model(name)

    def get_latest_versions(self, name, stages=None):
        """Latest version models for each requests stage. If no ``stages`` provided, returns the
        latest version for each stage.

        Args:
            name: Name of the registered model from which to get the latest versions.
            stages: List of desired stages. If input list is None, return latest versions for
                'Staging' and 'Production' stages.

        Returns:
            List of :py:class:`mlflow.entities.model_registry.ModelVersion` objects.

        """
        return self.store.get_latest_versions(name, stages)

    def set_registered_model_tag(self, name, key, value):
        """Set a tag for the registered model.

        Args:
            name: Registered model name.
            key: Tag key to log.
            value: Tag value log.

        Returns:
            None
        """
        self.store.set_registered_model_tag(name, RegisteredModelTag(key, str(value)))

    def delete_registered_model_tag(self, name, key):
        """Delete a tag associated with the registered model.

        Args:
            name: Registered model name.
            key: Registered model tag key.

        Returns:
            None
        """
        self.store.delete_registered_model_tag(name, key)

    # Model Version Methods

    def create_model_version(
        self,
        name,
        source,
        run_id=None,
        tags=None,
        run_link=None,
        description=None,
        await_creation_for=DEFAULT_AWAIT_MAX_SLEEP_SECONDS,
        local_model_path=None,
        model_id: Optional[str] = None,
    ):
        """Create a new model version from given source.

        Args:
            name: Name of the containing registered model.
            source: URI indicating the location of the model artifacts.
            run_id: Run ID from MLflow tracking server that generated the model.
            tags: A dictionary of key-value pairs that are converted into
                :py:class:`mlflow.entities.model_registry.ModelVersionTag` objects.
            run_link: Link to the run from an MLflow tracking server that generated this model.
            description: Description of the version.
            await_creation_for: Number of seconds to wait for the model version to finish being
                created and is in ``READY`` status. By default, the function
                waits for five minutes. Specify 0 or None to skip waiting.
            local_model_path: Local path to the MLflow model, if it's already accessible on the
                local filesystem. Can be used by AbstractStores that upload model version files
                to the model registry to avoid a redundant download from the source location when
                logging and registering a model via a single
                mlflow.<flavor>.log_model(..., registered_model_name) call.
            model_id: The ID of the model (from an Experiment) that is being promoted to a
                      registered model version, if applicable.

        Returns:
            Single :py:class:`mlflow.entities.model_registry.ModelVersion` object created by
            backend.

        """
        tags = tags if tags else {}
        tags = [ModelVersionTag(key, str(value)) for key, value in tags.items()]
        arg_names = _get_arg_names(self.store.create_model_version)
        if "local_model_path" in arg_names:
            mv = self.store.create_model_version(
                name,
                source,
                run_id,
                tags,
                run_link,
                description,
                local_model_path=local_model_path,
                model_id=model_id,
            )
        else:
            # Fall back to calling create_model_version without
            # local_model_path since old model registry store implementations may not
            # support the local_model_path argument.
            mv = self.store.create_model_version(
                name, source, run_id, tags, run_link, description, model_id=model_id
            )
        if await_creation_for and await_creation_for > 0:
            self.store._await_model_version_creation(mv, await_creation_for)
        return mv

    def copy_model_version(self, src_mv, dst_name):
        """Copy a model version from one registered model to another as a new model version.

        Args:
            src_mv: A :py:class:`mlflow.entities.model_registry.ModelVersion` object representing
                the source model version.
            dst_name: The name of the registered model to copy the model version to. If a
                registered model with this name does not exist, it will be created.

        Returns:
            Single :py:class:`mlflow.entities.model_registry.ModelVersion` object representing
            the cloned model version.

        """
        return self.store.copy_model_version(src_mv=src_mv, dst_name=dst_name)

    def update_model_version(self, name, version, description):
        """Update metadata associated with a model version in backend.

        Args:
            name: Name of the containing registered model.
            version: Version number of the model version.
            description: New description.
        """
        return self.store.update_model_version(name=name, version=version, description=description)

    def transition_model_version_stage(self, name, version, stage, archive_existing_versions=False):
        """Update model version stage.

        Args:
            name: Registered model name.
            version: Registered model version.
            stage: New desired stage for this model version.
            archive_existing_versions: If this flag is set to ``True``, all existing model
                versions in the stage will be automatically moved to the "archived" stage. Only
                valid when ``stage`` is ``"staging"`` or ``"production"`` otherwise an error will be
                raised.

        Returns:
            A single :py:class:`mlflow.entities.model_registry.ModelVersion` object.

        """
        if stage.strip() == "":
            raise MlflowException("The stage must not be an empty string.")
        return self.store.transition_model_version_stage(
            name=name,
            version=version,
            stage=stage,
            archive_existing_versions=archive_existing_versions,
        )

    def get_model_version(self, name, version):
        """
        Args:
            name: Name of the containing registered model.
            version: Version number of the model version.

        Returns:
            A single :py:class:`mlflow.entities.model_registry.ModelVersion` object.
        """
        return self.store.get_model_version(name, version)

    def delete_model_version(self, name, version):
        """Delete model version in backend.

        Args:
            name: Name of the containing registered model.
            version: Version number of the model version.

        """
        self.store.delete_model_version(name, version)

    def get_model_version_download_uri(self, name, version):
        """Get the download location in Model Registry for this model version.

        Args:
            name: Name of the containing registered model.
            version: Version number of the model version.

        Returns:
            A single URI location that allows reads for downloading.

        """
        return self.store.get_model_version_download_uri(name, version)

    def search_model_versions(
        self,
        filter_string=None,
        max_results=SEARCH_MODEL_VERSION_MAX_RESULTS_DEFAULT,
        order_by=None,
        page_token=None,
    ):
        """Search for model versions in backend that satisfy the filter criteria.

        .. warning:

            The model version search results may not have aliases populated for performance reasons.

        Args:
            filter_string: A filter string expression. Currently supports a single filter
                condition either name of model like ``name = 'model_name'`` or
                ``run_id = '...'``.
            max_results: Maximum number of model versions desired.
            order_by: List of column names with ASC|DESC annotation, to be used for ordering
                matching search results.
            page_token: Token specifying the next page of results. It should be obtained from
                a ``search_model_versions`` call.

        Returns:
            A PagedList of :py:class:`mlflow.entities.model_registry.ModelVersion`
            objects that satisfy the search expressions. The pagination token for the next
            page can be obtained via the ``token`` attribute of the object.

        """
        return self.store.search_model_versions(filter_string, max_results, order_by, page_token)

    def get_model_version_stages(self, name, version):
        """
        Returns:
            A list of valid stages.
        """
        return self.store.get_model_version_stages(name, version)

    def set_model_version_tag(self, name, version, key, value):
        """Set a tag for the model version.

        Args:
            name: Registered model name.
            version: Registered model version.
            key: Tag key to log.
            value: Tag value to log.

        Returns:
            None
        """
        self.store.set_model_version_tag(name, version, ModelVersionTag(key, str(value)))

    def delete_model_version_tag(self, name, version, key):
        """Delete a tag associated with the model version.

        Args:
            name: Registered model name.
            version: Registered model version.
            key: Tag key.

        Returns:
            None
        """
        self.store.delete_model_version_tag(name, version, key)

    def set_registered_model_alias(self, name, alias, version):
        """Set a registered model alias pointing to a model version.

        Args:
            name: Registered model name.
            alias: Name of the alias.
            version: Registered model version number.

        Returns:
            None
        """
        self.store.set_registered_model_alias(name, alias, version)

    def delete_registered_model_alias(self, name, alias):
        """Delete an alias associated with a registered model.

        Args:
            name: Registered model name.
            alias: Name of the alias.

        Returns:
            None
        """
        self.store.delete_registered_model_alias(name, alias)

    def get_model_version_by_alias(self, name, alias):
        """Get the model version instance by name and alias.

        Args:
            name: Registered model name.
            alias: Name of the alias.

        Returns:
            A single :py:class:`mlflow.entities.model_registry.ModelVersion` object.

        """
        return self.store.get_model_version_by_alias(name, alias)

<<<<<<< HEAD
    # Webhook Methods

    def create_webhook(
        self,
        name: str,
        url: str,
        event_trigger: WebhookEventTrigger,
        key: str,
        value: Optional[str] = None,
        headers: Optional[dict] = None,
        payload: Optional[dict] = None,
        description=None,
    ):
        """Create a new webhook in backend store.

        Args:
            name: Name of the new webhook. This is expected to be unique in the backend store.
            url: URL to send the webhook to.
            event_trigger: EventTrigger object that specifies the event that triggers the webhook.
            key (optional): Key to filter on for the event trigger.
            value (optional): Value to filter on for the event trigger.
            headers (optional): Headers to include in the webhook.
            payload (optional): Payload to include in the webhook.
            description (optional): Description of the webhook.

        Returns:
            A single object of :py:class:`mlflow.entities.model_registry.Webhook`
            created by backend.

        """
        # TODO: Do we want to validate the name is legit here - non-empty without "/" and ":" ?
        #       Those are constraints applicable to any backend, given the model URI format.
        return self.store.create_webhook(
            name, url, event_trigger, key, value, headers, payload, description
        )

    def update_webhook(self, name, description):
        """Updates description for Webhook entity.

        Backend raises exception if a webhook with given name does not exist.

        Args:
            name: Name of the webhook to update.
            description: New description.

        Returns:
            A single updated :py:class:`mlflow.entities.model_registry.Webhook` object.

        """
        return self.store.update_webhook(name=name, description=description)

    def rename_webhook(self, name, new_name):
        """Update webhook name.

        Args:
            name: Name of the webhook to update.
            new_name: New proposed name for the webhook.

        Returns:
            A single updated :py:class:`mlflow.entities.model_registry.Webhook` object.

        """
        if new_name.strip() == "":
            raise MlflowException("The name must not be an empty string.")
        return self.store.rename_webhook(name=name, new_name=new_name)

    def delete_webhook(self, name):
        """Delete webhook.
        Backend raises exception if a webhook with given name does not exist.

        Args:
            name: Name of the webhook to delete.
        """
        self.store.delete_webhook(name)

    def search_webhooks(
        self,
        filter_string=None,
        max_results=SEARCH_WEBHOOKS_MAX_RESULTS_DEFAULT,
        order_by=None,
        page_token=None,
    ):
        """Search for webhooks in backend that satisfy the filter criteria.

        Args:
            filter_string: Filter query string, defaults to searching all webhooks.
            max_results: Maximum number of webhooks desired.
            order_by: List of column names with ASC|DESC annotation, to be used for ordering
                matching search results.
            page_token: Token specifying the next page of results. It should be obtained from
                a ``search_webhooks`` call.

        Returns:
            A PagedList of :py:class:`mlflow.entities.model_registry.Webhook` objects
            that satisfy the search expressions. The pagination token for the next page can be
            obtained via the ``token`` attribute of the object.

        """
        return self.store.search_webhooks(filter_string, max_results, order_by, page_token)

    def get_webhook(self, name):
        """
        Args:
            name: Name of the webhook to get.

        Returns:
            A single :py:class:`mlflow.entities.model_registry.Webhook` object.
        """
        return self.store.get_webhook(name)
=======
    def create_prompt(
        self,
        name: str,
        description: Optional[str] = None,
        tags: Optional[dict[str, str]] = None,
    ) -> Prompt:
        """
        Create a new prompt in the registry.

        This method delegates directly to the store, providing full Unity Catalog support
        when used with Unity Catalog registries.

        Args:
            name: Name of the prompt.
            description: Optional description of the prompt.
            tags: Optional dictionary of prompt tags.

        Returns:
            A PromptInfo object for Unity Catalog stores.
        """
        return self.store.create_prompt(name, description, tags)

    def get_prompt(self, name: str) -> Optional[Prompt]:
        """
        Get prompt metadata by name.

        This method delegates directly to the store, providing full Unity Catalog support
        when used with Unity Catalog registries.

        Args:
            name: Registered prompt name.

        Returns:
            A Prompt object with prompt metadata, or None if not found.
        """
        return self.store.get_prompt(name)

    def search_prompts(
        self,
        filter_string: Optional[str] = None,
        max_results: Optional[int] = None,
        order_by: Optional[list[str]] = None,
        page_token: Optional[str] = None,
    ) -> PagedList[Prompt]:
        """
        Search for prompts in the registry.

        This method delegates directly to the store, providing Unity Catalog support
        when used with Unity Catalog registries.

        Args:
            filter_string: Filter query string. For Unity Catalog registries, must include
                catalog and schema: "catalog = 'catalog_name' AND schema = 'schema_name'".
                For traditional registries, standard filter expressions are supported.
            max_results: Maximum number of prompts to return.
            order_by: List of column names with ASC|DESC annotation.
            page_token: Token specifying the next page of results.

        Returns:
            A PagedList of Prompt objects.
        """
        return self.store.search_prompts(
            filter_string=filter_string,
            max_results=max_results,
            order_by=order_by,
            page_token=page_token,
        )

    def delete_prompt(self, name: str) -> None:
        """
        Delete a prompt from the registry.

        This method delegates directly to the store, providing full Unity Catalog support
        when used with Unity Catalog registries.

        Args:
            name: Name of the prompt to delete.

        Returns:
            None
        """
        self.store.delete_prompt(name)

    def create_prompt_version(
        self,
        name: str,
        template: str,
        description: Optional[str] = None,
        tags: Optional[dict[str, str]] = None,
    ) -> PromptVersion:
        """
        Create a new version of an existing prompt.

        This method delegates directly to the store, providing full Unity Catalog support
        when used with Unity Catalog registries.

        Args:
            name: Name of the prompt.
            template: The prompt template text for this version.
            description: Optional description of this version.
            tags: Optional dictionary of version tags.

        Returns:
            A PromptVersion object representing the new version.
        """
        return self.store.create_prompt_version(name, template, description, tags)

    def get_prompt_version(self, name: str, version: str) -> PromptVersion:
        """
        Get a specific version of a prompt.

        This method delegates directly to the store, providing full Unity Catalog support
        when used with Unity Catalog registries.

        Args:
            name: Name of the prompt.
            version: Version number of the prompt.

        Returns:
            A PromptVersion object.
        """
        return self.store.get_prompt_version(name, version)

    def delete_prompt_version(self, name: str, version: str) -> None:
        """
        Delete a specific version of a prompt.

        This method delegates directly to the store, providing full Unity Catalog support
        when used with Unity Catalog registries.

        Args:
            name: Name of the prompt.
            version: Version number to delete.

        Returns:
            None
        """
        self.store.delete_prompt_version(name, version)

    def set_prompt_tag(self, name: str, key: str, value: str) -> None:
        """
        Set a tag on a prompt.

        This method delegates directly to the store, providing full Unity Catalog support
        when used with Unity Catalog registries.

        Args:
            name: Name of the prompt.
            key: Tag key.
            value: Tag value.

        Returns:
            None
        """
        self.store.set_prompt_tag(name, key, value)

    def delete_prompt_tag(self, name: str, key: str) -> None:
        """
        Delete a tag from a prompt.

        This method delegates directly to the store, providing full Unity Catalog support
        when used with Unity Catalog registries.

        Args:
            name: Name of the prompt.
            key: Tag key to delete.

        Returns:
            None
        """
        self.store.delete_prompt_tag(name, key)

    def get_prompt_version_by_alias(self, name: str, alias: str) -> PromptVersion:
        """
        Get a prompt version by alias.

        This method delegates directly to the store, providing full Unity Catalog support
        when used with Unity Catalog registries.

        Args:
            name: Name of the prompt.
            alias: Alias to look up.

        Returns:
            A PromptVersion object.
        """
        return self.store.get_prompt_version_by_alias(name, alias)

    def set_prompt_alias(self, name: str, alias: str, version: str) -> None:
        """
        Set an alias for a prompt version.

        This method delegates directly to the store, providing full Unity Catalog support
        when used with Unity Catalog registries.

        Args:
            name: Name of the prompt.
            alias: Alias to set.
            version: Version to alias.

        Returns:
            None
        """
        self.store.set_prompt_alias(name, alias, version)

    def delete_prompt_alias(self, name: str, alias: str) -> None:
        """
        Delete a prompt alias.

        This method delegates directly to the store, providing full Unity Catalog support
        when used with Unity Catalog registries.

        Args:
            name: Name of the prompt.
            alias: Alias to delete.

        Returns:
            None
        """
        self.store.delete_prompt_alias(name, alias)

    def search_prompt_versions(
        self, name: str, max_results: Optional[int] = None, page_token: Optional[str] = None
    ):
        """
        Search prompt versions for a given prompt name.

        This method delegates directly to the store. Only supported in Unity Catalog registries.

        Args:
            name: Name of the prompt to search versions for.
            max_results: Maximum number of versions to return.
            page_token: Token for pagination.

        Returns:
            SearchPromptVersionsResponse containing the list of versions.

        Raises:
            MlflowException: If used with non-Unity Catalog registries.
        """
        return self.store.search_prompt_versions(name, max_results, page_token)

    def link_prompt_version_to_model(
        self, name: str, version: Union[int, str], model_id: str
    ) -> None:
        """
        Link a prompt version to a model.

        Args:
            name: The name of the prompt.
            version: The version of the prompt.
            model_id: The ID of the model to link the prompt version to.
        """
        return self.store.link_prompt_version_to_model(name, str(version), model_id)

    def link_prompt_version_to_run(self, name: str, version: Union[int, str], run_id: str) -> None:
        """
        Link a prompt version to a run.

        Args:
            name: The name of the prompt.
            version: The version of the prompt.
            run_id: The ID of the run to link the prompt version to.
        """
        return self.store.link_prompt_version_to_run(name, str(version), run_id)

    def link_prompt_versions_to_trace(
        self, prompt_versions: list[PromptVersion], trace_id: str
    ) -> None:
        """
        Link multiple prompt versions to a trace.

        Args:
            prompt_versions: List of PromptVersion objects to link.
            trace_id: Trace ID to link the prompt versions to.
        """
        return self.store.link_prompts_to_trace(prompt_versions=prompt_versions, trace_id=trace_id)

    def set_prompt_version_tag(self, name: str, version: str, key: str, value: str) -> None:
        """
        Set a tag on a prompt version.

        This method delegates directly to the store, providing full Unity Catalog support
        when used with Unity Catalog registries.

        Args:
            name: Name of the prompt.
            version: Version number of the prompt.
            key: Tag key.
            value: Tag value.

        Returns:
            None
        """
        self.store.set_prompt_version_tag(name, version, key, value)

    def delete_prompt_version_tag(self, name: str, version: str, key: str) -> None:
        """
        Delete a tag from a prompt version.

        This method delegates directly to the store, providing full Unity Catalog support
        when used with Unity Catalog registries.

        Args:
            name: Name of the prompt.
            version: Version number of the prompt.
            key: Tag key to delete.

        Returns:
            None
        """
        self.store.delete_prompt_version_tag(name, version, key)
>>>>>>> b19f7e4d
<|MERGE_RESOLUTION|>--- conflicted
+++ resolved
@@ -5,12 +5,6 @@
 """
 
 import logging
-<<<<<<< HEAD
-from typing import Optional
-
-from mlflow.entities.model_registry import ModelVersionTag, RegisteredModelTag
-from mlflow.entities.model_registry.webhook import WebhookEventTrigger
-=======
 from typing import Optional, Union
 
 from mlflow.entities.model_registry import (
@@ -20,7 +14,7 @@
     RegisteredModelTag,
 )
 from mlflow.entities.model_registry.prompt import Prompt
->>>>>>> b19f7e4d
+from mlflow.entities.model_registry.webhook import WebhookEventTrigger
 from mlflow.exceptions import MlflowException
 from mlflow.prompt.registry_utils import (
     add_prompt_filter_string,
@@ -458,9 +452,7 @@
         """
         return self.store.get_model_version_by_alias(name, alias)
 
-<<<<<<< HEAD
     # Webhook Methods
-
     def create_webhook(
         self,
         name: str,
@@ -468,8 +460,8 @@
         event_trigger: WebhookEventTrigger,
         key: str,
         value: Optional[str] = None,
-        headers: Optional[dict] = None,
-        payload: Optional[dict] = None,
+        headers: Optional[dict[str, str]] = None,
+        payload: Optional[dict[str, str]] = None,
         description=None,
     ):
         """Create a new webhook in backend store.
@@ -568,7 +560,7 @@
             A single :py:class:`mlflow.entities.model_registry.Webhook` object.
         """
         return self.store.get_webhook(name)
-=======
+
     def create_prompt(
         self,
         name: str,
@@ -791,7 +783,10 @@
         self.store.delete_prompt_alias(name, alias)
 
     def search_prompt_versions(
-        self, name: str, max_results: Optional[int] = None, page_token: Optional[str] = None
+        self,
+        name: str,
+        max_results: Optional[int] = None,
+        page_token: Optional[str] = None,
     ):
         """
         Search prompt versions for a given prompt name.
@@ -880,5 +875,4 @@
         Returns:
             None
         """
-        self.store.delete_prompt_version_tag(name, version, key)
->>>>>>> b19f7e4d
+        self.store.delete_prompt_version_tag(name, version, key)