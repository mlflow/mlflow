--- conflicted
+++ resolved
@@ -692,17 +692,6 @@
         """
         return self.store.search_prompt_versions(name, max_results, page_token)
 
-<<<<<<< HEAD
-    def link_prompts_to_trace(self, prompt_versions: list[PromptVersion], trace_id: str) -> None:
-        """
-        Link multiple prompt versions to a trace.
-
-        Args:
-            prompt_versions: List of PromptVersion objects to link.
-            trace_id: Trace ID to link the prompt versions to.
-        """
-        return self.store.link_prompts_to_trace(prompt_versions=prompt_versions, trace_id=trace_id)
-=======
     def link_prompt_version_to_model(
         self, name: str, version: Union[int, str], model_id: str
     ) -> None:
@@ -715,4 +704,13 @@
             model_id: The ID of the model to link the prompt version to.
         """
         return self.store.link_prompt_version_to_model(name, str(version), model_id)
->>>>>>> 7cd4a46e
+
+    def link_prompts_to_trace(self, prompt_versions: list[PromptVersion], trace_id: str) -> None:
+        """
+        Link multiple prompt versions to a trace.
+
+        Args:
+            prompt_versions: List of PromptVersion objects to link.
+            trace_id: Trace ID to link the prompt versions to.
+        """
+        return self.store.link_prompts_to_trace(prompt_versions=prompt_versions, trace_id=trace_id)