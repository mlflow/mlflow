from functools import partial

from mlflow.store.db.db_types import DATABASE_ENGINES
from mlflow.store.model_registry.file_store import FileStore
from mlflow.store.model_registry.rest_store import RestStore
from mlflow.store.model_registry.databricks_workspace_model_registry_rest_store import (
    DatabricksWorkspaceModelRegistryRestStore,
)
from mlflow.store._unity_catalog.registry.rest_store import UcModelRegistryStore
from mlflow.tracking._model_registry.registry import ModelRegistryStoreRegistry
from mlflow.tracking._tracking_service.utils import (
<<<<<<< HEAD
    _TRACKING_TOKEN_ENV_VAR,
    _TRACKING_INSECURE_TLS_ENV_VAR,
    _TRACKING_CLIENT_CERT_PATH_ENV_VAR,
    _TRACKING_SERVER_CERT_PATH_ENV_VAR,
=======
>>>>>>> dc1c6014
    _resolve_tracking_uri,
    get_tracking_uri,
)
from mlflow.utils import rest_utils
from mlflow.utils.databricks_utils import get_databricks_host_creds
from mlflow.utils.uri import _DATABRICKS_UNITY_CATALOG_SCHEME
<<<<<<< HEAD
from mlflow.environment_variables import MLFLOW_TRACKING_USERNAME, MLFLOW_TRACKING_PASSWORD

=======
from mlflow.environment_variables import (
    MLFLOW_TRACKING_AWS_SIGV4,
    MLFLOW_TRACKING_USERNAME,
    MLFLOW_TRACKING_PASSWORD,
    MLFLOW_TRACKING_TOKEN,
    MLFLOW_TRACKING_INSECURE_TLS,
    MLFLOW_TRACKING_SERVER_CERT_PATH,
    MLFLOW_TRACKING_CLIENT_CERT_PATH,
    MLFLOW_REGISTRY_URI,
)
>>>>>>> dc1c6014


# NOTE: in contrast to tracking, we do not support the following ways to specify
# the model registry URI:
#  - via environment variables like MLFLOW_TRACKING_URI, MLFLOW_TRACKING_USERNAME, ...
# We do support specifying it
#  - via the ``model_registry_uri`` parameter when creating an ``MlflowClient`` or
#    ``ModelRegistryClient``.
#  - via a utility method ``mlflow.set_registry_uri``
#  - by not specifying anything: in this case we assume the model registry store URI is
#    the same as the tracking store URI. This means Tracking and Model Registry are
#    backed by the same backend DB/Rest server. However, note that we access them via
#    different ``Store`` classes (e.g. ``mlflow.store.tracking.SQLAlchemyStore`` &
#    ``mlflow.store.model_registry.SQLAlchemyStore``).
# This means the following combinations are not supported:
#  - Tracking RestStore & Model Registry RestStore that use different credentials.

_registry_uri = None


def set_registry_uri(uri: str) -> None:
    """
    Set the registry server URI. This method is especially useful if you have a registry server
    that's different from the tracking server.

    :param uri:

                - An empty string, or a local file path, prefixed with ``file:/``. Data is stored
                  locally at the provided file (or ``./mlruns`` if empty).
                - An HTTP URI like ``https://my-tracking-server:5000``.
                - A Databricks workspace, provided as the string "databricks" or, to use a
                  Databricks CLI
                  `profile <https://github.com/databricks/databricks-cli#installation>`_,
                  "databricks://<profileName>".

    .. code-block:: python
        :caption: Example

        import mflow

        # Set model registry uri, fetch the set uri, and compare
        # it with the tracking uri. They should be different
        mlflow.set_registry_uri("sqlite:////tmp/registry.db")
        mr_uri = mlflow.get_registry_uri()
        print("Current registry uri: {}".format(mr_uri))
        tracking_uri = mlflow.get_tracking_uri()
        print("Current tracking uri: {}".format(tracking_uri))

        # They should be different
        assert tracking_uri != mr_uri

    .. code-block:: text
        :caption: Output

        Current registry uri: sqlite:////tmp/registry.db
        Current tracking uri: file:///.../mlruns
    """
    global _registry_uri
    _registry_uri = uri


def _get_registry_uri_from_context():
    global _registry_uri
    # in the future, REGISTRY_URI env var support can go here
    if _registry_uri is not None:
        return _registry_uri
    elif uri := MLFLOW_REGISTRY_URI.get():
        return uri
    return _registry_uri


def get_registry_uri() -> str:
    """
    Get the current registry URI. If none has been specified, defaults to the tracking URI.

    :return: The registry URI.

    .. code-block:: python
        :caption: Example

        # Get the current model registry uri
        mr_uri = mlflow.get_registry_uri()
        print("Current model registry uri: {}".format(mr_uri))

        # Get the current tracking uri
        tracking_uri = mlflow.get_tracking_uri()
        print("Current tracking uri: {}".format(tracking_uri))

        # They should be the same
        assert mr_uri == tracking_uri

    .. code-block:: text
        :caption: Output

        Current model registry uri: file:///.../mlruns
        Current tracking uri: file:///.../mlruns
    """
    return _get_registry_uri_from_context() or get_tracking_uri()


def _resolve_registry_uri(registry_uri=None, tracking_uri=None):
    return registry_uri or _get_registry_uri_from_context() or _resolve_tracking_uri(tracking_uri)


def _get_sqlalchemy_store(store_uri):
    from mlflow.store.model_registry.sqlalchemy_store import SqlAlchemyStore

    return SqlAlchemyStore(store_uri)


def get_default_host_creds(store_uri):
    return rest_utils.MlflowHostCreds(
        host=store_uri,
        username=MLFLOW_TRACKING_USERNAME.get(),
        password=MLFLOW_TRACKING_PASSWORD.get(),
<<<<<<< HEAD
        token=os.environ.get(_TRACKING_TOKEN_ENV_VAR),
=======
        token=MLFLOW_TRACKING_TOKEN.get(),
>>>>>>> dc1c6014
        aws_sigv4=MLFLOW_TRACKING_AWS_SIGV4.get(),
        ignore_tls_verification=MLFLOW_TRACKING_INSECURE_TLS.get(),
        client_cert_path=MLFLOW_TRACKING_CLIENT_CERT_PATH.get(),
        server_cert_path=MLFLOW_TRACKING_SERVER_CERT_PATH.get(),
    )


def _get_rest_store(store_uri, **_):
    return RestStore(partial(get_default_host_creds, store_uri))


def _get_databricks_rest_store(store_uri, **_):
    return DatabricksWorkspaceModelRegistryRestStore(partial(get_databricks_host_creds, store_uri))


# We define the global variable as `None` so that instantiating the store does not lead to circular
# dependency issues.
_model_registry_store_registry = None


def _get_file_store(store_uri, **_):
    return FileStore(store_uri)


def _get_store_registry():
    global _model_registry_store_registry
    if _model_registry_store_registry is not None:
        return _model_registry_store_registry

    _model_registry_store_registry = ModelRegistryStoreRegistry()
    _model_registry_store_registry.register("databricks", _get_databricks_rest_store)
    # Register a placeholder function that raises if users pass a registry URI with scheme
    # "databricks-uc"
    _model_registry_store_registry.register(_DATABRICKS_UNITY_CATALOG_SCHEME, UcModelRegistryStore)

    for scheme in ["http", "https"]:
        _model_registry_store_registry.register(scheme, _get_rest_store)

    for scheme in DATABASE_ENGINES:
        _model_registry_store_registry.register(scheme, _get_sqlalchemy_store)

    for scheme in ["", "file"]:
        _model_registry_store_registry.register(scheme, _get_file_store)

    _model_registry_store_registry.register_entrypoints()
    return _model_registry_store_registry


def _get_store(store_uri=None, tracking_uri=None):
    return _get_store_registry().get_store(store_uri, tracking_uri)<|MERGE_RESOLUTION|>--- conflicted
+++ resolved
@@ -9,23 +9,12 @@
 from mlflow.store._unity_catalog.registry.rest_store import UcModelRegistryStore
 from mlflow.tracking._model_registry.registry import ModelRegistryStoreRegistry
 from mlflow.tracking._tracking_service.utils import (
-<<<<<<< HEAD
-    _TRACKING_TOKEN_ENV_VAR,
-    _TRACKING_INSECURE_TLS_ENV_VAR,
-    _TRACKING_CLIENT_CERT_PATH_ENV_VAR,
-    _TRACKING_SERVER_CERT_PATH_ENV_VAR,
-=======
->>>>>>> dc1c6014
     _resolve_tracking_uri,
     get_tracking_uri,
 )
 from mlflow.utils import rest_utils
 from mlflow.utils.databricks_utils import get_databricks_host_creds
 from mlflow.utils.uri import _DATABRICKS_UNITY_CATALOG_SCHEME
-<<<<<<< HEAD
-from mlflow.environment_variables import MLFLOW_TRACKING_USERNAME, MLFLOW_TRACKING_PASSWORD
-
-=======
 from mlflow.environment_variables import (
     MLFLOW_TRACKING_AWS_SIGV4,
     MLFLOW_TRACKING_USERNAME,
@@ -36,7 +25,6 @@
     MLFLOW_TRACKING_CLIENT_CERT_PATH,
     MLFLOW_REGISTRY_URI,
 )
->>>>>>> dc1c6014
 
 
 # NOTE: in contrast to tracking, we do not support the following ways to specify
@@ -152,11 +140,7 @@
         host=store_uri,
         username=MLFLOW_TRACKING_USERNAME.get(),
         password=MLFLOW_TRACKING_PASSWORD.get(),
-<<<<<<< HEAD
-        token=os.environ.get(_TRACKING_TOKEN_ENV_VAR),
-=======
         token=MLFLOW_TRACKING_TOKEN.get(),
->>>>>>> dc1c6014
         aws_sigv4=MLFLOW_TRACKING_AWS_SIGV4.get(),
         ignore_tls_verification=MLFLOW_TRACKING_INSECURE_TLS.get(),
         client_cert_path=MLFLOW_TRACKING_CLIENT_CERT_PATH.get(),
