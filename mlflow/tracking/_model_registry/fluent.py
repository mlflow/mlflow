import functools
import json
import logging
import threading
import uuid
import warnings
from typing import Any

from pydantic import BaseModel

from pydantic import BaseModel

import mlflow
from mlflow.entities.logged_model import LoggedModel
from mlflow.entities.model_registry import ModelVersion, Prompt, PromptVersion, RegisteredModel
from mlflow.entities.run import Run
from mlflow.environment_variables import (
    MLFLOW_PRINT_MODEL_URLS_ON_CREATION,
    MLFLOW_PROMPT_CACHE_MAX_SIZE,
)
from mlflow.exceptions import MlflowException
from mlflow.models.model import MLMODEL_FILE_NAME
from mlflow.prompt.registry_utils import parse_prompt_name_or_uri, require_prompt_registry
from mlflow.protos.databricks_pb2 import (
    ALREADY_EXISTS,
    NOT_FOUND,
    RESOURCE_ALREADY_EXISTS,
    ErrorCode,
)
from mlflow.store.artifact.runs_artifact_repo import RunsArtifactRepository
from mlflow.store.artifact.utils.models import _parse_model_id_if_present
from mlflow.store.entities.paged_list import PagedList
from mlflow.store.model_registry import (
    SEARCH_MODEL_VERSION_MAX_RESULTS_DEFAULT,
    SEARCH_REGISTERED_MODEL_MAX_RESULTS_DEFAULT,
)
from mlflow.tracing.fluent import get_active_trace_id
from mlflow.tracing.trace_manager import InMemoryTraceManager
from mlflow.tracking._model_registry import DEFAULT_AWAIT_MAX_SLEEP_SECONDS
from mlflow.tracking.client import MlflowClient
from mlflow.tracking.fluent import active_run, get_active_model_id
from mlflow.utils import get_results_from_paginated_fn, mlflow_tags
from mlflow.utils.databricks_utils import (
    _construct_databricks_uc_registered_model_url,
    get_workspace_id,
    get_workspace_url,
    stage_model_for_databricks_model_serving,
)
from mlflow.utils.env_pack import EnvPackType, pack_env_for_databricks_model_serving
from mlflow.utils.logging_utils import eprint
from mlflow.utils.uri import is_databricks_unity_catalog_uri

_logger = logging.getLogger(__name__)


PROMPT_API_MIGRATION_MSG = (
    "The `mlflow.{func_name}` API is moved to the `mlflow.genai` namespace. Please use "
    "`mlflow.genai.{func_name}` instead. The original API will be removed in the "
    "future release."
)


def register_model(
    model_uri,
    name,
    await_registration_for=DEFAULT_AWAIT_MAX_SLEEP_SECONDS,
    *,
    tags: dict[str, Any] | None = None,
    env_pack: EnvPackType | None = None,
) -> ModelVersion:
    """Create a new model version in model registry for the model files specified by ``model_uri``.

    Note that this method assumes the model registry backend URI is the same as that of the
    tracking backend.

    Args:
        model_uri: URI referring to the MLmodel directory. Use a ``runs:/`` URI if you want to
            record the run ID with the model in model registry (recommended), or pass the
            local filesystem path of the model if registering a locally-persisted MLflow
            model that was previously saved using ``save_model``.
            ``models:/`` URIs are currently not supported.
        name: Name of the registered model under which to create a new model version. If a
            registered model with the given name does not exist, it will be created
            automatically.
        await_registration_for: Number of seconds to wait for the model version to finish
            being created and is in ``READY`` status. By default, the function
            waits for five minutes. Specify 0 or None to skip waiting.
        tags: A dictionary of key-value pairs that are converted into
            :py:class:`mlflow.entities.model_registry.ModelVersionTag` objects.
        env_pack: If specified, the model dependencies will first be installed into the current
            Python environment, and then the complete environment will be packaged and included
            in the registered model artifacts. This is useful when deploying the model to a
            serving environment like Databricks Model Serving.

            .. Note:: Experimental: This parameter may change or be removed in a future
                                    release without warning.

    Returns:
        Single :py:class:`mlflow.entities.model_registry.ModelVersion` object created by
        backend.

    .. code-block:: python
        :test:
        :caption: Example

        import mlflow.sklearn
        from mlflow.models import infer_signature
        from sklearn.datasets import make_regression
        from sklearn.ensemble import RandomForestRegressor

        mlflow.set_tracking_uri("sqlite:////tmp/mlruns.db")
        params = {"n_estimators": 3, "random_state": 42}
        X, y = make_regression(n_features=4, n_informative=2, random_state=0, shuffle=False)
        # Log MLflow entities
        with mlflow.start_run() as run:
            rfr = RandomForestRegressor(**params).fit(X, y)
            signature = infer_signature(X, rfr.predict(X))
            mlflow.log_params(params)
            mlflow.sklearn.log_model(rfr, name="sklearn-model", signature=signature)
        model_uri = f"runs:/{run.info.run_id}/sklearn-model"
        mv = mlflow.register_model(model_uri, "RandomForestRegressionModel")
        print(f"Name: {mv.name}")
        print(f"Version: {mv.version}")

    .. code-block:: text
        :caption: Output

        Name: RandomForestRegressionModel
        Version: 1
    """
    return _register_model(
        model_uri=model_uri,
        name=name,
        await_registration_for=await_registration_for,
        tags=tags,
        env_pack=env_pack,
    )


def _register_model(
    model_uri,
    name,
    await_registration_for=DEFAULT_AWAIT_MAX_SLEEP_SECONDS,
    *,
    tags: dict[str, Any] | None = None,
    local_model_path=None,
    env_pack: EnvPackType | None = None,
) -> ModelVersion:
    client = MlflowClient()
    try:
        create_model_response = client.create_registered_model(name)
        eprint(f"Successfully registered model '{create_model_response.name}'.")
    except MlflowException as e:
        if e.error_code in (
            ErrorCode.Name(RESOURCE_ALREADY_EXISTS),
            ErrorCode.Name(ALREADY_EXISTS),
        ):
            eprint(
                f"Registered model {name!r} already exists. Creating a new version of this model..."
            )
        else:
            raise e

    run_id = None
    model_id = None
    source = model_uri
    if RunsArtifactRepository.is_runs_uri(model_uri):
        # If the uri is of the form runs:/...
        (run_id, artifact_path) = RunsArtifactRepository.parse_runs_uri(model_uri)
        runs_artifact_repo = RunsArtifactRepository(model_uri)
        # List artifacts in `<run_artifact_root>/<artifact_path>` to see if the run has artifacts.
        # If so use the run's artifact location as source.
        artifacts = runs_artifact_repo._list_run_artifacts()
        if MLMODEL_FILE_NAME in (art.path for art in artifacts):
            source = RunsArtifactRepository.get_underlying_uri(model_uri)
        # Otherwise check if there's a logged model with
        # name artifact_path and source_run_id run_id
        else:
            run = client.get_run(run_id)
            logged_models = _get_logged_models_from_run(run, artifact_path)
            if not logged_models:
                raise MlflowException(
                    f"Unable to find a logged_model with artifact_path {artifact_path} "
                    f"under run {run_id}",
                    error_code=ErrorCode.Name(NOT_FOUND),
                )
            if len(logged_models) > 1:
                if run.outputs is None:
                    raise MlflowException.invalid_parameter_value(
                        f"Multiple logged models found for run {run_id}. Cannot determine "
                        "which model to register. Please use `models:/<model_id>` instead."
                    )
                # If there are multiple such logged models, get the one logged at the largest step
                model_id_to_step = {m_o.model_id: m_o.step for m_o in run.outputs.model_outputs}
                model_id = max(logged_models, key=lambda lm: model_id_to_step[lm.model_id]).model_id
            else:
                model_id = logged_models[0].model_id
            source = f"models:/{model_id}"
            _logger.warning(
                f"Run with id {run_id} has no artifacts at artifact path {artifact_path!r}, "
                f"registering model based on {source} instead"
            )

    # Otherwise if the uri is of the form models:/..., try to get the model_id from the uri directly
    model_id = _parse_model_id_if_present(model_uri) if not model_id else model_id

    if env_pack == "databricks_model_serving":
        eprint("Packing environment for Databricks Model Serving...")
        with pack_env_for_databricks_model_serving(
            model_uri,
            enforce_pip_requirements=True,
        ) as artifacts_path_with_env:
            client.log_model_artifacts(model_id, artifacts_path_with_env)

    create_version_response = client._create_model_version(
        name=name,
        source=source,
        run_id=run_id,
        tags=tags,
        await_creation_for=await_registration_for,
        local_model_path=local_model_path,
        model_id=model_id,
    )
    created_message = (
        f"Created version '{create_version_response.version}' of model "
        f"'{create_version_response.name}'"
    )
    # Print a link to the UC model version page if the model is in UC.
    registry_uri = mlflow.get_registry_uri()
    if (
        MLFLOW_PRINT_MODEL_URLS_ON_CREATION.get()
        and is_databricks_unity_catalog_uri(registry_uri)
        and (url := get_workspace_url())
    ):
        uc_model_url = _construct_databricks_uc_registered_model_url(
            url,
            create_version_response.name,
            create_version_response.version,
            get_workspace_id(),
        )
        created_message = "🔗 " + created_message + f": {uc_model_url}"
    else:
        created_message += "."
    eprint(created_message)

    if model_id:
        new_value = [
            {
                "name": create_version_response.name,
                "version": create_version_response.version,
            }
        ]
        model = client.get_logged_model(model_id)
        if existing_value := model.tags.get(mlflow_tags.MLFLOW_MODEL_VERSIONS):
            new_value = json.loads(existing_value) + new_value

        client.set_logged_model_tags(
            model_id,
            {mlflow_tags.MLFLOW_MODEL_VERSIONS: json.dumps(new_value)},
        )

    if env_pack == "databricks_model_serving":
        eprint(
            f"Staging model {create_version_response.name} "
            f"version {create_version_response.version} "
            "for Databricks Model Serving..."
        )
        try:
            stage_model_for_databricks_model_serving(
                model_name=create_version_response.name,
                model_version=create_version_response.version,
            )
        except Exception as e:
            eprint(
                f"Failed to stage model for Databricks Model Serving: {e!s}. "
                "The model was registered successfully and is available for serving, but may take "
                "longer to deploy."
            )

    return create_version_response


def _get_logged_models_from_run(source_run: Run, model_name: str) -> list[LoggedModel]:
    """Get all logged models from the source rnu that have the specified model name.

    Args:
        source_run: Source run from which to retrieve logged models.
        model_name: Name of the model to retrieve.
    """
    client = MlflowClient()
    logged_models = []
    page_token = None

    while True:
        logged_models_page = client.search_logged_models(
            experiment_ids=[source_run.info.experiment_id],
            # TODO: Filter by 'source_run_id' once Databricks backend supports it
            filter_string=f"name = '{model_name}'",
            page_token=page_token,
        )
        logged_models.extend(
            m for m in logged_models_page if m.source_run_id == source_run.info.run_id
        )
        if not logged_models_page.token:
            break
        page_token = logged_models_page.token

    return logged_models


def search_registered_models(
    max_results: int | None = None,
    filter_string: str | None = None,
    order_by: list[str] | None = None,
) -> list[RegisteredModel]:
    """Search for registered models that satisfy the filter criteria.

    Args:
        max_results: If passed, specifies the maximum number of models desired. If not
            passed, all models will be returned.
        filter_string: Filter query string (e.g., "name = 'a_model_name' and tag.key = 'value1'"),
            defaults to searching for all registered models. The following identifiers, comparators,
            and logical operators are supported.

            Identifiers
              - "name": registered model name.
              - "tags.<tag_key>": registered model tag. If "tag_key" contains spaces, it must be
                wrapped with backticks (e.g., "tags.`extra key`").

            Comparators
              - "=": Equal to.
              - "!=": Not equal to.
              - "LIKE": Case-sensitive pattern match.
              - "ILIKE": Case-insensitive pattern match.

            Logical operators
              - "AND": Combines two sub-queries and returns True if both of them are True.

        order_by: List of column names with ASC|DESC annotation, to be used for ordering
            matching search results.

    Returns:
        A list of :py:class:`mlflow.entities.model_registry.RegisteredModel` objects
        that satisfy the search expressions.

    .. code-block:: python
        :test:
        :caption: Example

        import mlflow
        from sklearn.linear_model import LogisticRegression

        with mlflow.start_run():
            mlflow.sklearn.log_model(
                LogisticRegression(),
                name="Cordoba",
                registered_model_name="CordobaWeatherForecastModel",
            )
            mlflow.sklearn.log_model(
                LogisticRegression(),
                name="Boston",
                registered_model_name="BostonWeatherForecastModel",
            )

        # Get search results filtered by the registered model name
        filter_string = "name = 'CordobaWeatherForecastModel'"
        results = mlflow.search_registered_models(filter_string=filter_string)
        print("-" * 80)
        for res in results:
            for mv in res.latest_versions:
                print(f"name={mv.name}; run_id={mv.run_id}; version={mv.version}")

        # Get search results filtered by the registered model name that matches
        # prefix pattern
        filter_string = "name LIKE 'Boston%'"
        results = mlflow.search_registered_models(filter_string=filter_string)
        print("-" * 80)
        for res in results:
            for mv in res.latest_versions:
                print(f"name={mv.name}; run_id={mv.run_id}; version={mv.version}")

        # Get all registered models and order them by ascending order of the names
        results = mlflow.search_registered_models(order_by=["name ASC"])
        print("-" * 80)
        for res in results:
            for mv in res.latest_versions:
                print(f"name={mv.name}; run_id={mv.run_id}; version={mv.version}")

    .. code-block:: text
        :caption: Output

        --------------------------------------------------------------------------------
        name=CordobaWeatherForecastModel; run_id=248c66a666744b4887bdeb2f9cf7f1c6; version=1
        --------------------------------------------------------------------------------
        name=BostonWeatherForecastModel; run_id=248c66a666744b4887bdeb2f9cf7f1c6; version=1
        --------------------------------------------------------------------------------
        name=BostonWeatherForecastModel; run_id=248c66a666744b4887bdeb2f9cf7f1c6; version=1
        name=CordobaWeatherForecastModel; run_id=248c66a666744b4887bdeb2f9cf7f1c6; version=1
    """

    def pagination_wrapper_func(number_to_get, next_page_token):
        return MlflowClient().search_registered_models(
            max_results=number_to_get,
            filter_string=filter_string,
            order_by=order_by,
            page_token=next_page_token,
        )

    return get_results_from_paginated_fn(
        pagination_wrapper_func,
        SEARCH_REGISTERED_MODEL_MAX_RESULTS_DEFAULT,
        max_results,
    )


def search_model_versions(
    max_results: int | None = None,
    filter_string: str | None = None,
    order_by: list[str] | None = None,
) -> list[ModelVersion]:
    """Search for model versions that satisfy the filter criteria.

    .. warning:

        The model version search results may not have aliases populated for performance reasons.

    Args:
        max_results: If passed, specifies the maximum number of models desired. If not
            passed, all models will be returned.
        filter_string: Filter query string
            (e.g., ``"name = 'a_model_name' and tag.key = 'value1'"``),
            defaults to searching for all model versions. The following identifiers, comparators,
            and logical operators are supported.

            Identifiers
              - ``name``: model name.
              - ``source_path``: model version source path.
              - ``run_id``: The id of the mlflow run that generates the model version.
              - ``tags.<tag_key>``: model version tag. If ``tag_key`` contains spaces, it must be
                wrapped with backticks (e.g., ``"tags.`extra key`"``).

            Comparators
              - ``=``: Equal to.
              - ``!=``: Not equal to.
              - ``LIKE``: Case-sensitive pattern match.
              - ``ILIKE``: Case-insensitive pattern match.
              - ``IN``: In a value list. Only ``run_id`` identifier supports ``IN`` comparator.

            Logical operators
              - ``AND``: Combines two sub-queries and returns True if both of them are True.

        order_by: List of column names with ASC|DESC annotation, to be used for ordering
            matching search results.

    Returns:
        A list of :py:class:`mlflow.entities.model_registry.ModelVersion` objects
            that satisfy the search expressions.

    .. code-block:: python
        :test:
        :caption: Example

        import mlflow
        from sklearn.linear_model import LogisticRegression

        for _ in range(2):
            with mlflow.start_run():
                mlflow.sklearn.log_model(
                    LogisticRegression(),
                    name="Cordoba",
                    registered_model_name="CordobaWeatherForecastModel",
                )

        # Get all versions of the model filtered by name
        filter_string = "name = 'CordobaWeatherForecastModel'"
        results = mlflow.search_model_versions(filter_string=filter_string)
        print("-" * 80)
        for res in results:
            print(f"name={res.name}; run_id={res.run_id}; version={res.version}")

        # Get the version of the model filtered by run_id
        filter_string = "run_id = 'ae9a606a12834c04a8ef1006d0cff779'"
        results = mlflow.search_model_versions(filter_string=filter_string)
        print("-" * 80)
        for res in results:
            print(f"name={res.name}; run_id={res.run_id}; version={res.version}")

    .. code-block:: text
        :caption: Output

        --------------------------------------------------------------------------------
        name=CordobaWeatherForecastModel; run_id=ae9a606a12834c04a8ef1006d0cff779; version=2
        name=CordobaWeatherForecastModel; run_id=d8f028b5fedf4faf8e458f7693dfa7ce; version=1
        --------------------------------------------------------------------------------
        name=CordobaWeatherForecastModel; run_id=ae9a606a12834c04a8ef1006d0cff779; version=2
    """

    def pagination_wrapper_func(number_to_get, next_page_token):
        return MlflowClient().search_model_versions(
            max_results=number_to_get,
            filter_string=filter_string,
            order_by=order_by,
            page_token=next_page_token,
        )

    return get_results_from_paginated_fn(
        paginated_fn=pagination_wrapper_func,
        max_results_per_page=SEARCH_MODEL_VERSION_MAX_RESULTS_DEFAULT,
        max_results=max_results,
    )


def set_model_version_tag(
    name: str,
    version: str | None = None,
    key: str | None = None,
    value: Any = None,
) -> None:
    """
    Set a tag for the model version.

    Args:
        name: Registered model name.
        version: Registered model version.
        key: Tag key to log. key is required.
        value: Tag value to log. value is required.
    """
    return MlflowClient().set_model_version_tag(
        name=name,
        version=version,
        key=key,
        value=value,
    )


@require_prompt_registry
def register_prompt(
    name: str,
<<<<<<< HEAD
    template: Union[str, list[dict[str, Any]]],
    commit_message: Optional[str] = None,
    tags: Optional[dict[str, str]] = None,
    response_format: Optional[Union[BaseModel, dict[str, Any]]] = None,
=======
    template: str | list[dict[str, Any]],
    commit_message: str | None = None,
    tags: dict[str, str] | None = None,
    response_format: BaseModel | dict[str, Any] | None = None,
>>>>>>> 3e5f3478
) -> PromptVersion:
    """
    Register a new :py:class:`Prompt <mlflow.entities.Prompt>` in the MLflow Prompt Registry.

    A :py:class:`Prompt <mlflow.entities.Prompt>` is a pair of name and
    template content at minimum. With MLflow Prompt Registry, you can create, manage, and
    version control prompts with the MLflow's robust model tracking framework.

    If there is no registered prompt with the given name, a new prompt will be created.
    Otherwise, a new version of the existing prompt will be created.


    Args:
        name: The name of the prompt.
        template: The template content of the prompt. Can be either:
            - A string containing text with variables enclosed in double curly braces,
              e.g. {{variable}}, which will be replaced with actual values by the `format` method.
            - A list of dictionaries representing chat messages, where each message has
              'role' and 'content' keys (e.g., [{"role": "user", "content": "Hello {{name}}"}])

            .. note::

                If you want to use the prompt with a framework that uses single curly braces
                e.g. LangChain, you can use the `to_single_brace_format` method to convert the
                loaded prompt to a format that uses single curly braces.

                .. code-block:: python

                    prompt = client.load_prompt("my_prompt")
                    langchain_format = prompt.to_single_brace_format()

        commit_message: A message describing the changes made to the prompt, similar to a
            Git commit message. Optional.
        tags: A dictionary of tags associated with the **prompt version**.
            This is useful for storing version-specific information, such as the author of
            the changes. Optional.
        response_format: Optional Pydantic class or dictionary defining the expected response
            structure. This can be used to specify the schema for structured outputs from LLM calls.

    Returns:
        A :py:class:`Prompt <mlflow.entities.Prompt>` object that was created.

    Example:

    .. code-block:: python

        import mlflow
        from pydantic import BaseModel

        # Register a text prompt
        mlflow.register_prompt(
            name="greeting_prompt",
            template="Respond to the user's message as a {{style}} AI.",
            response_format={"type": "string", "description": "A friendly response"},
        )

        # Register a chat prompt with multiple messages
        mlflow.register_prompt(
            name="assistant_prompt",
            template=[
                {"role": "system", "content": "You are a helpful {{style}} assistant."},
                {"role": "user", "content": "{{question}}"},
            ],
            response_format={"type": "object", "properties": {"answer": {"type": "string"}}},
        )

        # Load the prompt from the registry
        prompt = mlflow.load_prompt("greeting_prompt")

        # Use the prompt in your application
        import openai

        openai_client = openai.OpenAI()
        openai_client.chat.completion.create(
            model="gpt-4o-mini",
            messages=[
                {"role": "system", "content": prompt.format(style="friendly")},
                {"role": "user", "content": "Hello, how are you?"},
            ],
        )

        # Update the prompt with a new version
        prompt = mlflow.register_prompt(
            name="greeting_prompt",
            template="Respond to the user's message as a {{style}} AI. {{greeting}}",
            commit_message="Add a greeting to the prompt.",
            tags={"author": "Bob"},
        )
    """
    warnings.warn(
        PROMPT_API_MIGRATION_MSG.format(func_name="register_prompt"),
        category=FutureWarning,
        stacklevel=3,
    )

    return MlflowClient().register_prompt(
        name=name,
        template=template,
        commit_message=commit_message,
        tags=tags,
        response_format=response_format,
    )


@require_prompt_registry
def search_prompts(
    filter_string: str | None = None,
    max_results: int | None = None,
) -> PagedList[Prompt]:
    warnings.warn(
        PROMPT_API_MIGRATION_MSG.format(func_name="search_prompts"),
        category=FutureWarning,
        stacklevel=3,
    )

    def pagination_wrapper_func(number_to_get, next_page_token):
        return MlflowClient().search_prompts(
            filter_string=filter_string, max_results=number_to_get, page_token=next_page_token
        )

    return get_results_from_paginated_fn(
        pagination_wrapper_func,
        SEARCH_REGISTERED_MODEL_MAX_RESULTS_DEFAULT,
        max_results,
    )


@require_prompt_registry
def load_prompt(
    name_or_uri: str,
    version: str | int | None = None,
    allow_missing: bool = False,
    link_to_model: bool = True,
    model_id: str | None = None,
) -> PromptVersion:
    """
    Load a :py:class:`Prompt <mlflow.entities.Prompt>` from the MLflow Prompt Registry.

    The prompt can be specified by name and version, or by URI.

    Args:
        name_or_uri: The name of the prompt, or the URI in the format "prompts:/name/version".
        version: The version of the prompt (required when using name, not allowed when using URI).
        allow_missing: If True, return None instead of raising Exception if the specified prompt
            is not found.
        link_to_model: If True, the prompt will be linked to the model with the ID specified
                       by `model_id`, or the active model ID if `model_id` is None and
                       there is an active model.
        model_id: The ID of the model to which to link the prompt, if `link_to_model` is True.

    Example:

    .. code-block:: python

        import mlflow

        # Load a specific version of the prompt
        prompt = mlflow.load_prompt("my_prompt", version=1)

        # Load a specific version of the prompt by URI
        prompt = mlflow.load_prompt("prompts:/my_prompt/1")

        # Load a prompt version with an alias "production"
        prompt = mlflow.load_prompt("prompts:/my_prompt@production")

    """
    warnings.warn(
        PROMPT_API_MIGRATION_MSG.format(func_name="load_prompt"),
        category=FutureWarning,
        stacklevel=3,
    )

    if "@" in name_or_uri:
        # Don't cache prompts loaded by alias since aliases can change over time
        prompt = _load_prompt_not_cached(
            name_or_uri=name_or_uri,
            version=version,
            allow_missing=allow_missing,
        )
    else:
        # Otherwise, we use a cached function to avoid loading the same prompt multiple times.
        # If the prompt from the cache is not found and allowing_missing is True, we
        # try to load the prompt from the client without cache, since it may have been
        # registered after the cache was created (uncommon scenario).
        prompt = _load_prompt_cached(
            name_or_uri=name_or_uri,
            version=version,
            allow_missing=allow_missing,
        ) or _load_prompt_not_cached(
            name_or_uri=name_or_uri,
            version=version,
            allow_missing=allow_missing,
        )
    if prompt is None:
        return

    client = MlflowClient()

    # If there is an active MLflow run, associate the prompt with the run.
    # Note that we do this synchronously because it's unlikely that run linking occurs
    # in a latency sensitive environment, since runs aren't typically used in real-time /
    # production scenarios
    if run := active_run():
        client.link_prompt_version_to_run(
            run.info.run_id, f"prompts:/{prompt.name}/{prompt.version}"
        )

    if link_to_model:
        model_id = model_id or get_active_model_id()
        if model_id is not None:
            # Run linking in background thread to avoid blocking prompt loading. Prompt linking
            # is not critical for the user's workflow (if the prompt fails to link, the user's
            # workflow is minorly affected), so we handle it asynchronously and gracefully
            # handle any failures without impacting the core prompt loading functionality.

            def _link_prompt_async():
                try:
                    client.link_prompt_version_to_model(
                        name=prompt.name,
                        version=prompt.version,
                        model_id=model_id,
                    )
                except Exception:
                    # NB: We should still load the prompt even if linking fails, since the prompt
                    # is critical to the caller's application logic
                    _logger.warn(
                        f"Failed to link prompt '{prompt.name}' version '{prompt.version}'"
                        f" to model '{model_id}'.",
                        exc_info=True,
                    )

            # Start linking in background - don't wait for completion
            link_thread = threading.Thread(
                target=_link_prompt_async, name=f"link_prompt_thread-{uuid.uuid4().hex[:8]}"
            )
            link_thread.start()

    if trace_id := get_active_trace_id():
        InMemoryTraceManager.get_instance().register_prompt(
            trace_id=trace_id,
            prompt=prompt,
        )

    return prompt


@functools.lru_cache(maxsize=MLFLOW_PROMPT_CACHE_MAX_SIZE.get())
def _load_prompt_cached(
    name_or_uri: str,
    version: str | int | None = None,
    allow_missing: bool = False,
) -> PromptVersion | None:
    """
    Internal cached function to load prompts from registry.
    """
    return _load_prompt_not_cached(name_or_uri, version, allow_missing)


def _load_prompt_not_cached(
    name_or_uri: str,
    version: str | int | None = None,
    allow_missing: bool = False,
) -> PromptVersion | None:
    """
    Load prompt from client, handling URI parsing.
    """
    client = MlflowClient()

    # Use utility to handle URI vs name+version parsing
    parsed_name_or_uri, parsed_version = parse_prompt_name_or_uri(name_or_uri, version)
    if parsed_name_or_uri.startswith("prompts:/"):
        # For URIs, don't pass version parameter
        return client.load_prompt(parsed_name_or_uri, allow_missing=allow_missing)
    else:
        # For names, use the parsed version
        return client.load_prompt(
            parsed_name_or_uri, version=parsed_version, allow_missing=allow_missing
        )


@require_prompt_registry
def set_prompt_alias(name: str, alias: str, version: int) -> None:
    """
    Set an alias for a :py:class:`Prompt <mlflow.entities.Prompt>` in the MLflow Prompt Registry.

    Args:
        name: The name of the prompt.
        alias: The alias to set for the prompt.
        version: The version of the prompt.

    Example:

    .. code-block:: python

        import mlflow

        # Set an alias for the prompt
        mlflow.set_prompt_alias(name="my_prompt", version=1, alias="production")

        # Load the prompt by alias (use "@" to specify the alias)
        prompt = mlflow.load_prompt("prompts:/my_prompt@production")

        # Switch the alias to a new version of the prompt
        mlflow.set_prompt_alias(name="my_prompt", version=2, alias="production")

        # Delete the alias
        mlflow.delete_prompt_alias(name="my_prompt", alias="production")
    """
    warnings.warn(
        PROMPT_API_MIGRATION_MSG.format(func_name="set_prompt_alias"),
        category=FutureWarning,
        stacklevel=3,
    )

    MlflowClient().set_prompt_alias(name=name, version=version, alias=alias)


@require_prompt_registry
def delete_prompt_alias(name: str, alias: str) -> None:
    """
    Delete an alias for a :py:class:`Prompt <mlflow.entities.Prompt>` in the MLflow Prompt Registry.

    Args:
        name: The name of the prompt.
        alias: The alias to delete for the prompt.
    """
    warnings.warn(
        PROMPT_API_MIGRATION_MSG.format(func_name="delete_prompt_alias"),
        category=FutureWarning,
        stacklevel=3,
    )

    MlflowClient().delete_prompt_alias(name=name, alias=alias)<|MERGE_RESOLUTION|>--- conflicted
+++ resolved
@@ -5,8 +5,6 @@
 import uuid
 import warnings
 from typing import Any
-
-from pydantic import BaseModel
 
 from pydantic import BaseModel
 
@@ -536,17 +534,10 @@
 @require_prompt_registry
 def register_prompt(
     name: str,
-<<<<<<< HEAD
-    template: Union[str, list[dict[str, Any]]],
-    commit_message: Optional[str] = None,
-    tags: Optional[dict[str, str]] = None,
-    response_format: Optional[Union[BaseModel, dict[str, Any]]] = None,
-=======
     template: str | list[dict[str, Any]],
     commit_message: str | None = None,
     tags: dict[str, str] | None = None,
     response_format: BaseModel | dict[str, Any] | None = None,
->>>>>>> 3e5f3478
 ) -> PromptVersion:
     """
     Register a new :py:class:`Prompt <mlflow.entities.Prompt>` in the MLflow Prompt Registry.
