--- conflicted
+++ resolved
@@ -11,15 +11,8 @@
 from mlflow.entities.run import Run
 from mlflow.environment_variables import MLFLOW_PRINT_MODEL_URLS_ON_CREATION
 from mlflow.exceptions import MlflowException
-<<<<<<< HEAD
-from mlflow.prompt.registry_utils import (
-    parse_prompt_name_or_uri,
-    require_prompt_registry,
-)
-=======
 from mlflow.models.model import MLMODEL_FILE_NAME
 from mlflow.prompt.registry_utils import parse_prompt_name_or_uri, require_prompt_registry
->>>>>>> f2cbcd92
 from mlflow.protos.databricks_pb2 import (
     ALREADY_EXISTS,
     NOT_FOUND,
