import json
import logging
import threading
import uuid
import warnings
from typing import Any

from pydantic import BaseModel

import mlflow
from mlflow.entities.logged_model import LoggedModel
from mlflow.entities.model_registry import ModelVersion, Prompt, PromptVersion, RegisteredModel
from mlflow.entities.run import Run
from mlflow.environment_variables import MLFLOW_PRINT_MODEL_URLS_ON_CREATION
from mlflow.exceptions import MlflowException
from mlflow.models.model import MLMODEL_FILE_NAME
from mlflow.prompt.registry_utils import require_prompt_registry
from mlflow.protos.databricks_pb2 import (
    ALREADY_EXISTS,
    NOT_FOUND,
    RESOURCE_ALREADY_EXISTS,
    ErrorCode,
)
from mlflow.store.artifact.runs_artifact_repo import RunsArtifactRepository
from mlflow.store.artifact.utils.models import _parse_model_id_if_present
from mlflow.store.model_registry import (
    SEARCH_MODEL_VERSION_MAX_RESULTS_DEFAULT,
    SEARCH_REGISTERED_MODEL_MAX_RESULTS_DEFAULT,
)
from mlflow.telemetry.events import LoadPromptEvent
from mlflow.telemetry.track import record_usage_event
from mlflow.tracing.constant import SpanAttributeKey
from mlflow.tracing.fluent import get_active_trace_id, get_current_active_span
from mlflow.tracing.trace_manager import InMemoryTraceManager
from mlflow.tracing.utils.prompt import update_linked_prompts_tag
from mlflow.tracking._model_registry import DEFAULT_AWAIT_MAX_SLEEP_SECONDS
from mlflow.tracking.client import MlflowClient
from mlflow.tracking.fluent import _get_experiment_id, _get_latest_active_run, get_active_model_id
from mlflow.utils import get_results_from_paginated_fn, mlflow_tags
from mlflow.utils.databricks_utils import (
    _construct_databricks_uc_registered_model_url,
    get_workspace_id,
    get_workspace_url,
    stage_model_for_databricks_model_serving,
)
from mlflow.utils.env_pack import (
    EnvPackConfig,
    EnvPackType,
    _validate_env_pack,
    pack_env_for_databricks_model_serving,
)
from mlflow.utils.logging_utils import eprint
from mlflow.utils.uri import is_databricks_unity_catalog_uri

_logger = logging.getLogger(__name__)


PROMPT_API_MIGRATION_MSG = (
    "The `mlflow.{func_name}` API is moved to the `mlflow.genai` namespace. Please use "
    "`mlflow.genai.{func_name}` instead. The original API will be removed in the "
    "future release."
)


def register_model(
    model_uri,
    name,
    await_registration_for=DEFAULT_AWAIT_MAX_SLEEP_SECONDS,
    *,
    tags: dict[str, Any] | None = None,
    env_pack: EnvPackType | EnvPackConfig | None = None,
) -> ModelVersion:
    """Create a new model version in model registry for the model files specified by ``model_uri``.

    Note that this method assumes the model registry backend URI is the same as that of the
    tracking backend.

    Args:
        model_uri: URI referring to the MLmodel directory. Use a ``runs:/`` URI if you want to
            record the run ID with the model in model registry (recommended), or pass the
            local filesystem path of the model if registering a locally-persisted MLflow
            model that was previously saved using ``save_model``.
            ``models:/`` URIs are currently not supported.
        name: Name of the registered model under which to create a new model version. If a
            registered model with the given name does not exist, it will be created
            automatically.
        await_registration_for: Number of seconds to wait for the model version to finish
            being created and is in ``READY`` status. By default, the function
            waits for five minutes. Specify 0 or None to skip waiting.
        tags: A dictionary of key-value pairs that are converted into
            :py:class:`mlflow.entities.model_registry.ModelVersionTag` objects.
        env_pack: Either a string or an EnvPackConfig. If specified,
            the model dependencies are optionally first installed into the current Python
            environment, and then the complete environment will be packaged and included
            in the registered model artifacts. If the string shortcut "databricks_model_serving" is
            used, then model dependencies will be installed in the current environment. This is
            useful when deploying the model to a serving environment like Databricks Model Serving.

            .. Note:: Experimental: This parameter may change or be removed in a future
                                    release without warning.

    Returns:
        Single :py:class:`mlflow.entities.model_registry.ModelVersion` object created by
        backend.

    .. code-block:: python
        :test:
        :caption: Example

        import mlflow.sklearn
        from mlflow.models import infer_signature
        from sklearn.datasets import make_regression
        from sklearn.ensemble import RandomForestRegressor

        mlflow.set_tracking_uri("sqlite:////tmp/mlruns.db")
        params = {"n_estimators": 3, "random_state": 42}
        X, y = make_regression(n_features=4, n_informative=2, random_state=0, shuffle=False)
        # Log MLflow entities
        with mlflow.start_run() as run:
            rfr = RandomForestRegressor(**params).fit(X, y)
            signature = infer_signature(X, rfr.predict(X))
            mlflow.log_params(params)
            mlflow.sklearn.log_model(rfr, name="sklearn-model", signature=signature)
        model_uri = f"runs:/{run.info.run_id}/sklearn-model"
        mv = mlflow.register_model(model_uri, "RandomForestRegressionModel")
        print(f"Name: {mv.name}")
        print(f"Version: {mv.version}")

    .. code-block:: text
        :caption: Output

        Name: RandomForestRegressionModel
        Version: 1
    """
    return _register_model(
        model_uri=model_uri,
        name=name,
        await_registration_for=await_registration_for,
        tags=tags,
        env_pack=env_pack,
    )


def _register_model(
    model_uri,
    name,
    await_registration_for=DEFAULT_AWAIT_MAX_SLEEP_SECONDS,
    *,
    tags: dict[str, Any] | None = None,
    local_model_path=None,
    env_pack: EnvPackType | EnvPackConfig | None = None,
) -> ModelVersion:
    client = MlflowClient()
    try:
        create_model_response = client.create_registered_model(name)
        eprint(f"Successfully registered model '{create_model_response.name}'.")
    except MlflowException as e:
        if e.error_code in (
            ErrorCode.Name(RESOURCE_ALREADY_EXISTS),
            ErrorCode.Name(ALREADY_EXISTS),
        ):
            eprint(
                f"Registered model {name!r} already exists. Creating a new version of this model..."
            )
        else:
            raise e

    run_id = None
    model_id = None
    source = model_uri
    if RunsArtifactRepository.is_runs_uri(model_uri):
        # If the uri is of the form runs:/...
        (run_id, artifact_path) = RunsArtifactRepository.parse_runs_uri(model_uri)
        runs_artifact_repo = RunsArtifactRepository(model_uri)
        # List artifacts in `<run_artifact_root>/<artifact_path>` to see if the run has artifacts.
        # If so use the run's artifact location as source.
        artifacts = runs_artifact_repo._list_run_artifacts()
        if MLMODEL_FILE_NAME in (art.path for art in artifacts):
            source = RunsArtifactRepository.get_underlying_uri(model_uri)
        # Otherwise check if there's a logged model with
        # name artifact_path and source_run_id run_id
        else:
            run = client.get_run(run_id)
            logged_models = _get_logged_models_from_run(run, artifact_path)
            if not logged_models:
                raise MlflowException(
                    f"Unable to find a logged_model with artifact_path {artifact_path} "
                    f"under run {run_id}",
                    error_code=ErrorCode.Name(NOT_FOUND),
                )
            if len(logged_models) > 1:
                if run.outputs is None:
                    raise MlflowException.invalid_parameter_value(
                        f"Multiple logged models found for run {run_id}. Cannot determine "
                        "which model to register. Please use `models:/<model_id>` instead."
                    )
                # If there are multiple such logged models, get the one logged at the largest step
                model_id_to_step = {m_o.model_id: m_o.step for m_o in run.outputs.model_outputs}
                model_id = max(logged_models, key=lambda lm: model_id_to_step[lm.model_id]).model_id
            else:
                model_id = logged_models[0].model_id
            source = f"models:/{model_id}"
            _logger.warning(
                f"Run with id {run_id} has no artifacts at artifact path {artifact_path!r}, "
                f"registering model based on {source} instead"
            )

    # Otherwise if the uri is of the form models:/..., try to get the model_id from the uri directly
    model_id = _parse_model_id_if_present(model_uri) if not model_id else model_id

    # Passing in the string value is a shortcut for passing in the EnvPackConfig
    # Validate early; `_validate_env_pack` will raise on invalid inputs.
    validated_env_pack = _validate_env_pack(env_pack)

    # If env_pack is supported and indicates Databricks Model Serving, pack env and
    # log the resulting artifacts.
    if validated_env_pack:
        eprint(
            "Packing environment for Databricks Model Serving with install_dependencies "
            f"{validated_env_pack.install_dependencies}..."
        )
        with pack_env_for_databricks_model_serving(
            model_uri,
            enforce_pip_requirements=validated_env_pack.install_dependencies,
        ) as artifacts_path_with_env:
            client.log_model_artifacts(model_id, artifacts_path_with_env)

    create_version_response = client._create_model_version(
        name=name,
        source=source,
        run_id=run_id,
        tags=tags,
        await_creation_for=await_registration_for,
        local_model_path=local_model_path,
        model_id=model_id,
    )
    created_message = (
        f"Created version '{create_version_response.version}' of model "
        f"'{create_version_response.name}'"
    )
    # Print a link to the UC model version page if the model is in UC.
    registry_uri = mlflow.get_registry_uri()
    if (
        MLFLOW_PRINT_MODEL_URLS_ON_CREATION.get()
        and is_databricks_unity_catalog_uri(registry_uri)
        and (url := get_workspace_url())
    ):
        uc_model_url = _construct_databricks_uc_registered_model_url(
            url,
            create_version_response.name,
            create_version_response.version,
            get_workspace_id(),
        )
        created_message = "🔗 " + created_message + f": {uc_model_url}"
    else:
        created_message += "."
    eprint(created_message)

    if model_id:
        new_value = [
            {
                "name": create_version_response.name,
                "version": create_version_response.version,
            }
        ]
        model = client.get_logged_model(model_id)
        if existing_value := model.tags.get(mlflow_tags.MLFLOW_MODEL_VERSIONS):
            new_value = json.loads(existing_value) + new_value

        client.set_logged_model_tags(
            model_id,
            {mlflow_tags.MLFLOW_MODEL_VERSIONS: json.dumps(new_value)},
        )

    if validated_env_pack:
        eprint(
            f"Staging model {create_version_response.name} "
            f"version {create_version_response.version} "
            "for Databricks Model Serving..."
        )
        try:
            stage_model_for_databricks_model_serving(
                model_name=create_version_response.name,
                model_version=create_version_response.version,
            )
        except Exception as e:
            eprint(
                f"Failed to stage model for Databricks Model Serving: {e!s}. "
                "The model was registered successfully and is available for serving, but may take "
                "longer to deploy."
            )

    return create_version_response


def _get_logged_models_from_run(source_run: Run, model_name: str) -> list[LoggedModel]:
    """Get all logged models from the source rnu that have the specified model name.

    Args:
        source_run: Source run from which to retrieve logged models.
        model_name: Name of the model to retrieve.
    """
    client = MlflowClient()
    logged_models = []
    page_token = None

    while True:
        logged_models_page = client.search_logged_models(
            experiment_ids=[source_run.info.experiment_id],
            # TODO: Filter by 'source_run_id' once Databricks backend supports it
            filter_string=f"name = '{model_name}'",
            page_token=page_token,
        )
        logged_models.extend(
            m for m in logged_models_page if m.source_run_id == source_run.info.run_id
        )
        if not logged_models_page.token:
            break
        page_token = logged_models_page.token

    return logged_models


def search_registered_models(
    max_results: int | None = None,
    filter_string: str | None = None,
    order_by: list[str] | None = None,
) -> list[RegisteredModel]:
    """Search for registered models that satisfy the filter criteria.

    Args:
        max_results: If passed, specifies the maximum number of models desired. If not
            passed, all models will be returned.
        filter_string: Filter query string (e.g., "name = 'a_model_name' and tag.key = 'value1'"),
            defaults to searching for all registered models. The following identifiers, comparators,
            and logical operators are supported.

            Identifiers
              - "name": registered model name.
              - "tags.<tag_key>": registered model tag. If "tag_key" contains spaces, it must be
                wrapped with backticks (e.g., "tags.`extra key`").

            Comparators
              - "=": Equal to.
              - "!=": Not equal to.
              - "LIKE": Case-sensitive pattern match.
              - "ILIKE": Case-insensitive pattern match.

            Logical operators
              - "AND": Combines two sub-queries and returns True if both of them are True.

        order_by: List of column names with ASC|DESC annotation, to be used for ordering
            matching search results.

    Returns:
        A list of :py:class:`mlflow.entities.model_registry.RegisteredModel` objects
        that satisfy the search expressions.

    .. code-block:: python
        :test:
        :caption: Example

        import mlflow
        from sklearn.linear_model import LogisticRegression

        with mlflow.start_run():
            mlflow.sklearn.log_model(
                LogisticRegression(),
                name="Cordoba",
                registered_model_name="CordobaWeatherForecastModel",
            )
            mlflow.sklearn.log_model(
                LogisticRegression(),
                name="Boston",
                registered_model_name="BostonWeatherForecastModel",
            )

        # Get search results filtered by the registered model name
        filter_string = "name = 'CordobaWeatherForecastModel'"
        results = mlflow.search_registered_models(filter_string=filter_string)
        print("-" * 80)
        for res in results:
            for mv in res.latest_versions:
                print(f"name={mv.name}; run_id={mv.run_id}; version={mv.version}")

        # Get search results filtered by the registered model name that matches
        # prefix pattern
        filter_string = "name LIKE 'Boston%'"
        results = mlflow.search_registered_models(filter_string=filter_string)
        print("-" * 80)
        for res in results:
            for mv in res.latest_versions:
                print(f"name={mv.name}; run_id={mv.run_id}; version={mv.version}")

        # Get all registered models and order them by ascending order of the names
        results = mlflow.search_registered_models(order_by=["name ASC"])
        print("-" * 80)
        for res in results:
            for mv in res.latest_versions:
                print(f"name={mv.name}; run_id={mv.run_id}; version={mv.version}")

    .. code-block:: text
        :caption: Output

        --------------------------------------------------------------------------------
        name=CordobaWeatherForecastModel; run_id=248c66a666744b4887bdeb2f9cf7f1c6; version=1
        --------------------------------------------------------------------------------
        name=BostonWeatherForecastModel; run_id=248c66a666744b4887bdeb2f9cf7f1c6; version=1
        --------------------------------------------------------------------------------
        name=BostonWeatherForecastModel; run_id=248c66a666744b4887bdeb2f9cf7f1c6; version=1
        name=CordobaWeatherForecastModel; run_id=248c66a666744b4887bdeb2f9cf7f1c6; version=1
    """

    def pagination_wrapper_func(number_to_get, next_page_token):
        return MlflowClient().search_registered_models(
            max_results=number_to_get,
            filter_string=filter_string,
            order_by=order_by,
            page_token=next_page_token,
        )

    return get_results_from_paginated_fn(
        pagination_wrapper_func,
        SEARCH_REGISTERED_MODEL_MAX_RESULTS_DEFAULT,
        max_results,
    )


def search_model_versions(
    max_results: int | None = None,
    filter_string: str | None = None,
    order_by: list[str] | None = None,
) -> list[ModelVersion]:
    """Search for model versions that satisfy the filter criteria.

    .. warning:

        The model version search results may not have aliases populated for performance reasons.

    Args:
        max_results: If passed, specifies the maximum number of models desired. If not
            passed, all models will be returned.
        filter_string: Filter query string
            (e.g., ``"name = 'a_model_name' and tag.key = 'value1'"``),
            defaults to searching for all model versions. The following identifiers, comparators,
            and logical operators are supported.

            Identifiers
              - ``name``: model name.
              - ``source_path``: model version source path.
              - ``run_id``: The id of the mlflow run that generates the model version.
              - ``tags.<tag_key>``: model version tag. If ``tag_key`` contains spaces, it must be
                wrapped with backticks (e.g., ``"tags.`extra key`"``).

            Comparators
              - ``=``: Equal to.
              - ``!=``: Not equal to.
              - ``LIKE``: Case-sensitive pattern match.
              - ``ILIKE``: Case-insensitive pattern match.
              - ``IN``: In a value list. Only ``run_id`` identifier supports ``IN`` comparator.

            Logical operators
              - ``AND``: Combines two sub-queries and returns True if both of them are True.

        order_by: List of column names with ASC|DESC annotation, to be used for ordering
            matching search results.

    Returns:
        A list of :py:class:`mlflow.entities.model_registry.ModelVersion` objects
            that satisfy the search expressions.

    .. code-block:: python
        :test:
        :caption: Example

        import mlflow
        from sklearn.linear_model import LogisticRegression

        for _ in range(2):
            with mlflow.start_run():
                mlflow.sklearn.log_model(
                    LogisticRegression(),
                    name="Cordoba",
                    registered_model_name="CordobaWeatherForecastModel",
                )

        # Get all versions of the model filtered by name
        filter_string = "name = 'CordobaWeatherForecastModel'"
        results = mlflow.search_model_versions(filter_string=filter_string)
        print("-" * 80)
        for res in results:
            print(f"name={res.name}; run_id={res.run_id}; version={res.version}")

        # Get the version of the model filtered by run_id
        filter_string = "run_id = 'ae9a606a12834c04a8ef1006d0cff779'"
        results = mlflow.search_model_versions(filter_string=filter_string)
        print("-" * 80)
        for res in results:
            print(f"name={res.name}; run_id={res.run_id}; version={res.version}")

    .. code-block:: text
        :caption: Output

        --------------------------------------------------------------------------------
        name=CordobaWeatherForecastModel; run_id=ae9a606a12834c04a8ef1006d0cff779; version=2
        name=CordobaWeatherForecastModel; run_id=d8f028b5fedf4faf8e458f7693dfa7ce; version=1
        --------------------------------------------------------------------------------
        name=CordobaWeatherForecastModel; run_id=ae9a606a12834c04a8ef1006d0cff779; version=2
    """

    def pagination_wrapper_func(number_to_get, next_page_token):
        return MlflowClient().search_model_versions(
            max_results=number_to_get,
            filter_string=filter_string,
            order_by=order_by,
            page_token=next_page_token,
        )

    return get_results_from_paginated_fn(
        paginated_fn=pagination_wrapper_func,
        max_results_per_page=SEARCH_MODEL_VERSION_MAX_RESULTS_DEFAULT,
        max_results=max_results,
    )


def set_model_version_tag(
    name: str,
    version: str | None = None,
    key: str | None = None,
    value: Any = None,
) -> None:
    """
    Set a tag for the model version.

    Args:
        name: Registered model name.
        version: Registered model version.
        key: Tag key to log. key is required.
        value: Tag value to log. value is required.
    """
    return MlflowClient().set_model_version_tag(
        name=name,
        version=version,
        key=key,
        value=value,
    )


@require_prompt_registry
def register_prompt(
    name: str,
    template: str | list[dict[str, Any]],
    commit_message: str | None = None,
    tags: dict[str, str] | None = None,
    response_format: type[BaseModel] | dict[str, Any] | None = None,
) -> PromptVersion:
    """
    Register a new :py:class:`Prompt <mlflow.entities.Prompt>` in the MLflow Prompt Registry.

    A :py:class:`Prompt <mlflow.entities.Prompt>` is a pair of name and
    template content at minimum. With MLflow Prompt Registry, you can create, manage, and
    version control prompts with the MLflow's robust model tracking framework.

    If there is no registered prompt with the given name, a new prompt will be created.
    Otherwise, a new version of the existing prompt will be created.


    Args:
        name: The name of the prompt.
        template: The template content of the prompt. Can be either:
            - A string containing text with variables enclosed in double curly braces,
              e.g. {{variable}}, which will be replaced with actual values by the `format` method.
            - A list of dictionaries representing chat messages, where each message has
              'role' and 'content' keys (e.g., [{"role": "user", "content": "Hello {{name}}"}])

            .. note::

                If you want to use the prompt with a framework that uses single curly braces
                e.g. LangChain, you can use the `to_single_brace_format` method to convert the
                loaded prompt to a format that uses single curly braces.

                .. code-block:: python

                    prompt = client.load_prompt("my_prompt")
                    langchain_format = prompt.to_single_brace_format()

        commit_message: A message describing the changes made to the prompt, similar to a
            Git commit message. Optional.
        tags: A dictionary of tags associated with the **prompt version**.
            This is useful for storing version-specific information, such as the author of
            the changes. Optional.
        response_format: Optional Pydantic class or dictionary defining the expected response
            structure. This can be used to specify the schema for structured outputs from LLM calls.

    Returns:
        A :py:class:`Prompt <mlflow.entities.Prompt>` object that was created.

    Example:

    .. code-block:: python

        import mlflow
        from pydantic import BaseModel

        # Register a text prompt
        mlflow.register_prompt(
            name="greeting_prompt",
            template="Respond to the user's message as a {{style}} AI.",
            response_format={"type": "string", "description": "A friendly response"},
        )

        # Register a chat prompt with multiple messages
        mlflow.register_prompt(
            name="assistant_prompt",
            template=[
                {"role": "system", "content": "You are a helpful {{style}} assistant."},
                {"role": "user", "content": "{{question}}"},
            ],
            response_format={"type": "object", "properties": {"answer": {"type": "string"}}},
        )

        # Load the prompt from the registry
        prompt = mlflow.load_prompt("greeting_prompt")

        # Use the prompt in your application
        import openai

        openai_client = openai.OpenAI()
        openai_client.chat.completion.create(
            model="gpt-4o-mini",
            messages=[
                {"role": "system", "content": prompt.format(style="friendly")},
                {"role": "user", "content": "Hello, how are you?"},
            ],
        )

        # Update the prompt with a new version
        prompt = mlflow.register_prompt(
            name="greeting_prompt",
            template="Respond to the user's message as a {{style}} AI. {{greeting}}",
            commit_message="Add a greeting to the prompt.",
            tags={"author": "Bob"},
        )
    """
    warnings.warn(
        PROMPT_API_MIGRATION_MSG.format(func_name="register_prompt"),
        category=FutureWarning,
        stacklevel=3,
    )

    return MlflowClient().register_prompt(
        name=name,
        template=template,
        commit_message=commit_message,
        tags=tags,
        response_format=response_format,
    )


@require_prompt_registry
def search_prompts(
    filter_string: str | None = None,
    max_results: int | None = None,
) -> list[Prompt]:
    """
    Search for prompts in the MLflow Prompt Registry.

    This call returns prompt metadata for prompts that have been marked
    as prompts (i.e. tagged with `mlflow.prompt.is_prompt=true`). We can
    further restrict results via a standard registry filter expression.

    Args:
        filter_string (Optional[str]):
            An additional registry-search expression to apply (e.g.
            `"name LIKE 'my_prompt%'"`).  For Unity Catalog registries, must include
            catalog and schema: "catalog = 'catalog_name' AND schema = 'schema_name'".
        max_results (Optional[int]):
            The maximum number of prompts to return.

    Returns:
        A list of :py:class:`Prompt <mlflow.entities.Prompt>` objects representing prompt metadata:

        - name: The prompt name
        - description: The prompt description
        - tags: Prompt-level tags
        - creation_timestamp: When the prompt was created

        To get the actual prompt template content,
        use :py:func:`mlflow.genai.load_prompt()` API with a specific version:

        .. code-block:: python
            import mlflow

            # Search for prompts
            prompts = mlflow.genai.search_prompts(filter_string="name LIKE 'greeting%'")

            # Get prompts by experiment
            prompts = mlflow.genai.search_prompts(filter_string='experiment_id = "1"')

            # Get specific version content
            for prompt in prompts:
                prompt_version = mlflow.genai.load_prompt(prompt.name, version="1")
                print(f"Template: {prompt_version.template}")
    """
    warnings.warn(
        PROMPT_API_MIGRATION_MSG.format(func_name="search_prompts"),
        category=FutureWarning,
        stacklevel=3,
    )

    def pagination_wrapper_func(number_to_get, next_page_token):
        return MlflowClient().search_prompts(
            filter_string=filter_string, max_results=number_to_get, page_token=next_page_token
        )

    return get_results_from_paginated_fn(
        pagination_wrapper_func,
        SEARCH_REGISTERED_MODEL_MAX_RESULTS_DEFAULT,
        max_results,
    )


@require_prompt_registry
@record_usage_event(LoadPromptEvent)
def load_prompt(
    name_or_uri: str,
    version: str | int | None = None,
    allow_missing: bool = False,
    link_to_model: bool = True,
    model_id: str | None = None,
    cache_ttl_seconds: float | None = None,
) -> PromptVersion:
    """
    Load a :py:class:`Prompt <mlflow.entities.Prompt>` from the MLflow Prompt Registry.

    The prompt can be specified by name and version, or by URI.

    Args:
        name_or_uri: The name of the prompt, or the URI in the format "prompts:/name/version".
        version: The version of the prompt (required when using name, not allowed when using URI).
        allow_missing: If True, return None instead of raising Exception if the specified prompt
            is not found.
        link_to_model: If True, the prompt will be linked to the model with the ID specified
                       by `model_id`, or the active model ID if `model_id` is None and
                       there is an active model.
        model_id: The ID of the model to which to link the prompt, if `link_to_model` is True.
        cache_ttl_seconds: Time-to-live in seconds for the cached prompt. If not specified,
            uses the value from `MLFLOW_ALIAS_PROMPT_CACHE_TTL_SECONDS` environment variable for
            alias-based prompts (default 60), and the value from
            `MLFLOW_VERSION_PROMPT_CACHE_TTL_SECONDS` environment variable for version-based prompts
            (default None, no TTL). Set to 0 to bypass the cache and always fetch from the server.

    Example:

    .. code-block:: python

        import mlflow

        # Load a specific version of the prompt
        prompt = mlflow.load_prompt("my_prompt", version=1)

        # Load a specific version of the prompt by URI
        prompt = mlflow.load_prompt("prompts:/my_prompt/1")

        # Load a prompt version with an alias "production"
        prompt = mlflow.load_prompt("prompts:/my_prompt@production")

        # Load with custom cache TTL (5 minutes)
        prompt = mlflow.load_prompt("my_prompt", version=1, cache_ttl_seconds=300)

        # Bypass cache entirely
        prompt = mlflow.load_prompt("my_prompt", version=1, cache_ttl_seconds=0)

    """
    warnings.warn(
        PROMPT_API_MIGRATION_MSG.format(func_name="load_prompt"),
        category=FutureWarning,
        stacklevel=3,
    )

    client = MlflowClient()

    # Load prompt with caching (handled by client)
    prompt = client.load_prompt(
        name_or_uri=name_or_uri,
        version=version,
        allow_missing=allow_missing,
        cache_ttl_seconds=cache_ttl_seconds,
    )
    if prompt is None:
        return

    # If there is an active MLflow run, associate the prompt with the run.
    # Note that we do this synchronously because it's unlikely that run linking occurs
    # in a latency sensitive environment, since runs aren't typically used in real-time /
    # production scenarios
    # NB: We shouldn't use `active_run()` here because it only returns the active run
    # from the current thread. It doesn't work in multi-threaded scenarios such as
    # MLflow GenAI evaluation.
    if run := _get_latest_active_run():
        client.link_prompt_version_to_run(run.info.run_id, prompt)

    if link_to_model:
        model_id = model_id or get_active_model_id()
        if model_id is not None:
            # Run linking in background thread to avoid blocking prompt loading. Prompt linking
            # is not critical for the user's workflow (if the prompt fails to link, the user's
            # workflow is minorly affected), so we handle it asynchronously and gracefully
            # handle any failures without impacting the core prompt loading functionality.

            def _link_prompt_async():
                try:
                    client.link_prompt_version_to_model(
                        name=prompt.name,
                        version=prompt.version,
                        model_id=model_id,
                    )
                except Exception:
                    # NB: We should still load the prompt even if linking fails, since the prompt
                    # is critical to the caller's application logic
                    _logger.warning(
                        f"Failed to link prompt '{prompt.name}' version '{prompt.version}'"
                        f" to model '{model_id}'.",
                        exc_info=True,
                    )

            # Start linking in background - don't wait for completion
            link_thread = threading.Thread(
                target=_link_prompt_async, name=f"link_prompt_thread-{uuid.uuid4().hex[:8]}"
            )
            link_thread.start()

    if trace_id := get_active_trace_id():
        InMemoryTraceManager.get_instance().register_prompt(
            trace_id=trace_id,
            prompt=prompt,
        )

    # Set prompt version information as span attributes if there's an active span
    if span := get_current_active_span():
        current_value = span.attributes.get(SpanAttributeKey.LINKED_PROMPTS)
        updated_value = update_linked_prompts_tag(current_value, [prompt])
        span.set_attribute(SpanAttributeKey.LINKED_PROMPTS, updated_value)

    return prompt


<<<<<<< HEAD
=======
@functools.lru_cache(maxsize=MLFLOW_PROMPT_CACHE_MAX_SIZE.get())
def _load_prompt_cached(
    name_or_uri: str,
    version: str | int | None = None,
    allow_missing: bool = False,
) -> PromptVersion | None:
    """
    Internal cached function to load prompts from registry.
    """
    return _load_prompt_not_cached(name_or_uri, version, allow_missing)


def _load_prompt_not_cached(
    name_or_uri: str,
    version: str | int | None = None,
    allow_missing: bool = False,
) -> PromptVersion | None:
    """
    Load prompt from client, handling URI parsing.
    """
    client = MlflowClient()
    prompt_uri = parse_prompt_name_or_uri(name_or_uri, version)
    prompt = client.load_prompt(prompt_uri, allow_missing=allow_missing)

    # Link the prompt to the active experiment. This is called only when
    # the prompt is loaded from the registry to avoid performance overhead.
    if experiment_id := _get_experiment_id():
        client._link_prompt_to_experiment(prompt, experiment_id)

    return prompt


>>>>>>> 09fde328
@require_prompt_registry
def set_prompt_alias(name: str, alias: str, version: int) -> None:
    """
    Set an alias for a :py:class:`Prompt <mlflow.entities.Prompt>` in the MLflow Prompt Registry.

    Args:
        name: The name of the prompt.
        alias: The alias to set for the prompt.
        version: The version of the prompt.

    Example:

    .. code-block:: python

        import mlflow

        # Set an alias for the prompt
        mlflow.set_prompt_alias(name="my_prompt", version=1, alias="production")

        # Load the prompt by alias (use "@" to specify the alias)
        prompt = mlflow.load_prompt("prompts:/my_prompt@production")

        # Switch the alias to a new version of the prompt
        mlflow.set_prompt_alias(name="my_prompt", version=2, alias="production")

        # Delete the alias
        mlflow.delete_prompt_alias(name="my_prompt", alias="production")
    """
    warnings.warn(
        PROMPT_API_MIGRATION_MSG.format(func_name="set_prompt_alias"),
        category=FutureWarning,
        stacklevel=3,
    )

    MlflowClient().set_prompt_alias(name=name, version=version, alias=alias)


@require_prompt_registry
def delete_prompt_alias(name: str, alias: str) -> None:
    """
    Delete an alias for a :py:class:`Prompt <mlflow.entities.Prompt>` in the MLflow Prompt Registry.

    Args:
        name: The name of the prompt.
        alias: The alias to delete for the prompt.
    """
    warnings.warn(
        PROMPT_API_MIGRATION_MSG.format(func_name="delete_prompt_alias"),
        category=FutureWarning,
        stacklevel=3,
    )

    MlflowClient().delete_prompt_alias(name=name, alias=alias)<|MERGE_RESOLUTION|>--- conflicted
+++ resolved
@@ -35,7 +35,7 @@
 from mlflow.tracing.utils.prompt import update_linked_prompts_tag
 from mlflow.tracking._model_registry import DEFAULT_AWAIT_MAX_SLEEP_SECONDS
 from mlflow.tracking.client import MlflowClient
-from mlflow.tracking.fluent import _get_experiment_id, _get_latest_active_run, get_active_model_id
+from mlflow.tracking.fluent import _get_latest_active_run, get_active_model_id
 from mlflow.utils import get_results_from_paginated_fn, mlflow_tags
 from mlflow.utils.databricks_utils import (
     _construct_databricks_uc_registered_model_url,
@@ -845,41 +845,6 @@
     return prompt
 
 
-<<<<<<< HEAD
-=======
-@functools.lru_cache(maxsize=MLFLOW_PROMPT_CACHE_MAX_SIZE.get())
-def _load_prompt_cached(
-    name_or_uri: str,
-    version: str | int | None = None,
-    allow_missing: bool = False,
-) -> PromptVersion | None:
-    """
-    Internal cached function to load prompts from registry.
-    """
-    return _load_prompt_not_cached(name_or_uri, version, allow_missing)
-
-
-def _load_prompt_not_cached(
-    name_or_uri: str,
-    version: str | int | None = None,
-    allow_missing: bool = False,
-) -> PromptVersion | None:
-    """
-    Load prompt from client, handling URI parsing.
-    """
-    client = MlflowClient()
-    prompt_uri = parse_prompt_name_or_uri(name_or_uri, version)
-    prompt = client.load_prompt(prompt_uri, allow_missing=allow_missing)
-
-    # Link the prompt to the active experiment. This is called only when
-    # the prompt is loaded from the registry to avoid performance overhead.
-    if experiment_id := _get_experiment_id():
-        client._link_prompt_to_experiment(prompt, experiment_id)
-
-    return prompt
-
-
->>>>>>> 09fde328
 @require_prompt_registry
 def set_prompt_alias(name: str, alias: str, version: int) -> None:
     """
