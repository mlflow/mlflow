import json
import logging
from typing import Any, Optional

from mlflow.entities.logged_model import LoggedModel
from mlflow.entities.model_registry import ModelVersion, RegisteredModel
from mlflow.exceptions import MlflowException
from mlflow.protos.databricks_pb2 import (
    ALREADY_EXISTS,
    NOT_FOUND,
    RESOURCE_ALREADY_EXISTS,
    ErrorCode,
)
from mlflow.store.artifact.runs_artifact_repo import RunsArtifactRepository
from mlflow.store.artifact.utils.models import _parse_model_id_if_present
from mlflow.store.model_registry import (
    SEARCH_MODEL_VERSION_MAX_RESULTS_DEFAULT,
    SEARCH_REGISTERED_MODEL_MAX_RESULTS_DEFAULT,
)
from mlflow.tracking._model_registry import DEFAULT_AWAIT_MAX_SLEEP_SECONDS
from mlflow.tracking.client import MlflowClient
from mlflow.utils import get_results_from_paginated_fn, mlflow_tags
from mlflow.utils.logging_utils import eprint

_logger = logging.getLogger(__name__)


def register_model(
    model_uri,
    name,
    await_registration_for=DEFAULT_AWAIT_MAX_SLEEP_SECONDS,
    *,
    tags: Optional[dict[str, Any]] = None,
) -> ModelVersion:
    """Create a new model version in model registry for the model files specified by ``model_uri``.

    Note that this method assumes the model registry backend URI is the same as that of the
    tracking backend.

    Args:
        model_uri: URI referring to the MLmodel directory. Use a ``runs:/`` URI if you want to
            record the run ID with the model in model registry (recommended), or pass the
            local filesystem path of the model if registering a locally-persisted MLflow
            model that was previously saved using ``save_model``.
            ``models:/`` URIs are currently not supported.
        name: Name of the registered model under which to create a new model version. If a
            registered model with the given name does not exist, it will be created
            automatically.
        await_registration_for: Number of seconds to wait for the model version to finish
            being created and is in ``READY`` status. By default, the function
            waits for five minutes. Specify 0 or None to skip waiting.
        tags: A dictionary of key-value pairs that are converted into
            :py:class:`mlflow.entities.model_registry.ModelVersionTag` objects.

    Returns:
        Single :py:class:`mlflow.entities.model_registry.ModelVersion` object created by
        backend.

    .. code-block:: python
        :test:
        :caption: Example

        import mlflow.sklearn
        from mlflow.models import infer_signature
        from sklearn.datasets import make_regression
        from sklearn.ensemble import RandomForestRegressor

        mlflow.set_tracking_uri("sqlite:////tmp/mlruns.db")
        params = {"n_estimators": 3, "random_state": 42}
        X, y = make_regression(n_features=4, n_informative=2, random_state=0, shuffle=False)
        # Log MLflow entities
        with mlflow.start_run() as run:
            rfr = RandomForestRegressor(**params).fit(X, y)
            signature = infer_signature(X, rfr.predict(X))
            mlflow.log_params(params)
            mlflow.sklearn.log_model(rfr, artifact_path="sklearn-model", signature=signature)
        model_uri = f"runs:/{run.info.run_id}/sklearn-model"
        mv = mlflow.register_model(model_uri, "RandomForestRegressionModel")
        print(f"Name: {mv.name}")
        print(f"Version: {mv.version}")

    .. code-block:: text
        :caption: Output

        Name: RandomForestRegressionModel
        Version: 1
    """
    return _register_model(
        model_uri=model_uri,
        name=name,
        await_registration_for=await_registration_for,
        tags=tags,
    )


def _register_model(
    model_uri,
    name,
    await_registration_for=DEFAULT_AWAIT_MAX_SLEEP_SECONDS,
    *,
    tags: Optional[dict[str, Any]] = None,
    local_model_path=None,
) -> ModelVersion:
    client = MlflowClient()
    try:
        create_model_response = client.create_registered_model(name)
        eprint(f"Successfully registered model '{create_model_response.name}'.")
    except MlflowException as e:
        if e.error_code in (
            ErrorCode.Name(RESOURCE_ALREADY_EXISTS),
            ErrorCode.Name(ALREADY_EXISTS),
        ):
            eprint(
                f"Registered model {name!r} already exists. Creating a new version of this model..."
            )
        else:
            raise e

    run_id = None
    model_id = None
    source = model_uri
    if RunsArtifactRepository.is_runs_uri(model_uri):
        # If the uri is of the form runs:/...
        (run_id, artifact_path) = RunsArtifactRepository.parse_runs_uri(model_uri)
        runs_artifact_repo = RunsArtifactRepository(model_uri)
        if runs_artifact_repo._is_directory(artifact_path):
            # First check if run has artifact at artifact_path,
            # if so use the run's artifact location as source
            source = RunsArtifactRepository.get_underlying_uri(model_uri)
        else:
            # Otherwise check if there's a logged model with
            # name artifact_path and source_run_id run_id
            run = client.get_run(run_id)
            logged_models = _get_logged_models_from_run(run, artifact_path)
            if not logged_models:
                raise MlflowException(
                    f"Unable to find a logged_model with artifact_path {artifact_path} "
                    f"under run {run_id}",
                    error_code=ErrorCode.Name(NOT_FOUND),
                )
            # If there are multiple such logged models, get the one logged at the largest step
            model_id_to_step = {m_o.model_id: m_o.step for m_o in run.outputs.model_outputs}
            model_id = max(logged_models, key=lambda lm: model_id_to_step[lm.model_id]).model_id
            source = f"models:/{model_id}"
            _logger.warning(
                f"Run with id {run_id} has no artifacts at artifact path {artifact_path!r}, "
                f"registering model based on {source} instead"
            )

<<<<<<< HEAD
=======
    # Otherwise if the uri is of the form models:/..., try to get the model_id from the uri directly
    model_id = _parse_model_id_if_present(model_uri) if not model_id else model_id
>>>>>>> 8bba9a6f
    create_version_response = client._create_model_version(
        name=name,
        source=source,
        run_id=run_id,
        tags=tags,
        await_creation_for=await_registration_for,
        local_model_path=local_model_path,
<<<<<<< HEAD
        model_id=_parse_model_id_if_present(model_uri),
=======
        model_id=model_id,
>>>>>>> 8bba9a6f
    )
    eprint(
        f"Created version '{create_version_response.version}' of model "
        f"'{create_version_response.name}'."
    )

    if model_id:
        new_value = [
            {
                "name": create_version_response.name,
                "version": create_version_response.version,
            }
        ]
        model = client.get_logged_model(model_id)
        if existing_value := model.tags.get(mlflow_tags.MLFLOW_MODEL_VERSIONS):
            new_value = json.loads(existing_value) + new_value

        client.set_logged_model_tags(
            model_id,
            {mlflow_tags.MLFLOW_MODEL_VERSIONS: json.dumps(new_value)},
        )

    return create_version_response


def _get_logged_models_from_run(source_run: str, model_name: str) -> list[LoggedModel]:
    """Get all logged models from the source rnu that have the specified model name.

    Args:
        source_run: Source run from which to retrieve logged models.
        model_name: Name of the model to retrieve.
    """
    client = MlflowClient()
    logged_models = []
    page_token = None

    while True:
        logged_models_page = client.search_logged_models(
            experiment_ids=[source_run.info.experiment_id],
            # TODO: Use filter_string once the backend supports it
            # filter_string="...",
            page_token=page_token,
        )
        logged_models.extend(
            [
                logged_model
                for logged_model in logged_models_page
                if logged_model.source_run_id == source_run.info.run_id
                and logged_model.name == model_name
            ]
        )
        if not logged_models_page.token:
            break
        page_token = logged_models_page.token

    return logged_models


def search_registered_models(
    max_results: Optional[int] = None,
    filter_string: Optional[str] = None,
    order_by: Optional[list[str]] = None,
) -> list[RegisteredModel]:
    """Search for registered models that satisfy the filter criteria.

    Args:
        max_results: If passed, specifies the maximum number of models desired. If not
            passed, all models will be returned.
        filter_string: Filter query string (e.g., "name = 'a_model_name' and tag.key = 'value1'"),
            defaults to searching for all registered models. The following identifiers, comparators,
            and logical operators are supported.

            Identifiers
              - "name": registered model name.
              - "tags.<tag_key>": registered model tag. If "tag_key" contains spaces, it must be
                wrapped with backticks (e.g., "tags.`extra key`").

            Comparators
              - "=": Equal to.
              - "!=": Not equal to.
              - "LIKE": Case-sensitive pattern match.
              - "ILIKE": Case-insensitive pattern match.

            Logical operators
              - "AND": Combines two sub-queries and returns True if both of them are True.

        order_by: List of column names with ASC|DESC annotation, to be used for ordering
            matching search results.

    Returns:
        A list of :py:class:`mlflow.entities.model_registry.RegisteredModel` objects
        that satisfy the search expressions.

    .. code-block:: python
        :test:
        :caption: Example

        import mlflow
        from sklearn.linear_model import LogisticRegression

        with mlflow.start_run():
            mlflow.sklearn.log_model(
                LogisticRegression(),
                "Cordoba",
                registered_model_name="CordobaWeatherForecastModel",
            )
            mlflow.sklearn.log_model(
                LogisticRegression(),
                "Boston",
                registered_model_name="BostonWeatherForecastModel",
            )

        # Get search results filtered by the registered model name
        filter_string = "name = 'CordobaWeatherForecastModel'"
        results = mlflow.search_registered_models(filter_string=filter_string)
        print("-" * 80)
        for res in results:
            for mv in res.latest_versions:
                print(f"name={mv.name}; run_id={mv.run_id}; version={mv.version}")

        # Get search results filtered by the registered model name that matches
        # prefix pattern
        filter_string = "name LIKE 'Boston%'"
        results = mlflow.search_registered_models(filter_string=filter_string)
        print("-" * 80)
        for res in results:
            for mv in res.latest_versions:
                print(f"name={mv.name}; run_id={mv.run_id}; version={mv.version}")

        # Get all registered models and order them by ascending order of the names
        results = mlflow.search_registered_models(order_by=["name ASC"])
        print("-" * 80)
        for res in results:
            for mv in res.latest_versions:
                print(f"name={mv.name}; run_id={mv.run_id}; version={mv.version}")

    .. code-block:: text
        :caption: Output

        --------------------------------------------------------------------------------
        name=CordobaWeatherForecastModel; run_id=248c66a666744b4887bdeb2f9cf7f1c6; version=1
        --------------------------------------------------------------------------------
        name=BostonWeatherForecastModel; run_id=248c66a666744b4887bdeb2f9cf7f1c6; version=1
        --------------------------------------------------------------------------------
        name=BostonWeatherForecastModel; run_id=248c66a666744b4887bdeb2f9cf7f1c6; version=1
        name=CordobaWeatherForecastModel; run_id=248c66a666744b4887bdeb2f9cf7f1c6; version=1
    """

    def pagination_wrapper_func(number_to_get, next_page_token):
        return MlflowClient().search_registered_models(
            max_results=number_to_get,
            filter_string=filter_string,
            order_by=order_by,
            page_token=next_page_token,
        )

    return get_results_from_paginated_fn(
        pagination_wrapper_func,
        SEARCH_REGISTERED_MODEL_MAX_RESULTS_DEFAULT,
        max_results,
    )


def search_model_versions(
    max_results: Optional[int] = None,
    filter_string: Optional[str] = None,
    order_by: Optional[list[str]] = None,
) -> list[ModelVersion]:
    """Search for model versions that satisfy the filter criteria.

    .. warning:

        The model version search results may not have aliases populated for performance reasons.

    Args:
        max_results: If passed, specifies the maximum number of models desired. If not
            passed, all models will be returned.
        filter_string: Filter query string
            (e.g., ``"name = 'a_model_name' and tag.key = 'value1'"``),
            defaults to searching for all model versions. The following identifiers, comparators,
            and logical operators are supported.

            Identifiers
              - ``name``: model name.
              - ``source_path``: model version source path.
              - ``run_id``: The id of the mlflow run that generates the model version.
              - ``tags.<tag_key>``: model version tag. If ``tag_key`` contains spaces, it must be
                wrapped with backticks (e.g., ``"tags.`extra key`"``).

            Comparators
              - ``=``: Equal to.
              - ``!=``: Not equal to.
              - ``LIKE``: Case-sensitive pattern match.
              - ``ILIKE``: Case-insensitive pattern match.
              - ``IN``: In a value list. Only ``run_id`` identifier supports ``IN`` comparator.

            Logical operators
              - ``AND``: Combines two sub-queries and returns True if both of them are True.

        order_by: List of column names with ASC|DESC annotation, to be used for ordering
            matching search results.

    Returns:
        A list of :py:class:`mlflow.entities.model_registry.ModelVersion` objects
            that satisfy the search expressions.

    .. code-block:: python
        :test:
        :caption: Example

        import mlflow
        from sklearn.linear_model import LogisticRegression

        for _ in range(2):
            with mlflow.start_run():
                mlflow.sklearn.log_model(
                    LogisticRegression(),
                    "Cordoba",
                    registered_model_name="CordobaWeatherForecastModel",
                )

        # Get all versions of the model filtered by name
        filter_string = "name = 'CordobaWeatherForecastModel'"
        results = mlflow.search_model_versions(filter_string=filter_string)
        print("-" * 80)
        for res in results:
            print(f"name={res.name}; run_id={res.run_id}; version={res.version}")

        # Get the version of the model filtered by run_id
        filter_string = "run_id = 'ae9a606a12834c04a8ef1006d0cff779'"
        results = mlflow.search_model_versions(filter_string=filter_string)
        print("-" * 80)
        for res in results:
            print(f"name={res.name}; run_id={res.run_id}; version={res.version}")

    .. code-block:: text
        :caption: Output

        --------------------------------------------------------------------------------
        name=CordobaWeatherForecastModel; run_id=ae9a606a12834c04a8ef1006d0cff779; version=2
        name=CordobaWeatherForecastModel; run_id=d8f028b5fedf4faf8e458f7693dfa7ce; version=1
        --------------------------------------------------------------------------------
        name=CordobaWeatherForecastModel; run_id=ae9a606a12834c04a8ef1006d0cff779; version=2
    """

    def pagination_wrapper_func(number_to_get, next_page_token):
        return MlflowClient().search_model_versions(
            max_results=number_to_get,
            filter_string=filter_string,
            order_by=order_by,
            page_token=next_page_token,
        )

    return get_results_from_paginated_fn(
        paginated_fn=pagination_wrapper_func,
        max_results_per_page=SEARCH_MODEL_VERSION_MAX_RESULTS_DEFAULT,
        max_results=max_results,
    )<|MERGE_RESOLUTION|>--- conflicted
+++ resolved
@@ -147,11 +147,8 @@
                 f"registering model based on {source} instead"
             )
 
-<<<<<<< HEAD
-=======
     # Otherwise if the uri is of the form models:/..., try to get the model_id from the uri directly
     model_id = _parse_model_id_if_present(model_uri) if not model_id else model_id
->>>>>>> 8bba9a6f
     create_version_response = client._create_model_version(
         name=name,
         source=source,
@@ -159,11 +156,7 @@
         tags=tags,
         await_creation_for=await_registration_for,
         local_model_path=local_model_path,
-<<<<<<< HEAD
-        model_id=_parse_model_id_if_present(model_uri),
-=======
         model_id=model_id,
->>>>>>> 8bba9a6f
     )
     eprint(
         f"Created version '{create_version_response.version}' of model "
