"""
The ``mlflow.xgboost`` module provides an API for logging and loading XGBoost models.
This module exports XGBoost models with the following flavors:

XGBoost (native) format
    This is the main flavor that can be loaded back into XGBoost.
:py:mod:`mlflow.pyfunc`
    Produced for use by generic pyfunc-based deployment tools and batch inference.

.. _xgboost.Booster:
    https://xgboost.readthedocs.io/en/latest/python/python_api.html#xgboost.Booster
.. _xgboost.Booster.save_model:
    https://xgboost.readthedocs.io/en/latest/python/python_api.html#xgboost.Booster.save_model
.. _xgboost.train:
    https://xgboost.readthedocs.io/en/latest/python/python_api.html#xgboost.train
.. _scikit-learn API:
    https://xgboost.readthedocs.io/en/latest/python/python_api.html#module-xgboost.sklearn
"""
from distutils.version import LooseVersion
import os
import shutil
import json
import yaml
import tempfile
import inspect
import logging
from copy import deepcopy

import mlflow
from mlflow import pyfunc
from mlflow.models import Model, ModelInputExample, infer_signature
from mlflow.models.model import MLMODEL_FILE_NAME
from mlflow.models.signature import ModelSignature
from mlflow.models.utils import _save_example
from mlflow.tracking.artifact_utils import _download_artifact_from_uri
from mlflow.utils.environment import _mlflow_conda_env
from mlflow.utils.model_utils import _get_flavor_configuration
from mlflow.exceptions import MlflowException
from mlflow.utils.annotations import experimental
from mlflow.utils.autologging_utils import (
    autologging_integration,
    safe_patch,
    exception_safe_function,
    try_mlflow_log,
    log_fn_args_as_params,
    INPUT_EXAMPLE_SAMPLE_ROWS,
    resolve_input_example_and_signature,
    InputExampleInfo,
    ENSURE_AUTOLOGGING_ENABLED_TEXT,
    batch_metrics_logger,
)

# Pylint doesn't detect objects used in class keyword arguments (e.g., metaclass) and considers
# `ExceptionSafeAbstractClass` as 'unused-import': https://github.com/PyCQA/pylint/issues/1630
# To avoid this bug, disable 'unused-import' on this line.
<<<<<<< HEAD
from mlflow.utils.autologging_utils import (
    ExceptionSafeAbstractClass,
)  # pylint: disable=unused-import
=======
from mlflow.utils.autologging_utils import (  # pylint: disable=unused-import
    ExceptionSafeAbstractClass,
)
>>>>>>> 68cdb6bc

from mlflow.tracking._model_registry import DEFAULT_AWAIT_MAX_SLEEP_SECONDS

FLAVOR_NAME = "xgboost"

_logger = logging.getLogger(__name__)


def get_default_conda_env():
    """
    :return: The default Conda environment for MLflow Models produced by calls to
             :func:`save_model()` and :func:`log_model()`.
    """
    import xgboost as xgb

    return _mlflow_conda_env(
        additional_conda_deps=None,
        # XGBoost is not yet available via the default conda channels, so we install it via pip
        additional_pip_deps=["xgboost=={}".format(xgb.__version__)],
        additional_conda_channels=None,
    )


def save_model(
    xgb_model,
    path,
    conda_env=None,
    mlflow_model=None,
    signature: ModelSignature = None,
    input_example: ModelInputExample = None,
):
    """
    Save an XGBoost model to a path on the local file system.

    :param xgb_model: XGBoost model (an instance of `xgboost.Booster`_) to be saved.
                      Note that models that implement the `scikit-learn API`_  are not supported.
    :param path: Local path where the model is to be saved.
    :param conda_env: Either a dictionary representation of a Conda environment or the path to a
                      Conda environment yaml file. If provided, this describes the environment
                      this model should be run in. At minimum, it should specify the dependencies
                      contained in :func:`get_default_conda_env()`. If ``None``, the default
                      :func:`get_default_conda_env()` environment is added to the model.
                      The following is an *example* dictionary representation of a Conda
                      environment::

                        {
                            'name': 'mlflow-env',
                            'channels': ['defaults'],
                            'dependencies': [
                                'python=3.7.0',
                                'pip': [
                                    'xgboost==0.90'
                                ]
                            ]
                        }

    :param mlflow_model: :py:mod:`mlflow.models.Model` this flavor is being added to.

    :param signature: (Experimental) :py:class:`ModelSignature <mlflow.models.ModelSignature>`
                      describes model input and output :py:class:`Schema <mlflow.types.Schema>`.
                      The model signature can be :py:func:`inferred <mlflow.models.infer_signature>`
                      from datasets with valid model input (e.g. the training dataset with target
                      column omitted) and valid model output (e.g. model predictions generated on
                      the training dataset), for example:

                      .. code-block:: python

                        from mlflow.models.signature import infer_signature
                        train = df.drop_column("target_label")
                        predictions = ... # compute model predictions
                        signature = infer_signature(train, predictions)
    :param input_example: (Experimental) Input example provides one or several instances of valid
                          model input. The example can be used as a hint of what data to feed the
                          model. The given example will be converted to a Pandas DataFrame and then
                          serialized to json using the Pandas split-oriented format. Bytes are
                          base64-encoded.

    """
    import xgboost as xgb

    path = os.path.abspath(path)
    if os.path.exists(path):
        raise MlflowException("Path '{}' already exists".format(path))
    os.makedirs(path)
    if mlflow_model is None:
        mlflow_model = Model()
    if signature is not None:
        mlflow_model.signature = signature
    if input_example is not None:
        _save_example(mlflow_model, input_example, path)
    model_data_subpath = "model.xgb"
    model_data_path = os.path.join(path, model_data_subpath)

    # Save an XGBoost model
    xgb_model.save_model(model_data_path)

    conda_env_subpath = "conda.yaml"
    if conda_env is None:
        conda_env = get_default_conda_env()
    elif not isinstance(conda_env, dict):
        with open(conda_env, "r") as f:
            conda_env = yaml.safe_load(f)
    with open(os.path.join(path, conda_env_subpath), "w") as f:
        yaml.safe_dump(conda_env, stream=f, default_flow_style=False)

    pyfunc.add_to_model(
        mlflow_model, loader_module="mlflow.xgboost", data=model_data_subpath, env=conda_env_subpath
    )
    mlflow_model.add_flavor(FLAVOR_NAME, xgb_version=xgb.__version__, data=model_data_subpath)
    mlflow_model.save(os.path.join(path, MLMODEL_FILE_NAME))


def log_model(
    xgb_model,
    artifact_path,
    conda_env=None,
    registered_model_name=None,
    signature: ModelSignature = None,
    input_example: ModelInputExample = None,
    await_registration_for=DEFAULT_AWAIT_MAX_SLEEP_SECONDS,
    **kwargs
):
    """
    Log an XGBoost model as an MLflow artifact for the current run.

    :param xgb_model: XGBoost model (an instance of `xgboost.Booster`_) to be saved.
                      Note that models that implement the `scikit-learn API`_  are not supported.
    :param artifact_path: Run-relative artifact path.
    :param conda_env: Either a dictionary representation of a Conda environment or the path to a
                      Conda environment yaml file. If provided, this describes the environment
                      this model should be run in. At minimum, it should specify the dependencies
                      contained in :func:`get_default_conda_env()`. If ``None``, the default
                      :func:`get_default_conda_env()` environment is added to the model.
                      The following is an *example* dictionary representation of a Conda
                      environment::

                        {
                            'name': 'mlflow-env',
                            'channels': ['defaults'],
                            'dependencies': [
                                'python=3.7.0',
                                'pip': [
                                    'xgboost==0.90'
                                ]
                            ]
                        }
    :param registered_model_name: (Experimental) If given, create a model version under
                                  ``registered_model_name``, also creating a registered model if one
                                  with the given name does not exist.

    :param signature: (Experimental) :py:class:`ModelSignature <mlflow.models.ModelSignature>`
                      describes model input and output :py:class:`Schema <mlflow.types.Schema>`.
                      The model signature can be :py:func:`inferred <mlflow.models.infer_signature>`
                      from datasets with valid model input (e.g. the training dataset with target
                      column omitted) and valid model output (e.g. model predictions generated on
                      the training dataset), for example:

                      .. code-block:: python

                        from mlflow.models.signature import infer_signature
                        train = df.drop_column("target_label")
                        predictions = ... # compute model predictions
                        signature = infer_signature(train, predictions)
    :param input_example: (Experimental) Input example provides one or several instances of valid
                          model input. The example can be used as a hint of what data to feed the
                          model. The given example will be converted to a Pandas DataFrame and then
                          serialized to json using the Pandas split-oriented format. Bytes are
                          base64-encoded.
    :param await_registration_for: Number of seconds to wait for the model version to finish
                            being created and is in ``READY`` status. By default, the function
                            waits for five minutes. Specify 0 or None to skip waiting.
    :param kwargs: kwargs to pass to `xgboost.Booster.save_model`_ method.
    """
    Model.log(
        artifact_path=artifact_path,
        flavor=mlflow.xgboost,
        registered_model_name=registered_model_name,
        xgb_model=xgb_model,
        conda_env=conda_env,
        signature=signature,
        input_example=input_example,
        await_registration_for=await_registration_for,
        **kwargs
    )


def _load_model(path):
    import xgboost as xgb

    model = xgb.Booster()
    model.load_model(os.path.abspath(path))
    return model


def _load_pyfunc(path):
    """
    Load PyFunc implementation. Called by ``pyfunc.load_pyfunc``.

    :param path: Local filesystem path to the MLflow Model with the ``xgboost`` flavor.
    """
    return _XGBModelWrapper(_load_model(path))


def load_model(model_uri):
    """
    Load an XGBoost model from a local file or a run.

    :param model_uri: The location, in URI format, of the MLflow model. For example:

                      - ``/Users/me/path/to/local/model``
                      - ``relative/path/to/local/model``
                      - ``s3://my_bucket/path/to/model``
                      - ``runs:/<mlflow_run_id>/run-relative/path/to/model``

                      For more information about supported URI schemes, see
                      `Referencing Artifacts <https://www.mlflow.org/docs/latest/tracking.html#
                      artifact-locations>`_.

    :return: An XGBoost model (an instance of `xgboost.Booster`_)
    """
    local_model_path = _download_artifact_from_uri(artifact_uri=model_uri)
    flavor_conf = _get_flavor_configuration(model_path=local_model_path, flavor_name=FLAVOR_NAME)
    xgb_model_file_path = os.path.join(local_model_path, flavor_conf.get("data", "model.xgb"))
    return _load_model(path=xgb_model_file_path)


class _XGBModelWrapper:
    def __init__(self, xgb_model):
        self.xgb_model = xgb_model

    def predict(self, dataframe):
        import xgboost as xgb

        return self.xgb_model.predict(xgb.DMatrix(dataframe))


@experimental
@autologging_integration(FLAVOR_NAME)
def autolog(
    importance_types=None,
    log_input_examples=False,
    log_model_signatures=True,
    log_models=True,
    disable=False,
    exclusive=False,
    disable_for_unsupported_versions=False,
    silent=False,
):  # pylint: disable=W0102,unused-argument
    """
    Enables (or disables) and configures autologging from XGBoost to MLflow. Logs the following:

    - parameters specified in `xgboost.train`_.
    - metrics on each iteration (if ``evals`` specified).
    - metrics at the best iteration (if ``early_stopping_rounds`` specified).
    - feature importance as JSON files and plots.
    - trained model, including:
        - an example of valid input.
        - inferred signature of the inputs and outputs of the model.

    Note that the `scikit-learn API`_ is not supported.

    :param importance_types: Importance types to log. If unspecified, defaults to ``["weight"]``.
    :param log_input_examples: If ``True``, input examples from training datasets are collected and
                               logged along with XGBoost model artifacts during training. If
                               ``False``, input examples are not logged.
                               Note: Input examples are MLflow model attributes
                               and are only collected if ``log_models`` is also ``True``.
    :param log_model_signatures: If ``True``,
                                 :py:class:`ModelSignatures <mlflow.models.ModelSignature>`
                                 describing model inputs and outputs are collected and logged along
                                 with XGBoost model artifacts during training. If ``False``,
                                 signatures are not logged.
                                 Note: Model signatures are MLflow model attributes
                                 and are only collected if ``log_models`` is also ``True``.
    :param log_models: If ``True``, trained models are logged as MLflow model artifacts.
                       If ``False``, trained models are not logged.
                       Input examples and model signatures, which are attributes of MLflow models,
                       are also omitted when ``log_models`` is ``False``.
    :param disable: If ``True``, disables the XGBoost autologging integration. If ``False``,
                    enables the XGBoost autologging integration.
    :param exclusive: If ``True``, autologged content is not logged to user-created fluent runs.
                      If ``False``, autologged content is logged to the active fluent run,
                      which may be user-created.
    :param disable_for_unsupported_versions: If ``True``, disable autologging for versions of
                      xgboost that have not been tested against this version of the MLflow client
                      or are incompatible.
    :param silent: If ``True``, suppress all event logs and warnings from MLflow during XGBoost
                   autologging. If ``False``, show all events and warnings during XGBoost
                   autologging.
    """
    import xgboost
    import numpy as np

    if importance_types is None:
        importance_types = ["weight"]

    # Patching this function so we can get a copy of the data given to DMatrix.__init__
    #   to use as an input example and for inferring the model signature.
    #   (there is no way to get the data back from a DMatrix object)
    # We store it on the DMatrix object so the train function is able to read it.
    def __init__(original, self, *args, **kwargs):
        data = args[0] if len(args) > 0 else kwargs.get("data")

        if data is not None:
            try:
                if isinstance(data, str):
                    raise Exception(
                        "cannot gather example input when dataset is loaded from a file."
                    )

                input_example_info = InputExampleInfo(
                    input_example=deepcopy(data[:INPUT_EXAMPLE_SAMPLE_ROWS])
                )
            except Exception as e:
                input_example_info = InputExampleInfo(error_msg=str(e))

            setattr(self, "input_example_info", input_example_info)

        original(self, *args, **kwargs)

    def train(original, *args, **kwargs):
        def record_eval_results(eval_results, metrics_logger):
            """
            Create a callback function that records evaluation results.
            """

            if LooseVersion(xgboost.__version__) >= LooseVersion("1.3.0"):
                # In xgboost >= 1.3.0, user-defined callbacks should inherit
                # `xgboost.callback.TrainingCallback`:
                # https://xgboost.readthedocs.io/en/latest/python/callbacks.html#defining-your-own-callback  # noqa

                class Callback(
                    xgboost.callback.TrainingCallback, metaclass=ExceptionSafeAbstractClass,
                ):
                    def after_iteration(self, model, epoch, evals_log):
                        """
                        Run after each iteration. Return True when training should stop.
                        """
                        # `evals_log` is a nested dict (type: Dict[str, Dict[str, List[float]]])
                        # that looks like this:
                        # {
                        #   "train": {
                        #     "auc": [0.5, 0.6, 0.7, ...],
                        #     ...
                        #   },
                        #   ...
                        # }
                        evaluation_result_dict = {}
                        for data_name, metric_dict in evals_log.items():
                            for metric_name, metric_values_on_each_iter in metric_dict.items():
                                key = "{}-{}".format(data_name, metric_name)
                                # The last element in `metric_values_on_each_iter` corresponds to
                                # the meric on the current iteration
                                evaluation_result_dict[key] = metric_values_on_each_iter[-1]

                        metrics_logger.record_metrics(evaluation_result_dict, epoch)
                        eval_results.append(evaluation_result_dict)

                        # Return `False` to indicate training should not stop
                        return False

                return Callback()

            else:

                @exception_safe_function
                def callback(env):
                    metrics_logger.record_metrics(dict(env.evaluation_result_list), env.iteration)
                    eval_results.append(dict(env.evaluation_result_list))

                return callback

        def log_feature_importance_plot(features, importance, importance_type):
            """
            Log feature importance plot.
            """
            import matplotlib.pyplot as plt

            features = np.array(features)
            importance = np.array(importance)
            indices = np.argsort(importance)
            features = features[indices]
            importance = importance[indices]
            num_features = len(features)

            # If num_features > 10, increase the figure height to prevent the plot
            # from being too dense.
            w, h = [6.4, 4.8]  # matplotlib's default figure size
            h = h + 0.1 * num_features if num_features > 10 else h
            fig, ax = plt.subplots(figsize=(w, h))

            yloc = np.arange(num_features)
            ax.barh(yloc, importance, align="center", height=0.5)
            ax.set_yticks(yloc)
            ax.set_yticklabels(features)
            ax.set_xlabel("Importance")
            ax.set_title("Feature Importance ({})".format(importance_type))
            fig.tight_layout()

            tmpdir = tempfile.mkdtemp()
            try:
                # pylint: disable=undefined-loop-variable
                filepath = os.path.join(tmpdir, "feature_importance_{}.png".format(imp_type))
                fig.savefig(filepath)
                try_mlflow_log(mlflow.log_artifact, filepath)
            finally:
                plt.close(fig)
                shutil.rmtree(tmpdir)

        # logging booster params separately via mlflow.log_params to extract key/value pairs
        # and make it easier to compare them across runs.
        params = args[0] if len(args) > 0 else kwargs["params"]
        try_mlflow_log(mlflow.log_params, params)

        unlogged_params = [
            "params",
            "dtrain",
            "evals",
            "obj",
            "feval",
            "evals_result",
            "xgb_model",
            "callbacks",
            "learning_rates",
        ]
        log_fn_args_as_params(original, args, kwargs, unlogged_params)

        all_arg_names = inspect.getargspec(original)[0]  # pylint: disable=W1505
        num_pos_args = len(args)

        # adding a callback that records evaluation results.
        eval_results = []
        callbacks_index = all_arg_names.index("callbacks")

        run_id = mlflow.active_run().info.run_id
        with batch_metrics_logger(run_id) as metrics_logger:
            callback = record_eval_results(eval_results, metrics_logger)
            if num_pos_args >= callbacks_index + 1:
                tmp_list = list(args)
                tmp_list[callbacks_index] += [callback]
                args = tuple(tmp_list)
            elif "callbacks" in kwargs and kwargs["callbacks"] is not None:
                kwargs["callbacks"] += [callback]
            else:
                kwargs["callbacks"] = [callback]

            # training model
            model = original(*args, **kwargs)

            # If early_stopping_rounds is present, logging metrics at the best iteration
            # as extra metrics with the max step + 1.
            early_stopping_index = all_arg_names.index("early_stopping_rounds")
            early_stopping = (
                num_pos_args >= early_stopping_index + 1 or "early_stopping_rounds" in kwargs
            )
            if early_stopping:
                extra_step = len(eval_results)
                metrics_logger.record_metrics({"stopped_iteration": extra_step - 1})
                metrics_logger.record_metrics({"best_iteration": model.best_iteration})
                metrics_logger.record_metrics(eval_results[model.best_iteration], extra_step)

        # logging feature importance as artifacts.
        for imp_type in importance_types:
            imp = None
            try:
                imp = model.get_score(importance_type=imp_type)
                features, importance = zip(*imp.items())
                log_feature_importance_plot(features, importance, imp_type)
            except Exception:
                _logger.exception(
                    "Failed to log feature importance plot. XGBoost autologging "
                    "will ignore the failure and continue. Exception: "
                )

            if imp is not None:
                tmpdir = tempfile.mkdtemp()
                try:
                    filepath = os.path.join(tmpdir, "feature_importance_{}.json".format(imp_type))
                    with open(filepath, "w") as f:
                        json.dump(imp, f)
                    try_mlflow_log(mlflow.log_artifact, filepath)
                finally:
                    shutil.rmtree(tmpdir)

        # dtrain must exist as the original train function already ran successfully
        dtrain = args[1] if len(args) > 1 else kwargs.get("dtrain")

        # it is possible that the dataset was constructed before the patched
        #   constructor was applied, so we cannot assume the input_example_info exists
        input_example_info = getattr(dtrain, "input_example_info", None)

        def get_input_example():
            if input_example_info is None:
                raise Exception(ENSURE_AUTOLOGGING_ENABLED_TEXT)
            if input_example_info.error_msg is not None:
                raise Exception(input_example_info.error_msg)
            return input_example_info.input_example

        def infer_model_signature(input_example):
            model_output = model.predict(xgboost.DMatrix(input_example))
            model_signature = infer_signature(input_example, model_output)
            return model_signature

        # Only log the model if the autolog() param log_models is set to True.
        if log_models:
            # Will only resolve `input_example` and `signature` if `log_models` is `True`.
            input_example, signature = resolve_input_example_and_signature(
                get_input_example,
                infer_model_signature,
                log_input_examples,
                log_model_signatures,
                _logger,
            )

            try_mlflow_log(
                log_model,
                model,
                artifact_path="model",
                signature=signature,
                input_example=input_example,
            )

        return model

    safe_patch(FLAVOR_NAME, xgboost, "train", train, manage_run=True)
    safe_patch(FLAVOR_NAME, xgboost.DMatrix, "__init__", __init__)<|MERGE_RESOLUTION|>--- conflicted
+++ resolved
@@ -53,15 +53,9 @@
 # Pylint doesn't detect objects used in class keyword arguments (e.g., metaclass) and considers
 # `ExceptionSafeAbstractClass` as 'unused-import': https://github.com/PyCQA/pylint/issues/1630
 # To avoid this bug, disable 'unused-import' on this line.
-<<<<<<< HEAD
-from mlflow.utils.autologging_utils import (
-    ExceptionSafeAbstractClass,
-)  # pylint: disable=unused-import
-=======
 from mlflow.utils.autologging_utils import (  # pylint: disable=unused-import
     ExceptionSafeAbstractClass,
 )
->>>>>>> 68cdb6bc
 
 from mlflow.tracking._model_registry import DEFAULT_AWAIT_MAX_SLEEP_SECONDS
 
