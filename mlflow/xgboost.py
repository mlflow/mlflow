"""
The ``mlflow.xgboost`` module provides an API for logging and loading XGBoost models.
This module exports XGBoost models with the following flavors:

XGBoost (native) format
    This is the main flavor that can be loaded back into XGBoost.
:py:mod:`mlflow.pyfunc`
    Produced for use by generic pyfunc-based deployment tools and batch inference.

.. _xgboost.Booster:
    https://xgboost.readthedocs.io/en/latest/python/python_api.html#xgboost.Booster
.. _xgboost.Booster.save_model:
    https://xgboost.readthedocs.io/en/latest/python/python_api.html#xgboost.Booster.save_model
.. _xgboost.train:
    https://xgboost.readthedocs.io/en/latest/python/python_api.html#xgboost.train
.. _scikit-learn API:
    https://xgboost.readthedocs.io/en/latest/python/python_api.html#module-xgboost.sklearn
"""
from packaging.version import Version
import os
import shutil
import json
import yaml
import tempfile
import inspect
import logging
from copy import deepcopy

import mlflow
from mlflow import pyfunc
from mlflow.models import Model, ModelInputExample, infer_signature
from mlflow.models.model import MLMODEL_FILE_NAME
from mlflow.models.signature import ModelSignature
from mlflow.models.utils import _save_example
from mlflow.tracking.artifact_utils import _download_artifact_from_uri
from mlflow.utils.environment import (
    _mlflow_conda_env,
    _validate_env_arguments,
    _process_pip_requirements,
    _process_conda_env,
    _REQUIREMENTS_FILE_NAME,
    _CONSTRAINTS_FILE_NAME,
)
from mlflow.utils.model_utils import _get_flavor_configuration
from mlflow.exceptions import MlflowException
from mlflow.utils.annotations import experimental
<<<<<<< HEAD
from mlflow.utils.docstring_utils import _format_param_docs, LOG_MODEL_PARAM_DOCS
=======
from mlflow.utils.file_utils import write_to
>>>>>>> cfed4574
from mlflow.utils.autologging_utils import (
    autologging_integration,
    safe_patch,
    exception_safe_function,
    get_mlflow_run_params_for_fn_args,
    INPUT_EXAMPLE_SAMPLE_ROWS,
    resolve_input_example_and_signature,
    InputExampleInfo,
    ENSURE_AUTOLOGGING_ENABLED_TEXT,
    batch_metrics_logger,
    MlflowAutologgingQueueingClient,
)

# Pylint doesn't detect objects used in class keyword arguments (e.g., metaclass) and considers
# `ExceptionSafeAbstractClass` as 'unused-import': https://github.com/PyCQA/pylint/issues/1630
# To avoid this bug, disable 'unused-import' on this line.
from mlflow.utils.autologging_utils import (  # pylint: disable=unused-import
    ExceptionSafeAbstractClass,
)

from mlflow.tracking._model_registry import DEFAULT_AWAIT_MAX_SLEEP_SECONDS

FLAVOR_NAME = "xgboost"

_logger = logging.getLogger(__name__)


def _get_default_pip_requirements():
    import xgboost as xgb

    return ["xgboost=={}".format(xgb.__version__)]


def get_default_conda_env():
    """
    :return: The default Conda environment for MLflow Models produced by calls to
             :func:`save_model()` and :func:`log_model()`.
    """
    return _mlflow_conda_env(additional_pip_deps=_get_default_pip_requirements())


@_format_param_docs(LOG_MODEL_PARAM_DOCS.format(package_name="xgboost"))
def save_model(
    xgb_model,
    path,
    conda_env=None,
    mlflow_model=None,
    signature: ModelSignature = None,
    input_example: ModelInputExample = None,
    pip_requirements=None,
    extra_pip_requirements=None,
):
    """
    Save an XGBoost model to a path on the local file system.

    :param xgb_model: XGBoost model (an instance of `xgboost.Booster`_) to be saved.
                      Note that models that implement the `scikit-learn API`_  are not supported.
    :param path: Local path where the model is to be saved.
    :param conda_env: Either a dictionary representation of a Conda environment or the path to a
                      Conda environment yaml file. If provided, this describes the environment
                      this model should be run in. At minimum, it should specify the dependencies
                      contained in :func:`get_default_conda_env()`. If ``None``, the default
                      :func:`get_default_conda_env()` environment is added to the model. pip
                      requirements from ``conda_env`` are written to a pip ``requirements.txt``
                      file and the full conda environment is written to ``conda.yaml``.
                      The following is an *example* dictionary representation of a Conda
                      environment::

                        {
                            'name': 'mlflow-env',
                            'channels': ['defaults'],
                            'dependencies': [
                                'python=3.7.0',
                                'pip': [
                                    'xgboost==0.90'
                                ]
                            ]
                        }

    :param mlflow_model: :py:mod:`mlflow.models.Model` this flavor is being added to.

    :param signature: (Experimental) :py:class:`ModelSignature <mlflow.models.ModelSignature>`
                      describes model input and output :py:class:`Schema <mlflow.types.Schema>`.
                      The model signature can be :py:func:`inferred <mlflow.models.infer_signature>`
                      from datasets with valid model input (e.g. the training dataset with target
                      column omitted) and valid model output (e.g. model predictions generated on
                      the training dataset), for example:

                      .. code-block:: python

                        from mlflow.models.signature import infer_signature
                        train = df.drop_column("target_label")
                        predictions = ... # compute model predictions
                        signature = infer_signature(train, predictions)
    :param input_example: (Experimental) Input example provides one or several instances of valid
                          model input. The example can be used as a hint of what data to feed the
                          model. The given example will be converted to a Pandas DataFrame and then
                          serialized to json using the Pandas split-oriented format. Bytes are
                          base64-encoded.
    :param pip_requirements: {{ pip_requirements }}
    :param extra_pip_requirements: {{ extra_pip_requirements }}
    """
    import xgboost as xgb

    _validate_env_arguments(conda_env, pip_requirements, extra_pip_requirements)

    path = os.path.abspath(path)
    if os.path.exists(path):
        raise MlflowException("Path '{}' already exists".format(path))
    os.makedirs(path)
    if mlflow_model is None:
        mlflow_model = Model()
    if signature is not None:
        mlflow_model.signature = signature
    if input_example is not None:
        _save_example(mlflow_model, input_example, path)
    model_data_subpath = "model.xgb"
    model_data_path = os.path.join(path, model_data_subpath)

    # Save an XGBoost model
    xgb_model.save_model(model_data_path)

    conda_env, pip_requirements, pip_constraints = (
        _process_pip_requirements(
            _get_default_pip_requirements(), pip_requirements, extra_pip_requirements,
        )
        if conda_env is None
        else _process_conda_env(conda_env)
    )

    conda_env_subpath = "conda.yaml"
    with open(os.path.join(path, conda_env_subpath), "w") as f:
        yaml.safe_dump(conda_env, stream=f, default_flow_style=False)

    # Save `constraints.txt` if necessary
    if pip_constraints:
        write_to(os.path.join(path, _CONSTRAINTS_FILE_NAME), "\n".join(pip_constraints))

    # Save `requirements.txt`
    write_to(os.path.join(path, _REQUIREMENTS_FILE_NAME), "\n".join(pip_requirements))

    pyfunc.add_to_model(
        mlflow_model, loader_module="mlflow.xgboost", data=model_data_subpath, env=conda_env_subpath
    )
    mlflow_model.add_flavor(FLAVOR_NAME, xgb_version=xgb.__version__, data=model_data_subpath)
    mlflow_model.save(os.path.join(path, MLMODEL_FILE_NAME))


@_format_param_docs(LOG_MODEL_PARAM_DOCS)
def log_model(
    xgb_model,
    artifact_path,
    conda_env=None,
    registered_model_name=None,
    signature: ModelSignature = None,
    input_example: ModelInputExample = None,
    await_registration_for=DEFAULT_AWAIT_MAX_SLEEP_SECONDS,
    pip_requirements=None,
    extra_pip_requirements=None,
    **kwargs,
):
    """
    Log an XGBoost model as an MLflow artifact for the current run.

    :param xgb_model: XGBoost model (an instance of `xgboost.Booster`_) to be saved.
                      Note that models that implement the `scikit-learn API`_  are not supported.
    :param artifact_path: Run-relative artifact path.
    :param conda_env: Either a dictionary representation of a Conda environment or the path to a
                      Conda environment yaml file. If provided, this describes the environment
                      this model should be run in. At minimum, it should specify the dependencies
                      contained in :func:`get_default_conda_env()`. If ``None``, the default
                      :func:`get_default_conda_env()` environment is added to the model. pip
                      requirements from ``conda_env`` are written to a pip ``requirements.txt``
                      file and the full conda environment is written to ``conda.yaml``.
                      The following is an *example* dictionary representation of a Conda
                      environment::

                        {
                            'name': 'mlflow-env',
                            'channels': ['defaults'],
                            'dependencies': [
                                'python=3.7.0',
                                'pip': [
                                    'xgboost==0.90'
                                ]
                            ]
                        }
    :param registered_model_name: (Experimental) If given, create a model version under
                                  ``registered_model_name``, also creating a registered model if one
                                  with the given name does not exist.

    :param signature: (Experimental) :py:class:`ModelSignature <mlflow.models.ModelSignature>`
                      describes model input and output :py:class:`Schema <mlflow.types.Schema>`.
                      The model signature can be :py:func:`inferred <mlflow.models.infer_signature>`
                      from datasets with valid model input (e.g. the training dataset with target
                      column omitted) and valid model output (e.g. model predictions generated on
                      the training dataset), for example:

                      .. code-block:: python

                        from mlflow.models.signature import infer_signature
                        train = df.drop_column("target_label")
                        predictions = ... # compute model predictions
                        signature = infer_signature(train, predictions)
    :param input_example: (Experimental) Input example provides one or several instances of valid
                          model input. The example can be used as a hint of what data to feed the
                          model. The given example will be converted to a Pandas DataFrame and then
                          serialized to json using the Pandas split-oriented format. Bytes are
                          base64-encoded.
    :param await_registration_for: Number of seconds to wait for the model version to finish
                            being created and is in ``READY`` status. By default, the function
                            waits for five minutes. Specify 0 or None to skip waiting.
<<<<<<< HEAD
    :param pip_requirements: {{ pip_requirements }}
    :param extra_pip_requirements: {{ extra_pip_requirements }}
=======
    :param pip_requirements: Either an iterable of pip requirement strings
        (e.g. ``["scikit-learn", "-r requirements.txt", "-c constrants.txt"]``) or the string path
        to a pip requirements file on the local filesystem (e.g. ``"requirements.txt"``).
        If provided, this describes the environment this model should be run in. If ``None``,
        a default list of requirements is inferred from the current software environment. Both
        requirements and constraints are automatically parsed and written to ``requirements.txt``
        and ``constraints.txt`` files, respectively, and stored as part of the model. Requirements
        are also written to the ``pip`` section of the model's conda environment (``conda.yaml``)
        file.
    :param extra_pip_requirements: Either an iterable of pip requirement strings
        (e.g. ``["scikit-learn", "-r requirements.txt"]``) or the string path to a pip requirements
        file on the local filesystem (e.g. ``"requirements.txt"``). If provided, this specifies
        additional pip requirements that are appended to a default set of pip requirements generated
        automatically based on the user's current software environment. Requirements are also
        written to the ``pip`` section of the model's conda environment (``conda.yaml``) file.

        .. warning::
            The following arguments can't be specified at the same time:

            - ``conda_env``
            - ``pip_requirements``
            - ``extra_pip_requirements``

        :ref:`This example<pip-requirements-example>` demonstrates how to specify pip requirements
        using ``pip_requirements`` and ``extra_pip_requirements``.
    :param kwargs: kwargs to pass to `xgboost.Booster.save_model`_ method.
>>>>>>> cfed4574
    """
    Model.log(
        artifact_path=artifact_path,
        flavor=mlflow.xgboost,
        registered_model_name=registered_model_name,
        xgb_model=xgb_model,
        conda_env=conda_env,
        signature=signature,
        input_example=input_example,
        await_registration_for=await_registration_for,
        pip_requirements=pip_requirements,
        extra_pip_requirements=extra_pip_requirements,
        **kwargs,
    )


def _load_model(path):
    import xgboost as xgb

    model = xgb.Booster()
    model.load_model(os.path.abspath(path))
    return model


def _load_pyfunc(path):
    """
    Load PyFunc implementation. Called by ``pyfunc.load_pyfunc``.

    :param path: Local filesystem path to the MLflow Model with the ``xgboost`` flavor.
    """
    return _XGBModelWrapper(_load_model(path))


def load_model(model_uri):
    """
    Load an XGBoost model from a local file or a run.

    :param model_uri: The location, in URI format, of the MLflow model. For example:

                      - ``/Users/me/path/to/local/model``
                      - ``relative/path/to/local/model``
                      - ``s3://my_bucket/path/to/model``
                      - ``runs:/<mlflow_run_id>/run-relative/path/to/model``

                      For more information about supported URI schemes, see
                      `Referencing Artifacts <https://www.mlflow.org/docs/latest/tracking.html#
                      artifact-locations>`_.

    :return: An XGBoost model (an instance of `xgboost.Booster`_)
    """
    local_model_path = _download_artifact_from_uri(artifact_uri=model_uri)
    flavor_conf = _get_flavor_configuration(model_path=local_model_path, flavor_name=FLAVOR_NAME)
    xgb_model_file_path = os.path.join(local_model_path, flavor_conf.get("data", "model.xgb"))
    return _load_model(path=xgb_model_file_path)


class _XGBModelWrapper:
    def __init__(self, xgb_model):
        self.xgb_model = xgb_model

    def predict(self, dataframe):
        import xgboost as xgb

        return self.xgb_model.predict(xgb.DMatrix(dataframe))


@experimental
@autologging_integration(FLAVOR_NAME)
def autolog(
    importance_types=None,
    log_input_examples=False,
    log_model_signatures=True,
    log_models=True,
    disable=False,
    exclusive=False,
    disable_for_unsupported_versions=False,
    silent=False,
):  # pylint: disable=W0102,unused-argument
    """
    Enables (or disables) and configures autologging from XGBoost to MLflow. Logs the following:

    - parameters specified in `xgboost.train`_.
    - metrics on each iteration (if ``evals`` specified).
    - metrics at the best iteration (if ``early_stopping_rounds`` specified).
    - feature importance as JSON files and plots.
    - trained model, including:
        - an example of valid input.
        - inferred signature of the inputs and outputs of the model.

    Note that the `scikit-learn API`_ is not supported.

    :param importance_types: Importance types to log. If unspecified, defaults to ``["weight"]``.
    :param log_input_examples: If ``True``, input examples from training datasets are collected and
                               logged along with XGBoost model artifacts during training. If
                               ``False``, input examples are not logged.
                               Note: Input examples are MLflow model attributes
                               and are only collected if ``log_models`` is also ``True``.
    :param log_model_signatures: If ``True``,
                                 :py:class:`ModelSignatures <mlflow.models.ModelSignature>`
                                 describing model inputs and outputs are collected and logged along
                                 with XGBoost model artifacts during training. If ``False``,
                                 signatures are not logged.
                                 Note: Model signatures are MLflow model attributes
                                 and are only collected if ``log_models`` is also ``True``.
    :param log_models: If ``True``, trained models are logged as MLflow model artifacts.
                       If ``False``, trained models are not logged.
                       Input examples and model signatures, which are attributes of MLflow models,
                       are also omitted when ``log_models`` is ``False``.
    :param disable: If ``True``, disables the XGBoost autologging integration. If ``False``,
                    enables the XGBoost autologging integration.
    :param exclusive: If ``True``, autologged content is not logged to user-created fluent runs.
                      If ``False``, autologged content is logged to the active fluent run,
                      which may be user-created.
    :param disable_for_unsupported_versions: If ``True``, disable autologging for versions of
                      xgboost that have not been tested against this version of the MLflow client
                      or are incompatible.
    :param silent: If ``True``, suppress all event logs and warnings from MLflow during XGBoost
                   autologging. If ``False``, show all events and warnings during XGBoost
                   autologging.
    """
    import xgboost
    import numpy as np

    if importance_types is None:
        importance_types = ["weight"]

    # Patching this function so we can get a copy of the data given to DMatrix.__init__
    #   to use as an input example and for inferring the model signature.
    #   (there is no way to get the data back from a DMatrix object)
    # We store it on the DMatrix object so the train function is able to read it.
    def __init__(original, self, *args, **kwargs):
        data = args[0] if len(args) > 0 else kwargs.get("data")

        if data is not None:
            try:
                if isinstance(data, str):
                    raise Exception(
                        "cannot gather example input when dataset is loaded from a file."
                    )

                input_example_info = InputExampleInfo(
                    input_example=deepcopy(data[:INPUT_EXAMPLE_SAMPLE_ROWS])
                )
            except Exception as e:
                input_example_info = InputExampleInfo(error_msg=str(e))

            setattr(self, "input_example_info", input_example_info)

        original(self, *args, **kwargs)

    def train(original, *args, **kwargs):
        def record_eval_results(eval_results, metrics_logger):
            """
            Create a callback function that records evaluation results.
            """
            # TODO: Remove `replace("SNAPSHOT", "dev")` once the following issue is addressed:
            #       https://github.com/dmlc/xgboost/issues/6984
            if Version(xgboost.__version__.replace("SNAPSHOT", "dev")) >= Version("1.3.0"):
                # In xgboost >= 1.3.0, user-defined callbacks should inherit
                # `xgboost.callback.TrainingCallback`:
                # https://xgboost.readthedocs.io/en/latest/python/callbacks.html#defining-your-own-callback  # noqa

                class Callback(
                    xgboost.callback.TrainingCallback, metaclass=ExceptionSafeAbstractClass,
                ):
                    def after_iteration(self, model, epoch, evals_log):
                        """
                        Run after each iteration. Return True when training should stop.
                        """
                        # `evals_log` is a nested dict (type: Dict[str, Dict[str, List[float]]])
                        # that looks like this:
                        # {
                        #   "train": {
                        #     "auc": [0.5, 0.6, 0.7, ...],
                        #     ...
                        #   },
                        #   ...
                        # }
                        evaluation_result_dict = {}
                        for data_name, metric_dict in evals_log.items():
                            for metric_name, metric_values_on_each_iter in metric_dict.items():
                                key = "{}-{}".format(data_name, metric_name)
                                # The last element in `metric_values_on_each_iter` corresponds to
                                # the meric on the current iteration
                                evaluation_result_dict[key] = metric_values_on_each_iter[-1]

                        metrics_logger.record_metrics(evaluation_result_dict, epoch)
                        eval_results.append(evaluation_result_dict)

                        # Return `False` to indicate training should not stop
                        return False

                return Callback()

            else:

                @exception_safe_function
                def callback(env):
                    metrics_logger.record_metrics(dict(env.evaluation_result_list), env.iteration)
                    eval_results.append(dict(env.evaluation_result_list))

                return callback

        def log_feature_importance_plot(features, importance, importance_type):
            """
            Log feature importance plot.
            """
            import matplotlib.pyplot as plt
            from cycler import cycler

            features = np.array(features)

            # Structure the supplied `importance` values as a `num_features`-by-`num_classes` matrix
            importances_per_class_by_feature = np.array(importance)
            if importances_per_class_by_feature.ndim <= 1:
                # In this case, the supplied `importance` values are not given per class. Rather,
                # one importance value is given per feature. For consistency with the assumed
                # `num_features`-by-`num_classes` matrix structure, we coerce the importance
                # values to a `num_features`-by-1 matrix
                indices = np.argsort(importance)
                # Sort features and importance values by magnitude during transformation to a
                # `num_features`-by-`num_classes` matrix
                features = features[indices]
                importances_per_class_by_feature = np.array(
                    [[importance] for importance in importances_per_class_by_feature[indices]]
                )
                # In this case, do not include class labels on the feature importance plot because
                # only one importance value has been provided per feature, rather than an
                # one importance value for each class per feature
                label_classes_on_plot = False
            else:
                importance_value_magnitudes = np.abs(importances_per_class_by_feature).sum(axis=1)
                indices = np.argsort(importance_value_magnitudes)
                features = features[indices]
                importances_per_class_by_feature = importances_per_class_by_feature[indices]
                label_classes_on_plot = True

            num_classes = importances_per_class_by_feature.shape[1]
            num_features = len(features)

            # If num_features > 10, increase the figure height to prevent the plot
            # from being too dense.
            w, h = [6.4, 4.8]  # matplotlib's default figure size
            h = h + 0.1 * num_features if num_features > 10 else h
            h = h + 0.1 * num_classes if num_classes > 1 else h
            fig, ax = plt.subplots(figsize=(w, h))
            # When importance values are provided for each class per feature, we want to ensure
            # that the same color is used for all bars in the bar chart that have the same class
            colors_to_cycle = plt.rcParams["axes.prop_cycle"].by_key()["color"][:num_classes]
            color_cycler = cycler(color=colors_to_cycle)
            ax.set_prop_cycle(color_cycler)

            # The following logic operates on one feature at a time, adding a bar to the bar chart
            # for each class that reflects the importance of the feature to predictions of that
            # class
            feature_ylocs = np.arange(num_features)
            # Define offsets on the y-axis that are used to evenly space the bars for each class
            # around the y-axis position of each feature
            offsets_per_yloc = np.linspace(-0.5, 0.5, num_classes) / 2 if num_classes > 1 else [0]
            for feature_idx, (feature_yloc, importances_per_class) in enumerate(
                zip(feature_ylocs, importances_per_class_by_feature)
            ):
                for class_idx, (offset, class_importance) in enumerate(
                    zip(offsets_per_yloc, importances_per_class)
                ):
                    (bar,) = ax.barh(
                        feature_yloc + offset,
                        class_importance,
                        align="center",
                        # Set the bar height such that importance value bars for a particular
                        # feature are spaced properly relative to each other (no overlap or gaps)
                        # and relative to importance value bars for other features
                        height=(0.5 / max(num_classes - 1, 1)),
                    )
                    if label_classes_on_plot and feature_idx == 0:
                        # Only set a label the first time a bar for a particular class is plotted to
                        # avoid duplicate legend entries. If we were to set a label for every bar,
                        # the legend would contain `num_features` labels for each class.
                        bar.set_label("Class {}".format(class_idx))

            ax.set_yticks(feature_ylocs)
            ax.set_yticklabels(features)
            ax.set_xlabel("Importance")
            ax.set_title("Feature Importance ({})".format(importance_type))
            if label_classes_on_plot:
                ax.legend()
            fig.tight_layout()

            tmpdir = tempfile.mkdtemp()
            try:
                # pylint: disable=undefined-loop-variable
                filepath = os.path.join(tmpdir, "feature_importance_{}.png".format(imp_type))
                fig.savefig(filepath)
                mlflow.log_artifact(filepath)
            finally:
                plt.close(fig)
                shutil.rmtree(tmpdir)

        autologging_client = MlflowAutologgingQueueingClient()
        # logging booster params separately to extract key/value pairs and make it easier to
        # compare them across runs.
        booster_params = args[0] if len(args) > 0 else kwargs["params"]
        autologging_client.log_params(run_id=mlflow.active_run().info.run_id, params=booster_params)

        unlogged_params = [
            "params",
            "dtrain",
            "evals",
            "obj",
            "feval",
            "evals_result",
            "xgb_model",
            "callbacks",
            "learning_rates",
        ]
        params_to_log_for_fn = get_mlflow_run_params_for_fn_args(
            original, args, kwargs, unlogged_params
        )
        autologging_client.log_params(
            run_id=mlflow.active_run().info.run_id, params=params_to_log_for_fn
        )

        param_logging_operations = autologging_client.flush(synchronous=False)

        all_arg_names = inspect.getargspec(original)[0]  # pylint: disable=W1505
        num_pos_args = len(args)

        # adding a callback that records evaluation results.
        eval_results = []
        callbacks_index = all_arg_names.index("callbacks")

        run_id = mlflow.active_run().info.run_id
        with batch_metrics_logger(run_id) as metrics_logger:
            callback = record_eval_results(eval_results, metrics_logger)
            if num_pos_args >= callbacks_index + 1:
                tmp_list = list(args)
                tmp_list[callbacks_index] += [callback]
                args = tuple(tmp_list)
            elif "callbacks" in kwargs and kwargs["callbacks"] is not None:
                kwargs["callbacks"] += [callback]
            else:
                kwargs["callbacks"] = [callback]

            # training model
            model = original(*args, **kwargs)

            # If early_stopping_rounds is present, logging metrics at the best iteration
            # as extra metrics with the max step + 1.
            early_stopping_index = all_arg_names.index("early_stopping_rounds")
            early_stopping = (
                num_pos_args >= early_stopping_index + 1 or "early_stopping_rounds" in kwargs
            )
            if early_stopping:
                extra_step = len(eval_results)
                autologging_client.log_metrics(
                    run_id=mlflow.active_run().info.run_id,
                    metrics={
                        "stopped_iteration": extra_step - 1,
                        "best_iteration": model.best_iteration,
                    },
                )
                autologging_client.log_metrics(
                    run_id=mlflow.active_run().info.run_id,
                    metrics=eval_results[model.best_iteration],
                    step=extra_step,
                )
                early_stopping_logging_operations = autologging_client.flush(synchronous=False)

        # logging feature importance as artifacts.
        for imp_type in importance_types:
            imp = None
            try:
                imp = model.get_score(importance_type=imp_type)
                features, importance = zip(*imp.items())
                log_feature_importance_plot(features, importance, imp_type)
            except Exception:
                _logger.exception(
                    "Failed to log feature importance plot. XGBoost autologging "
                    "will ignore the failure and continue. Exception: "
                )

            if imp is not None:
                tmpdir = tempfile.mkdtemp()
                try:
                    filepath = os.path.join(tmpdir, "feature_importance_{}.json".format(imp_type))
                    with open(filepath, "w") as f:
                        json.dump(imp, f)
                    mlflow.log_artifact(filepath)
                finally:
                    shutil.rmtree(tmpdir)

        # dtrain must exist as the original train function already ran successfully
        dtrain = args[1] if len(args) > 1 else kwargs.get("dtrain")

        # it is possible that the dataset was constructed before the patched
        #   constructor was applied, so we cannot assume the input_example_info exists
        input_example_info = getattr(dtrain, "input_example_info", None)

        def get_input_example():
            if input_example_info is None:
                raise Exception(ENSURE_AUTOLOGGING_ENABLED_TEXT)
            if input_example_info.error_msg is not None:
                raise Exception(input_example_info.error_msg)
            return input_example_info.input_example

        def infer_model_signature(input_example):
            model_output = model.predict(xgboost.DMatrix(input_example))
            model_signature = infer_signature(input_example, model_output)
            return model_signature

        # Only log the model if the autolog() param log_models is set to True.
        if log_models:
            # Will only resolve `input_example` and `signature` if `log_models` is `True`.
            input_example, signature = resolve_input_example_and_signature(
                get_input_example,
                infer_model_signature,
                log_input_examples,
                log_model_signatures,
                _logger,
            )

            log_model(
                model, artifact_path="model", signature=signature, input_example=input_example,
            )

        param_logging_operations.await_completion()
        if early_stopping:
            early_stopping_logging_operations.await_completion()

        return model

    safe_patch(FLAVOR_NAME, xgboost, "train", train, manage_run=True)
    safe_patch(FLAVOR_NAME, xgboost.DMatrix, "__init__", __init__)<|MERGE_RESOLUTION|>--- conflicted
+++ resolved
@@ -44,11 +44,8 @@
 from mlflow.utils.model_utils import _get_flavor_configuration
 from mlflow.exceptions import MlflowException
 from mlflow.utils.annotations import experimental
-<<<<<<< HEAD
 from mlflow.utils.docstring_utils import _format_param_docs, LOG_MODEL_PARAM_DOCS
-=======
 from mlflow.utils.file_utils import write_to
->>>>>>> cfed4574
 from mlflow.utils.autologging_utils import (
     autologging_integration,
     safe_patch,
@@ -261,37 +258,9 @@
     :param await_registration_for: Number of seconds to wait for the model version to finish
                             being created and is in ``READY`` status. By default, the function
                             waits for five minutes. Specify 0 or None to skip waiting.
-<<<<<<< HEAD
     :param pip_requirements: {{ pip_requirements }}
     :param extra_pip_requirements: {{ extra_pip_requirements }}
-=======
-    :param pip_requirements: Either an iterable of pip requirement strings
-        (e.g. ``["scikit-learn", "-r requirements.txt", "-c constrants.txt"]``) or the string path
-        to a pip requirements file on the local filesystem (e.g. ``"requirements.txt"``).
-        If provided, this describes the environment this model should be run in. If ``None``,
-        a default list of requirements is inferred from the current software environment. Both
-        requirements and constraints are automatically parsed and written to ``requirements.txt``
-        and ``constraints.txt`` files, respectively, and stored as part of the model. Requirements
-        are also written to the ``pip`` section of the model's conda environment (``conda.yaml``)
-        file.
-    :param extra_pip_requirements: Either an iterable of pip requirement strings
-        (e.g. ``["scikit-learn", "-r requirements.txt"]``) or the string path to a pip requirements
-        file on the local filesystem (e.g. ``"requirements.txt"``). If provided, this specifies
-        additional pip requirements that are appended to a default set of pip requirements generated
-        automatically based on the user's current software environment. Requirements are also
-        written to the ``pip`` section of the model's conda environment (``conda.yaml``) file.
-
-        .. warning::
-            The following arguments can't be specified at the same time:
-
-            - ``conda_env``
-            - ``pip_requirements``
-            - ``extra_pip_requirements``
-
-        :ref:`This example<pip-requirements-example>` demonstrates how to specify pip requirements
-        using ``pip_requirements`` and ``extra_pip_requirements``.
     :param kwargs: kwargs to pass to `xgboost.Booster.save_model`_ method.
->>>>>>> cfed4574
     """
     Model.log(
         artifact_path=artifact_path,
