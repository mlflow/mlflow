"""
Initialize the environment and start model serving on Sagemaker or local Docker container.

To be executed only during the model deployment.

"""
from __future__ import print_function

import multiprocessing
import os
import shutil
import signal
from subprocess import check_call, Popen
import sys

from pkg_resources import resource_filename

import mlflow
import mlflow.version

from mlflow import pyfunc
from mlflow.models import Model
from mlflow.version import VERSION as MLFLOW_VERSION


def _init(cmd):
    """
    Initialize the container and execute command.

    :param cmd: Command param passed by Sagemaker. Can be  "serve" or "train" (unimplemented).
    """
    if cmd == 'serve':
        _serve()
    elif cmd == 'train':
        _train()
    else:
        raise Exception("Unrecognized command {cmd}, full args = {args}".format(cmd=cmd,
                                                                                args=str(sys.argv)))


def _server_dependencies_cmds():
    """
    Get commands required to install packages required to serve the model with MLflow. These are
    packages outside of the user-provided environment, except for the MLflow itself.

    :return: List of commands.
    """
    # TODO: Should we reinstall MLflow? What if there is MLflow in the user's conda environment?
    return ["conda install -c anaconda gunicorn", "conda install -c anaconda gevent",
            "pip install /opt/mlflow/." if os.path.isdir("/opt/mlflow")
            else "pip install mlflow=={}".format(MLFLOW_VERSION)]


def _serve():
    """
    Serve the model.

    Read the MLmodel config, initialize the conda environment if needed and start python server.
    """
    m = Model.load("/opt/ml/model/MLmodel")
    if pyfunc.FLAVOR_NAME not in m.flavors:
        raise Exception("Currently can only deal with pyfunc models and this is not one.")
    conf = m.flavors[pyfunc.FLAVOR_NAME]
    bash_cmds = []
    if pyfunc.ENV in conf:
        print("activating custom environment")
        env = conf[pyfunc.ENV]
        env_path_dst = os.path.join("/opt/mlflow/", env)
<<<<<<< HEAD
        env_path_dst_dir = os.path.dirname(env_path_dst)
        if not os.path.exists(env_path_dst_dir):
            os.makedirs(env_path_dst_dir)
        # /opt/ml/ is read-only, we need to copy the env elsewhere before importing it
        shutil.copy(src=os.path.join("/opt/ml/model/", env), dst=env_path_dst)
=======
        # check that the mlflow version is matching
        if not os.path.isdir("/opt/mlflow"):
            os.mkdir("/opt/mlflow")
        # TODO: should we test that the environment does not include any of the server dependencies?
        # Those are gonna be reinstalled. should probably test this on the client side
        shutil.copyfile(os.path.join("/opt/ml/model/", env), env_path_dst)
>>>>>>> a9c9378c
        os.system("conda env create -n custom_env -f {}".format(env_path_dst))
        bash_cmds += ["source /miniconda/bin/activate custom_env"] + _server_dependencies_cmds()
    nginx_conf = resource_filename(mlflow.sagemaker.__name__, "container/scoring_server/nginx.conf")
    nginx = Popen(['nginx', '-c', nginx_conf])
    # link the log streams to stdout/err so they will be logged to the container logs
    check_call(['ln', '-sf', '/dev/stdout', '/var/log/nginx/access.log'])
    check_call(['ln', '-sf', '/dev/stderr', '/var/log/nginx/error.log'])
    cpu_count = multiprocessing.cpu_count()
    os.system("pip -V")
    os.system("python -V")
    os.system('python -c"from mlflow.version import VERSION as V; print(V)"')
    cmd = ("gunicorn --timeout 60 -k gevent -b unix:/tmp/gunicorn.sock -w {nworkers} " +
           "mlflow.sagemaker.container.scoring_server.wsgi:app").format(nworkers=cpu_count)
    bash_cmds.append(cmd)
    gunicorn = Popen(["/bin/bash", "-c", "; ".join(bash_cmds)])
    signal.signal(signal.SIGTERM, lambda a, b: _sigterm_handler(nginx.pid, gunicorn.pid))
    # If either subprocess exits, so do we.
    pids = set([nginx.pid, gunicorn.pid])
    while True:
        pid, _ = os.wait()
        if pid in pids:
            break
    _sigterm_handler(nginx.pid, gunicorn.pid)


def _train():
    raise Exception("Train is not implemented.")


def _sigterm_handler(nginx_pid, gunicorn_pid):
    """
    Cleanup when terminating.

    Attempt to kill all launched processes and exit.

    """
    print("Got sigterm signal, exiting.")
    try:
        os.kill(nginx_pid, signal.SIGQUIT)
    except OSError:
        pass
    try:
        os.kill(gunicorn_pid, signal.SIGTERM)
    except OSError:
        pass

    sys.exit(0)<|MERGE_RESOLUTION|>--- conflicted
+++ resolved
@@ -66,20 +66,12 @@
         print("activating custom environment")
         env = conf[pyfunc.ENV]
         env_path_dst = os.path.join("/opt/mlflow/", env)
-<<<<<<< HEAD
         env_path_dst_dir = os.path.dirname(env_path_dst)
         if not os.path.exists(env_path_dst_dir):
             os.makedirs(env_path_dst_dir)
-        # /opt/ml/ is read-only, we need to copy the env elsewhere before importing it
-        shutil.copy(src=os.path.join("/opt/ml/model/", env), dst=env_path_dst)
-=======
-        # check that the mlflow version is matching
-        if not os.path.isdir("/opt/mlflow"):
-            os.mkdir("/opt/mlflow")
         # TODO: should we test that the environment does not include any of the server dependencies?
         # Those are gonna be reinstalled. should probably test this on the client side
         shutil.copyfile(os.path.join("/opt/ml/model/", env), env_path_dst)
->>>>>>> a9c9378c
         os.system("conda env create -n custom_env -f {}".format(env_path_dst))
         bash_cmds += ["source /miniconda/bin/activate custom_env"] + _server_dependencies_cmds()
     nginx_conf = resource_filename(mlflow.sagemaker.__name__, "container/scoring_server/nginx.conf")
