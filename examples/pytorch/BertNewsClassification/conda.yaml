--- conflicted
+++ resolved
@@ -14,10 +14,5 @@
   - sklearn
   - cloudpickle==1.6.0
   - boto3
-<<<<<<< HEAD
   - transformers
-  - torchtext==0.7.0
-=======
-  - transformers<4.0.0
->>>>>>> f3af81f2
   - pandas