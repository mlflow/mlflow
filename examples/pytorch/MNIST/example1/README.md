--- conflicted
+++ resolved
@@ -54,12 +54,8 @@
     --batch-size 64 \
     --num-workers 2 \
     --lr 0.01 \
-<<<<<<< HEAD
-    --tracking-uri "http://localhost:5000"`
-=======
-    --tracking_uri "http://localhost:5000" \
+    --tracking-uri "http://localhost:5000" \
     --es-patience 5`
->>>>>>> d5007d18
 
 Apart from model specific arguments, this example demonstrates early stopping behaviour.
 Following are the early stopping parameter which can be set using command line argument
