--- conflicted
+++ resolved
@@ -280,12 +280,6 @@
     args = parser.parse_args()
     dict_args = vars(args)
     model = BertSentinmentClassifier(**dict_args)
-<<<<<<< HEAD
-=======
-    mlflow_logger = MLFlowLogger(
-        experiment_name="Default", tracking_uri="http://localhost:5000/"
-    )
->>>>>>> f5fe62f0
     early_stopping = EarlyStopping(monitor="val_loss", mode="min", verbose=True)
 
     checkpoint_callback = ModelCheckpoint(
