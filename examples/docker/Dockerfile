--- conflicted
+++ resolved
@@ -1,13 +1,9 @@
-FROM nvcr.io/nvidia/pytorch:20.02-py3 
+FROM continuumio/miniconda:4.5.4
 
-<<<<<<< HEAD
-RUN pip install mlflow>=1.0
-=======
 RUN pip install mlflow>=1.0 \
     && pip install azure-storage-blob==12.3.0 \
     && pip install numpy==1.14.3 \
     && pip install scipy \
     && pip install pandas==0.22.0 \
     && pip install scikit-learn==0.19.1 \
-    && pip install cloudpickle
->>>>>>> e2d74314
+    && pip install cloudpickle