FROM continuumio/miniconda:4.5.4

<<<<<<< HEAD
RUN pip install mlflow \
=======
RUN pip install mlflow==0.9.1 \
>>>>>>> e68b6c36
    && pip install azure-storage==0.36.0 \
    && pip install numpy==1.14.3 \
    && pip install pandas==0.22.0 \
    && pip install scikit-learn==0.19.1 \
    && pip install cloudpickle<|MERGE_RESOLUTION|>--- conflicted
+++ resolved
@@ -1,10 +1,6 @@
 FROM continuumio/miniconda:4.5.4
 
-<<<<<<< HEAD
-RUN pip install mlflow \
-=======
-RUN pip install mlflow==0.9.1 \
->>>>>>> e68b6c36
+RUN pip install mlflow>=1.0 \
     && pip install azure-storage==0.36.0 \
     && pip install numpy==1.14.3 \
     && pip install pandas==0.22.0 \
