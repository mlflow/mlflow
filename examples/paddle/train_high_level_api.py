import numpy as np
import paddle

import mlflow.paddle

train_dataset = paddle.text.datasets.UCIHousing(mode="train")
eval_dataset = paddle.text.datasets.UCIHousing(mode="test")


class UCIHousing(paddle.nn.Layer):
    def __init__(self):
        super().__init__()
        self.fc_ = paddle.nn.Linear(13, 1, None)

    def forward(self, inputs):
        pred = self.fc_(inputs)
        return pred


model = paddle.Model(UCIHousing())
optim = paddle.optimizer.Adam(learning_rate=0.01, parameters=model.parameters())
model.prepare(optim, paddle.nn.MSELoss())

model.fit(train_dataset, epochs=6, batch_size=8, verbose=1)

with mlflow.start_run() as run:
<<<<<<< HEAD
    mlflow.paddle.log_model(model, "model")
=======
    mlflow.paddle.log_model(model, name="model")
>>>>>>> 620a9ef4
    print(f"Model saved in run {run.info.run_id}")

    # load model
    model_path = mlflow.get_artifact_uri("model")
    pd_model = mlflow.paddle.load_model(model_path)
    np_test_data = np.array([x[0] for x in eval_dataset])
    print(pd_model(np_test_data))<|MERGE_RESOLUTION|>--- conflicted
+++ resolved
@@ -24,11 +24,7 @@
 model.fit(train_dataset, epochs=6, batch_size=8, verbose=1)
 
 with mlflow.start_run() as run:
-<<<<<<< HEAD
-    mlflow.paddle.log_model(model, "model")
-=======
     mlflow.paddle.log_model(model, name="model")
->>>>>>> 620a9ef4
     print(f"Model saved in run {run.info.run_id}")
 
     # load model
