## MLflow examples

### Quick Start example
* `quickstart/mlflow_tracking.py` is a basic example to introduce MLflow concepts.

## Tutorials
Various examples that depict MLflow tracking, project, and serving use cases.

* `h2o` depicts how MLflow can be use to track various random forest architectures to train models
for predicting wine quality.
* `hyperparam`  shows how to do hyperparameter tuning with MLflow and some popular optimization libraries.
* `keras` modifies
[a Keras classification example](https://github.com/keras-team/keras/blob/ed07472bc5fc985982db355135d37059a1f887a9/examples/reuters_mlp.py)
and uses MLflow's `mlflow.keras.autolog()` API to automatically log metrics and parameters
to MLflow during training.
* `multistep_workflow` is an end-to-end of a data ETL and ML training pipeline built as an MLflow
project. The example shows how parts of the workflow can leverage from previously run steps.
* `pytorch` uses CNN on MNIST dataset for character recognition. The example logs TensorBoard events
and stores (logs) them as MLflow artifacts.
* `remote_store` has a usage example of REST based backed store for tracking.
* `r_wine` demonstrates how to log parameters, metrics, and models from R.
* `sklearn_elasticnet_diabetes` uses the sklearn diabetes dataset to predict diabetes progression
   using ElasticNet.
* `sklearn_elasticnet_wine_quality` is an example for MLflow projects. This uses the Wine
   Quality dataset and Elastic Net to predict quality. The example uses `MLproject` to set up a
   Conda environment, define parameter types and defaults, entry point for training, etc.
* `sklearn_logistic_regression` is a simple MLflow example with hooks to log training data to MLflow
tracking server.
* `supply_chain_security` shows how to strengthen the security of ML projects against supply-chain attacks by enforcing hash checks on Python packages.
* `tensorflow` contains end-to-end one run examples from train to predict for both TensorFlow 1.X and 2.0. It includes usage of MLflow's
`mlflow.tensorflow.autolog()` API, which captures TensorBoard data and logs to MLflow with no code change.
* `docker` demonstrates how to create and run an MLflow project using docker (rather than conda)
  to manage project dependencies
<<<<<<< HEAD
* `fastai` modifies a [fastai classification example](https://github.com/fastai/fastai/blob/master/nbs/examples/mnist_blocks.py) and highlights MLflow's `mlflow.fastai.autolog()` 
   API to track parameters, metrics, and artifacts while training a simple MNIST model. 
* `heart_attack_predictor` demostrates how to log already saved sklearn model in mlflow 
=======
* `fastai` modifies a [fastai classification example](https://github.com/fastai/fastai/blob/master/nbs/examples/mnist_blocks.py) and highlights MLflow's `mlflow.fastai.autolog()`
   API to track parameters, metrics, and artifacts while training a simple MNIST model.
>>>>>>> 81cbfa64
<|MERGE_RESOLUTION|>--- conflicted
+++ resolved
@@ -31,11 +31,6 @@
 `mlflow.tensorflow.autolog()` API, which captures TensorBoard data and logs to MLflow with no code change.
 * `docker` demonstrates how to create and run an MLflow project using docker (rather than conda)
   to manage project dependencies
-<<<<<<< HEAD
 * `fastai` modifies a [fastai classification example](https://github.com/fastai/fastai/blob/master/nbs/examples/mnist_blocks.py) and highlights MLflow's `mlflow.fastai.autolog()` 
    API to track parameters, metrics, and artifacts while training a simple MNIST model. 
-* `heart_attack_predictor` demostrates how to log already saved sklearn model in mlflow 
-=======
-* `fastai` modifies a [fastai classification example](https://github.com/fastai/fastai/blob/master/nbs/examples/mnist_blocks.py) and highlights MLflow's `mlflow.fastai.autolog()`
-   API to track parameters, metrics, and artifacts while training a simple MNIST model.
->>>>>>> 81cbfa64
+* `heart_attack_predictor` demostrates how to log already saved sklearn model in mlflow