"""
This example demonstrates how to specify pip requirements using `pip_requirements` and
`extra_pip_requirements` when logging a model via `mlflow.*.log_model`.
"""

import tempfile

import sklearn
import xgboost as xgb
from sklearn.datasets import load_iris

import mlflow
from mlflow.artifacts import download_artifacts
from mlflow.models.signature import infer_signature


def read_lines(path):
    with open(path) as f:
        return f.read().splitlines()


def get_pip_requirements(artifact_uri, return_constraints=False):
    req_path = download_artifacts(artifact_uri=f"{artifact_uri}/requirements.txt")
    reqs = read_lines(req_path)

    if return_constraints:
        con_path = download_artifacts(artifact_uri=f"{artifact_uri}/constraints.txt")
        cons = read_lines(con_path)
        return set(reqs), set(cons)

    return set(reqs)


def main():
    iris = load_iris()
    dtrain = xgb.DMatrix(iris.data, iris.target)
    model = xgb.train({}, dtrain)
    predictions = model.predict(dtrain)
    signature = infer_signature(dtrain.get_data(), predictions)

    xgb_req = f"xgboost=={xgb.__version__}"
    sklearn_req = f"scikit-learn=={sklearn.__version__}"

    with mlflow.start_run():
        # Default (both `pip_requirements` and `extra_pip_requirements` are unspecified)
        artifact_path = "default"
<<<<<<< HEAD
        model_info = mlflow.xgboost.log_model(model, artifact_path, signature=signature)
=======
        model_info = mlflow.xgboost.log_model(model, name=artifact_path, signature=signature)
>>>>>>> 620a9ef4
        pip_reqs = get_pip_requirements(model_info.artifact_path)
        assert xgb_req in pip_reqs, pip_reqs

        # Overwrite the default set of pip requirements using `pip_requirements`
        artifact_path = "pip_requirements"
        model_info = mlflow.xgboost.log_model(
            model, name=artifact_path, pip_requirements=[sklearn_req], signature=signature
        )
        pip_reqs = get_pip_requirements(model_info.artifact_path)
        assert sklearn_req in pip_reqs, pip_reqs

        # Add extra pip requirements on top of the default set of pip requirements
        # using `extra_pip_requirements`
        artifact_path = "extra_pip_requirements"
        model_info = mlflow.xgboost.log_model(
            model, name=artifact_path, extra_pip_requirements=[sklearn_req], signature=signature
        )
        pip_reqs = get_pip_requirements(model_info.artifact_path)
        assert pip_reqs.issuperset({xgb_req, sklearn_req}), pip_reqs

        # Specify pip requirements using a requirements file
        with tempfile.NamedTemporaryFile("w", suffix=".requirements.txt") as f:
            f.write(sklearn_req)
            f.flush()

            # Path to a pip requirements file
            artifact_path = "requirements_file_path"
            model_info = mlflow.xgboost.log_model(
                model, name=artifact_path, pip_requirements=f.name, signature=signature
            )
            pip_reqs = get_pip_requirements(model_info.artifact_path)
            assert sklearn_req in pip_reqs, pip_reqs

            # List of pip requirement strings
            artifact_path = "requirements_file_list"
            model_info = mlflow.xgboost.log_model(
                model,
                name=artifact_path,
                pip_requirements=[xgb_req, f"-r {f.name}"],
                signature=signature,
            )
            pip_reqs = get_pip_requirements(model_info.artifact_path)
            assert pip_reqs.issuperset({xgb_req, sklearn_req}), pip_reqs

        # Using a constraints file
        with tempfile.NamedTemporaryFile("w", suffix=".constraints.txt") as f:
            f.write(sklearn_req)
            f.flush()

            artifact_path = "constraints_file"
            model_info = mlflow.xgboost.log_model(
                model,
                name=artifact_path,
                pip_requirements=[xgb_req, f"-c {f.name}"],
                signature=signature,
            )
            pip_reqs, pip_cons = get_pip_requirements(
                model_info.artifact_path, return_constraints=True
            )
            assert pip_reqs.issuperset({xgb_req, "-c constraints.txt"}), pip_reqs
            assert pip_cons == {sklearn_req}, pip_cons


if __name__ == "__main__":
    main()<|MERGE_RESOLUTION|>--- conflicted
+++ resolved
@@ -44,11 +44,7 @@
     with mlflow.start_run():
         # Default (both `pip_requirements` and `extra_pip_requirements` are unspecified)
         artifact_path = "default"
-<<<<<<< HEAD
-        model_info = mlflow.xgboost.log_model(model, artifact_path, signature=signature)
-=======
         model_info = mlflow.xgboost.log_model(model, name=artifact_path, signature=signature)
->>>>>>> 620a9ef4
         pip_reqs = get_pip_requirements(model_info.artifact_path)
         assert xgb_req in pip_reqs, pip_reqs
 
