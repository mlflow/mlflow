--- conflicted
+++ resolved
@@ -323,11 +323,7 @@
       - uses: ./.github/actions/pipdeptree
       - name: Run tests
         run: |
-<<<<<<< HEAD
-          pytest tests/optuna
-=======
           pytest tests/optuna/test_storage.py
->>>>>>> 80a9690b
   pyfunc:
     if: github.event_name != 'pull_request' || github.event.pull_request.draft == false
     runs-on: ubuntu-latest
