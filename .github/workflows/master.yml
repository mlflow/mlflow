name: MLflow tests

on:
  pull_request:
    types:
      - opened
      - synchronize
      - reopened
      - ready_for_review
  push:
    branches:
      - master
      - branch-[0-9]+.[0-9]+

concurrency:
  group: ${{ github.workflow }}-${{ github.event_name }}-${{ github.ref }}
  cancel-in-progress: true

# Use `bash` by default for all `run` steps in this workflow:
# https://docs.github.com/en/actions/reference/workflow-syntax-for-github-actions#defaultsrun
defaults:
  run:
    shell: bash

env:
  MLFLOW_HOME: ${{ github.workspace }}
  # Note miniconda is pre-installed in the virtual environments for GitHub Actions:
  # https://github.com/actions/virtual-environments/blob/main/images/linux/scripts/installers/miniconda.sh
  MLFLOW_CONDA_HOME: /usr/share/miniconda
  SPARK_LOCAL_IP: localhost
  PIP_EXTRA_INDEX_URL: https://download.pytorch.org/whl/cpu
  PIP_CONSTRAINT: ${{ github.workspace }}/requirements/constraints.txt
  PYTHONUTF8: "1"
  _MLFLOW_TESTING_TELEMETRY: "true"

jobs:
  # python-skinny tests cover a subset of mlflow functionality
  # that is meant to be supported with a smaller dependency footprint.
  # The python skinny tests cover the subset of mlflow functionality
  # while also verifying certain dependencies are omitted.
  python-skinny:
    if: github.event_name != 'pull_request' || github.event.pull_request.draft == false
    runs-on: ubuntu-latest
    timeout-minutes: 30
    permissions:
      contents: read
    steps:
      - uses: actions/checkout@11bd71901bbe5b1630ceea73d27597364c9af683 # v4.2.2
      - uses: ./.github/actions/untracked
      - uses: ./.github/actions/setup-python
      - name: Install dependencies
        run: |
          source ./dev/install-common-deps.sh --skinny
      - name: Run tests
        run: |
          ./dev/run-python-skinny-tests.sh

  python:
    if: github.event_name != 'pull_request' || github.event.pull_request.draft == false
    runs-on: ubuntu-latest
    timeout-minutes: 120
    permissions:
      contents: read
    strategy:
      fail-fast: false
      matrix:
        group: [1, 2]
        include:
          - splits: 2
    steps:
      - uses: actions/checkout@11bd71901bbe5b1630ceea73d27597364c9af683 # v4.2.2
      - uses: ./.github/actions/untracked
      - uses: ./.github/actions/free-disk-space
      - uses: ./.github/actions/setup-python
      - uses: ./.github/actions/setup-pyenv
      - uses: ./.github/actions/setup-java
      - uses: ./.github/actions/cache-pip
      - name: Install dependencies
        run: |
          python -m venv .venv
          source .venv/bin/activate
          source ./dev/install-common-deps.sh --ml
          # transformers doesn't support Keras 3 yet. tf-keras needs to be installed as a workaround.
          pip install tf-keras
      - uses: ./.github/actions/show-versions
      - uses: ./.github/actions/pipdeptree
      - name: Import check
        run: |
          source .venv/bin/activate
          # `-I` is used to avoid importing modules from user-specific site-packages
          # that might conflict with the built-in modules (e.g. `types`).
          python -I tests/check_mlflow_lazily_imports_ml_packages.py
      - name: Run tests
        run: |
          source .venv/bin/activate
          source dev/setup-ssh.sh
          pytest --splits=${{ matrix.splits }} --group=${{ matrix.group }} --quiet --requires-ssh \
            --ignore-flavors --ignore=tests/examples --ignore=tests/evaluate \
            --ignore tests/genai tests

  py310:
    if: github.event_name != 'pull_request' || github.event.pull_request.draft == false
    runs-on: ubuntu-latest
    timeout-minutes: 60
    permissions:
      contents: read
    steps:
      - uses: actions/checkout@11bd71901bbe5b1630ceea73d27597364c9af683 # v4.2.2
      - uses: ./.github/actions/untracked
      - uses: ./.github/actions/setup-python
      - uses: ./.github/actions/setup-pyenv
      - uses: ./.github/actions/setup-java
      - uses: ./.github/actions/cache-pip
      - name: Install dependencies
        run: |
          source ./dev/install-common-deps.sh
          # test telemetry events
          pip install openai
          pip install .
      - uses: ./.github/actions/show-versions
      - name: Run tests
        run: |
          python -c "import sys; assert sys.version_info[:2] == (3, 10), sys.version_info"
          pytest tests/types/test_type_hints.py tests/pyfunc/test_pyfunc_model_with_type_hints.py tests/telemetry
      - name: Run databricks-connect related tests
        run: |
          # this needs to be run in a separate job because installing databricks-connect could break other 
          # tests that uses normal SparkSession instead of remote SparkSession
          pip install databricks-agents
          pytest tests/utils/test_requirements_utils.py::test_infer_pip_requirements_on_databricks_agents

  database:
    if: github.event_name != 'pull_request' || github.event.pull_request.draft == false
    runs-on: ubuntu-latest
    timeout-minutes: 90
    permissions:
      contents: read
    steps:
      - uses: actions/checkout@11bd71901bbe5b1630ceea73d27597364c9af683 # v4.2.2
      - uses: ./.github/actions/untracked
      - name: Build
        run: |
          ./tests/db/compose.sh pull -q postgresql mysql mssql
          docker images
          ./tests/db/compose.sh build --build-arg DEPENDENCIES="$(python dev/extract_deps.py)"
      - name: Run tests
        run: |
          set +e
          err=0
          trap 'err=1' ERR
          RESULTS=""
          for service in $(./tests/db/compose.sh config --services | grep '^mlflow-' | sort)
          do
            # Set `--no-TTY` to show container logs on GitHub Actions:
            # https://github.com/actions/virtual-environments/issues/5022
            ./tests/db/compose.sh run --rm --no-TTY $service pytest \
              tests/store/tracking/test_sqlalchemy_store.py \
              tests/store/model_registry/test_sqlalchemy_store.py \
              tests/db
              RESULTS="$RESULTS\n$service: $(if [ $? -eq 0 ]; then echo "✅"; else echo "❌"; fi)"
          done

          echo -e "$RESULTS"
          test $err = 0

      - name: Run migration check
        run: |
          set +e
          err=0
          trap 'err=1' ERR

          ./tests/db/compose.sh down --volumes --remove-orphans
          for service in $(./tests/db/compose.sh config --services | grep '^migration-')
          do
            ./tests/db/compose.sh run --rm --no-TTY $service
          done

          test $err = 0

      - name: Clean up
        run: |
          ./tests/db/compose.sh down --volumes --remove-orphans --rmi all

  java:
    if: github.event_name != 'pull_request' || github.event.pull_request.draft == false
    runs-on: ubuntu-latest
    timeout-minutes: 30
    permissions:
      contents: read
    steps:
      - uses: actions/checkout@11bd71901bbe5b1630ceea73d27597364c9af683 # v4.2.2
      - uses: ./.github/actions/untracked
      - uses: ./.github/actions/setup-python
      - uses: ./.github/actions/setup-java
      - name: Install dependencies
        run: |
          source ./dev/install-common-deps.sh
      - uses: ./.github/actions/show-versions
      - uses: ./.github/actions/pipdeptree
      - name: Run tests
        run: |
          cd mlflow/java
          mvn clean package -q

  flavors:
    if: github.event_name != 'pull_request' || github.event.pull_request.draft == false
    runs-on: ubuntu-latest
    timeout-minutes: 120
    permissions:
      contents: read
    steps:
      - uses: actions/checkout@11bd71901bbe5b1630ceea73d27597364c9af683 # v4.2.2
      - uses: ./.github/actions/untracked
      - uses: ./.github/actions/setup-python
      - uses: ./.github/actions/setup-pyenv
      - uses: ./.github/actions/setup-java
      - uses: ./.github/actions/cache-pip
      - name: Install dependencies
        run: |
          python -m venv .venv
          source .venv/bin/activate
          source ./dev/install-common-deps.sh --ml
          # transformers doesn't support Keras 3 yet. tf-keras needs to be installed as a workaround.
          pip install tf-keras uvicorn
          # Required by mlflow.litellm. Temporarily update the version here due to version conflict with dspy.
          pip install "litellm>=1.52.9"
      - uses: ./.github/actions/show-versions
      - uses: ./.github/actions/pipdeptree
      - name: Run tests
        run: |
          source .venv/bin/activate
          pytest \
            tests/utils/test_model_utils.py \
            tests/tracking/fluent/test_fluent_autolog.py \
            tests/autologging \
            tests/server/auth

  # It takes 9 ~ 10 minutes to run tests in `tests/models`. To make CI finish faster,
  # run these tests in a separate job.
  models:
    if: github.event_name != 'pull_request' || github.event.pull_request.draft == false
    runs-on: ubuntu-latest
    timeout-minutes: 120
    permissions:
      contents: read
    strategy:
      fail-fast: false
      matrix:
        group: [1, 2]
        include:
          - splits: 2
    steps:
      - uses: actions/checkout@11bd71901bbe5b1630ceea73d27597364c9af683 # v4.2.2
      - uses: ./.github/actions/untracked
      - uses: ./.github/actions/free-disk-space
      - uses: ./.github/actions/setup-python
      - uses: ./.github/actions/setup-pyenv
      - uses: ./.github/actions/setup-java
      - name: Install dependencies
        run: |
          source ./dev/install-common-deps.sh
          pip install pyspark langchain langchain-community '.[mlserver]'
      - uses: ./.github/actions/show-versions
      - uses: ./.github/actions/pipdeptree
      - name: Run tests
        run: |
          pytest --splits=${{ matrix.splits }} --group=${{ matrix.group }} tests/models

  # NOTE: numpy is pinned in this suite due to its heavy reliance on shap, which internally uses
  # references to the now fully deprecated (as of 1.24.x) numpy types (i.e., np.bool).
  # When the shap cross version tests are passing in a new release version of shap, this pin should
  # be removed.
  evaluate:
    if: github.event_name != 'pull_request' || github.event.pull_request.draft == false
    runs-on: ubuntu-latest
    timeout-minutes: 90
    permissions:
      contents: read
    strategy:
      fail-fast: false
      matrix:
        group: [1, 2]
        include:
          - splits: 2
    steps:
      - uses: actions/checkout@11bd71901bbe5b1630ceea73d27597364c9af683 # v4.2.2
      - uses: ./.github/actions/untracked
      - uses: ./.github/actions/setup-python
      - uses: ./.github/actions/setup-pyenv
      - uses: ./.github/actions/setup-java
      - name: Install dependencies
        run: |
          source ./dev/install-common-deps.sh
          pip install pyspark torch transformers langchain langchain-experimental '.[genai]' 'shap<0.47.0' lightgbm xgboost
      - uses: ./.github/actions/show-versions
      - uses: ./.github/actions/pipdeptree
      - name: Run tests
        run: |
          pytest --splits=${{ matrix.splits }} --group=${{ matrix.group }} tests/evaluate --ignore=tests/evaluate/test_default_evaluator_delta.py
      - name: Run tests with delta
        run: |
          pytest tests/evaluate/test_default_evaluator_delta.py

  genai:
    if: github.event_name != 'pull_request' || github.event.pull_request.draft == false
    runs-on: ubuntu-latest
    timeout-minutes: 30
    permissions:
      contents: read
    steps:
      - uses: actions/checkout@11bd71901bbe5b1630ceea73d27597364c9af683 # v4.2.2
      - uses: ./.github/actions/untracked
      - uses: ./.github/actions/setup-python
      - uses: ./.github/actions/setup-pyenv
      - uses: ./.github/actions/setup-java
      - name: Install dependencies
        run: |
          source ./dev/install-common-deps.sh
          pip install openai dspy
      - uses: ./.github/actions/show-versions
      - name: Run GenAI Tests (OSS)
        run: |
          pytest tests/genai

      - name: Run GenAI Tests (Databricks)
        run: |
          pip install databricks-agents
          pytest tests/genai --ignore tests/genai/test_genai_import_without_agent_sdk.py \
<<<<<<< HEAD
            --ignore tests/genai/optimize --ignore tests/genai/prompts --ignore tests/genai/experimental

      - name: Run GenAI Tests (Databricks) with Delta Archival
        run: |
          pytest tests/genai/experimental
=======
            --ignore tests/genai/optimize --ignore tests/genai/prompts
>>>>>>> 364cbe4d

      - name: Run Tests with Local Spark Session
        run: |
          # databricks-agents installs databricks-connect that blocks us from running spark-related
          # tests with local spark session. To work around this, we run skipped tests after
          # uninstalling databricks-connect.
          pip uninstall -y databricks-connect pyspark
          pip install pyspark
<<<<<<< HEAD
          pytest tests/genai/evaluate/test_utils.py tests/genai/experimental
=======
          pytest tests/genai/evaluate/test_utils.py
>>>>>>> 364cbe4d

  optuna:
    if: github.event_name != 'pull_request' || github.event.pull_request.draft == false
    runs-on: ubuntu-latest
    timeout-minutes: 30
    permissions:
      contents: read
    steps:
      - uses: actions/checkout@11bd71901bbe5b1630ceea73d27597364c9af683 # v4.2.2
      - uses: ./.github/actions/untracked
      - uses: ./.github/actions/setup-python
      - uses: ./.github/actions/setup-pyenv
      - uses: ./.github/actions/setup-java
      - name: Install dependencies
        run: |
          source ./dev/install-common-deps.sh
          pip install 'pyspark>=3.5' 'optuna>=4' .
      - uses: ./.github/actions/show-versions
      - uses: ./.github/actions/pipdeptree
      - name: Run tests
        run: |
          pytest tests/optuna tests/pyspark/optuna
  pyfunc:
    if: github.event_name != 'pull_request' || github.event.pull_request.draft == false
    runs-on: ubuntu-latest
    timeout-minutes: 120
    permissions:
      contents: read
    strategy:
      fail-fast: false
      matrix:
        group: [1, 2, 3, 4]
        include:
          - splits: 4
    steps:
      - uses: actions/checkout@11bd71901bbe5b1630ceea73d27597364c9af683 # v4.2.2
      - uses: ./.github/actions/untracked
      - uses: ./.github/actions/free-disk-space
      - uses: ./.github/actions/setup-python
      - uses: ./.github/actions/setup-pyenv
      - uses: ./.github/actions/setup-java
      - name: Install dependencies
        run: |
          source ./dev/install-common-deps.sh
          pip install tensorflow 'pyspark[connect]'
          pip install typing_extensions -U
      - uses: ./.github/actions/show-versions
      - uses: ./.github/actions/pipdeptree
      - name: Run tests
        run: |
          pytest --splits=${{ matrix.splits }} --group=${{ matrix.group }} --durations=30 \
            tests/pyfunc tests/types --ignore tests/pyfunc/test_spark_connect.py

          # test_spark_connect.py fails if it's run with other tests, so run it separately.
          pytest tests/pyfunc/test_spark_connect.py
      - name: Run tests on pydantic v1
        run: |
          pip install 'pydantic<2'
          pytest --splits=${{ matrix.splits }} --group=${{ matrix.group }} --durations=30 \
            tests/types tests/pyfunc/test_pyfunc_model_with_type_hints.py tests/utils/test_pydantic_utils.py

  sagemaker:
    if: github.event_name != 'pull_request' || github.event.pull_request.draft == false
    runs-on: ubuntu-latest
    timeout-minutes: 120
    permissions:
      contents: read
    steps:
      - uses: actions/checkout@11bd71901bbe5b1630ceea73d27597364c9af683 # v4.2.2
      - uses: ./.github/actions/untracked
      - uses: ./.github/actions/setup-python
      - uses: ./.github/actions/setup-java
      - name: Install dependencies
        run: |
          source ./dev/install-common-deps.sh --ml
      - uses: ./.github/actions/show-versions
      - uses: ./.github/actions/pipdeptree
      - name: Run tests
        run: |
          pytest tests/sagemaker

  windows:
    if: github.event_name != 'pull_request' || github.event.pull_request.draft == false
    runs-on: windows-latest
    timeout-minutes: 120
    permissions:
      contents: read
    strategy:
      fail-fast: false
      matrix:
        group: [1, 2]
        include:
          - splits: 2
    steps:
      - uses: actions/checkout@11bd71901bbe5b1630ceea73d27597364c9af683 # v4.2.2
      - uses: ./.github/actions/untracked
      - uses: ./.github/actions/setup-python
      - uses: ./.github/actions/setup-pyenv
      - uses: ./.github/actions/setup-java
      - uses: ./.github/actions/cache-pip
      - name: Install python dependencies
        run: |
          python -m venv .venv
          source .venv/Scripts/activate
          python -m pip install -U pip setuptools wheel
          pip install --no-dependencies tests/resources/mlflow-test-plugin
          pip install '.[extras,genai]'
          pip install pyspark
          # Install Hugging Face datasets to test Hugging Face usage with MLflow dataset tracking
          pip install datasets
          # Install TensorFlow to test TensorFlow dataset usage with MLflow dataset tracking
          pip install tensorflow
          # Install torch and transformers to test metrics
          pip install torch transformers
          pip install -r requirements/test-requirements.txt
          # transformers doesn't support Keras 3 yet. tf-keras needs to be installed as a workaround.
          pip install tf-keras
          # test telemetry events
          pip install openai
      - uses: ./.github/actions/show-versions
      - uses: ./.github/actions/pipdeptree
      - name: Download Hadoop winutils for Spark
        run: |
          git clone https://github.com/cdarlint/winutils /tmp/winutils
      - name: Run python tests
        env:
          # Starting from SQLAlchemy version 2.0, `QueuePool` is the default connection pool
          # when creating an `Engine`. `QueuePool` prevents the removal of temporary database
          # files created during tests on Windows as it keeps the DB connection open until
          # it's explicitly disposed.
          MLFLOW_SQLALCHEMYSTORE_POOLCLASS: "NullPool"
        run: |
          source .venv/Scripts/activate
          # Set Hadoop environment variables required for testing Spark integrations on Windows
          export HADOOP_HOME=/tmp/winutils/hadoop-3.2.2
          export PATH=$PATH:$HADOOP_HOME/bin
          # Run Windows tests
          pytest --splits=${{ matrix.splits }} --group=${{ matrix.group }} \
            --ignore-flavors --ignore=tests/projects --ignore=tests/examples --ignore=tests/evaluate --ignore=tests/optuna \
            --ignore=tests/pyspark/optuna --ignore=tests/genai --ignore=tests/telemetry tests
      - name: Run telemetry tests
        run: |
          source .venv/Scripts/activate
          pytest --splits=${{ matrix.splits }} --group=${{ matrix.group }} tests/telemetry<|MERGE_RESOLUTION|>--- conflicted
+++ resolved
@@ -326,15 +326,11 @@
         run: |
           pip install databricks-agents
           pytest tests/genai --ignore tests/genai/test_genai_import_without_agent_sdk.py \
-<<<<<<< HEAD
             --ignore tests/genai/optimize --ignore tests/genai/prompts --ignore tests/genai/experimental
 
       - name: Run GenAI Tests (Databricks) with Delta Archival
         run: |
           pytest tests/genai/experimental
-=======
-            --ignore tests/genai/optimize --ignore tests/genai/prompts
->>>>>>> 364cbe4d
 
       - name: Run Tests with Local Spark Session
         run: |
@@ -343,11 +339,7 @@
           # uninstalling databricks-connect.
           pip uninstall -y databricks-connect pyspark
           pip install pyspark
-<<<<<<< HEAD
           pytest tests/genai/evaluate/test_utils.py tests/genai/experimental
-=======
-          pytest tests/genai/evaluate/test_utils.py
->>>>>>> 364cbe4d
 
   optuna:
     if: github.event_name != 'pull_request' || github.event.pull_request.draft == false
