--- conflicted
+++ resolved
@@ -332,12 +332,8 @@
       - name: Run tests on pydantic v1
         run: |
           pip install 'pydantic<2'
-<<<<<<< HEAD
-          pytest tests/types tests/pyfunc/test_pyfunc_model_with_type_hints.py tests/utils/test_pydantic_utils.py
-=======
           pytest --splits=${{ matrix.splits }} --group=${{ matrix.group }} --durations=30 \
-            tests/types tests/pyfunc/test_pyfunc_model_with_type_hints.py
->>>>>>> daf81b02
+            tests/types tests/pyfunc/test_pyfunc_model_with_type_hints.py tests/utils/test_pydantic_utils.py
 
   sagemaker:
     if: github.event_name != 'pull_request' || github.event.pull_request.draft == false
