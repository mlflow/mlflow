--- conflicted
+++ resolved
@@ -42,36 +42,6 @@
   lint:
     runs-on: ubuntu-latest
     steps:
-<<<<<<< HEAD
-    - uses: actions/checkout@v3
-      with:
-        repository: ${{ github.event.inputs.repository }}
-        ref: ${{ github.event.inputs.ref }}
-    - uses: ./.github/actions/setup-python
-    - uses: ./.github/actions/cache-pip
-    - name: Add problem matchers
-      run: |
-        echo "::add-matcher::.github/workflows/matchers/pylint.json"
-        echo "::add-matcher::.github/workflows/matchers/black.json"
-    - name: Install dependencies
-      run: |
-        source ./dev/install-common-deps.sh --ml
-        pip install -r requirements/lint-requirements.txt
-    - name: Test custom pylint-plugins
-      run : |
-        pytest pylint_plugins/tests
-    - name: Install pre-commit hooks
-      run: |
-        pre-commit install -t pre-commit -t prepare-commit-msg
-    - name: Run pre-commit
-      id: run-pre-commit
-      run: |
-        pre-commit run --all-files --color=always
-    - name: Tweak error messages
-      if: always() && steps.run-pre-commit.outcome == 'failure'
-      run: |
-        grep -o 'reformatted .*\.py' .black.log | sed 's/reformatted \(.*\.py\)/\1: This file is unformatted. Run `black .` or comment `@mlflow-automation autoformat` on the PR if you'\''re an MLflow maintainer./'
-=======
       - uses: actions/checkout@v3
         with:
           repository: ${{ github.event.inputs.repository }}
@@ -93,9 +63,13 @@
         run: |
           pre-commit install -t pre-commit -t prepare-commit-msg
       - name: Run pre-commit
+        id: run-pre-commit
         run: |
           pre-commit run --all-files --color=always
->>>>>>> 01252f12
+      - name: Tweak error messages
+        if: always() && steps.run-pre-commit.outcome == 'failure'
+        run: |
+          grep -o 'reformatted .*\.py' .black.log | sed 's/reformatted \(.*\.py\)/\1: This file is unformatted. Run `black .` or comment `@mlflow-automation autoformat` on the PR if you'\''re an MLflow maintainer./'
 
   # python-skinny tests cover a subset of mlflow functionality
   # that is meant to be supported with a smaller dependency footprint.
