--- conflicted
+++ resolved
@@ -131,11 +131,8 @@
             # https://github.com/actions/virtual-environments/issues/5022
             ./tests/db/compose.sh run --rm --no-TTY $service pytest \
               tests/store/tracking/test_sqlalchemy_store.py \
-<<<<<<< HEAD
               tests/store/tracking/test_sqlalchemy_store_query_trace_metrics.py \
-=======
               tests/store/tracking/test_gateway_sql_store.py \
->>>>>>> b68b7e08
               tests/store/model_registry/test_sqlalchemy_store.py \
               tests/db
               RESULTS="$RESULTS\n$service: $(if [ $? -eq 0 ]; then echo "✅"; else echo "❌"; fi)"
