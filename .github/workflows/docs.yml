--- conflicted
+++ resolved
@@ -72,8 +72,6 @@
           API_REFERENCE_PREFIX: https://pr-${{ github.event.pull_request.number }}--mlflow-docs-preview.netlify.app/latest/
         run: |
           yarn build-all -- --no-r
-<<<<<<< HEAD
-=======
       - name: Test examples
         working-directory: docs/api_reference
         run: |
@@ -81,7 +79,6 @@
       - name: Check sitemap
         run: |
           yarn sitemap https://mlflow.org/docs/latest/sitemap.xml ./build/latest/sitemap.xml
->>>>>>> 23c6dc6f
       - name: Move build artifacts
         run: |
           mkdir -p /tmp/docs-build/docs
