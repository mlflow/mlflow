--- conflicted
+++ resolved
@@ -131,16 +131,6 @@
         run: |
           dev/install-skinny.sh pull/${{ github.event.pull_request.number }}/merge
 
-<<<<<<< HEAD
-      - name: Test dev/install-skinny.sh
-        if: github.event_name == 'pull_request'
-        env:
-          PIP_DRY_RUN: "1"
-        run: |
-          dev/install-skinny.sh pull/${{ github.event.pull_request.number }}/merge
-
-=======
->>>>>>> d6ba6644
       # Anyone with read access can download the uploaded wheel on GitHub.
       - name: Upload wheel
         uses: actions/upload-artifact@ea165f8d65b6e75b540449e92b4886f43607fa02 # v4.6.2
