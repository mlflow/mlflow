--- conflicted
+++ resolved
@@ -79,9 +79,5 @@
         run: |
           pytest --splits=${{ matrix.splits }} --group=${{ matrix.group }} \
             --ignore-flavors --ignore=tests/projects --ignore=tests/examples --ignore=tests/evaluate --ignore tests/deployments/server \
-<<<<<<< HEAD
-            --ignore=tests/optuna --ignore=tests/genai \
-=======
             --ignore=tests/optuna --ignore=tests/genai\
->>>>>>> 620a9ef4
             tests