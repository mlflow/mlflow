name: Preview docs

on:
  workflow_run:
    workflows: [docs]
    types: [completed]

jobs:
  fail-early:
    if: github.repository == 'mlflow/mlflow' && github.event.workflow_run.status == 'completed'
    runs-on: ubuntu-latest
    permissions:
      pull-requests: write # To post comments on PRs
    timeout-minutes: 10
    outputs:
      should_continue: ${{ github.event.workflow_run.conclusion == 'success' }}
      pr_number: ${{ steps.pr_number.outputs.pr_number }}
    steps:
      - uses: actions/download-artifact@95815c38cf2ff2164869cbab79da8d1f422bc89e # v4.2.1
        with:
          github-token: ${{ secrets.GITHUB_TOKEN }}
          run-id: ${{ github.event.workflow_run.id }}
          name: pr_number
          path: /tmp
      - name: Set PR number
        id: pr_number
        run: |
          cat /tmp/pr_number.txt
          echo "pr_number=$(cat /tmp/pr_number.txt)" >> $GITHUB_OUTPUT
      - uses: actions/checkout@11bd71901bbe5b1630ceea73d27597364c9af683 # v4.2.2
        if: github.event.workflow_run.conclusion == 'failure'
        with:
          sparse-checkout: |
            .github
      - name: Handle docs workflow failure
        if: github.event.workflow_run.conclusion == 'failure'
        uses: actions/github-script@60a0d83039c74a4aee543508d2ffcb1c3799cdea # v7.0.1
        env:
          COMMIT_SHA: ${{ github.event.workflow_run.head_sha }}
          PULL_NUMBER: ${{ steps.pr_number.outputs.pr_number }}
          WORKFLOW_RUN_ID: ${{ github.run_id }}
          STAGE: failed
          DOCS_WORKFLOW_RUN_URL: ${{ github.event.workflow_run.html_url }}
        with:
          script: |
            const script = require(
              `${process.env.GITHUB_WORKSPACE}/.github/workflows/preview-comment.js`
            );
            await script({ context, github, env: process.env });

  main:
    needs: [fail-early]
    if: needs.fail-early.outputs.should_continue == 'true'
    runs-on: ubuntu-latest
    permissions:
<<<<<<< HEAD
      pull-requests: write # To post comments on PRs
      actions: write # To delete artifacts
=======
      statuses: read # preview_docs.py checks PR statuses
      pull-requests: write # preview_docs.py comments on PRs
      actions: write
>>>>>>> d393a0c2
    timeout-minutes: 10
    steps:
      - uses: actions/checkout@11bd71901bbe5b1630ceea73d27597364c9af683 # v4.2.2
        with:
          sparse-checkout: |
            .github
      - name: Download build artifact
        uses: actions/download-artifact@95815c38cf2ff2164869cbab79da8d1f422bc89e # v4.2.1
        with:
          github-token: ${{ secrets.GITHUB_TOKEN }}
          run-id: ${{ github.event.workflow_run.id }}
          name: docs-build-${{ github.event.workflow_run.id }}
          path: downloaded-artifact
      - uses: ./.github/actions/setup-node
      - name: Deploy to Netlify
        id: netlify_deploy
        working-directory: downloaded-artifact
        env:
          NETLIFY_AUTH_TOKEN: ${{ secrets.NETLIFY_AUTH_TOKEN }}
          NETLIFY_SITE_ID: ${{ secrets.NETLIFY_SITE_ID }}
          PR_NUMBER: ${{ needs.fail-early.outputs.pr_number }}
          RUN_ID: ${{ github.run_id }}
        run: |-
          OUTPUT=$(npx -y netlify-cli deploy \
            --dir=. \
            --no-build \
            --message="PR Preview #${PR_NUMBER} - GitHub Run ID: $RUN_ID" \
            --alias="pr-${PR_NUMBER}" \
            --json)
          DEPLOY_URL=$(echo "$OUTPUT" | jq -r '.deploy_url')
          echo "deploy_url=$DEPLOY_URL" >> $GITHUB_OUTPUT
        continue-on-error: true
      - name: Create preview link
        uses: actions/github-script@60a0d83039c74a4aee543508d2ffcb1c3799cdea # v7.0.1
        env:
          COMMIT_SHA: ${{ github.event.workflow_run.head_sha }}
          PULL_NUMBER: ${{ needs.fail-early.outputs.pr_number }}
          WORKFLOW_RUN_ID: ${{ github.run_id }}
          STAGE: ${{ steps.netlify_deploy.outcome == 'success' && 'completed' || 'failed' }}
          NETLIFY_URL: ${{ steps.netlify_deploy.outputs.deploy_url }}
          DOCS_WORKFLOW_RUN_URL: ${{ github.event.workflow_run.html_url }}
        with:
          script: |
            const script = require(
              `${process.env.GITHUB_WORKSPACE}/.github/workflows/preview-comment.js`
            );
            await script({ context, github, env: process.env });
      - name: Delete Build Artifact
        uses: actions/github-script@60a0d83039c74a4aee543508d2ffcb1c3799cdea # v7.0.1
        env:
          RUN_ID: ${{ github.event.workflow_run.id }}
          ARTIFACT_NAME: docs-build-${{ github.event.workflow_run.id }}
        with:
          script: |
            const script = require(
              `${process.env.GITHUB_WORKSPACE}/.github/workflows/delete-artifact.js`
            );
            await script({ context, github, env: process.env });<|MERGE_RESOLUTION|>--- conflicted
+++ resolved
@@ -1,121 +1,29 @@
 name: Preview docs
 
 on:
-  workflow_run:
-    workflows: [docs]
-    types: [completed]
+  pull_request_target:
 
 jobs:
-  fail-early:
-    if: github.repository == 'mlflow/mlflow' && github.event.workflow_run.status == 'completed'
+  main:
+    if: github.repository == 'mlflow/mlflow'
     runs-on: ubuntu-latest
     permissions:
-      pull-requests: write # To post comments on PRs
-    timeout-minutes: 10
-    outputs:
-      should_continue: ${{ github.event.workflow_run.conclusion == 'success' }}
-      pr_number: ${{ steps.pr_number.outputs.pr_number }}
-    steps:
-      - uses: actions/download-artifact@95815c38cf2ff2164869cbab79da8d1f422bc89e # v4.2.1
-        with:
-          github-token: ${{ secrets.GITHUB_TOKEN }}
-          run-id: ${{ github.event.workflow_run.id }}
-          name: pr_number
-          path: /tmp
-      - name: Set PR number
-        id: pr_number
-        run: |
-          cat /tmp/pr_number.txt
-          echo "pr_number=$(cat /tmp/pr_number.txt)" >> $GITHUB_OUTPUT
-      - uses: actions/checkout@11bd71901bbe5b1630ceea73d27597364c9af683 # v4.2.2
-        if: github.event.workflow_run.conclusion == 'failure'
-        with:
-          sparse-checkout: |
-            .github
-      - name: Handle docs workflow failure
-        if: github.event.workflow_run.conclusion == 'failure'
-        uses: actions/github-script@60a0d83039c74a4aee543508d2ffcb1c3799cdea # v7.0.1
-        env:
-          COMMIT_SHA: ${{ github.event.workflow_run.head_sha }}
-          PULL_NUMBER: ${{ steps.pr_number.outputs.pr_number }}
-          WORKFLOW_RUN_ID: ${{ github.run_id }}
-          STAGE: failed
-          DOCS_WORKFLOW_RUN_URL: ${{ github.event.workflow_run.html_url }}
-        with:
-          script: |
-            const script = require(
-              `${process.env.GITHUB_WORKSPACE}/.github/workflows/preview-comment.js`
-            );
-            await script({ context, github, env: process.env });
-
-  main:
-    needs: [fail-early]
-    if: needs.fail-early.outputs.should_continue == 'true'
-    runs-on: ubuntu-latest
-    permissions:
-<<<<<<< HEAD
-      pull-requests: write # To post comments on PRs
-      actions: write # To delete artifacts
-=======
       statuses: read # preview_docs.py checks PR statuses
       pull-requests: write # preview_docs.py comments on PRs
       actions: write
->>>>>>> d393a0c2
     timeout-minutes: 10
     steps:
       - uses: actions/checkout@11bd71901bbe5b1630ceea73d27597364c9af683 # v4.2.2
-        with:
-          sparse-checkout: |
-            .github
-      - name: Download build artifact
-        uses: actions/download-artifact@95815c38cf2ff2164869cbab79da8d1f422bc89e # v4.2.1
-        with:
-          github-token: ${{ secrets.GITHUB_TOKEN }}
-          run-id: ${{ github.event.workflow_run.id }}
-          name: docs-build-${{ github.event.workflow_run.id }}
-          path: downloaded-artifact
-      - uses: ./.github/actions/setup-node
-      - name: Deploy to Netlify
-        id: netlify_deploy
-        working-directory: downloaded-artifact
+      - uses: ./.github/actions/setup-python
+      - name: Install dependencies
+        run: |
+          pip install requests
+      - name: Create preview link
         env:
-          NETLIFY_AUTH_TOKEN: ${{ secrets.NETLIFY_AUTH_TOKEN }}
-          NETLIFY_SITE_ID: ${{ secrets.NETLIFY_SITE_ID }}
-          PR_NUMBER: ${{ needs.fail-early.outputs.pr_number }}
-          RUN_ID: ${{ github.run_id }}
-        run: |-
-          OUTPUT=$(npx -y netlify-cli deploy \
-            --dir=. \
-            --no-build \
-            --message="PR Preview #${PR_NUMBER} - GitHub Run ID: $RUN_ID" \
-            --alias="pr-${PR_NUMBER}" \
-            --json)
-          DEPLOY_URL=$(echo "$OUTPUT" | jq -r '.deploy_url')
-          echo "deploy_url=$DEPLOY_URL" >> $GITHUB_OUTPUT
-        continue-on-error: true
-      - name: Create preview link
-        uses: actions/github-script@60a0d83039c74a4aee543508d2ffcb1c3799cdea # v7.0.1
-        env:
-          COMMIT_SHA: ${{ github.event.workflow_run.head_sha }}
-          PULL_NUMBER: ${{ needs.fail-early.outputs.pr_number }}
-          WORKFLOW_RUN_ID: ${{ github.run_id }}
-          STAGE: ${{ steps.netlify_deploy.outcome == 'success' && 'completed' || 'failed' }}
-          NETLIFY_URL: ${{ steps.netlify_deploy.outputs.deploy_url }}
-          DOCS_WORKFLOW_RUN_URL: ${{ github.event.workflow_run.html_url }}
-        with:
-          script: |
-            const script = require(
-              `${process.env.GITHUB_WORKSPACE}/.github/workflows/preview-comment.js`
-            );
-            await script({ context, github, env: process.env });
-      - name: Delete Build Artifact
-        uses: actions/github-script@60a0d83039c74a4aee543508d2ffcb1c3799cdea # v7.0.1
-        env:
-          RUN_ID: ${{ github.event.workflow_run.id }}
-          ARTIFACT_NAME: docs-build-${{ github.event.workflow_run.id }}
-        with:
-          script: |
-            const script = require(
-              `${process.env.GITHUB_WORKSPACE}/.github/workflows/delete-artifact.js`
-            );
-            await script({ context, github, env: process.env });+          GITHUB_TOKEN: ${{ secrets.GITHUB_TOKEN }}
+          CIRCLE_TOKEN: ${{ secrets.CIRCLE_TOKEN }}
+        run: |
+          python dev/preview_docs.py \
+            --commit-sha ${{ github.event.pull_request.head.sha }} \
+            --pull-number ${{ github.event.pull_request.number }} \
+            --workflow-run-id ${{ github.run_id }}