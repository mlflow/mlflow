--- conflicted
+++ resolved
@@ -42,12 +42,8 @@
     if: needs.fail-early.outputs.status == 'success'
     runs-on: ubuntu-latest
     permissions:
-<<<<<<< HEAD
       pull-requests: write # To post comments on PRs
-=======
-      pull-requests: write # preview_docs.py comments on PRs
       actions: write
->>>>>>> 73c83842
     timeout-minutes: 10
     steps:
       - uses: actions/checkout@11bd71901bbe5b1630ceea73d27597364c9af683 # v4.2.2
@@ -80,7 +76,6 @@
       - name: Create preview link
         uses: actions/github-script@60a0d83039c74a4aee543508d2ffcb1c3799cdea # v7.0.1
         env:
-<<<<<<< HEAD
           COMMIT_SHA: ${{ github.event.workflow_run.head_sha }}
           PULL_NUMBER: ${{ github.event.workflow_run.pull_requests[0].number }}
           WORKFLOW_RUN_ID: ${{ github.run_id }}
@@ -91,18 +86,8 @@
           script: |
             const script = require(
               `${process.env.GITHUB_WORKSPACE}/.github/workflows/preview-comment.js`
-=======
-          GITHUB_TOKEN: ${{ secrets.GITHUB_TOKEN }}
-          PR_NUMBER: ${{ github.event.workflow_run.pull_requests[0].number }}
-          NETLIFY_URL: https://pr-${PR_NUMBER}--mlflow-docs-preview.netlify.app
-        run: |
-          python dev/preview_docs.py \
-            --commit-sha ${{ github.event.workflow_run.head_sha }} \
-            --pull-number $PR_NUMBER \
-            --workflow-run-id ${{ github.run_id }} \
-            --docs-workflow-run-url ${{ github.event.workflow_run.html_url }} \
-            --stage ${{ steps.netlify_deploy.outcome == 'success' && 'completed' || 'failed' }} \
-            --netlify-url $NETLIFY_URL
+            );
+            await script({ context, github, env: process.env });
       - name: Delete Build Artifact
         uses: actions/github-script@60a0d83039c74a4aee543508d2ffcb1c3799cdea # v7.0.1
         env:
@@ -112,6 +97,6 @@
           script: |
             const script = require(
               `${process.env.GITHUB_WORKSPACE}/.github/workflows/delete-artifact.js`
->>>>>>> 73c83842
             );
-            await script({ context, github, env: process.env });+            await script({ context, github, env: process.env });
+ 