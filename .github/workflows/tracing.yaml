--- conflicted
+++ resolved
@@ -56,11 +56,8 @@
             --ignore tests/tracing/utils/test_otlp.py \
             --ignore tests/tracing/test_assessment.py \
             --ignore tests/tracing/test_otel_logging.py \
-<<<<<<< HEAD
+            --ignore tests/tracing/processor/test_otel_metrics.py \
             --ignore tests/tracing/databricks_archival \
-=======
-            --ignore tests/tracing/processor/test_otel_metrics.py \
->>>>>>> 132ccb02
             --import-mode=importlib
 
   # TODO: Add a job to run autologging tests against integrated libraries (latest versions)
