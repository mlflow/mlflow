name: Deployments

on:
  pull_request:
  push:
    branches:
      - master
      - branch-[0-9]+.[0-9]+

permissions:
  contents: read

concurrency:
  group: ${{ github.workflow }}-${{ github.event_name }}-${{ github.ref }}
  cancel-in-progress: true

defaults:
  run:
    shell: bash --noprofile --norc -exo pipefail {0}

jobs:
  deployments:
    if: github.event_name != 'pull_request' || github.event.pull_request.draft == false
    runs-on: ubuntu-latest
    timeout-minutes: 30
    steps:
      - uses: actions/checkout@v3
      - uses: ./.github/actions/untracked
      - uses: ./.github/actions/setup-python
      - name: Install dependencies
        run: |
          pip install --no-dependencies tests/resources/mlflow-test-plugin && \
          pip install .[gateway] \
            pytest pytest-timeout pytest-asyncio httpx psutil
      - name: Run tests
        run: |
<<<<<<< HEAD
          pytest tests/deployments/databricks tests/deployments/mlflow
=======
          pytest tests/deployments
>>>>>>> 5b3e31ca
<|MERGE_RESOLUTION|>--- conflicted
+++ resolved
@@ -34,8 +34,4 @@
             pytest pytest-timeout pytest-asyncio httpx psutil
       - name: Run tests
         run: |
-<<<<<<< HEAD
-          pytest tests/deployments/databricks tests/deployments/mlflow
-=======
-          pytest tests/deployments
->>>>>>> 5b3e31ca
+          pytest tests/deployments