/**
 * Script to manage documentation preview comments on pull requests.
 */

const path = require("path");

const MARKER = "<!-- documentation preview -->";

/**
 * Check if a URL is accessible
 * @param {string} url - URL to check
 * @returns {Promise<boolean|undefined>} True if the URL is accessible (200 or 3xx), false otherwise; undefined if an error occurs
 */
async function isUrlAccessible(url) {
  try {
    const res = await fetch(url, { method: "GET", redirect: "manual" });
    // treat 200 and 3xx as "accessible", 404 as "missing"
    return res.ok || (res.status >= 300 && res.status < 400);
  } catch (e) {
    console.error(`Error checking accessibility for ${url}:`, e);
    return undefined;
  }
}

/**
 * Fetch changed files from a pull request
 * @param {object} params - Parameters object
 * @param {object} params.github - GitHub API client
 * @param {string} params.owner - Repository owner
 * @param {string} params.repo - Repository name
 * @param {string} params.pullNumber - Pull request number
 * @returns {Promise<Array<{filename: string, status: string}>>} Array of changed file objects with filename and status
 */
async function fetchChangedFiles({ github, owner, repo, pullNumber }) {
  const iterator = github.paginate.iterator(github.rest.pulls.listFiles, {
    owner,
    repo,
    pull_number: pullNumber,
    per_page: 100,
  });

  const changedFiles = [];
  for await (const { data } of iterator) {
    changedFiles.push(...data.map(({ filename, status }) => ({ filename, status })));
  }

  return changedFiles;
}

/**
 * Get changed documentation pages from the list of changed files
 * @param {Array<{filename: string, status: string}>} changedFiles - Array of changed file objects
 * @returns {Array<{page: string, status: string}>} Array of documentation page objects with page path and status, sorted alphabetically by page path
 */
function getChangedDocPages(changedFiles) {
  const DOCS_DIR = "docs/docs/";
  const changedPages = [];

  for (const { filename, status } of changedFiles) {
    const ext = path.extname(filename);
    if (ext !== ".md" && ext !== ".mdx") continue;
    if (!filename.startsWith(DOCS_DIR)) continue;

    const relativePath = path.relative(DOCS_DIR, filename);
    const { dir, name, base } = path.parse(relativePath);

    let pagePath;
    if (base === "index.mdx") {
      pagePath = dir;
    } else {
      pagePath = path.join(dir, name);
    }

    // Adjust classic-ml/ to ml/
    pagePath = pagePath.replace(/^classic-ml/, "ml");

    // Ensure forward slashes for web paths
    pagePath = pagePath.split(path.sep).join("/");

    changedPages.push({ page: pagePath, status });
  }

  // Sort alphabetically by page path for easier lookup
  changedPages.sort((a, b) => a.page.localeCompare(b.page));

  return changedPages;
}

/**
 * Create or update a PR comment with documentation preview information
 * @param {object} params - Parameters object
 * @param {object} params.github - GitHub API client
 * @param {string} params.owner - Repository owner
 * @param {string} params.repo - Repository name
 * @param {string} params.pullNumber - Pull request number
 * @param {string} params.commentBody - Comment body content
 */
async function upsertComment({ github, owner, repo, pullNumber, commentBody }) {
  // Get existing comments on the PR
  const { data: comments } = await github.rest.issues.listComments({
    owner,
    repo,
    issue_number: pullNumber,
    per_page: 100,
  });

  // Find existing preview docs comment
  const existingComment = comments.find((comment) => comment.body.includes(MARKER));
  const commentBodyWithMarker = `${MARKER}\n\n${commentBody}`;

  if (!existingComment) {
    console.log("Creating comment");
    await github.rest.issues.createComment({
      owner,
      repo,
      issue_number: pullNumber,
      body: commentBodyWithMarker,
    });
  } else {
    console.log("Updating comment");
    await github.rest.issues.updateComment({
      owner,
      repo,
      comment_id: existingComment.id,
      body: commentBodyWithMarker,
    });
  }
}

/**
 * Generate the comment template for documentation preview
 * @param {object} params - Parameters object
 * @param {string} params.commitSha - Git commit SHA
 * @param {string} params.workflowRunLink - Link to the workflow run
 * @param {string} params.docsWorkflowRunUrl - Link to the docs workflow run
 * @param {string} params.mainMessage - Main message content
 * @param {Array<{link: string, status: string, isAccessible?: boolean}>} params.changedPages - Array of changed documentation page objects with link, status, and optional accessibility flag
 * @returns {string} Comment template
 */
function getCommentTemplate({
  commitSha,
  workflowRunLink,
  docsWorkflowRunUrl,
  mainMessage,
  changedPages,
}) {
  let changedPagesSection = "";

  if (changedPages && changedPages.length > 0) {
<<<<<<< HEAD
    const pageLinks = changedPages.map(({ link, status }) => `- ${link} (${status})`).join("\n");
=======
    const pageLinks = changedPages
      .map(({ link, status, isAccessible }) => {
        let statusText = status;
        // Add warning or success indicator for removed and renamed files
        if (status === "removed" || status === "renamed") {
          if (isAccessible === true) {
            statusText = `${status}, ✅ redirect exists`;
          } else if (isAccessible === false) {
            statusText = `${status}, ❌ add a redirect`;
          } else {
            // If accessibility check failed
            statusText = `${status}, ⚠️ failed to check`;
          }
        }
        return `- ${link} (${statusText})`;
      })
      .join("\n");
>>>>>>> f63107e4

    // Only collapse if there are more than 5 changed pages
    if (changedPages.length > 5) {
      changedPagesSection = `

<details>
<summary>Changed Pages (${changedPages.length})</summary>

${pageLinks}

</details>
`;
    } else {
      changedPagesSection = `

**Changed Pages (${changedPages.length})**

${pageLinks}
`;
    }
  }

  return `
Documentation preview for ${commitSha} ${mainMessage}
${changedPagesSection}
<details>
<summary>More info</summary>

- Ignore this comment if this PR does not change the documentation.
- The preview is updated when a new commit is pushed to this PR.
- This comment was created by [this workflow run](${workflowRunLink}).
- The documentation was built by [this workflow run](${docsWorkflowRunUrl}).

</details>
`;
}

/**
 * Main function to handle documentation preview comments
 * @param {object} params - Parameters object containing context and github
 * @param {object} params.github - GitHub API client
 * @param {object} params.context - GitHub context
 * @param {object} params.env - Environment variables
 */
module.exports = async ({ github, context, env }) => {
  const commitSha = env.COMMIT_SHA;
  const pullNumber = env.PULL_NUMBER;
  const workflowRunId = env.WORKFLOW_RUN_ID;
  const stage = env.STAGE;
  const netlifyUrl = env.NETLIFY_URL;
  const docsWorkflowRunUrl = env.DOCS_WORKFLOW_RUN_URL;

  // Validate required parameters
  if (!commitSha || !pullNumber || !workflowRunId || !stage || !docsWorkflowRunUrl) {
    throw new Error(
      "Missing required parameters: commit-sha, pull-number, workflow-run-id, stage, docs-workflow-run-url"
    );
  }

  if (!["completed", "failed"].includes(stage)) {
    throw new Error("Stage must be either 'completed' or 'failed'");
  }

  if (stage === "completed" && !netlifyUrl) {
    throw new Error("netlify-url is required for completed stage");
  }

  const { owner, repo } = context.repo;
  const workflowRunLink = `https://github.com/${owner}/${repo}/actions/runs/${workflowRunId}`;

  let mainMessage;
  let changedPages = [];

  if (stage === "completed") {
    mainMessage = `is available at:\n\n- ${netlifyUrl}`;

    // Fetch changed files and get documentation pages
    try {
      const changedFiles = await fetchChangedFiles({ github, owner, repo, pullNumber });
      const docPages = getChangedDocPages(changedFiles);

      // Convert to clickable links with status if we have changed pages
      if (docPages.length > 0) {
        changedPages = await Promise.all(
          docPages.map(async ({ page, status }) => {
            const pageUrl = `${netlifyUrl}/${page}`;
            const link = `[${page}](${pageUrl})`;

            // Check accessibility for removed or renamed pages
            let isAccessible;
            if (status === "removed" || status === "renamed") {
              isAccessible = await isUrlAccessible(pageUrl);
            }

            return {
              link,
              status,
              isAccessible,
            };
          })
        );
      }
    } catch (error) {
      console.error("Error fetching changed files:", error);
      // Continue without changed pages list
    }
  } else if (stage === "failed") {
    mainMessage = "failed to build or deploy.";
  }

  const commentBody = getCommentTemplate({
    commitSha,
    workflowRunLink,
    docsWorkflowRunUrl,
    mainMessage,
    changedPages,
  });
  await upsertComment({ github, owner, repo, pullNumber, commentBody });
};<|MERGE_RESOLUTION|>--- conflicted
+++ resolved
@@ -147,9 +147,6 @@
   let changedPagesSection = "";
 
   if (changedPages && changedPages.length > 0) {
-<<<<<<< HEAD
-    const pageLinks = changedPages.map(({ link, status }) => `- ${link} (${status})`).join("\n");
-=======
     const pageLinks = changedPages
       .map(({ link, status, isAccessible }) => {
         let statusText = status;
@@ -167,7 +164,6 @@
         return `- ${link} (${statusText})`;
       })
       .join("\n");
->>>>>>> f63107e4
 
     // Only collapse if there are more than 5 changed pages
     if (changedPages.length > 5) {
