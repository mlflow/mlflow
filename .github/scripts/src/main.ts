import { autoLabel } from "./auto-label";
<<<<<<< HEAD
import { updateReleaseLabels } from "./update-release-labels";

export { autoLabel, updateReleaseLabels };
=======
import { uploadSnapshots } from "./snapshots";

export { autoLabel, uploadSnapshots };
>>>>>>> b32df698
<|MERGE_RESOLUTION|>--- conflicted
+++ resolved
@@ -1,10 +1,5 @@
 import { autoLabel } from "./auto-label";
-<<<<<<< HEAD
 import { updateReleaseLabels } from "./update-release-labels";
-
-export { autoLabel, updateReleaseLabels };
-=======
 import { uploadSnapshots } from "./snapshots";
 
-export { autoLabel, uploadSnapshots };
->>>>>>> b32df698
+export { autoLabel, uploadSnapshots, updateReleaseLabels };