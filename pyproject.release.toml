[build-system]
requires = ["setuptools"]
build-backend = "setuptools.build_meta"

[project]
name = "mlflow"
version = "2.19.1.dev0"
description = "MLflow is an open source platform for the complete machine learning lifecycle"
readme = "README.md"
keywords = ["mlflow", "ai", "databricks"]
classifiers = [
  "Development Status :: 5 - Production/Stable",
  "Intended Audience :: Developers",
  "Intended Audience :: End Users/Desktop",
  "Intended Audience :: Science/Research",
  "Intended Audience :: Information Technology",
  "Topic :: Scientific/Engineering :: Artificial Intelligence",
  "Topic :: Software Development :: Libraries :: Python Modules",
  "License :: OSI Approved :: Apache Software License",
  "Operating System :: OS Independent",
  "Programming Language :: Python :: 3.9",
]
requires-python = ">=3.9"
dependencies = [
  "mlflow-skinny==2.19.1.dev0",
  "Flask<4",
  "Jinja2<4,>=2.11; platform_system != 'Windows'",
  "Jinja2<4,>=3.0; platform_system == 'Windows'",
  "alembic<2,!=1.10.0",
  "docker<8,>=4.0.0",
  "graphene<4",
  "gunicorn<24; platform_system != 'Windows'",
  "markdown<4,>=3.3",
  "matplotlib<4",
  "numpy<3",
  "pandas<3",
<<<<<<< HEAD
  "pyarrow>=4.0.0",
=======
  "pyarrow<19,>=4.0.0",
>>>>>>> 84c3a9c2
  "scikit-learn<2",
  "scipy<2",
  "sqlalchemy<3,>=1.4.0",
  "waitress<4; platform_system == 'Windows'",
]
[[project.maintainers]]
name = "Databricks"
email = "mlflow-oss-maintainers@googlegroups.com"

[project.license]
file = "LICENSE.txt"

[project.optional-dependencies]
extras = [
  "pyarrow",
  "requests-auth-aws-sigv4",
  "boto3",
  "botocore",
  "google-cloud-storage>=1.30.0",
  "azureml-core>=1.2.0",
  "pysftp",
  "kubernetes",
  "virtualenv",
  "prometheus-flask-exporter",
]
databricks = [
  "azure-storage-file-datalake>12",
  "google-cloud-storage>=1.30.0",
  "boto3>1",
  "botocore",
]
mlserver = ["mlserver>=1.2.0,!=1.3.1", "mlserver-mlflow>=1.2.0,!=1.3.1"]
gateway = [
  "pydantic<3,>=1.0",
  "fastapi<1",
  "uvicorn[standard]<1",
  "watchfiles<2",
  "aiohttp<4",
  "boto3<2,>=1.28.56",
  "tiktoken<1",
  "slowapi<1,>=0.1.9",
]
genai = [
  "pydantic<3,>=1.0",
  "fastapi<1",
  "uvicorn[standard]<1",
  "watchfiles<2",
  "aiohttp<4",
  "boto3<2,>=1.28.56",
  "tiktoken<1",
  "slowapi<1,>=0.1.9",
]
sqlserver = ["mlflow-dbstore"]
aliyun-oss = ["aliyunstoreplugin"]
xethub = ["mlflow-xethub"]
jfrog = ["mlflow-jfrog-plugin"]
langchain = ["langchain>=0.1.0,<=0.3.9"]

[project.urls]
homepage = "https://mlflow.org"
issues = "https://github.com/mlflow/mlflow/issues"
documentation = "https://mlflow.org/docs/latest/index.html"
repository = "https://github.com/mlflow/mlflow"

[project.scripts]
mlflow = "mlflow.cli:cli"

[project.entry-points."mlflow.app"]
basic-auth = "mlflow.server.auth:create_app"

[project.entry-points."mlflow.app.client"]
basic-auth = "mlflow.server.auth.client:AuthServiceClient"

[project.entry-points."mlflow.deployments"]
databricks = "mlflow.deployments.databricks"
http = "mlflow.deployments.mlflow"
https = "mlflow.deployments.mlflow"
openai = "mlflow.deployments.openai"

[tool.setuptools.package-data]
mlflow = [
  "store/db_migrations/alembic.ini",
  "temporary_db_migrations_for_pre_1_users/alembic.ini",
  "pypi_package_index.json",
  "pyspark/ml/log_model_allowlist.txt",
  "server/auth/basic_auth.ini",
  "server/auth/db/migrations/alembic.ini",
  "recipes/resources/**/*",
  "recipes/cards/templates/**/*",
  "models/container/**/*",
  "server/js/build/**/*",
]

[tool.setuptools.packages.find]
where = ["."]
include = ["mlflow", "mlflow.*"]
exclude = ["tests", "tests.*"]<|MERGE_RESOLUTION|>--- conflicted
+++ resolved
@@ -34,11 +34,7 @@
   "matplotlib<4",
   "numpy<3",
   "pandas<3",
-<<<<<<< HEAD
   "pyarrow>=4.0.0",
-=======
-  "pyarrow<19,>=4.0.0",
->>>>>>> 84c3a9c2
   "scikit-learn<2",
   "scipy<2",
   "sqlalchemy<3,>=1.4.0",
