version: 2.1

jobs:
  build_doc_r:
    machine:
      image: ubuntu-2004:202111-01

    steps:
      - checkout
      - run:
          name: Build documentation
          working_directory: docs
          command: |
            ./build-rdoc.sh

      - run:
          name: Check diff
          command: |
            set +e
            git add .
            PATCH_FILE="<< pipeline.git.revision >>.patch"
            git --no-pager diff --cached --exit-code > $PATCH_FILE
            failed=$?

            if [[ "$failed" == "1" ]]; then
              cat $PATCH_FILE
              MLFLOW_REPO_ID=$(curl -s -H "Accept: application/vnd.github.v3+json" https://api.github.com/repos/mlflow/mlflow | jq '.id')
              PATCH_FILE_URL="https://${CIRCLE_BUILD_NUM}-${MLFLOW_REPO_ID}-gh.circle-artifacts.com/0/${PATCH_FILE}"
              echo "========== Run the following commands to apply the diff above =========="
              echo "PATCH_FILE_URL=\"$PATCH_FILE_URL\""
              echo 'REDIRECTED_URL=$(curl -Ls -o /dev/null -w %{url_effective} $PATCH_FILE_URL)'
              echo 'curl -s $REDIRECTED_URL | git apply --verbose'
              echo "========================================================================"
            fi

            exit $failed

      - store_artifacts:
          path: << pipeline.git.revision >>.patch

  build_doc:
    docker:
      - image: circleci/python:3.7

    steps:
      - checkout
      - run:
          name: Install Java
          command: |
            sudo apt-get update --yes
            sudo apt-get install default-jdk --yes
            sudo apt-get install maven --yes
            java -version
      - run:
          name: Install Python dependencies
          command: |
            pip --version
            pip install --progress-bar off -r requirements/doc-requirements.txt .
      - run:
          name: Build documentation
          working_directory: docs
          environment:
            JAVA_HOME: /usr/lib/jvm/default-java
          command: |
            make rsthtml
            make javadocs
      - store_artifacts:
          path: docs/build/html

  mlflow-pipelines:
    docker:
      - image: circleci/python:3.7

    steps:
      - checkout
      - run:
          name: Pull submodule
          command: |
            git submodule update --init --recursive
      - run:
          name: Install dependencies
          command: |
            pip install -e '.[pipelines]'
      - run:
          name: Run example
          working_directory: examples/pipelines/sklearn_regression
          command: |
<<<<<<< HEAD
            mlflow pipelines run
=======
            mlflow pipelines run --profile='local'
>>>>>>> 4ca2d9ad
      - store_artifacts:
          path: ~/.mlflow/pipelines

workflows:
  build:
    jobs:
      - build_doc
      - build_doc_r
      - mlflow-pipelines<|MERGE_RESOLUTION|>--- conflicted
+++ resolved
@@ -85,11 +85,7 @@
           name: Run example
           working_directory: examples/pipelines/sklearn_regression
           command: |
-<<<<<<< HEAD
-            mlflow pipelines run
-=======
             mlflow pipelines run --profile='local'
->>>>>>> 4ca2d9ad
       - store_artifacts:
           path: ~/.mlflow/pipelines
 
