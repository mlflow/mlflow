minimum_pre_commit_version: 4.0.1
repos:
  - repo: https://github.com/pre-commit/pre-commit-hooks
    rev: v4.5.0
    hooks:
      - id: end-of-file-fixer
        files: \.(proto|txt|sh|rst)$
        exclude: ^examples/
  - repo: https://github.com/pre-commit/mirrors-prettier
    rev: "v2.7.1"
    hooks:
      - id: prettier
        files: '^(?!CHANGELOG.md|mlflow/pypi_package_index.json|docs/|mlflow/server/js/).+\.(js|md|json|ya?ml)$'
        args: ["--no-config", "--print-width", "100"]
        require_serial: true
  - repo: local
    hooks:
      - id: ruff
        name: ruff
        entry: python dev/ruff.py
        language: system
        files: '\.(py|ipynb)$'
        stages: [pre-commit]
        require_serial: true

      - id: format
        name: format
        entry: python dev/format.py
        language: system
        files: '\.(py|ipynb)$'
        stages: [pre-commit]
        require_serial: true

      - id: taplo
        name: taplo
        entry: dev/taplo.sh
        language: system
        files: '\.toml$'
        stages: [pre-commit]
        require_serial: true

      - id: blacken-docs
        name: blacken-docs
        entry: blacken-docs
        language: system
<<<<<<< HEAD
        files: '\.(rst|mdx?)$'
=======
        files: '\.(rst|md)$'
        stages: [pre-commit]
        require_serial: true

      - id: check-notebooks
        name: check-notebooks
        entry: dev/check-notebooks.sh
        language: system
        files: '\.ipynb$'
>>>>>>> d638d82d
        stages: [pre-commit]
        require_serial: true

      - id: custom-python-lint
        name: custom-python-lint
        entry: clint
        language: system
        files: '\.(py|ipynb)$'
        stages: [pre-commit]
        require_serial: true

      - id: must-have-signoff
        name: must-have-signoff
        entry: 'grep "Signed-off-by:"'
        language: system
        stages: [prepare-commit-msg]
        require_serial: true

      - id: mlflow-typo
        name: mlflow-typo
        entry: dev/mlflow-typo.sh
        language: system
        stages: [pre-commit]
        require_serial: true

      - id: generate-skinny-requirements
        name: generate-skinny-requirements
        entry: >
          python dev/generate_requirements.py
            --requirements-yaml-location requirements/skinny-requirements.yaml
            --requirements-txt-output-location requirements/skinny-requirements.txt
        files: "^requirements/skinny-requirements.yaml$"
        language: system
        stages: [pre-commit]
        require_serial: true
        pass_filenames: false

      - id: generate-core-requirements
        name: generate-core-requirements
        entry: >
          python dev/generate_requirements.py
            --requirements-yaml-location requirements/core-requirements.yaml
            --requirements-txt-output-location requirements/core-requirements.txt
        files: "^requirements/core-requirements.yaml$"
        language: system
        stages: [pre-commit]
        require_serial: true
        pass_filenames: false

      - id: generate-gateway-requirements
        name: generate-gateway-requirements
        entry: >
          python dev/generate_requirements.py
            --requirements-yaml-location requirements/gateway-requirements.yaml
            --requirements-txt-output-location requirements/gateway-requirements.txt
        files: "^requirements/gateway-requirements.yaml$"
        language: system
        stages: [pre-commit]
        require_serial: true
        pass_filenames: false

      - id: pyproject
        name: pyproject
        entry: python dev/pyproject.py
        language: system
        stages: [pre-commit]
        require_serial: true
        pass_filenames: false

      - id: mlver
        name: ml-package-versions-consistency
        entry: "python dev/update_ml_package_versions.py --skip-yml"
        files: '^(mlflow/ml-package-versions\.yml|mlflow/ml_package_versions\.py)$'
        language: system
        stages: [pre-commit]
        require_serial: true
        pass_filenames: false

      - id: lint-proto
        name: lint-proto
        entry: dev/lint-proto.sh
        files: '\.proto$'
        language: system
        stages: [pre-commit]
        require_serial: true

      - id: typos
        name: typos
        entry: dev/typos.sh
        # TODO: Add more file types
        files: '\.py$'
        language: system
        stages: [pre-commit]
        require_serial: true

      - id: conftest
        name: conftest
        entry: conftest test --policy .github/policy.rego
        files: '^\.github/workflows/.*\.yml$'
        language: system
        stages: [pre-commit]
        require_serial: true<|MERGE_RESOLUTION|>--- conflicted
+++ resolved
@@ -43,10 +43,7 @@
         name: blacken-docs
         entry: blacken-docs
         language: system
-<<<<<<< HEAD
-        files: '\.(rst|mdx?)$'
-=======
-        files: '\.(rst|md)$'
+        files: '\.(rst|md|mdx)$'
         stages: [pre-commit]
         require_serial: true
 
@@ -55,7 +52,6 @@
         entry: dev/check-notebooks.sh
         language: system
         files: '\.ipynb$'
->>>>>>> d638d82d
         stages: [pre-commit]
         require_serial: true
 
