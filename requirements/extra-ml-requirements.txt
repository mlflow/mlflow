## This file describes extra ML library dependencies that you, as an end user,
## must install in order to use various MLflow Python modules.
##
# Required by mlflow.gluon
# TODO: Unpin once https://github.com/apache/incubator-mxnet/issues/20068 is fixed
mxnet!=1.8.0
# Required by mlflow.fastai
fastai>=2.4.1
# Required by mlflow.spacy
spacy>=3.3.0
# Required by mlflow.tensorflow
tensorflow>=2.8.0
# Required by mlflow.pytorch
torch>=1.11.0
torchvision>=0.12.0
pytorch_lightning>=1.5.10
# Required by mlflow.xgboost
xgboost>=0.82
# Required by mlflow.lightgbm
lightgbm
# Required by mlflow.catboost
catboost
# Required by mlflow.statsmodels
statsmodels
# Required by mlflow.h2o
h2o
# Required by mlflow.onnx
onnx>=1.11.0
onnxruntime
tf2onnx
# Required by mlflow.spark
pyspark
# Required by mlflow.paddle
paddlepaddle
# Required by mlflow.prophet
# NOTE: Prophet's whl build process will fail with dependencies not being present.
#   Installation will default to setup.py in order to install correctly.
#   To install in dev environment, ensure that gcc>=8 is installed to allow pystan
#   to compile the model binaries. See: https://gcc.gnu.org/install/
prophet
# Required by mlflow.pmdarima
pmdarima
# Required by mlflow.diviner
diviner
# Required by mlflow.transformers
transformers
<<<<<<< HEAD
# Required by mlflow.langchain
langchain
openai
=======
# Required by mlflow.openai
openai
aiohttp
tiktoken
tenacity
>>>>>>> 6a33d1d1
<|MERGE_RESOLUTION|>--- conflicted
+++ resolved
@@ -44,14 +44,10 @@
 diviner
 # Required by mlflow.transformers
 transformers
-<<<<<<< HEAD
-# Required by mlflow.langchain
-langchain
-openai
-=======
 # Required by mlflow.openai
 openai
 aiohttp
 tiktoken
 tenacity
->>>>>>> 6a33d1d1
+# Required by mlflow.langchain
+langchain