--- conflicted
+++ resolved
@@ -88,10 +88,6 @@
 # Required by mlflow.semantic_kernel
 semantic-kernel
 # Required by mlflow.agno
-<<<<<<< HEAD
-agno
-=======
 agno
 # Required by mlflow.strands
-strands-agents
->>>>>>> 364cbe4d
+strands-agents