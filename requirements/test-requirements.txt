## Dependencies required to run tests
# Required for testing utilities for parsing pip requirements
pip>=20.1
## Test-only dependencies
pytest==8.1.1
pytest-repeat
pytest-cov
pytest-timeout
pytest-localserver==0.5.0
moto>=4.2.0,<5,!=4.2.5
azure-storage-blob>=12.0.0
azure-storage-file-datalake>=12.9.1
azure-identity>=1.6.1
pillow
plotly
kaleido
# Required by tuning tests
hyperopt
# Required by recipes tests
ipython
# Required by automl tests
<<<<<<< HEAD
flaml[automl]
# Required by transformers tests
# Note: other requirements for transformers are defined in cross-version-tests.yml
# they are not installed here due to their size and stability implications for other test suites.
# this is pinned because huggingface_hub >= 0.24.0 causes setfit to be unimportable, see
# https://github.com/huggingface/setfit/issues/544
huggingface_hub<0.24.0
=======
# TODO: Remove pin once https://github.com/microsoft/FLAML/issues/1353 is resolved
flaml[automl]!=2.3.0
>>>>>>> e912e9fc
# Required by evaluator tests
shap
# Required to evaluate language models in `mlflow.evaluate`
evaluate
nltk
rouge_score
textstat
tiktoken
# Required by progress bar tests
ipywidgets
tqdm
# Required for LLM eval in `mlflow.evaluate`
openai
# Required for showing pytest stats
psutil
# SQLAlchemy == 2.0.25 requires typing_extensions >= 4.6.0
typing_extensions>=4.6.0
# Required for importing boto3 ClientError directly for testing
botocore>=1.34
pyspark
# Required for testing the opentelemetry exporter of tracing
opentelemetry-exporter-otlp-proto-grpc
opentelemetry-exporter-otlp-proto-http<|MERGE_RESOLUTION|>--- conflicted
+++ resolved
@@ -19,18 +19,7 @@
 # Required by recipes tests
 ipython
 # Required by automl tests
-<<<<<<< HEAD
 flaml[automl]
-# Required by transformers tests
-# Note: other requirements for transformers are defined in cross-version-tests.yml
-# they are not installed here due to their size and stability implications for other test suites.
-# this is pinned because huggingface_hub >= 0.24.0 causes setfit to be unimportable, see
-# https://github.com/huggingface/setfit/issues/544
-huggingface_hub<0.24.0
-=======
-# TODO: Remove pin once https://github.com/microsoft/FLAML/issues/1353 is resolved
-flaml[automl]!=2.3.0
->>>>>>> e912e9fc
 # Required by evaluator tests
 shap
 # Required to evaluate language models in `mlflow.evaluate`
