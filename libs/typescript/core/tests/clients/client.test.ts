--- conflicted
+++ resolved
@@ -3,13 +3,10 @@
 import { TraceInfo } from '../../src/core/entities/trace_info';
 import { TraceLocationType } from '../../src/core/entities/trace_location';
 import { TraceState } from '../../src/core/entities/trace_state';
-<<<<<<< HEAD
 import { Trace } from '../../src/core/entities/trace';
 import { TraceData } from '../../src/core/entities/trace_data';
 import { init } from '../../src/core/config';
-=======
 import { createAuthProvider } from '../../src/auth';
->>>>>>> 8b527c49
 import { TEST_TRACKING_URI } from '../helper';
 
 describe('MlflowClient', () => {
