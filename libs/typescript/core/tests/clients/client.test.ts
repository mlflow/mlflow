import { MlflowClient } from '../../src/clients/client';
import { TraceInfo } from '../../src/core/entities/trace_info';
import { TraceLocationType } from '../../src/core/entities/trace_location';
import { TraceState } from '../../src/core/entities/trace_state';
import { TEST_TRACKING_URI } from '../helper';

describe('MlflowClient', () => {
  let client: MlflowClient;
  let experimentId: string;

  beforeEach(async () => {
    client = new MlflowClient({ trackingUri: TEST_TRACKING_URI, host: TEST_TRACKING_URI });

    // Create a new experiment for each test
    const experimentName = `test-experiment-${Date.now()}-${Math.random().toString(36).substring(2, 15)}`;
    experimentId = await client.createExperiment(experimentName);
  });

  afterEach(async () => {
    // Clean up: delete the experiment
    try {
      await client.deleteExperiment(experimentId);
    } catch (error) {
      console.warn('Failed to delete experiment:', error);
    }
  });

  describe('createTrace', () => {
    it('should create a trace', async () => {
      const traceId = 'test-trace-id';
      const traceInfo = new TraceInfo({
        traceId: traceId,
        traceLocation: {
          type: TraceLocationType.MLFLOW_EXPERIMENT,
          mlflowExperiment: {
            experimentId: experimentId
          }
        },
        state: TraceState.OK,
        requestTime: 1000,
        executionDuration: 500,
        requestPreview: '{"input":"test"}',
        responsePreview: '{"output":"result"}',
        clientRequestId: 'client-request-id',
        traceMetadata: { 'meta-key': 'meta-value' },
        tags: { 'tag-key': 'tag-value' },
        assessments: []
      });

      const createdTraceInfo = await client.createTrace(traceInfo);

      expect(createdTraceInfo).toBeInstanceOf(TraceInfo);
      expect(createdTraceInfo.traceId).toBe(traceId);
      expect(createdTraceInfo.state).toBe(TraceState.OK);
      expect(createdTraceInfo.requestTime).toBe(1000);
      expect(createdTraceInfo.executionDuration).toBe(500);
      expect(createdTraceInfo.traceLocation.type).toBe(TraceLocationType.MLFLOW_EXPERIMENT);
      expect(createdTraceInfo.traceLocation.mlflowExperiment?.experimentId).toBe(experimentId);
      expect(createdTraceInfo.requestPreview).toBe('{"input":"test"}');
      expect(createdTraceInfo.responsePreview).toBe('{"output":"result"}');
      expect(createdTraceInfo.clientRequestId).toBe('client-request-id');
<<<<<<< HEAD
      expect(createdTraceInfo.traceMetadata).toEqual({
        'meta-key': 'meta-value'
      });
=======
      expect(createdTraceInfo.traceMetadata).toEqual({ 'meta-key': 'meta-value' });
>>>>>>> 8d63bd92
      expect(createdTraceInfo.tags).toEqual({
        'tag-key': 'tag-value',
        'mlflow.artifactLocation': expect.any(String)
      });
      expect(createdTraceInfo.assessments).toEqual([]);
    });

    it('should create a trace with error state', async () => {
      const traceId = 'test-trace-id';
      const traceInfo = new TraceInfo({
        traceId: traceId,
        traceLocation: {
          type: TraceLocationType.MLFLOW_EXPERIMENT,
          mlflowExperiment: {
            experimentId: experimentId
          }
        },
        state: TraceState.ERROR,
        requestTime: 1000
      });

      const createdTraceInfo = await client.createTrace(traceInfo);

      expect(createdTraceInfo).toBeInstanceOf(TraceInfo);
      expect(createdTraceInfo.traceId).toBe(traceId);
      expect(createdTraceInfo.state).toBe(TraceState.ERROR);
      expect(createdTraceInfo.requestTime).toBe(1000);
      expect(createdTraceInfo.traceLocation.type).toBe(TraceLocationType.MLFLOW_EXPERIMENT);
      expect(createdTraceInfo.traceLocation.mlflowExperiment?.experimentId).toBe(experimentId);
    });
  });

  describe('getTraceInfo', () => {
    it('should retrieve trace info for an existing trace', async () => {
      const traceId = 'test-trace-id';
      const traceInfo = new TraceInfo({
        traceId: traceId,
        traceLocation: {
          type: TraceLocationType.MLFLOW_EXPERIMENT,
          mlflowExperiment: {
            experimentId: experimentId
          }
        },
        state: TraceState.OK,
        requestTime: 1000
      });
      await client.createTrace(traceInfo);

      // Now retrieve it
      const retrievedTraceInfo = await client.getTraceInfo(traceId);

      expect(retrievedTraceInfo).toBeInstanceOf(TraceInfo);
      expect(retrievedTraceInfo.traceId).toBe(traceId);
      expect(retrievedTraceInfo.state).toBe(TraceState.OK);
      expect(retrievedTraceInfo.requestTime).toBe(1000);
    });
  });
});<|MERGE_RESOLUTION|>--- conflicted
+++ resolved
@@ -59,13 +59,7 @@
       expect(createdTraceInfo.requestPreview).toBe('{"input":"test"}');
       expect(createdTraceInfo.responsePreview).toBe('{"output":"result"}');
       expect(createdTraceInfo.clientRequestId).toBe('client-request-id');
-<<<<<<< HEAD
-      expect(createdTraceInfo.traceMetadata).toEqual({
-        'meta-key': 'meta-value'
-      });
-=======
       expect(createdTraceInfo.traceMetadata).toEqual({ 'meta-key': 'meta-value' });
->>>>>>> 8d63bd92
       expect(createdTraceInfo.tags).toEqual({
         'tag-key': 'tag-value',
         'mlflow.artifactLocation': expect.any(String)
