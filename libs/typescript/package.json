{
  "name": "mlflow-typescript",
  "private": true,
  "description": "TypeScript implementation of MLflow Tracing SDK. This is the root workspace package that includes all the public packages as sub-directories.",
  "workspaces": [
    "core",
    "integrations/*"
  ],
  "scripts": {
    "build": "npm run build:subpackages",
    "build:subpackages": "npm run build:core && npm run build:integrations",
    "build:core": "cd core && npm run build",
<<<<<<< HEAD
    "build:integrations": "npm run build:integration:openai && npm run build:integration:gemini",
    "build:integration:openai": "cd integrations/openai && npm run build",
    "build:integration:gemini": "cd integrations/gemini && npm run build",
=======
    "build:integrations": "npm run -C integrations/openai build && npm run -C integrations/anthropic",
>>>>>>> 3299d43c
    "test": "npm run test:subpackages",
    "test:core": "cd core && npm run test",
<<<<<<< HEAD
    "test:integrations": "npm run test:integration:openai && npm run test:integration:gemini",
    "test:integration:openai": "cd integrations/openai && npm run test",
    "test:integration:gemini": "cd integrations/gemini && npm run test",
=======
    "test:integrations": "npm run test:openai && npm run test:anthropic && npm run test:vercel",
    "test:openai": "npm run -C integrations/openai test",
    "test:anthropic": "npm run -C integrations/anthropic test",
    "test:vercel": "npm run -C integrations/vercel test",
>>>>>>> 3299d43c
    "lint": "eslint . --ext .ts",
    "lint:fix": "eslint . --ext .ts --fix",
    "format": "prettier --write .",
    "format:check": "prettier --check .",
    "prepare": "npm run build",
    "bump-version": "tsx scripts/bump-ts-version.ts"
  },
  "devDependencies": {
    "typedoc": "^0.28.0"
  }
}<|MERGE_RESOLUTION|>--- conflicted
+++ resolved
@@ -10,25 +10,13 @@
     "build": "npm run build:subpackages",
     "build:subpackages": "npm run build:core && npm run build:integrations",
     "build:core": "cd core && npm run build",
-<<<<<<< HEAD
-    "build:integrations": "npm run build:integration:openai && npm run build:integration:gemini",
-    "build:integration:openai": "cd integrations/openai && npm run build",
-    "build:integration:gemini": "cd integrations/gemini && npm run build",
-=======
     "build:integrations": "npm run -C integrations/openai build && npm run -C integrations/anthropic",
->>>>>>> 3299d43c
     "test": "npm run test:subpackages",
     "test:core": "cd core && npm run test",
-<<<<<<< HEAD
-    "test:integrations": "npm run test:integration:openai && npm run test:integration:gemini",
-    "test:integration:openai": "cd integrations/openai && npm run test",
-    "test:integration:gemini": "cd integrations/gemini && npm run test",
-=======
     "test:integrations": "npm run test:openai && npm run test:anthropic && npm run test:vercel",
     "test:openai": "npm run -C integrations/openai test",
     "test:anthropic": "npm run -C integrations/anthropic test",
     "test:vercel": "npm run -C integrations/vercel test",
->>>>>>> 3299d43c
     "lint": "eslint . --ext .ts",
     "lint:fix": "eslint . --ext .ts --fix",
     "format": "prettier --write .",
