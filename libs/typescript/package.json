{
  "name": "mlflow-typescript",
  "private": true,
  "description": "TypeScript implementation of MLflow Tracing SDK. This is the root workspace package that includes all the public packages as sub-directories.",
  "workspaces": [
    "core",
    "integrations/*"
  ],
  "scripts": {
    "build": "npm run build:subpackages",
    "build:subpackages": "npm run build:core && npm run build:integrations",
    "build:core": "cd core && npm run build",
<<<<<<< HEAD
    "build:integrations": "npm run -C integrations/openai build && npm run -C integrations/anthropic build && npm run -C integrations/gemini build",
    "test": "npm run test:subpackages",
=======
    "build:integrations": "npm run -C integrations/openai build && npm run -C integrations/anthropic build && npm run -C integrations/vercel build",
    "test": "npm run test:core && npm run test:integrations",
>>>>>>> c806f117
    "test:core": "cd core && npm run test",
    "test:integrations": "npm run test:openai && npm run test:anthropic && npm run test:vercel && npm run test:gemini",
    "test:openai": "npm run -C integrations/openai test",
    "test:anthropic": "npm run -C integrations/anthropic test",
    "test:vercel": "npm run -C integrations/vercel test",
    "test:gemini": "npm run -C integrations/gemini test",
    "lint": "eslint . --ext .ts",
    "lint:fix": "eslint . --ext .ts --fix",
    "format": "prettier --write .",
    "format:check": "prettier --check .",
    "prepare": "npm run build",
    "bump-version": "tsx scripts/bump-ts-version.ts"
  },
  "devDependencies": {
    "typedoc": "^0.28.0"
  }
}<|MERGE_RESOLUTION|>--- conflicted
+++ resolved
@@ -10,13 +10,8 @@
     "build": "npm run build:subpackages",
     "build:subpackages": "npm run build:core && npm run build:integrations",
     "build:core": "cd core && npm run build",
-<<<<<<< HEAD
-    "build:integrations": "npm run -C integrations/openai build && npm run -C integrations/anthropic build && npm run -C integrations/gemini build",
-    "test": "npm run test:subpackages",
-=======
-    "build:integrations": "npm run -C integrations/openai build && npm run -C integrations/anthropic build && npm run -C integrations/vercel build",
+    "build:integrations": "npm run -C integrations/openai build && npm run -C integrations/anthropic build && npm run -C integrations/vercel build && npm run -C integrations/gemini build",
     "test": "npm run test:core && npm run test:integrations",
->>>>>>> c806f117
     "test:core": "cd core && npm run test",
     "test:integrations": "npm run test:openai && npm run test:anthropic && npm run test:vercel && npm run test:gemini",
     "test:openai": "npm run -C integrations/openai test",
