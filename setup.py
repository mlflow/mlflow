--- conflicted
+++ resolved
@@ -58,12 +58,8 @@
             # scikit-learn 0.20 is the last version to support Python 2.x  & Python 3.4.
             "scikit-learn==0.20; python_version < '3.5'",
             'boto3>=1.7.12',
-<<<<<<< HEAD
-            'mleap>=0.8.1',
-=======
             'mleap>=0.16.0',
             'azure-storage-blob>=12.0',
->>>>>>> cf0330b8
             'google-cloud-storage',
             'azureml-core>=1.2.0'
         ],
