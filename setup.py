--- conflicted
+++ resolved
@@ -195,10 +195,6 @@
         databricks=mlflow.deployments.databricks
         http=mlflow.deployments.mlflow
         https=mlflow.deployments.mlflow
-<<<<<<< HEAD
-        openai=mlflow.deployments.openai
-=======
->>>>>>> 4b68dacd
     """,
     cmdclass={
         "dependencies": ListDependencies,
