import imp
import os
from setuptools import setup, find_packages

version = imp.load_source(
    'mlflow.version', os.path.join('mlflow', 'version.py')).VERSION


# Get a list of all files in the JS directory to include in our module
def package_files(directory):
    paths = []
    for (path, directories, filenames) in os.walk(directory):
        for filename in filenames:
            paths.append(os.path.join('..', path, filename))
    return paths


# Prints out a set of paths (relative to the mlflow/ directory) of files in mlflow/server/js/build
# to include in the wheel, e.g. "../mlflow/server/js/build/index.html"
js_files = package_files('mlflow/server/js/build')
sagmaker_server_files = package_files("mlflow/sagemaker/container")

setup(
    name='mlflow',
    version=version,
    packages=find_packages(exclude=['tests', 'tests.*']),
    package_data={"mlflow": js_files + sagmaker_server_files},
    install_requires=[
        'click>=7.0',
        'cloudpickle==0.6.1',
        'databricks-cli>=0.8.0',
        'requests>=2.17.3',
        'six>=1.10.0',
        'gunicorn',
        'Flask',
        'numpy',
        'pandas',
        'scipy',
        'scikit-learn',
        'python-dateutil',
        'protobuf>=3.6.0',
        'gitpython>=2.1.0',
        'pyyaml',
        'boto3>=1.7.12',
        'querystring_parser',
        'simplejson',
        'mleap>=0.8.1',
        'cloudpickle',
        'docker>=3.6.0',
<<<<<<< HEAD
        'sqlparse',
=======
        'entrypoints'
>>>>>>> 78b05851
    ],
    entry_points='''
        [console_scripts]
        mlflow=mlflow.cli:cli
    ''',
    zip_safe=False,
    author='Databricks',
    description='MLflow: An ML Workflow Tool',
    long_description=open('README.rst').read(),
    license='Apache License 2.0',
    classifiers=[
        'Intended Audience :: Developers',
        'Programming Language :: Python :: 2.7',
        'Programming Language :: Python :: 3.6',
    ],
    keywords='ml ai databricks',
    url='https://mlflow.org/'
)<|MERGE_RESOLUTION|>--- conflicted
+++ resolved
@@ -47,11 +47,8 @@
         'mleap>=0.8.1',
         'cloudpickle',
         'docker>=3.6.0',
-<<<<<<< HEAD
+        'entrypoints',
         'sqlparse',
-=======
-        'entrypoints'
->>>>>>> 78b05851
     ],
     entry_points='''
         [console_scripts]
