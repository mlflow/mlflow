--- conflicted
+++ resolved
@@ -203,10 +203,7 @@
             "tests/pyfunc",
             "tests/pytorch",
             "tests/sagemaker",
-<<<<<<< HEAD
-=======
             "tests/strands",
->>>>>>> 364cbe4d
             "tests/semantic_kernel",
             "tests/sentence_transformers",
             "tests/shap",
