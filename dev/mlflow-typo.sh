--- conflicted
+++ resolved
@@ -1,10 +1,6 @@
 #!/usr/bin/env bash
 
-<<<<<<< HEAD
-if grep -InP '\bM(lf|LF|lF)low\b' "$@"; then
-=======
-if grep -nP '(?<!import\s)\bM(lf|LF|lF)low\b(?!\()' "$@"; then
->>>>>>> 39eb4f01
+if grep -InP '(?<!import\s)\bM(lf|LF|lF)low\b(?!\()' "$@"; then
     exit 1
 else
     exit 0
