--- conflicted
+++ resolved
@@ -62,14 +62,9 @@
     "internal.proto",
     "scalapb/scalapb.proto",
     "assessments.proto",
-<<<<<<< HEAD
     "evaluation_datasets.proto",
-]
-uc_proto_files = [
-=======
 )
 uc_proto_files = to_paths(
->>>>>>> f37df1c3
     "databricks_managed_catalog_messages.proto",
     "databricks_managed_catalog_service.proto",
     "databricks_uc_registry_messages.proto",
