#!/usr/bin/env bash
# Install from master:
# curl -LsSf https://raw.githubusercontent.com/mlflow/mlflow/HEAD/dev/install-skinny.sh | sh
#
# Install from a specific branch:
# curl -LsSf https://raw.githubusercontent.com/mlflow/mlflow/HEAD/dev/install-skinny.sh | sh -s <branch>
#
# Install from a specific PR:
# curl -LsSf https://raw.githubusercontent.com/mlflow/mlflow/HEAD/dev/install-skinny.sh | sh -s pull/<pr_num>/merge
REF=${1:-HEAD}

# Fetching the entire repo is slow. Use sparse-checkout to only fetch the necessary files.
TEMP_DIR=$(mktemp -d)
git clone --filter=blob:none --no-checkout https://github.com/mlflow/mlflow.git $TEMP_DIR
cd $TEMP_DIR
# Exclude the mlflow/server/js folder as it contains frontend JavaScript files not needed for mlflow-skinny installation.
git sparse-checkout set --no-cone /mlflow /libs/skinny /pyproject.toml '!/mlflow/server/js/*'
git fetch origin "$REF"
git config advice.detachedHead false
git checkout FETCH_HEAD
OPTIONS=$(if pip freeze | grep -q "mlflow-skinny @"; then echo "--force-reinstall --no-deps"; fi)
<<<<<<< HEAD
pip install --no-build-isolation $OPTIONS ./libs/skinny
=======
pip install $OPTIONS ./libs/skinny
>>>>>>> cc287d9d
rm -rf $TEMP_DIR<|MERGE_RESOLUTION|>--- conflicted
+++ resolved
@@ -19,9 +19,5 @@
 git config advice.detachedHead false
 git checkout FETCH_HEAD
 OPTIONS=$(if pip freeze | grep -q "mlflow-skinny @"; then echo "--force-reinstall --no-deps"; fi)
-<<<<<<< HEAD
-pip install --no-build-isolation $OPTIONS ./libs/skinny
-=======
 pip install $OPTIONS ./libs/skinny
->>>>>>> cc287d9d
 rm -rf $TEMP_DIR