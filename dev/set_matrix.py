--- conflicted
+++ resolved
@@ -150,13 +150,7 @@
     free_disk_space: bool
     runs_on: str
     pre_test: str | None = None
-<<<<<<< HEAD
-
-    class Config:
-        arbitrary_types_allowed = True
-=======
     model_config = ConfigDict(extra="forbid", arbitrary_types_allowed=True)
->>>>>>> 8c49579b
 
     def __hash__(self):
         return hash(frozenset(dict(self)))
