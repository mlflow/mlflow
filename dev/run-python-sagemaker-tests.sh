#!/usr/bin/env bash
set -x
# Set err=1 if any commands exit with non-zero status as described in
# https://stackoverflow.com/a/42219754
err=0
trap 'err=1' ERR
export MLFLOW_HOME=$(pwd)

SAGEMAKER_OUT=$(mktemp)
if mlflow sagemaker build-and-push-container --no-push --mlflow-home . > $SAGEMAKER_OUT 2>&1; then
  echo "Sagemaker container build succeeded.";
  # output the last few lines for the timing information (defaults to 10 lines)
else
  echo "Sagemaker container build failed, output:";
  cat $SAGEMAKER_OUT;
fi

pytest tests/sagemaker --large
pytest tests/sagemaker/mock --large

# Added here due to dependency on sagemaker
# TODO: split out sagemaker tests and move other spark tests to run-python-flavor-tests.sh
<<<<<<< HEAD
pytest tests/spark --large
=======
pytest --verbose tests/spark --large  --ignore tests/spark/test_mleap_model_export.py

# MLeap doesn't support spark 3.x (https://github.com/combust/mleap#mleapspark-version)
pip install pyspark==2.4.5
pytest --verbose tests/spark/test_mleap_model_export.py --large
>>>>>>> 1120c9f5

test $err = 0<|MERGE_RESOLUTION|>--- conflicted
+++ resolved
@@ -20,14 +20,10 @@
 
 # Added here due to dependency on sagemaker
 # TODO: split out sagemaker tests and move other spark tests to run-python-flavor-tests.sh
-<<<<<<< HEAD
-pytest tests/spark --large
-=======
-pytest --verbose tests/spark --large  --ignore tests/spark/test_mleap_model_export.py
+pytest tests/spark --large  --ignore tests/spark/test_mleap_model_export.py
 
 # MLeap doesn't support spark 3.x (https://github.com/combust/mleap#mleapspark-version)
 pip install pyspark==2.4.5
-pytest --verbose tests/spark/test_mleap_model_export.py --large
->>>>>>> 1120c9f5
+pytest tests/spark/test_mleap_model_export.py --large
 
 test $err = 0