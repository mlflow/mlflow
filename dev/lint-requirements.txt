--- conflicted
+++ resolved
@@ -1,10 +1,4 @@
 pyarrow==0.17.0
 pylint==2.11.1
 rstcheck==3.2
-<<<<<<< HEAD
-black==21.10b0
-# Pin isort version to prevent pylint from raising an error
-isort<5.0.0
-=======
-black==19.10b0
->>>>>>> 9a1c8d47
+black==21.10b0