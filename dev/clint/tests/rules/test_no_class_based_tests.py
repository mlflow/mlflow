from pathlib import Path

from clint.config import Config
from clint.linter import Location, lint_file
from clint.rules.no_class_based_tests import NoClassBasedTests


def test_no_class_based_tests(index_path: Path) -> None:
    code = """import pytest

# Bad - class-based test with test methods
class TestSomething:
    def test_feature_a(self):
        assert True

    def test_feature_b(self):
        assert True

    def helper_method(self):
        return 42

# Bad - another class-based test
class TestAnotherThing:
    def test_something(self):
        pass

# Good - class without test methods (utility class)
class HelperClass:
    def helper_function(self):
        return 42

    def setup_something(self):
        pass

    def test_something(self):
        pass

# Good - function-based test
def test_valid_function():
    assert True

# Good - regular function
def helper_function():
    return 42
"""
    config = Config(select={NoClassBasedTests.name})
    violations = lint_file(Path("test_something.py"), code, config, index_path)
    assert len(violations) == 2
    assert all(isinstance(v.rule, NoClassBasedTests) for v in violations)
    assert violations[0].loc == Location(3, 0)  # TestSomething class
    assert violations[1].loc == Location(14, 0)  # TestAnotherThing class


<<<<<<< HEAD
def test_no_class_based_tests_non_test_file(index_path: Path, tmp_path: Path) -> None:
    tmp_file = tmp_path / "regular_file.py"
    tmp_file.write_text(
        """import pytest
=======
def test_no_class_based_tests_non_test_file(index_path: Path) -> None:
    """Test that the rule doesn't apply to non-test files"""
    code = """import pytest
>>>>>>> 7c773011

# This should not be flagged because it's not in a test file
class TestSomething:
    def test_feature_a(self):
        assert True
"""
    config = Config(select={NoClassBasedTests.name})
    violations = lint_file(Path("regular_file.py"), code, config, index_path)
    assert len(violations) == 0<|MERGE_RESOLUTION|>--- conflicted
+++ resolved
@@ -51,16 +51,8 @@
     assert violations[1].loc == Location(14, 0)  # TestAnotherThing class
 
 
-<<<<<<< HEAD
-def test_no_class_based_tests_non_test_file(index_path: Path, tmp_path: Path) -> None:
-    tmp_file = tmp_path / "regular_file.py"
-    tmp_file.write_text(
-        """import pytest
-=======
 def test_no_class_based_tests_non_test_file(index_path: Path) -> None:
-    """Test that the rule doesn't apply to non-test files"""
     code = """import pytest
->>>>>>> 7c773011
 
 # This should not be flagged because it's not in a test file
 class TestSomething:
