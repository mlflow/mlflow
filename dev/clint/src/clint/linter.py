--- conflicted
+++ resolved
@@ -498,10 +498,7 @@
         self._no_rst(node)
         self._syntax_error_example(node)
         self._mlflow_class_name(node)
-<<<<<<< HEAD
-=======
         self._no_class_based_tests(node)
->>>>>>> 364cbe4d
         self.visit_decorators(node.decorator_list)
         self._markdown_link(node)
         with self.resolver.scope():
