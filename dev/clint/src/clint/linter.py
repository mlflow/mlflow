from __future__ import annotations

import ast
import fnmatch
import functools
import json
import re
import textwrap
import tokenize
from dataclasses import dataclass
from pathlib import Path
from typing import Any, Iterator, Union

from clint import rules
from clint.builtin import BUILTIN_MODULES
from clint.comments import Noqa, iter_comments
from clint.config import Config
from clint.resolver import Resolver
from clint.symbol_index import SymbolIndex

PARAM_REGEX = re.compile(r"\s+:param\s+\w+:", re.MULTILINE)
RETURN_REGEX = re.compile(r"\s+:returns?:", re.MULTILINE)
DISABLE_COMMENT_REGEX = re.compile(r"clint:\s*disable=([a-z0-9-]+)")
MARKDOWN_LINK_RE = re.compile(r"\[.+\]\(.+\)")


def ignore_map(code: str) -> dict[str, set[int]]:
    """
    Creates a mapping of rule name to line numbers to ignore.

    {
        "<rule_name>": {<line_number>, ...},
        ...
    }
    """
    mapping: dict[str, set[int]] = {}
    readline = iter(code.splitlines(True)).__next__
    for tok in tokenize.generate_tokens(readline):
        if tok.type != tokenize.COMMENT:
            continue
        if m := DISABLE_COMMENT_REGEX.search(tok.string):
            mapping.setdefault(m.group(1), set()).add(tok.start[0] - 1)
    return mapping


def _is_set_active_model(node: ast.AST) -> bool:
    """
    Is this node a call to `set_active_model`?
    """
    if isinstance(node, ast.Name):
        return "set_active_model" == node.id

    elif isinstance(node, ast.Attribute):
        return "set_active_model" == node.attr

    return False


@dataclass
class Violation:
    rule: rules.Rule
    path: Path
    loc: Location
    cell: int | None = None

    def __str__(self):
        # Use the same format as ruff
        cell_loc = f"cell {self.cell}:" if self.cell is not None else ""
        return (
            # Since `Location` is 0-indexed, lineno and col_offset are incremented by 1
            f"{self.path}:{cell_loc}{self.loc + Location(1, 1)}: "
            f"{self.rule.id}: {self.rule.message} "
            f"See dev/clint/README.md for instructions on ignoring this rule ({self.rule.name})."
        )

    def json(self) -> dict[str, str | int | None]:
        return {
            "type": "error",
            "module": None,
            "obj": None,
            "line": self.loc.lineno,
            "column": self.loc.col_offset,
            "endLine": self.loc.lineno,
            "endColumn": self.loc.col_offset,
            "path": str(self.path),
            "symbol": self.rule.name,
            "message": self.rule.message,
            "message-id": self.rule.id,
        }


@dataclass
class Location:
    lineno: int
    col_offset: int

    def __str__(self):
        return f"{self.lineno}:{self.col_offset}"

    @classmethod
    def from_node(cls, node: ast.AST) -> "Location":
        return cls(node.lineno - 1, node.col_offset)

    @classmethod
    def from_noqa(cls, noqa: Noqa) -> "Location":
        return cls(noqa.lineno - 1, noqa.col_offset)

    def __add__(self, other: Location) -> Location:
        return Location(self.lineno + other.lineno, self.col_offset + other.col_offset)


@dataclass
class CodeBlock:
    code: str
    loc: Location


def _get_indent(s: str) -> int:
    return len(s) - len(s.lstrip())


_CODE_BLOCK_HEADER_REGEX = re.compile(r"^\.\.\s+code-block::\s*py(thon)?")
_CODE_BLOCK_OPTION_REGEX = re.compile(r"^:\w+:")


def _get_header_indent(s: str) -> int | None:
    if _CODE_BLOCK_HEADER_REGEX.match(s.lstrip()):
        return _get_indent(s)
    return None


def _iter_code_blocks(s: str) -> Iterator[CodeBlock]:
    code_block_loc: Location | None = None
    header_indent: int | None = None
    code_lines: list[str] = []
    line_iter = enumerate(s.splitlines())
    while t := next(line_iter, None):
        idx, line = t
        if code_block_loc:
            indent = _get_indent(line)
            # If we encounter a non-blank line with an indent less than the code block header
            # we are done parsing the code block. Here's an example:
            #
            # .. code-block:: python
            #
            #     print("hello")     # indent > header_indent
            #                        # blank
            # <non-blank>            # non-blank and indent <= header_indent
            if line.strip() and indent <= header_indent:
                code = textwrap.dedent("\n".join(code_lines))
                yield CodeBlock(code=code, loc=code_block_loc)

                code_block_loc = None
                code_lines.clear()
                # It's possible that another code block follows the current one
                header_indent = _get_header_indent(line)
                continue

            code_lines.append(line)

        elif header_indent is not None:
            # Advance the iterator to the code body
            #
            # .. code-block:: python
            #     :option:            # we're here
            #     :another-option:    # skip
            #                         # skip
            #     import mlflow       # stop here
            #     ...
            while True:
                if line.strip() and not _CODE_BLOCK_OPTION_REGEX.match(line.lstrip()):
                    # We are at the first line of the code block
                    code_lines.append(line)
                    break
                idx, line = next(line_iter, (None, None))

            code_block_loc = Location(idx, _get_indent(line))
        else:
            header_indent = _get_header_indent(line)

    # The docstring ends with a code block
    if code_lines:
        code = textwrap.dedent("\n".join(code_lines))
        yield CodeBlock(code=code, loc=code_block_loc)


_MD_OPENING_FENCE_REGEX = re.compile(r"^(`{3,})\s*python\s*$")


def _iter_md_code_blocks(s: str) -> Iterator[CodeBlock]:
    """
    Iterates over code blocks in a Markdown string.
    """
    code_block_loc: Location | None = None
    code_lines: list[str] = []
    closing_fence: str | None = None
    line_iter = enumerate(s.splitlines())
    while t := next(line_iter, None):
        idx, line = t
        if code_block_loc:
            if line.strip() == closing_fence:
                code = textwrap.dedent("\n".join(code_lines))
                yield CodeBlock(code=code, loc=code_block_loc)

                code_block_loc = None
                code_lines.clear()
                closing_fence = None
                continue

            code_lines.append(line)

        elif m := _MD_OPENING_FENCE_REGEX.match(line.lstrip()):
            closing_fence = m.group(1)
            code_block_loc = Location(idx + 1, _get_indent(line))

    # Code block at EOF
    if code_lines:
        code = textwrap.dedent("\n".join(code_lines))
        yield CodeBlock(code=code, loc=code_block_loc)


def _parse_docstring_args(docstring: str) -> list[str]:
    args: list[str] = []
    args_header_indent: int | None = None
    first_arg_indent: int | None = None
    arg_name_regex = re.compile(r"(\w+)")
    for line in docstring.split("\n"):
        if args_header_indent is not None:
            indent = _get_indent(line)
            # If we encounter a non-blank line with an indent less than the args header,
            # we are done parsing the args section.
            if 0 < indent <= args_header_indent:
                break

            if not args and first_arg_indent is None:
                first_arg_indent = indent

            if m := arg_name_regex.match(line[first_arg_indent:]):
                args.append(m.group(1))

        elif line.lstrip().startswith("Args:"):
            args_header_indent = _get_indent(line)

    return args


class _ArtifactPathFinder(ast.NodeVisitor):
    def __init__(self) -> None:
        self.artifact_path_index: int | None = None

    @classmethod
    def parse(cls, file: Path) -> int | None:
        v = cls()
        v.visit(ast.parse(file.read_text()))
        return v.artifact_path_index

    def visit_FunctionDef(self, node: ast.FunctionDef) -> None:
        if node.name == "log_model":
            artifact_path_index = next(
                (i for i, arg in enumerate(node.args.args) if arg.arg == "artifact_path"), None
            )
            if artifact_path_index is not None:
                self.artifact_path_index = artifact_path_index


@functools.lru_cache(maxsize=32)
def _find_artifact_path_index(call_path: tuple[str, str]) -> int | None:
    """
    Finds the index of the `artifact_path` argument in the function signature of `log_model`.
    """
    for p in Path(*call_path).rglob("*.py"):
        if not p.is_file():
            continue

        if (idx := _ArtifactPathFinder.parse(p)) is not None:
            return idx
    return None


<<<<<<< HEAD
class ExampleVisitor(ast.NodeVisitor):
    def __init__(self, linter: Linter, index: SymbolIndex) -> None:
        self.linter = linter
        self.index = index

    def _resolve_call(self, node: ast.expr) -> list[str] | None:
        if isinstance(node, ast.Attribute):
            base = self._resolve_call(node.value)
            if base is None:
                return None
            return base + [node.attr]
        elif isinstance(node, ast.Name):
            return [node.id]
        return None

    def visit_Call(self, node: ast.Call) -> None:
        resolved = self._resolve_call(node.func)
        if (
            resolved is not None
            and resolved
            and resolved[0] == "mlflow"
            and resolved[:2] != ["mlflow", "data"]
            and resolved[:2] != ["mlflow", "txtai"]
        ):
            function_name = ".".join(resolved)
            if func_def := self.index.resolve_symbol(function_name):
                if not (func_def.has_vararg or func_def.has_kwarg):
                    # Get all argument names from the function signature
                    all_args = func_def.args + func_def.kwonlyargs + func_def.posonlyargs
                    # Skip positional arguments that are already provided
                    remaining_args = all_args[len(node.args) :]
                    sig_args = set(remaining_args)
                    call_args = {kw.arg for kw in node.keywords if kw.arg}
                    if diff := call_args - sig_args:
                        self.linter._check(
                            Location.from_node(node),
                            rules.UnknownMlflowArguments(function_name, diff),
                        )
            else:
                self.linter._check(
                    Location.from_node(node), rules.UnknownMlflowFunction(function_name)
                )
        self.generic_visit(node)

=======
class TypeAnnotationVisitor(ast.NodeVisitor):
    def __init__(self, linter: "Linter") -> None:
        self.linter = linter
        self.stack: list[ast.AST] = []

    def visit(self, node: ast.AST) -> None:
        self.stack.append(node)
        super().visit(node)
        self.stack.pop()

    def visit_Name(self, node: ast.Name) -> None:
        if rules.IncorrectTypeAnnotation.check(node):
            self.linter._check(Location.from_node(node), rules.IncorrectTypeAnnotation(node.id))

        if self._is_bare_generic_type(node):
            self.linter._check(Location.from_node(node), rules.UnparameterizedGenericType(node.id))

        self.generic_visit(node)

    def visit_Attribute(self, node):
        if self._is_bare_generic_type(node):
            self.linter._check(
                Location.from_node(node), rules.UnparameterizedGenericType(ast.unparse(node))
            )

        self.generic_visit(node)

    def _is_bare_generic_type(self, node: ast.Name | ast.Attribute) -> bool:
        """Check if this node is a bare generic type (e.g., `dict` or `list` without parameters)."""
        if not rules.UnparameterizedGenericType.is_generic_type(node, self.linter.resolver):
            return False

        # Check if this node is the value of a Subscript (e.g., the 'dict' in 'dict[str, int]').
        # `[:-1]` skips the current node, which is the one being checked.
        for parent in reversed(self.stack[:-1]):
            if isinstance(parent, ast.Subscript) and parent.value is node:
                return False
        return True

>>>>>>> 45dc07f0

class Linter(ast.NodeVisitor):
    def __init__(
        self,
        *,
        path: Path,
        config: Config,
        ignore: dict[str, set[int]],
        cell: int | None = None,
        offset: Location | None = None,
        index: SymbolIndex | None = None,
    ):
        """
        Lints a Python file.

        Args:
            path: Path to the file being linted.
            config: Linter configuration declared within the pyproject.toml file.
            ignore: Mapping of rule name to line numbers to ignore.
            cell: Index of the cell being linted in a Jupyter notebook.
            offset: Offset to apply to the line and column numbers of the violations.
            index: Symbol index for resolving function signatures.
        """
        self.stack: list[ast.AST] = []
        self.path = path
        self.config = config
        self.ignore = ignore
        self.cell = cell
        self.violations: list[Violation] = []
        self.in_TYPE_CHECKING = False
        self.is_mlflow_init_py = path == Path("mlflow", "__init__.py")
        self.imported_modules: set[str] = set()
        self.lazy_modules: dict[str, Location] = {}
        self.offset = offset or Location(0, 0)
        self.resolver = Resolver()
        self.index = index

    def _check(self, loc: Location, rule: rules.Rule) -> None:
        if (lines := self.ignore.get(rule.name)) and loc.lineno in lines:
            return
        self.violations.append(
            Violation(
                rule,
                self.path,
                loc + self.offset,
                self.cell,
            )
        )

    def _docstring(
        self, node: ast.FunctionDef | ast.AsyncFunctionDef | ast.ClassDef
    ) -> ast.Constant | None:
        if (
            isinstance(node.body[0], ast.Expr)
            and isinstance(node.body[0].value, ast.Constant)
            and isinstance(node.body[0].value.s, str)
        ):
            return node.body[0].value
        return None

    def _no_rst(self, node: ast.FunctionDef | ast.AsyncFunctionDef) -> None:
        if (n := self._docstring(node)) and (PARAM_REGEX.search(n.s) or RETURN_REGEX.search(n.s)):
            self._check(Location.from_node(n), rules.NoRst())

    def _is_in_function(self) -> bool:
        return self.stack and isinstance(self.stack[-1], (ast.FunctionDef, ast.AsyncFunctionDef))

    def _is_in_class(self) -> bool:
        return self.stack and isinstance(self.stack[-1], ast.ClassDef)

    def _is_at_top_level(self) -> bool:
        return not self.stack

    def _parse_func_args(self, func: ast.FunctionDef | ast.AsyncFunctionDef) -> list[str]:
        args: list[str] = []
        for arg in func.args.posonlyargs:
            args.append(arg.arg)

        for arg in func.args.args:
            args.append(arg.arg)

        for arg in func.args.kwonlyargs:
            args.append(arg.arg)

        if func.args.vararg:
            args.append(func.args.vararg.arg)

        if func.args.kwarg:
            args.append(func.args.kwarg.arg)

        if self._is_in_class():
            if any(isinstance(d, ast.Name) and d.id == "classmethod" for d in func.decorator_list):
                if "cls" in args:
                    args.remove("cls")
            elif any(
                isinstance(d, ast.Name) and d.id == "staticmethod" for d in func.decorator_list
            ):
                pass
            else:  # Instance method
                if "self" in args:
                    args.remove("self")

        return args

    def _test_name_typo(self, node: ast.FunctionDef | ast.AsyncFunctionDef) -> None:
        if not self.path.name.startswith("test_") or self._is_in_function():
            return

        if node.name.startswith("test") and not node.name.startswith("test_"):
            self._check(Location.from_node(node), rules.TestNameTypo())

    def _mlflow_class_name(self, node: ast.ClassDef) -> None:
        if "MLflow" in node.name or "MLFlow" in node.name:
            self._check(Location.from_node(node), rules.MlflowClassName())

    def _is_in_test(self) -> bool:
        return (
            self.path.name.startswith("test_")
            and self.stack
            and self.stack[-1].name.startswith("test_")
        )

    @classmethod
    def visit_example(
        cls, path: Path, config: Config, example: CodeBlock, index: SymbolIndex | None = None
    ) -> list[Violation]:
        try:
            tree = ast.parse(example.code)
        except SyntaxError:
            return [Violation(rules.ExampleSyntaxError(), path, example.loc)]

        linter = cls(
            path=path,
            config=config,
            ignore=ignore_map(example.code),
            offset=example.loc,
        )

        if index:
            v = ExampleVisitor(linter, index)
            v.visit(tree)

        linter.visit(tree)
        linter.visit_comments(example.code)
        return [v for v in linter.violations if v.rule.name in config.example_rules]

    def visit_decorator(self, node: ast.expr) -> None:
        if rules.InvalidExperimentalDecorator.check(node, self.resolver):
            self._check(Location.from_node(node), rules.InvalidExperimentalDecorator())

    def visit_ClassDef(self, node: ast.ClassDef) -> None:
        self.stack.append(node)
        self._no_rst(node)
        self._syntax_error_example(node)
        self._mlflow_class_name(node)
        for deco in node.decorator_list:
            self.visit_decorator(deco)
        with self.resolver.scope():
            self.generic_visit(node)
        self.stack.pop()

    def _syntax_error_example(
        self, node: ast.FunctionDef | ast.AsyncFunctionDef | ast.ClassDef
    ) -> None:
        if docstring_node := self._docstring(node):
            for code_block in _iter_code_blocks(docstring_node.value):
                code_block.loc.lineno += docstring_node.lineno - 1
                self.violations.extend(Linter.visit_example(self.path, self.config, code_block))

    def _param_mismatch(self, node: ast.FunctionDef | ast.AsyncFunctionDef) -> None:
        # TODO: Remove this guard clause to enforce the docstring param checks for all functions
        if node.name.startswith("_"):
            return
        if docstring_node := self._docstring(node):
            if (doc_args := _parse_docstring_args(docstring_node.value)) and (
                func_args := self._parse_func_args(node)
            ):
                func_args_set = set(func_args)
                doc_args_set = set(doc_args)
                if diff := func_args_set - doc_args_set:
                    self._check(Location.from_node(node), rules.MissingDocstringParam(diff))

                if diff := doc_args_set - func_args_set:
                    self._check(Location.from_node(node), rules.ExtraneousDocstringParam(diff))

                if func_args_set == doc_args_set and func_args != doc_args:
                    params = [a for a, b in zip(func_args, doc_args) if a != b]
                    self._check(Location.from_node(node), rules.DocstringParamOrder(params))

    def _invalid_abstract_method(self, node: ast.FunctionDef | ast.AsyncFunctionDef) -> None:
        if rules.InvalidAbstractMethod.check(node, self.resolver):
            self._check(Location.from_node(node), rules.InvalidAbstractMethod())

    def visit_Name(self, node) -> None:
        self.generic_visit(node)

    def _markdown_link(self, node: ast.FunctionDef | ast.AsyncFunctionDef) -> None:
        if docstring := self._docstring(node):
            if MARKDOWN_LINK_RE.search(docstring.s):
                self._check(docstring, rules.MarkdownLink())

    def _pytest_mark_repeat(self, node: ast.FunctionDef | ast.AsyncFunctionDef) -> None:
        # Only check in test files
        if not self.path.name.startswith("test_"):
            return

        if rules.PytestMarkRepeat.check(node, self.resolver):
            self._check(Location.from_node(node), rules.PytestMarkRepeat())

    def visit_FunctionDef(self, node: ast.FunctionDef) -> None:
        self._test_name_typo(node)
        self._syntax_error_example(node)
        self._param_mismatch(node)
        self._markdown_link(node)
        self._invalid_abstract_method(node)
        self._pytest_mark_repeat(node)

        for arg in node.args.args + node.args.kwonlyargs + node.args.posonlyargs:
            if arg.annotation:
                self.visit_type_annotation(arg.annotation)

        if node.returns:
            self.visit_type_annotation(node.returns)

        self.stack.append(node)
        self._no_rst(node)
        for deco in node.decorator_list:
            self.visit_decorator(deco)
        with self.resolver.scope():
            self.generic_visit(node)
        self.stack.pop()

    def visit_AsyncFunctionDef(self, node: ast.AsyncFunctionDef) -> None:
        self._test_name_typo(node)
        self._syntax_error_example(node)
        self._param_mismatch(node)
        self._markdown_link(node)
        self._invalid_abstract_method(node)
        self._pytest_mark_repeat(node)
        self.stack.append(node)
        self._no_rst(node)
        for deco in node.decorator_list:
            self.visit_decorator(deco)
        with self.resolver.scope():
            self.generic_visit(node)
        self.stack.pop()

    def visit_Import(self, node: ast.Import) -> None:
        self.resolver.add_import(node)
        for alias in node.names:
            root_module = alias.name.split(".", 1)[0]
            if self._is_in_function() and root_module in BUILTIN_MODULES:
                self._check(Location.from_node(node), rules.LazyBuiltinImport())

            if (
                alias.name.split(".", 1)[0] == "typing_extensions"
                and alias.name not in self.config.typing_extensions_allowlist
            ):
                self._check(
                    Location.from_node(node),
                    rules.TypingExtensions(
                        full_name=alias.name,
                        allowlist=self.config.typing_extensions_allowlist,
                    ),
                )

            if self._is_at_top_level() and not self.in_TYPE_CHECKING:
                self._check_forbidden_top_level_import(node, root_module)

        self.generic_visit(node)

    def visit_ImportFrom(self, node: ast.ImportFrom) -> None:
        self.resolver.add_import_from(node)

        root_module = node.module and node.module.split(".", 1)[0]
        if self._is_in_function() and root_module in BUILTIN_MODULES:
            self._check(Location.from_node(node), rules.LazyBuiltinImport())

        if self.in_TYPE_CHECKING and self.is_mlflow_init_py:
            for alias in node.names:
                self.imported_modules.add(f"{node.module}.{alias.name}")

        if root_module == "typing_extensions":
            for alias in node.names:
                full_name = f"{node.module}.{alias.name}"
                if full_name not in self.config.typing_extensions_allowlist:
                    self._check(
                        Location.from_node(node),
                        rules.TypingExtensions(
                            full_name=full_name,
                            allowlist=self.config.typing_extensions_allowlist,
                        ),
                    )

        if self._is_at_top_level() and not self.in_TYPE_CHECKING:
            self._check_forbidden_top_level_import(node, node.module)

        if self.path.parts[0] != "tests" and not self.is_mlflow_init_py:
            for alias in node.names:
                if alias.name.split(".")[-1] == "set_active_model":
                    self._check_forbidden_set_active_model_usage(node)

        self.generic_visit(node)

    def _check_forbidden_top_level_import(
        self, node: Union[ast.Import, ast.ImportFrom], module: str
    ) -> None:
        for file_pat, libs in self.config.forbidden_top_level_imports.items():
            if fnmatch.fnmatch(str(self.path), file_pat) and any(
                module.startswith(lib) for lib in libs
            ):
                self._check(
                    Location.from_node(node),
                    rules.ForbiddenTopLevelImport(module=module),
                )

    def _check_forbidden_set_active_model_usage(
        self,
        node: Union[ast.Import, ast.ImportFrom],
    ) -> None:
        self._check(
            Location.from_node(node),
            rules.ForbiddenSetActiveModelUsage(),
        )

    def _resolve_call(self, node: ast.AST) -> list[str]:
        if isinstance(node, ast.Call):
            return self._resolve_call(node.func)
        elif isinstance(node, ast.Attribute):
            return self._resolve_call(node.value) + [node.attr]
        elif isinstance(node, ast.Name):
            return [node.id]
        return []

    def _log_model_with_artifact_path(self, node: ast.Call) -> bool:
        """
        Returns True if the call looks like `mlflow.<flavor>.log_model(...)` and
        the `artifact_path` argument is specified.
        """
        parts = self._resolve_call(node)
        if len(parts) != 3:
            return False

        first, second, third = parts
        if not (first == "mlflow" and third == "log_model"):
            return False

        # TODO: Remove this once spark flavor supports logging models as logged model artifacts
        if second == "spark":
            return False

        artifact_path_idx = _find_artifact_path_index((first, second))
        if artifact_path_idx is None:
            return False

        if len(node.args) > artifact_path_idx:
            return True
        else:
            return any(kw.arg and kw.arg == "artifact_path" for kw in node.keywords)

    def visit_Call(self, node: ast.Call) -> None:
        if (
            self.is_mlflow_init_py
            and isinstance(node.func, ast.Name)
            and node.func.id == "LazyLoader"
        ):
            last_arg = node.args[-1]
            if (
                isinstance(last_arg, ast.Constant)
                and isinstance(last_arg.value, str)
                and last_arg.value.startswith("mlflow.")
            ):
                self.lazy_modules[last_arg.value] = Location.from_node(node)

        if self._log_model_with_artifact_path(node):
            self._check(Location.from_node(node), rules.LogModelArtifactPath())

        if rules.UseSysExecutable.check(node, self.resolver):
            self._check(Location.from_node(node), rules.UseSysExecutable())

        if self.path.parts[0] != "tests" and rules.ForbiddenSetActiveModelUsage.check(
            node, self.resolver
        ):
            self._check(Location.from_node(node), rules.ForbiddenSetActiveModelUsage())

        if self.path.parts[0] != "tests" and rules.UnnamedThread.check(node, self.resolver):
            self._check(Location.from_node(node), rules.UnnamedThread())

        if self.path.parts[0] not in (
            "tests",
            "examples",
        ) and rules.ThreadPoolExecutorWithoutThreadNamePrefix.check(node, self.resolver):
            self._check(Location.from_node(node), rules.ThreadPoolExecutorWithoutThreadNamePrefix())

        self.generic_visit(node)

    def visit_AnnAssign(self, node: ast.AnnAssign) -> None:
        if rules.ImplicitOptional.check(node):
            self._check(Location.from_node(node), rules.ImplicitOptional())

        if node.annotation:
            self.visit_type_annotation(node.annotation)

        self.generic_visit(node)

    def visit_Assign(self, node: ast.Assign):
        if self._is_in_test() and rules.OsEnvironSetInTest.check(node, self.resolver):
            self._check(Location.from_node(node), rules.OsEnvironSetInTest())
        self.generic_visit(node)

    def visit_Delete(self, node: ast.Delete):
        if self._is_in_test() and rules.OsEnvironDeleteInTest.check(node, self.resolver):
            self._check(Location.from_node(node), rules.OsEnvironDeleteInTest())
        self.generic_visit(node)

    def visit_type_annotation(self, node: ast.expr) -> None:
        visitor = TypeAnnotationVisitor(self)
        visitor.visit(node)

    def visit_If(self, node: ast.If) -> None:
        if (resolved := self.resolver.resolve(node.test)) and resolved == [
            "typing",
            "TYPE_CHECKING",
        ]:
            self.in_TYPE_CHECKING = True
        self.generic_visit(node)
        self.in_TYPE_CHECKING = False

    def post_visit(self) -> None:
        if self.is_mlflow_init_py and (diff := self.lazy_modules.keys() - self.imported_modules):
            for mod in diff:
                if loc := self.lazy_modules.get(mod):
                    self._check(loc, rules.LazyModule())

    def visit_comments(self, src: str) -> None:
        for comment in iter_comments(src):
            if noqa := Noqa.parse_token(comment):
                self.visit_noqa(noqa)

    def visit_noqa(self, noqa: Noqa) -> None:
        if rule := rules.DoNotDisable.check(noqa.rules):
            self._check(Location.from_noqa(noqa), rule)


def _has_trace_ui_content(output: dict[str, Any]) -> bool:
    """Check if an output contains MLflow trace UI content."""
    data = output.get("data")
    if not data:
        return False

    # Check only HTML outputs since trace UI content is only added to text/html
    html = data.get("text/html")
    if not html:
        return False

    return any("static-files/lib/notebook-trace-renderer/index.html" in line for line in html)


def _lint_cell(path: Path, config: Config, cell: dict[str, Any], index: int) -> list[Violation]:
    violations: list[Violation] = []
    type_ = cell.get("cell_type")

    # Check for forbidden trace UI iframe in cell outputs
    if outputs := cell.get("outputs"):
        for output in outputs:
            if _has_trace_ui_content(output):
                violations.append(
                    Violation(
                        rules.ForbiddenTraceUIInNotebook(),
                        path,
                        Location(0, 0),
                        cell=index,
                    )
                )
                break

    if type_ != "code":
        return violations

    src = "\n".join(cell.get("source", []))
    try:
        tree = ast.parse(src)
    except SyntaxError:
        # Ignore non-python cells such as `!pip install ...`
        return violations

    linter = Linter(path=path, config=config, ignore=ignore_map(src), cell=index)
    linter.visit(tree)
    linter.visit_comments(src)
    violations.extend(linter.violations)

    if not src.strip():
        violations.append(
            Violation(
                rules.EmptyNotebookCell(),
                path,
                Location(0, 0),
                cell=index,
            )
        )
    return violations


def lint_file(path: Path, config: Config, index: SymbolIndex) -> list[Violation]:
    code = path.read_text()
    if path.suffix == ".ipynb":
        violations = []
        if cells := json.loads(code).get("cells"):
            for idx, cell in enumerate(cells, start=1):
                violations.extend(_lint_cell(path, config, cell, idx))
        return violations
    elif path.suffix in {".rst", ".md", ".mdx"}:
        violations = []
        code_blocks = (
            _iter_code_blocks(code) if path.suffix == ".rst" else _iter_md_code_blocks(code)
        )
        for code_block in code_blocks:
            violations.extend(Linter.visit_example(path, config, code_block, index))
        return violations
    else:
        linter = Linter(path=path, config=config, ignore=ignore_map(code))
        linter.visit(ast.parse(code))
        linter.visit_comments(code)
        linter.post_visit()
        return linter.violations<|MERGE_RESOLUTION|>--- conflicted
+++ resolved
@@ -277,7 +277,6 @@
     return None
 
 
-<<<<<<< HEAD
 class ExampleVisitor(ast.NodeVisitor):
     def __init__(self, linter: Linter, index: SymbolIndex) -> None:
         self.linter = linter
@@ -322,7 +321,7 @@
                 )
         self.generic_visit(node)
 
-=======
+
 class TypeAnnotationVisitor(ast.NodeVisitor):
     def __init__(self, linter: "Linter") -> None:
         self.linter = linter
@@ -362,7 +361,6 @@
                 return False
         return True
 
->>>>>>> 45dc07f0
 
 class Linter(ast.NodeVisitor):
     def __init__(
