from __future__ import annotations

import ast
import re
from abc import ABC, abstractmethod

from packaging.version import InvalidVersion, Version


class Rule(ABC):
    _CLASS_NAME_TO_RULE_NAME_REGEX = re.compile(r"(?<!^)(?=[A-Z])")

    @abstractmethod
    def _id(self) -> str:
        """
        Return a unique identifier for this rule.
        """

    @property
    def id(self) -> str:
        return self._id()

    @abstractmethod
    def _message(self) -> str:
        """
        Return a message that explains this rule.
        """

    @property
    def message(self) -> str:
        return self._message()

    @property
    def name(self) -> str:
        """
        The name of this rule.
        """
        return self._CLASS_NAME_TO_RULE_NAME_REGEX.sub("-", self.__class__.__name__).lower()


class NoRst(Rule):
    def _id(self) -> str:
        return "MLF0001"

    def _message(self) -> str:
        return "Do not use RST style. Use Google style instead."


class LazyBuiltinImport(Rule):
    def _id(self) -> str:
        return "MLF0002"

    def _message(self) -> str:
        return "Builtin modules must be imported at the top level."


class MlflowClassName(Rule):
    def _id(self) -> str:
        return "MLF0003"

    def _message(self) -> str:
        return "Should use `Mlflow` in class name, not `MLflow` or `MLFlow`."


class TestNameTypo(Rule):
    def _id(self) -> str:
        return "MLF0004"

    def _message(self) -> str:
        return "This function looks like a test, but its name does not start with 'test_'."


class LogModelArtifactPath(Rule):
    def _id(self) -> str:
        return "MLF0005"

    def _message(self) -> str:
        return "`artifact_path` parameter of `log_model` is deprecated. Use `name` instead."


class ExampleSyntaxError(Rule):
    def _id(self) -> str:
        return "MLF0006"

    def _message(self) -> str:
        return "This example has a syntax error."


class MissingDocstringParam(Rule):
    def __init__(self, params: set[str]) -> None:
        self.params = params

    def _id(self) -> str:
        return "MLF0007"

    def _message(self) -> str:
        return f"Missing parameters in docstring: {self.params}"


class ExtraneousDocstringParam(Rule):
    def __init__(self, params: set[str]) -> None:
        self.params = params

    def _id(self) -> str:
        return "MLF0008"

    def _message(self) -> str:
        return f"Extraneous parameters in docstring: {self.params}"


class DocstringParamOrder(Rule):
    def __init__(self, params: list[str]) -> None:
        self.params = params

    def _id(self) -> str:
        return "MLF0009"

    def _message(self) -> str:
        return f"Unordered parameters in docstring: {self.params}"


class ImplicitOptional(Rule):
    def _id(self) -> str:
        return "MLF0010"

    def _message(self) -> str:
        return "Use `Optional` if default value is `None`"

    @staticmethod
    def check(node: ast.AnnAssign) -> bool:
        """
        Returns True if the value to assign is `None` but the type annotation is
        not `Optional[...]` or `... | None`. For example: `a: int = None`.
        """
        return ImplicitOptional._is_none(node.value) and not (
            ImplicitOptional._is_optional(node.annotation)
            or ImplicitOptional._is_bitor_none(node.annotation)
        )

    @staticmethod
    def _is_optional(ann: ast.AST) -> bool:
        """
        Returns True if `ann` looks like `Optional[...]`.
        """
        return (
            isinstance(ann, ast.Subscript)
            and isinstance(ann.value, ast.Name)
            and ann.value.id == "Optional"
        )

    @staticmethod
    def _is_bitor_none(ann: ast.AST) -> bool:
        """
        Returns True if `ann` looks like `... | None`.
        """
        return (
            isinstance(ann, ast.BinOp)
            and isinstance(ann.op, ast.BitOr)
            and (isinstance(ann.right, ast.Constant) and ann.right.value is None)
        )

    @staticmethod
    def _is_none(value: ast.AnnAssign) -> bool:
        """
        Returns True if `value` represents `None`.
        """
        return isinstance(value, ast.Constant) and value.value is None


class OsEnvironSetInTest(Rule):
    def _id(self) -> str:
        return "MLF0011"

    def _message(self) -> str:
        return "Do not set `os.environ` in test directly. Use `monkeypatch.setenv` (https://docs.pytest.org/en/stable/reference/reference.html#pytest.MonkeyPatch.setenv)."


class OsEnvironDeleteInTest(Rule):
    def _id(self) -> str:
        return "MLF0012"

    def _message(self) -> str:
        return "Do not delete `os.environ` in test directly. Use `monkeypatch.delenv` (https://docs.pytest.org/en/stable/reference/reference.html#pytest.MonkeyPatch.delenv)."


class ForbiddenTopLevelImport(Rule):
    def __init__(self, module: str) -> None:
        self.module = module

    def _id(self) -> str:
        return "MLF0013"

    def _message(self) -> str:
        return (
            f"Importing module `{self.module}` at the top level is not allowed "
            "in this file. Use lazy import instead."
        )


class UseSysExecutable(Rule):
    def _id(self) -> str:
        return "MLF0014"

    def _message(self) -> str:
        return (
            "Use `[sys.executable, '-m', 'mlflow', ...]` when running mlflow CLI in a subprocess."
        )

    @staticmethod
    def check(node: ast.Call) -> bool:
        """
        Returns True if `node` looks like `subprocess.Popen(["mlflow", ...])`.
        """
        if (
            isinstance(node.func, ast.Attribute)
            and isinstance(node.func.value, ast.Name)
            and (node.func.value.id == "subprocess")
            and (node.func.attr in ["Popen", "run", "check_output", "check_call"])
            and node.args
        ):
            first_arg = node.args[0]
            if isinstance(first_arg, ast.List) and first_arg.elts:
                first_elem = first_arg.elts[0]
                return (
                    isinstance(first_elem, ast.Constant)
                    and isinstance(first_elem.value, str)
                    and first_elem.value == "mlflow"
                )
        return False


def _is_abstract_method(node: ast.FunctionDef | ast.AsyncFunctionDef) -> bool:
    return any(
        (isinstance(d, ast.Name) and d.id == "abstractmethod")
        or (
            isinstance(d, ast.Attribute)
            and isinstance(d.value, ast.Name)
            and d.value.id == "abc"
            and d.attr == "abstractmethod"
        )
        for d in node.decorator_list
    )


class InvalidAbstractMethod(Rule):
    def _id(self) -> str:
        return "MLF0015"

    def _message(self) -> str:
        return (
            "Abstract method should only contain a single statement/expression, "
            "and it must be `pass`, `...`, or a docstring."
        )

    @staticmethod
    def check(node: ast.FunctionDef | ast.AsyncFunctionDef) -> bool:
        return _is_abstract_method(node) and (
            # Does this abstract method have multiple statements/expressions?
            len(node.body) > 1
            # This abstract method has a single statement/expression.
            # Check if it's `pass`, `...`, or a docstring. If not, it's invalid.
            or not (
                # pass
                isinstance(node.body[0], ast.Pass)
                or (
                    isinstance(node.body[0], ast.Expr)
                    and isinstance(node.body[0].value, ast.Constant)
                    and (
                        # `...`
                        node.body[0].value.value is ...
                        # docstring
                        or isinstance(node.body[0].value.value, str)
                    )
                )
            )
        )


class IncorrectTypeAnnotation(Rule):
    MAPPING = {
        "callable": "Callable",
        "any": "Any",
    }

    def __init__(self, type_hint: str) -> None:
        self.type_hint = type_hint

    def _id(self) -> str:
        return "MLF0016"

    @staticmethod
    def check(node: ast.Name) -> bool:
        return node.id in IncorrectTypeAnnotation.MAPPING

    def _message(self) -> str:
        if correct_hint := self.MAPPING.get(self.type_hint):
            return f"Did you mean `{correct_hint}` instead of `{self.type_hint}`?"

        raise ValueError(
            f"Unexpected type: {self.type_hint}. It must be one of {list(self.MAPPING)}."
        )


class TypingExtensions(Rule):
    def __init__(self, *, full_name: str, allowlist: list[str]) -> None:
        self.full_name = full_name
        self.allowlist = allowlist

    def _id(self) -> str:
        return "MLF0017"

    def _message(self) -> str:
        return (
            f"`{self.full_name}` is not allowed to use. Only {self.allowlist} are allowed. "
            "You can extend `tool.clint.typing-extensions-allowlist` in `pyproject.toml` if needed "
            "but make sure that the version requirement for `typing-extensions` is compatible with "
            "the added types."
        )


class MarkdownLink(Rule):
    def _id(self) -> str:
        return "MLF0018"

    def _message(self) -> str:
        return (
            "Markdown link is not supported in docstring. "
            "Use reST link instead (e.g., `Link text <link URL>`_)."
        )


class LazyModule(Rule):
    def _id(self) -> str:
        return "MLF0019"

    def _message(self) -> str:
        return "Module loaded by `LazyLoader` must be imported in `TYPE_CHECKING` block."


class EmptyNotebookCell(Rule):
    def _id(self) -> str:
        return "MLF0020"

    def _message(self) -> str:
        return "Empty notebook cell. Remove it or add some content."


class ForbiddenSetActiveModelUsage(Rule):
    def _id(self) -> str:
        return "MLF0021"

    def _message(self) -> str:
        return (
            "Usage of `set_active_model` is not allowed in mlflow, use `_set_active_model` instead."
        )


class ForbiddenTraceUIInNotebook(Rule):
    def _id(self) -> str:
        return "MLF0022"

    def _message(self) -> str:
        return (
            "Found the MLflow Trace UI iframe in the notebook. "
            "The trace UI in cell outputs will not render correctly in previews or the website. "
            "Please run `mlflow.tracing.disable_notebook_display()` and rerun the cell "
            "to remove the iframe."
        )


class PytestMarkRepeat(Rule):
    def _id(self) -> str:
        return "MLF0023"

    def _message(self) -> str:
        return (
            "@pytest.mark.repeat decorator should not be committed. "
            "This decorator is meant for local testing only to check for flaky tests."
        )

    @staticmethod
    def check(node: ast.FunctionDef | ast.AsyncFunctionDef) -> bool:
        """
        Returns True if the function has @pytest.mark.repeat decorator.
        """
        for decorator in node.decorator_list:
            if PytestMarkRepeat._is_pytest_mark_repeat(decorator):
                return True
        return False

    @staticmethod
    def _is_pytest_mark_repeat(decorator: ast.AST) -> bool:
        """
        Check if a decorator is @pytest.mark.repeat in any form:
        - pytest.mark.repeat
        - pytest.mark.repeat(n)
        """
        # Handle direct call like @pytest.mark.repeat(10)
        if isinstance(decorator, ast.Call):
            decorator = decorator.func

        # Check for pytest.mark.repeat attribute access
        if (
            isinstance(decorator, ast.Attribute)
            and decorator.attr == "repeat"
            and isinstance(decorator.value, ast.Attribute)
            and decorator.value.attr == "mark"
            and isinstance(decorator.value.value, ast.Name)
            and decorator.value.value.id == "pytest"
        ):
            return True

        return False


<<<<<<< HEAD
class UnnamedThread(Rule):
=======
def _is_valid_version(version: str) -> bool:
    try:
        v = Version(version)
        return not (v.is_devrelease or v.is_prerelease or v.is_postrelease)
    except InvalidVersion:
        return False


class NonLiteralExperimentalVersion(Rule):
>>>>>>> 8c2af744
    def _id(self) -> str:
        return "MLF0024"

    def _message(self) -> str:
<<<<<<< HEAD
        return "threading.Thread() calls should include a 'name' parameter for easier debugging"

    @staticmethod
    def check(node: ast.Call) -> bool:
        """
        Returns True if the call is threading.Thread() without a name parameter.
        """
        # Check if it's a threading.Thread call
        if not UnnamedThread._is_threading_thread_call(node):
            return False

        # Check if name parameter is provided
        return not UnnamedThread._has_name_parameter(node)

    @staticmethod
    def _is_threading_thread_call(node: ast.Call) -> bool:
        """Check if this is a threading.Thread() call."""
        # Only check for threading.Thread() pattern for now
        # This avoids false positives with other classes named Thread
        if isinstance(node.func, ast.Attribute):
            return (
                isinstance(node.func.value, ast.Name)
                and node.func.value.id == "threading"
                and node.func.attr == "Thread"
            )
        return False

    @staticmethod
    def _has_name_parameter(node: ast.Call) -> bool:
        """Check if the call includes a name parameter."""
        # Check keyword arguments
        for keyword in node.keywords:
            if keyword.arg == "name":
                return True
=======
        return (
            "The `version` argument of `@experimental` must be a string literal that is a valid "
            "semantic version (e.g., '3.0.0')."
        )

    @staticmethod
    def _check(node: ast.expr) -> bool:
        """
        Returns True if the `@experimental` decorator is used incorrectly.
        """
        if isinstance(node, ast.Name) and node.id == "experimental":
            # The code looks like this:
            # ---
            # @experimental
            # def my_function():
            #     ...
            # ---
            # No `version` argument, invalid usage
            return True

        if not isinstance(node, ast.Call):
            # Not a function call, ignore it
            return False

        if not isinstance(node.func, ast.Name):
            # Not a simple function call, ignore it
            return False

        if node.func.id != "experimental":
            # Not the `experimental` decorator, ignore it
            return False

        version = next((k.value for k in node.keywords if k.arg == "version"), None)
        if version is None:
            # No `version` argument, invalid usage
            return True

        if not isinstance(version, ast.Constant) or not isinstance(version.value, str):
            # `version` is not a string literal, invalid usage
            return True

        if not _is_valid_version(version.value):
            # `version` is not a valid semantic version, # invalid usage
            return True

>>>>>>> 8c2af744
        return False<|MERGE_RESOLUTION|>--- conflicted
+++ resolved
@@ -413,9 +413,6 @@
         return False
 
 
-<<<<<<< HEAD
-class UnnamedThread(Rule):
-=======
 def _is_valid_version(version: str) -> bool:
     try:
         v = Version(version)
@@ -424,13 +421,11 @@
         return False
 
 
-class NonLiteralExperimentalVersion(Rule):
->>>>>>> 8c2af744
+class UnnamedThread(Rule):
     def _id(self) -> str:
         return "MLF0024"
 
     def _message(self) -> str:
-<<<<<<< HEAD
         return "threading.Thread() calls should include a 'name' parameter for easier debugging"
 
     @staticmethod
@@ -465,7 +460,14 @@
         for keyword in node.keywords:
             if keyword.arg == "name":
                 return True
-=======
+        return False
+
+
+class NonLiteralExperimentalVersion(Rule):
+    def _id(self) -> str:
+        return "MLF0025"
+
+    def _message(self) -> str:
         return (
             "The `version` argument of `@experimental` must be a string literal that is a valid "
             "semantic version (e.g., '3.0.0')."
@@ -511,5 +513,4 @@
             # `version` is not a valid semantic version, # invalid usage
             return True
 
->>>>>>> 8c2af744
         return False