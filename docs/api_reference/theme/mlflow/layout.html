{# TEMPLATE VAR SETTINGS #}
{%- set url_root = pathto('', 1) %}
{%- if url_root == '#' %}{% set url_root = '' %}{% endif %}

<!DOCTYPE html>
<!-- source: docs/source/{{ pagename }}{{ page_source_suffix }} -->
<!--[if IE 8]><html class="no-js lt-ie9" lang="en" > <![endif]-->
<!--[if gt IE 8]><!--> <html class="no-js" lang="en" > <!--<![endif]-->
<head>
  <meta charset="utf-8">
  {{ metatags }}
  <meta name="viewport" content="width=device-width, initial-scale=1.0">
  {% block htmltitle %}
  <title>{{ title|striptags|e }}</title>
  {% endblock %}
  {# CANONICAL #} 
  <link rel="stylesheet" href="https://cdnjs.cloudflare.com/ajax/libs/font-awesome/5.15.4/css/all.min.css">
  <link rel="canonical" href="https://mlflow.org/docs/latest/{{ pagename }}.html">
  {# FAVICON #}
  {% if favicon %}
    <link rel="shortcut icon" href="{{ pathto('_static/' + favicon, 1) }}"/>
  {% endif %}

  {% if s %}
    <meta name="robots" content="noindex">
  {% endif %}

  {# Google Tag Manager #}
    {% if gtm_id %}
        <!-- Google Tag Manager -->
        <script>(function(w,d,s,l,i){w[l]=w[l]||[];w[l].push({'gtm.start':
        new Date().getTime(),event:'gtm.js'});var f=d.getElementsByTagName(s)[0],
        j=d.createElement(s),dl=l!='dataLayer'?'&l='+l:'';j.async=true;j.src=
        'https://www.googletagmanager.com/gtm.js?id='+i+dl;f.parentNode.insertBefore(j,f);
        })(window,document,'script','dataLayer',"{{gtm_id}}");</script>
        <!-- End Google Tag Manager -->
    {% endif %}
  
  {# GTag #}
  <!-- Google tag (gtag.js) -->
  <script async src="https://www.googletagmanager.com/gtag/js?id=AW-16857946923"></script>
  <script>
    window.dataLayer = window.dataLayer || [];
    function gtag(){dataLayer.push(arguments);}
    gtag('js', new Date());

    gtag('config', 'AW-16857946923');
  </script>
  <!-- Eng gtag -->

  {# CSS #}

  {# Algolia / Docusaurus Indexing #}
<<<<<<< HEAD
  <meta name="docsearch:docusaurus_tag" content="docs-default-current" data-rh="true">
  <meta name="docusaurus_tag" content="docs-default-current" data-rh="true">
=======
  <meta name="docsearch:docusaurus_tag" content="default" data-rh="true">
  <meta name="docusaurus_tag" content="default" data-rh="true">
>>>>>>> a44e1771
  <meta name="docusaurus_version" content="current" data-rh="true">
  <meta name="docsearch:version" content="current" data-rh="true">
  <meta name="docusaurus_locale" content="en" data-rh="true">
  <meta name="docsearch:language" content="en" data-rh="true">

  {# OPENSEARCH #}
  {% if not embedded %}
    {% if use_opensearch %}
      <link rel="search" type="application/opensearchdescription+xml" title="{% trans docstitle=docstitle|e %}Search within {{ docstitle }}{% endtrans %}" href="{{ pathto('_static/opensearch.xml', 1) }}"/>
    {% endif %}

  {% endif %}

  {# RTD hosts this file, so just load on non RTD builds #}
  {% if not READTHEDOCS %}
    <link href="https://fonts.googleapis.com/css?family=Source+Sans+Pro:300,400,600" rel="stylesheet">
    <link rel="stylesheet" href="{{ pathto('_static/css/theme.css', 1) }}" type="text/css" />
    <link rel="stylesheet" href="{{ pathto('_static/css/custom.css', 1) }}" type="text/css" />
    <link rel="stylesheet" href="{{ pathto('_static/css/cards.css', 1) }}" type="text/css" />
    <link rel="stylesheet" href="{{ pathto('_static/css/grids.css', 1) }}" type="text/css" />
    <link rel="stylesheet" href="{{ pathto('_static/css/mobile.css', 1) }}" type="text/css" />
    <link rel="stylesheet" href="{{ pathto('_static/css/simple-cards.css', 1) }}" type="text/css" />
    <link rel="stylesheet" href="{{ pathto('_static/css/tabs.css', 1) }}" type="text/css" />
    {% if target_cloud == 'azure' %}
      <link rel="stylesheet" href="{{ pathto('_static/css/custom-azure.css', 1) }}" type="text/css" />
    {% endif %}
  {% endif %}

  {%- block linktags %}
    {%- if hasdoc('about') %}
        <link rel="author" title="{{ _('About these documents') }}"
              href="{{ pathto('about') }}"/>
    {%- endif %}
    {%- if hasdoc('genindex') %}
        <link rel="index" title="{{ _('Index') }}"
              href="{{ pathto('genindex') }}"/>
    {%- endif %}
    {%- if hasdoc('search') %}
        <link rel="search" title="{{ _('Search') }}" href="{{ pathto('search') }}"/>
    {%- endif %}
    {%- if hasdoc('copyright') %}
        <link rel="copyright" title="{{ _('Copyright') }}" href="{{ pathto('copyright') }}"/>
    {%- endif %}
    <link rel="top" title="{{ docstitle|e }}" href="{{ pathto('index') }}"/>
    {%- if parents %}
        <link rel="up" title="{{ parents[-1].title|striptags|e }}" href="{{ parents[-1].link|e }}"/>
    {%- endif %}
    {%- if next %}
        <link rel="next" title="{{ next.title|striptags|e }}" href="/{{ next.link|e }}"/>
    {%- endif %}
    {%- if prev %}
        <link rel="prev" title="{{ prev.title|striptags|e }}" href="/{{ prev.link|e }}"/>
    {%- endif %}
  {%- endblock %}
  {%- block extrahead %} {% endblock %}

  {# Keep modernizr in head - http://modernizr.com/docs/#installing #}
  <script src="{{ pathto('_static/js/modernizr.min.js', 1) }}"></script>

</head>

{%- for scriptfile in script_files %}
<script type="text/javascript" src="{{ pathto(scriptfile, 1) }}"></script>
{%- endfor %}

<body class="wy-body-for-nav" role="document">
  {% if gtm_id %}
    <!-- Google Tag Manager (noscript) -->
    <noscript><iframe src="https://www.googletagmanager.com/ns.html?id={{gtm_id}}"
    height="0" width="0" style="display:none;visibility:hidden"></iframe></noscript>
    <!-- End Google Tag Manager (noscript) -->
  {% endif %}

  {# Header. Includes toggle for sidebar when on thin screen #}
  <nav class="wy-nav-top header" role="navigation" aria-label="top navigation">
    {% include "header.html" %}
  </nav>
  <page>
    {# SIDE NAV BAR, TOGGLES ON MOBILE #}

    <nav data-toggle="wy-nav-shift" class="wy-nav-side relative">
      {% include "side_nav.html" %}
    </nav>

    <main class="wy-grid-for-nav">
      <section data-toggle="wy-nav-shift" class="wy-nav-content-wrap">
        <div class="wy-nav-content">
          <div class="rst-content">
            {% include "breadcrumbs.html" %}
            <div role="main" class="document" itemscope="itemscope" itemtype="http://schema.org/Article">
              <div itemprop="articleBody">
                {% block body %}{% endblock %}
              </div>
            </div>
            {% include "footer.html" %}
          </div>
        </div>
      </section>
    </main>
  </page>

  {% include "versions.html" %}

  {% if not embedded %}
  <script type="text/javascript">
    var DOCUMENTATION_OPTIONS = {
      URL_ROOT:'{{ url_root }}',
      VERSION:'{{ release|e }}',
      COLLAPSE_INDEX:false,
      FILE_SUFFIX:'{{ '' if no_search_suffix else file_suffix }}',
      LINK_SUFFIX: '.html',
      HAS_SOURCE:  {{ has_source|lower }}
    };
  </script>

  {% endif %}

  <script type="text/javascript" src="{{ pathto('_static/js/clipboard.min.js', 1) }}"></script>
  <script type="text/javascript" src="{{ pathto('_static/js/jquery.waypoints.min.js', 1) }}"></script>
  {%- block scripts %} {%- endblock %}

  {# RTD hosts this file, so just load on non RTD builds #}
  {% if not READTHEDOCS %}
  {# I'm sorry, I don't know how to use sphinx to inject this into the static JS. #}
  <script type="text/javascript">var CLIPPY_SVG_PATH = "{{ pathto('_static/clippy.svg', 1) }}";</script>
  <script type="text/javascript" src="{{ pathto('_static/js/custom.js', 1) }}"></script>
  {% endif %}

  {# STICKY NAVIGATION #}
  {% if theme_sticky_navigation %}
  <script type="text/javascript">
    jQuery(function () {
      SphinxRtdTheme.StickyNav.enable();
    });

  </script>
  {% endif %}

  {# Clipboard Code Copy Functionality #}
  <script type="text/javascript">
    document.addEventListener("DOMContentLoaded", function() {
        function copyToClipboard(text) {
            const textarea = document.createElement('textarea');
            textarea.value = text;
            document.body.appendChild(textarea);
            textarea.select();
            document.execCommand('copy');
            document.body.removeChild(textarea);
        }
        // Get the code block designator class entries
        const allHighlights = document.querySelectorAll('.highlight');
        // Disable copyable links for notebook cell numbering and for cell outputs
        const highlights = Array.from(allHighlights).filter(highlight => !highlight.closest('.highlight-none') && 
            !highlight.closest('.nboutput'));
    
        highlights.forEach(function(highlight) {
            const copyIcon = document.createElement('span');
            copyIcon.classList.add('copy-icon');
            copyIcon.innerHTML = '&#xf0ea;';

            copyIcon.addEventListener('click', function() {
                const code = highlight.querySelector('pre').textContent;
                copyToClipboard(code);

                // Flash effect on click
                this.style.color = '#0194E2';
                setTimeout(() => {
                    this.style.color = ''; 
                }, 100);

                // Display "Code copied to clipboard" near the clicked icon
                const message = document.createElement('span');
                message.textContent = "Copied!";
                message.classList.add('copy-message'); 

                // Append the message to the icon
                this.appendChild(message);

                setTimeout(() => {
                    this.removeChild(message);
                }, 500);
            });

            highlight.appendChild(copyIcon);
        });
    });
  </script>

{# Notebook download functionality #}
<script type="text/javascript">
    document.addEventListener("DOMContentLoaded", function() {
        // Force download for notebook-download-btn
        const downloadButtons = document.querySelectorAll('.notebook-download-btn');
        downloadButtons.forEach(function(button) {
            button.addEventListener('click', function(event) {
                event.preventDefault(); // Prevent default behavior

                // Fetch the raw content of the notebook from GitHub
                fetch(button.href)
                    .then(response => response.blob())
                    .then(blob => {
                        const url = window.URL.createObjectURL(blob);
                        const link = document.createElement('a');
                        link.style.display = 'none';
                        link.href = url;
                        const filename = button.href.split('/').pop();
                        link.download = filename; 

                        document.body.appendChild(link);
                        link.click();

                        window.URL.revokeObjectURL(url);
                        document.body.removeChild(link);
                    })
                    .catch(err => console.error('Error fetching the notebook:', err));
            });
        });
    });
</script>


  {%- block footer %} {% endblock %}
</body>
</html><|MERGE_RESOLUTION|>--- conflicted
+++ resolved
@@ -51,13 +51,8 @@
   {# CSS #}
 
   {# Algolia / Docusaurus Indexing #}
-<<<<<<< HEAD
-  <meta name="docsearch:docusaurus_tag" content="docs-default-current" data-rh="true">
-  <meta name="docusaurus_tag" content="docs-default-current" data-rh="true">
-=======
   <meta name="docsearch:docusaurus_tag" content="default" data-rh="true">
   <meta name="docusaurus_tag" content="default" data-rh="true">
->>>>>>> a44e1771
   <meta name="docusaurus_version" content="current" data-rh="true">
   <meta name="docsearch:version" content="current" data-rh="true">
   <meta name="docusaurus_locale" content="en" data-rh="true">
