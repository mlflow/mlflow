--- conflicted
+++ resolved
@@ -21,13 +21,10 @@
     rules: {
       '@docusaurus/no-html-links': 'error',
       'mlflow-docs/valid-notebook-url': 'error',
-<<<<<<< HEAD
       '@docusaurus/no-html-links': 'error',
       'mlflow-docs/valid-notebook-url': 'error',
       'mlflow-docs/use-base-url-for-images': 'error',
-=======
       'mlflow-docs/prefer-apilink-component': 'error',
->>>>>>> 1bc58194
     },
   },
 ]);