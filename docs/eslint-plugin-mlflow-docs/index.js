--- conflicted
+++ resolved
@@ -7,11 +7,9 @@
   rules: {
     /** Rule to validate NotebookDownloadButton URLs */
     'valid-notebook-url': require('./rules/valid-notebook-url'),
-<<<<<<< HEAD
     /** Rule to detect raw image paths that should use useBaseUrl */
     'use-base-url-for-images': require('./rules/use-base-url-for-images'),
-=======
+    /** Rule to enforce <APILink> usage when referencing the API doc **/
     'prefer-apilink-component': require('./rules/prefer-apilink-component'),
->>>>>>> 1bc58194
   },
 };