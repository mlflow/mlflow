import { themes as prismThemes } from 'prism-react-renderer';
import type { Config } from '@docusaurus/types';
import type * as Preset from '@docusaurus/preset-classic';
import { postProcessSidebar, apiReferencePrefix } from './docusaurusConfigUtils';
import tailwindPlugin from './src/plugins/tailwind-config.cjs';

// ensure baseUrl always ends in `/`
const baseUrl = (process.env.DOCS_BASE_URL ?? '/').replace(/\/?$/, '/');

const config: Config = {
  title: 'MLflow',
  tagline: 'MLflow Documentation',
  favicon: 'images/favicon.ico',

  // Docusaurus sets the canonical URL to the preferred one, so the pages are consolidated and double search results are prevented.
  trailingSlash: true,

  // Set the production url of your site here
  url: 'https://mlflow.org',

  // when building for production, check this environment
  // variable to determine the correct base URL
  baseUrl: baseUrl,

  // GitHub pages deployment config.
  // If you aren't using GitHub pages, you don't need these.
  organizationName: 'mlflow', // Usually your GitHub org/user name.
  projectName: 'mlflow', // Usually your repo name.

  staticDirectories: ['static'],

  // change to throw when migration is done
  onBrokenLinks: 'throw',
  onBrokenMarkdownLinks: 'throw',
  onBrokenAnchors: 'throw',
  onDuplicateRoutes: 'throw', // Fail build on duplicate redirects

  // Even if you don't use internationalization, you can use this field to set
  // useful metadata like html lang. For example, if your site is Chinese, you
  // may want to replace "en" with "zh-Hans".
  i18n: {
    defaultLocale: 'en',
    locales: ['en'],
  },

  // NB: docusaurus does not automatically prepend the
  // baseURL to relative paths in script srcs. please
  // make sure to append this yourself.
  scripts: [
    {
      // runllm
      src: baseUrl + 'js/runllm.js',
      defer: true,
    },
  ],

  themes: ['@docusaurus/theme-mermaid', '@signalwire/docusaurus-theme-llms-txt'],
  markdown: {
    mermaid: true,
  },

  presets: [
    [
      'classic',
      {
        docs: false,
        theme: {
          customCss: './src/css/custom.css',
        },
        googleTagManager: {
          containerId: process.env.GTM_ID || 'GTM-TEST',
        },
        gtag: {
          trackingID: [process.env.GTM_ID || 'GTM-TEST', 'AW-16857946923'],
          anonymizeIP: true,
        },
      } satisfies Preset.Options,
    ],
  ],

  clientModules: [require.resolve('./src/docusaurus.theme.js')],

  themeConfig: {
    mermaid: {
      theme: { light: 'neutral', dark: 'dark' },
      options: {
        fontFamily: 'inherit',
        fontSize: 16,
      },
    },
    navbar: {
      logo: {
        alt: 'MLflow Logo',
        src: 'images/logo-light.svg',
        srcDark: 'images/logo-dark.svg',
      },
      items: [
        {
          type: 'custom-docsDropdown',
          label: 'Documentation',
          items: [
            // Classic ML docs
            {
              type: 'docSidebar',
              sidebarId: 'classicMLSidebar',
              label: 'ML Docs',
              docsPluginId: 'classic-ml',
              className: 'ml-docs-link',
            },
            // GenAI docs
            {
              type: 'docSidebar',
              sidebarId: 'genAISidebar',
              label: 'GenAI Docs',
              docsPluginId: 'genai',
              className: 'genai-docs-link',
            },
          ],
        },
        {
          to: `${apiReferencePrefix()}api_reference/index.html`,
          position: 'left',
          label: 'API Reference',
        },
        {
          type: 'docSidebar',
          position: 'left',
          sidebarId: 'selfHostingSidebar',
          label: 'Self-Hosting',
          docsPluginId: 'self-hosting',
        },
        {
          type: 'docSidebar',
          position: 'left',
          sidebarId: 'communitySidebar',
          label: 'Community',
          docsPluginId: 'community',
        },
        {
          type: 'custom-versionSelector',
          position: 'right',
        },
        {
          href: 'https://github.com/mlflow/mlflow',
          label: 'GitHub',
          position: 'right',
          className: 'github-link',
        },
      ],
    },
    colorMode: {
      defaultMode: 'dark',
      disableSwitch: false,
      respectPrefersColorScheme: true,
    },
    footer: {
      links: [
        {
          title: 'Community',
          items: [
            {
              label: 'Stack Overflow',
              href: 'https://stackoverflow.com/questions/tagged/mlflow',
            },
            {
              label: 'LinkedIn',
              href: 'https://www.linkedin.com/company/mlflow-org',
            },
            {
              label: 'X',
              href: 'https://x.com/mlflow',
            },
          ],
        },
        {
          title: 'Resources',
          items: [
            {
              label: 'Docs',
              to: '/',
            },
            {
              label: 'Releases',
              to: 'https://mlflow.org/releases',
            },
            {
              label: 'Blog',
              to: 'https://mlflow.org/blog',
            },
          ],
        },
      ],
      copyright: `Copyright © ${new Date().getFullYear()} MLflow Project, a Series of LF Projects, LLC.`,
    },
    prism: {
      // There is an array of languages enabled by default.
      // @see https://github.com/FormidableLabs/prism-react-renderer/blob/master/packages/generate-prism-languages/index.ts#L9-L26
      additionalLanguages: ['bash', 'diff', 'ini', 'java', 'nginx', 'r', 'scala', 'sql', 'toml'],
      theme: prismThemes.github,
      darkTheme: prismThemes.dracula,
    },
    algolia: {
      // The application ID provided by Algolia
      appId: 'XKVLO8P882',

      // Public API key: it is safe to commit it
      apiKey: 'e78ac2f60eba60a4c4a353c0702cc7bb',

      indexName: 'd1voxqa8i8phxc-cloudfront',

      // Optional: see doc section below
      contextualSearch: true,

      // Optional: Specify domains where the navigation should occur through window.location instead on history.push.
      // Useful when our Algolia config crawls multiple documentation sites and we want to navigate with window.location.href to them.
      externalUrlRegex: '/api_reference',
    },
  } satisfies Preset.ThemeConfig,

  plugins: [
    tailwindPlugin,
    [
      '@signalwire/docusaurus-plugin-llms-txt',
      {
        ui: {
          copyPageContent: {
            buttonLabel: 'Copy Page',
            display: {
              docs: true,
            },
          },
        },
      },
    ],
    // Classic ML docs plugin
    [
      '@docusaurus/plugin-content-docs',
      {
        id: 'classic-ml',
        path: 'docs/classic-ml',
        routeBasePath: 'ml',
        sidebarPath: './sidebarsClassicML.ts',
        async sidebarItemsGenerator({ defaultSidebarItemsGenerator, ...args }) {
          const sidebarItems = await defaultSidebarItemsGenerator(args);
          return postProcessSidebar(sidebarItems);
        },
      },
    ],
    // GenAI docs plugin
    [
      '@docusaurus/plugin-content-docs',
      {
        id: 'genai',
        path: 'docs/genai',
        routeBasePath: 'genai',
        sidebarPath: './sidebarsGenAI.ts',
        async sidebarItemsGenerator({ defaultSidebarItemsGenerator, ...args }) {
          const sidebarItems = await defaultSidebarItemsGenerator(args);
          return postProcessSidebar(sidebarItems);
        },
      },
    ],
    // Community docs plugin
    [
      '@docusaurus/plugin-content-docs',
      {
        id: 'community',
        path: 'docs/community',
        routeBasePath: 'community',
        sidebarPath: './communitySidebar.ts',
      },
    ],
    // Self Hosting docs plugin
    [
      '@docusaurus/plugin-content-docs',
      {
        id: 'self-hosting',
        path: 'docs/self-hosting',
        routeBasePath: 'self-hosting',
        sidebarPath: './sidebarsSelfHosting.ts',
      },
    ],
    [
      '@docusaurus/plugin-client-redirects',
      {
        redirects: [
          {
            to: '/',
            from: ['/new-features'],
          },
          // Redirect to the new self-hosting guide
          {
            to: '/self-hosting/architecture/tracking-server',
            from: ['/ml/tracking/server', '/tracking/server'],
          },
          {
            to: '/self-hosting/architecture/artifact-store',
            from: ['/ml/tracking/artifact-stores', '/tracking/artifact-stores'],
          },
          {
            to: '/self-hosting/architecture/backend-store',
            from: ['/ml/tracking/backend-stores', '/tracking/backend-stores'],
          },
          {
            to: '/self-hosting/security/basic-http-auth',
            from: ['/ml/auth'],
          },
          // Redirect mlflow 3 pages
          {
            to: '/genai/mlflow-3',
            from: ['/mlflow-3', '/ml/mlflow-3'],
          },
          {
            to: '/genai/mlflow-3/deep-learning',
            from: ['/mlflow-3/deep-learning'],
          },
          {
            to: '/genai/mlflow-3/genai-agent',
            from: ['/mlflow-3/genai-agent'],
          },
          {
            to: '/genai/getting-started/databricks-trial',
            from: [
              '/getting-started/databricks-trial',
              '/getting-started/community-edition',
              '/ml/getting-started/databricks-trial',
            ],
          },
          // Redirect deleted data-model pages to GenAI main page
          {
            to: '/genai',
            from: [
              '/genai/data-model',
              '/genai/data-model/index',
              '/genai/data-model/app-versions',
              '/genai/data-model/experiments',
              '/genai/data-model/logged-model',
              '/genai/data-model/model-registry',
              '/genai/data-model/prompts',
              '/genai/data-model/runs',
              '/genai/data-model/traces',
            ],
          },
          // Redirect moved concepts pages from tracing to top-level
          {
            to: '/genai/concepts/feedback',
            from: ['/genai/tracing/concepts/feedback'],
          },
          {
            to: '/genai/concepts/expectations',
            from: ['/genai/tracing/concepts/expectations'],
          },
          {
            to: '/genai/concepts/span',
            from: ['/genai/tracing/concepts/span'],
          },
          {
            to: '/genai/concepts/trace',
            from: ['/genai/tracing/concepts/trace'],
          },
          // GenAI/LLM Related Redirects
          {
            to: '/genai/tracing',
            from: ['/llms/llm-tracking', '/tracing', '/llms/tracing', '/tracing/api/how-to'],
          },
          {
            to: '/genai/tracing/faq',
            from: ['/tracing/faq'],
          },
          {
            to: '/genai/concepts/trace',
            from: ['/tracing/tracing-schema', '/llms/tracing/tracing-schema'],
          },
          {
            to: '/genai/tracing/prod-tracing',
            from: ['/tracing/production'],
          },
          {
            to: '/genai/tracing/search-traces',
            from: ['/tracing/api/search', '/llms/tracing/search-traces'],
          },
          {
            to: '/genai/tracing/app-instrumentation/manual-tracing',
            from: ['/tracing/api/client'],
          },
          {
            to: '/genai/tracing/app-instrumentation/manual-tracing',
            from: ['/tracing/api/manual-instrumentation'],
          },
          {
            to: '/genai/tracing/app-instrumentation',
            from: ['/tracing/api'],
          },
          {
            to: '/genai/tracing/search-traces',
            from: ['/tracing/ui'],
          },
          {
            to: '/genai/tracing/search-traces',
            from: [
              '/genai/tracing/observe-with-traces',
              '/genai/tracing/observe-with-traces/index',
              '/genai/tracing/observe-with-traces/query-via-sdk',
            ],
          },
          {
            to: '/genai/tracing/integrations',
            from: ['/tracing/integrations'],
          },
          {
            to: '/genai/tracing/integrations/contribute',
            from: ['/tracing/integrations/contribute', '/llms/tracing/contribute'],
          },
          {
            to: '/genai/tracing/integrations/listing/anthropic',
            from: ['/tracing/integrations/anthropic'],
          },
          {
            to: '/genai/tracing/integrations/listing/autogen',
            from: ['/tracing/integrations/autogen'],
          },
          {
            to: '/genai/tracing/integrations/listing/bedrock',
            from: ['/tracing/integrations/bedrock', '/llms/bedrock/autologging'],
          },
          {
            to: '/genai/tracing/integrations/listing/crewai',
            from: ['/tracing/integrations/crewai'],
          },
          {
            to: '/genai/tracing/integrations/listing/deepseek',
            from: ['/tracing/integrations/deepseek'],
          },
          {
            to: '/genai/tracing/integrations/listing/dspy',
            from: ['/tracing/integrations/dspy'],
          },
          {
            to: '/genai/tracing/integrations/listing/gemini',
            from: ['/tracing/integrations/gemini'],
          },
          {
            to: '/genai/tracing/integrations/listing/groq',
            from: ['/tracing/integrations/groq'],
          },
          {
            to: '/genai/tracing/integrations/listing/instructor',
            from: ['/tracing/integrations/instructor'],
          },
          {
            to: '/genai/tracing/integrations/listing/langchain',
            from: ['/tracing/integrations/langchain'],
          },
          {
            to: '/genai/tracing/integrations/listing/langgraph',
            from: ['/tracing/integrations/langgraph'],
          },
          {
            to: '/genai/tracing/integrations/listing/litellm',
            from: ['/tracing/integrations/litellm'],
          },
          {
            to: '/genai/tracing/integrations/listing/llama_index',
            from: ['/tracing/integrations/llama_index'],
          },
          {
            to: '/genai/tracing/integrations/listing/mistral',
            from: ['/tracing/integrations/mistral'],
          },
          {
            to: '/genai/tracing/integrations/listing/ollama',
            from: ['/tracing/integrations/ollama'],
          },
          {
            to: '/genai/tracing/integrations/listing/openai',
            from: ['/tracing/integrations/openai'],
          },
          {
            to: '/genai/tracing/integrations/listing/openai-agent',
            from: ['/tracing/integrations/openai-agent'],
          },
          {
            to: '/genai/tracing/integrations/listing/txtai',
            from: ['/tracing/integrations/txtai'],
          },
          {
            to: '/genai',
            from: ['/tracing/tutorials/jupyter-trace-demo', '/llms/tracing/notebooks/jupyter-trace-demo'],
          },
          {
            to: '/genai',
            from: ['/tracing/tutorials'],
          },

          // Tracing Redirects
          {
            to: '/genai/concepts/trace',
            from: ['/genai/tracing/data-model', '/genai/tracing/trace-instrumentation'],
          },
          // LLM Flavors Redirects
          {
            to: '/genai',
            from: [
              '/llms/rag',
              '/llms/rag/notebooks',
              '/llms/rag/notebooks/mlflow-e2e-evaluation',
              '/llms/rag/notebooks/question-generation-retrieval-evaluation',
              '/llms/rag/notebooks/retriever-evaluation-tutorial',
            ],
          },
          {
            to: '/genai',
            from: ['/llms', '/llms/index'],
          },
          {
            to: '/genai/flavors/chat-model-guide',
            from: ['/llms/chat-model-guide'],
          },
          {
            to: '/genai/flavors/chat-model-guide/chat-model-tool-calling',
            from: ['/llms/notebooks/chat-model-tool-calling'],
          },
          {
            to: '/genai/flavors/chat-model-intro',
            from: ['/llms/chat-model-intro'],
          },
          {
            to: '/genai/flavors/custom-pyfunc-for-llms',
            from: ['/llms/custom-pyfunc-for-llms', '/llms/custom-pyfunc-for-llms/notebooks'],
          },
          {
            to: '/genai/flavors/custom-pyfunc-for-llms/notebooks/custom-pyfunc-advanced-llm',
            from: ['/llms/custom-pyfunc-for-llms/notebooks/custom-pyfunc-advanced-llm'],
          },
          {
            to: '/genai/flavors/dspy',
            from: ['/llms/dspy'],
          },
          {
            to: '/genai/flavors/dspy/notebooks/dspy_quickstart',
            from: ['/llms/dspy/notebooks/dspy_quickstart'],
          },
          {
            to: '/genai/flavors/dspy/optimizer',
            from: ['/llms/dspy/optimizer'],
          },
          {
            to: '/genai/flavors/langchain',
            from: ['/llms/langchain'],
          },
          {
            to: '/genai/flavors/langchain/autologging',
            from: ['/llms/langchain/autologging'],
          },
          {
            to: '/genai/flavors/langchain/guide',
            from: ['/llms/langchain/guide'],
          },
          {
            to: '/genai/flavors/langchain/notebooks/langchain-quickstart',
            from: ['/llms/langchain/notebooks/langchain-quickstart'],
          },
          {
            to: '/genai/flavors/langchain/notebooks/langchain-retriever',
            from: ['/llms/langchain/notebooks/langchain-retriever'],
          },
          {
            to: '/genai/flavors/llama-index',
            from: ['/llms/llama-index'],
          },
          {
            to: '/genai/flavors/llama-index/notebooks/llama_index_quickstart',
            from: ['/llms/llama-index/notebooks/llama_index_quickstart'],
          },
          {
            to: '/genai/flavors/llama-index/notebooks/llama_index_workflow_tutorial',
            from: ['/llms/llama-index/notebooks/llama_index_workflow_tutorial'],
          },
          {
            to: '/genai/flavors/openai',
            from: ['/llms/openai'],
          },
          {
            to: '/genai/flavors/openai/autologging',
            from: ['/llms/openai/autologging'],
          },
          {
            to: '/genai/flavors/openai/guide',
            from: ['/llms/openai/guide'],
          },
          {
            to: '/genai/flavors/openai/notebooks',
            from: ['/llms/openai/notebooks'],
          },
          {
            to: '/genai/flavors/openai/notebooks/openai-chat-completions',
            from: ['/llms/openai/notebooks/openai-chat-completions'],
          },
          {
            to: '/genai/flavors/openai/notebooks/openai-code-helper',
            from: ['/llms/openai/notebooks/openai-code-helper'],
          },
          {
            to: '/genai/flavors/openai/notebooks/openai-embeddings-generation',
            from: ['/llms/openai/notebooks/openai-embeddings-generation'],
          },
          {
            to: '/genai/flavors/openai/notebooks/openai-quickstart',
            from: ['/llms/openai/notebooks/openai-quickstart'],
          },

          // Evaluation and Monitoring Redirects
          {
            to: '/genai/eval-monitor',
            from: ['/llms/llm-evaluate'],
          },
          {
            to: '/genai/eval-monitor',
            from: [
              '/llms/llm-evaluate/notebooks',
              '/llms/llm-evaluate/notebooks/huggingface-evaluation',
              '/llms/llm-evaluate/notebooks/question-answering-evaluation',
              '/llms/llm-evaluate/notebooks/rag-evaluation',
              '/llms/llm-evaluate/notebooks/rag-evaluation-llama2',
            ],
          },
          {
            to: '/genai/eval-monitor/scorers/llm-judge/agentic-overview',
            from: [
              '/genai/eval-monitor/scorers/llm-judge/trace-analysis',
              '/genai/eval-monitor/scorers/llm-judge/agent-behavior-patterns',
            ],
          },
          {
            to: '/genai/datasets',
            from: ['/genai/eval-monitor/scorers/llm-judge/dataset'],
          },
          // Prompt Management Redirects
          {
            to: '/genai/prompt-registry/prompt-engineering',
            from: ['/llms/prompt-engineering', '/genai/prompt-version-mgmt/prompt-engineering'],
          },
          {
            to: '/genai/prompt-registry',
            from: ['/prompts', '/genai/prompt-version-mgmt/prompt-registry'],
          },
          {
            to: '/genai/prompt-registry/manage-prompt-lifecycles-with-aliases',
            from: ['/prompts/cm', '/genai/prompt-version-mgmt/prompt-registry/manage-prompt-lifecycles-with-aliases'],
          },
          {
            to: '/genai/prompt-registry/evaluate-prompts',
            from: ['/prompts/evaluate', '/genai/prompt-version-mgmt/prompt-registry/evaluate-prompts'],
          },
          {
            to: '/genai/prompt-registry/log-with-model',
            from: ['/prompts/run-and-model', '/genai/prompt-version-mgmt/prompt-registry/log-with-model'],
          },
          {
            to: '/genai/prompt-registry/optimize-prompts',
            from: [
              '/genai/prompt-version-mgmt/optimize-prompts',
              '/genai/prompt-version-mgmt/prompt-registry/optimize-prompts',
            ],
          },
          {
            to: '/genai/prompt-registry/create-and-edit-prompts',
            from: ['/genai/prompt-version-mgmt/prompt-registry/create-and-edit-prompts'],
          },
          {
            to: '/genai/prompt-registry/use-prompts-in-apps',
            from: ['/genai/prompt-version-mgmt/prompt-registry/use-prompts-in-apps'],
          },
          {
            to: '/genai/prompt-registry/structured-output',
            from: ['/genai/prompt-version-mgmt/prompt-registry/structured-output'],
          },
          {
            to: '/genai/version-tracking',
            from: ['/genai/prompt-version-mgmt/version-tracking'],
          },
          {
            to: '/genai/version-tracking/quickstart',
            from: ['/genai/prompt-version-mgmt/version-tracking/quickstart'],
          },
          {
            to: '/genai/version-tracking/track-application-versions-with-mlflow',
            from: ['/genai/prompt-version-mgmt/version-tracking/track-application-versions-with-mlflow'],
          },
          {
            to: '/genai/version-tracking/compare-app-versions',
            from: ['/genai/prompt-version-mgmt/version-tracking/compare-app-versions'],
          },

          // ResponsesAgent Redirects
          {
            to: '/genai/flavors/responses-agent-intro',
            from: ['/llms/responses-agent-intro'],
          },

          // Governance and Deployments Redirects
          {
            to: '/genai/governance/ai-gateway',
            from: ['/llms/deployments/', '/llms/gateway/index', '/llms/gateway'],
          },
          {
            to: '/genai/governance/ai-gateway/guides',
            from: ['/llms/deployments/guides', '/llms/gateway/guides/index', '/llms/gateway/guide'],
          },
          {
            to: '/genai/governance/ai-gateway/guides/step1-create-deployments',
            from: ['/llms/deployments/guides/step1-create-deployments', '/llms/gateway/guides/step1-create-gateway'],
          },
          {
            to: '/genai/governance/ai-gateway/guides/step2-query-deployments',
            from: ['/llms/deployments/guides/step2-query-deployments', '/llms/gateway/guides/step2-query-gateway'],
          },
          {
            to: '/genai/governance/unity-catalog',
            from: ['/llms/deployments/uc_integration'],
          },

          // Traditional ML and Core MLflow Redirects
          {
            to: '/ml',
            from: ['/introduction'],
          },
          {
            to: '/self-hosting/security/basic-http-auth',
            from: ['/auth'],
          },
          {
            to: '/ml/community-model-flavors',
            from: ['/community-model-flavors'],
          },
          {
            to: '/ml/dataset',
            from: ['/dataset', '/tracking/data-api/index', '/tracking/data-api'],
          },
          {
            to: '/ml/deep-learning',
            from: ['/deep-learning'],
          },
          {
            to: '/ml/deep-learning/keras',
            from: ['/deep-learning/keras'],
          },
          {
            to: '/ml/deep-learning/keras/quickstart/quickstart-keras',
            from: ['/deep-learning/keras/quickstart/quickstart_keras'],
          },
          {
            to: '/ml/deep-learning/pytorch',
            from: ['/deep-learning/pytorch'],
          },
          // Redirect consolidated pytorch guide and quickstart to index
          {
            to: '/ml/deep-learning/pytorch',
            from: [
              '/deep-learning/pytorch/guide',
              '/ml/deep-learning/pytorch/guide',
              '/deep-learning/pytorch/quickstart/pytorch_quickstart',
              '/ml/deep-learning/pytorch/quickstart/quickstart-pytorch',
            ],
          },
          {
            to: '/ml/deep-learning/sentence-transformers',
            from: ['/llms/sentence-transformers'],
          },
          {
            to: '/ml/deep-learning/sentence-transformers/tutorials/',
            from: ['/llms/sentence-transformers/tutorials'],
          },
          {
            to: '/ml/deep-learning/sentence-transformers/tutorials/paraphrase-mining/paraphrase-mining-sentence-transformers',
            from: ['/llms/sentence-transformers/tutorials/paraphrase-mining/paraphrase-mining-sentence-transformers'],
          },
          {
            to: '/ml/deep-learning/sentence-transformers/tutorials/quickstart/sentence-transformers-quickstart',
            from: ['/llms/sentence-transformers/tutorials/quickstart/sentence-transformers-quickstart'],
          },
          {
            to: '/ml/deep-learning/sentence-transformers/tutorials/semantic-search/semantic-search-sentence-transformers',
            from: ['/llms/sentence-transformers/tutorials/semantic-search/semantic-search-sentence-transformers'],
          },
          {
            to: '/ml/deep-learning/sentence-transformers/tutorials/semantic-similarity/semantic-similarity-sentence-transformers',
            from: [
              '/llms/sentence-transformers/tutorials/semantic-similarity/semantic-similarity-sentence-transformers',
            ],
          },
          {
            to: '/ml/deep-learning/sentence-transformers/guide',
            from: ['/llms/sentence-transformers/guide'],
          },
          {
            to: '/ml/deep-learning/tensorflow',
            from: ['/deep-learning/tensorflow'],
          },
          // Redirect consolidated tensorflow guide and quickstart to index
          {
            to: '/ml/deep-learning/tensorflow',
<<<<<<< HEAD
            from: [
              '/deep-learning/tensorflow/guide',
              '/ml/deep-learning/tensorflow/guide',
              '/deep-learning/tensorflow/quickstart/quickstart_tensorflow',
              '/ml/deep-learning/tensorflow/quickstart/quickstart-tensorflow',
            ],
=======
            from: ['/deep-learning/tensorflow/guide'],
          },
          {
            to: '/ml/deep-learning/tensorflow',
            from: ['/deep-learning/tensorflow/quickstart/quickstart_tensorflow'],
>>>>>>> abd8bd66
          },
          {
            to: '/ml/deep-learning/transformers',
            from: ['/llms/transformers'],
          },
          {
            to: '/ml/deep-learning/transformers/guide',
            from: ['/llms/transformers/guide'],
          },
          {
            to: '/ml/deep-learning/transformers/large-models',
            from: ['/llms/transformers/large-models'],
          },
          {
            to: '/ml/deep-learning/transformers/task',
            from: ['/llms/transformers/task'],
          },
          {
            to: '/ml/deep-learning/transformers/tutorials',
            from: ['/llms/transformers/tutorials'],
          },
          {
            to: '/ml/deep-learning/transformers/tutorials/audio-transcription/whisper',
            from: ['/llms/transformers/tutorials/audio-transcription/whisper'],
          },
          {
            to: '/ml/deep-learning/transformers/tutorials/conversational/conversational-model',
            from: ['/llms/transformers/tutorials/conversational/conversational-model'],
          },
          {
            to: '/ml/deep-learning/transformers/tutorials/conversational/pyfunc-chat-model',
            from: ['/llms/transformers/tutorials/conversational/pyfunc-chat-model'],
          },
          {
            to: '/ml/deep-learning/transformers/tutorials/fine-tuning/transformers-fine-tuning',
            from: ['/llms/transformers/tutorials/fine-tuning/transformers-fine-tuning'],
          },
          {
            to: '/ml/deep-learning/transformers/tutorials/fine-tuning/transformers-peft',
            from: ['/llms/transformers/tutorials/fine-tuning/transformers-peft'],
          },
          {
            to: '/ml/deep-learning/transformers/tutorials/prompt-templating/prompt-templating',
            from: ['/llms/transformers/tutorials/prompt-templating/prompt-templating'],
          },
          {
            to: '/ml/deep-learning/transformers/tutorials/text-generation/text-generation',
            from: ['/llms/transformers/tutorials/text-generation/text-generation'],
          },
          {
            to: '/ml/deep-learning/transformers/tutorials/translation/component-translation',
            from: ['/llms/transformers/tutorials/translation/component-translation'],
          },
          {
            to: '/ml/deployment',
            from: ['/deployment'],
          },
          {
            to: '/ml/deployment/deploy-model-locally',
            from: ['/deployment/deploy-model-locally'],
          },
          {
            to: '/ml/deployment/deploy-model-to-kubernetes',
            from: ['/deployment/deploy-model-to-kubernetes'],
          },
          {
            to: '/ml/deployment/deploy-model-to-kubernetes/tutorial',
            from: ['/deployment/deploy-model-to-kubernetes/tutorial'],
          },
          {
            to: '/ml/deployment/deploy-model-to-sagemaker',
            from: ['/deployment/deploy-model-to-sagemaker'],
          },
          {
            to: '/ml/docker',
            from: ['/docker'],
          },
          {
            to: '/ml/evaluation',
            from: ['/model-evaluation'],
          },
          {
            to: '/ml/getting-started',
            from: ['/getting-started'],
          },
          {
            to: '/ml/getting-started/hyperparameter-tuning',
            from: ['/getting-started/quickstart-2'],
          },
          {
            to: '/ml/getting-started',
            from: [
              '/getting-started/logging-first-model',
              '/getting-started/logging-first-model/notebooks',
              '/getting-started/logging-first-model/notebooks/logging-first-model',
              '/getting-started/logging-first-model/step1-tracking-server',
              '/getting-started/logging-first-model/step2-mlflow-client',
              '/getting-started/logging-first-model/step3-create-experiment',
              '/getting-started/logging-first-model/step4-experiment-search',
              '/getting-started/logging-first-model/step5-synthetic-data',
              '/getting-started/logging-first-model/step6-logging-a-run',
              '/getting-started/registering-first-model',
              '/getting-started/registering-first-model/step1-register-model',
              '/getting-started/registering-first-model/step2-explore-registered-model',
              '/getting-started/registering-first-model/step3-load-model',
              '/getting-started/running-notebooks',
              '/getting-started/tracking-server-overview',
              '/getting-started/tracking-server-overview/notebooks',
              '/getting-started/tracking-server-overview/notebooks/tracking-server-overview',
              '/getting-started/tracking-server-overview/step1-tracking-server',
              // /ml redirects
              '/ml/getting-started/logging-first-model',
              '/ml/getting-started/logging-first-model/notebooks',
              '/ml/getting-started/logging-first-model/notebooks/logging-first-model',
              '/ml/getting-started/logging-first-model/step1-tracking-server',
              '/ml/getting-started/logging-first-model/step2-mlflow-client',
              '/ml/getting-started/logging-first-model/step3-create-experiment',
              '/ml/getting-started/logging-first-model/step4-experiment-search',
              '/ml/getting-started/logging-first-model/step5-synthetic-data',
              '/ml/getting-started/logging-first-model/step6-logging-a-run',
              '/ml/getting-started/registering-first-model',
              '/ml/getting-started/registering-first-model/step1-register-model',
              '/ml/getting-started/registering-first-model/step2-explore-registered-model',
              '/ml/getting-started/registering-first-model/step3-load-model',
              '/ml/getting-started/tracking-server-overview',
            ],
          },
          {
            to: '/ml/model-registry',
            from: ['/model-registry', '/registry'],
          },
          {
            to: '/ml/model',
            from: ['/model', '/models'],
          },
          {
            to: '/ml/model/dependencies',
            from: ['/model/dependencies'],
          },
          {
            to: '/ml/model/models-from-code',
            from: ['/model/models-from-code'],
          },
          {
            to: '/ml/model/notebooks/signature_examples',
            from: ['/model/notebooks/signature_examples'],
          },
          {
            to: '/ml/model/python_model',
            from: ['/model/python_model'],
          },
          {
            to: '/ml/model/signatures',
            from: ['/model/signatures'],
          },
          {
            to: '/ml/plugins',
            from: ['/plugins'],
          },
          {
            to: '/ml/projects',
            from: ['/projects'],
          },
          {
            to: '/ml/search/search-experiments',
            from: ['/search-experiments'],
          },
          {
            to: '/ml/search/search-runs',
            from: ['/search-runs'],
          },
          {
            to: '/ml/tracking',
            from: ['/tracking'],
          },
          {
            to: '/ml/tracking/autolog',
            from: ['/tracking/autolog'],
          },
          {
            to: '/ml/tracking/quickstart',
            from: [
              '/getting-started/intro-quickstart',
              '/getting-started/intro-quickstart/notebooks',
              '/quickstart_drilldown',
              '/getting-started/intro-quickstart/notebooks/tracking_quickstart',
              '/ml/tracking/quickstart/notebooks/tracking_quickstart',
            ],
          },
          {
            to: '/ml/tracking/system-metrics',
            from: ['/system-metrics'],
          },
          {
            to: '/ml/tracking/tracking-api',
            from: ['/tracking/tracking-api'],
          },
          {
            to: '/ml/tracking/tutorials/local-database',
            from: ['/tracking/tutorials/local-database'],
          },
          {
            to: '/ml/tracking/tutorials/remote-server',
            from: ['/tracking/tutorials/remote-server'],
          },
          {
            to: '/ml/traditional-ml',
            from: ['/traditional-ml'],
          },
          // Redirect consolidated prophet guide to index
          {
            to: '/ml/traditional-ml/prophet',
            from: ['/ml/traditional-ml/prophet/guide'],
          },
          // Redirect consolidated sparkml guide to index
          {
            to: '/ml/traditional-ml/sparkml',
            from: ['/ml/traditional-ml/sparkml/guide'],
          },
          {
            to: '/ml/traditional-ml/tutorials/creating-custom-pyfunc',
            from: ['/traditional-ml/creating-custom-pyfunc'],
          },
          {
            to: '/ml/traditional-ml/tutorials/creating-custom-pyfunc/notebooks',
            from: ['/traditional-ml/creating-custom-pyfunc/notebooks'],
          },
          {
            to: '/ml/traditional-ml/tutorials/creating-custom-pyfunc/notebooks/basic-pyfunc',
            from: ['/traditional-ml/creating-custom-pyfunc/notebooks/basic-pyfunc'],
          },
          {
            to: '/ml/traditional-ml/tutorials/creating-custom-pyfunc/notebooks/introduction',
            from: ['/traditional-ml/creating-custom-pyfunc/notebooks/introduction'],
          },
          {
            to: '/ml/traditional-ml/tutorials/creating-custom-pyfunc/notebooks/override-predict',
            from: ['/traditional-ml/creating-custom-pyfunc/notebooks/override-predict'],
          },
          {
            to: '/ml/traditional-ml/tutorials/creating-custom-pyfunc/part1-named-flavors',
            from: ['/traditional-ml/creating-custom-pyfunc/part1-named-flavors'],
          },
          {
            to: '/ml/traditional-ml/tutorials/creating-custom-pyfunc/part2-pyfunc-components',
            from: ['/traditional-ml/creating-custom-pyfunc/part2-pyfunc-components'],
          },
          {
            to: '/ml/traditional-ml/tutorials/hyperparameter-tuning',
            from: ['/traditional-ml/hyperparameter-tuning-with-child-runs'],
          },
          {
            to: '/ml/traditional-ml/tutorials/hyperparameter-tuning/notebooks',
            from: ['/traditional-ml/hyperparameter-tuning-with-child-runs/notebooks'],
          },
          {
            to: '/ml/traditional-ml/tutorials/hyperparameter-tuning/notebooks/hyperparameter-tuning-with-child-runs',
            from: [
              '/traditional-ml/hyperparameter-tuning-with-child-runs/notebooks/hyperparameter-tuning-with-child-runs',
            ],
          },
          {
            to: '/ml/traditional-ml/tutorials/hyperparameter-tuning/notebooks/logging-plots-in-mlflow',
            from: ['/traditional-ml/hyperparameter-tuning-with-child-runs/notebooks/logging-plots-in-mlflow'],
          },
          {
            to: '/ml/traditional-ml/tutorials/hyperparameter-tuning/notebooks/parent-child-runs',
            from: ['/traditional-ml/hyperparameter-tuning-with-child-runs/notebooks/parent-child-runs'],
          },
          {
            to: '/ml/traditional-ml/tutorials/hyperparameter-tuning/part1-child-runs',
            from: ['/traditional-ml/hyperparameter-tuning-with-child-runs/part1-child-runs'],
          },
          {
            to: '/ml/traditional-ml/tutorials/hyperparameter-tuning/part2-logging-plots',
            from: ['/traditional-ml/hyperparameter-tuning-with-child-runs/part2-logging-plots'],
          },
          {
            to: '/ml/traditional-ml/tutorials/serving-multiple-models-with-pyfunc',
            from: ['/traditional-ml/serving-multiple-models-with-pyfunc'],
          },
          {
            to: '/ml/traditional-ml/tutorials/serving-multiple-models-with-pyfunc/notebooks/MME_Tutorial',
            from: ['/traditional-ml/serving-multiple-models-with-pyfunc/notebooks/MME_Tutorial'],
          },
          {
            to: '/ml/tutorials-and-examples',
            from: ['/tutorials-and-examples'],
          },
        ],
      },
    ],
  ],
};

export default config;<|MERGE_RESOLUTION|>--- conflicted
+++ resolved
@@ -800,20 +800,12 @@
           // Redirect consolidated tensorflow guide and quickstart to index
           {
             to: '/ml/deep-learning/tensorflow',
-<<<<<<< HEAD
             from: [
               '/deep-learning/tensorflow/guide',
               '/ml/deep-learning/tensorflow/guide',
               '/deep-learning/tensorflow/quickstart/quickstart_tensorflow',
               '/ml/deep-learning/tensorflow/quickstart/quickstart-tensorflow',
             ],
-=======
-            from: ['/deep-learning/tensorflow/guide'],
-          },
-          {
-            to: '/ml/deep-learning/tensorflow',
-            from: ['/deep-learning/tensorflow/quickstart/quickstart_tensorflow'],
->>>>>>> abd8bd66
           },
           {
             to: '/ml/deep-learning/transformers',
