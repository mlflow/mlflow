--- conflicted
+++ resolved
@@ -754,12 +754,13 @@
             from: ['/deep-learning/pytorch'],
           },
           {
-            to: '/ml/deep-learning/pytorch/guide',
-            from: ['/deep-learning/pytorch/guide'],
-          },
-          {
-            to: '/ml/deep-learning/pytorch/quickstart/quickstart-pytorch',
-            from: ['/deep-learning/pytorch/quickstart/pytorch_quickstart'],
+            to: '/ml/deep-learning/pytorch',
+            from: [
+              '/deep-learning/pytorch/guide',
+              '/ml/deep-learning/pytorch/guide',
+              '/deep-learning/pytorch/quickstart/pytorch_quickstart',
+              '/ml/deep-learning/pytorch/quickstart/quickstart-pytorch',
+            ],
           },
           {
             to: '/ml/deep-learning/sentence-transformers',
@@ -1011,17 +1012,15 @@
             to: '/ml/traditional-ml',
             from: ['/traditional-ml'],
           },
-<<<<<<< HEAD
           // Redirect consolidated prophet guide to index
           {
             to: '/ml/traditional-ml/prophet',
             from: ['/ml/traditional-ml/prophet/guide'],
-=======
+          },
           // Redirect consolidated sparkml guide to index
           {
             to: '/ml/traditional-ml/sparkml',
             from: ['/ml/traditional-ml/sparkml/guide'],
->>>>>>> 93dab383
           },
           {
             to: '/ml/traditional-ml/tutorials/creating-custom-pyfunc',
