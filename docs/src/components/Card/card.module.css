.CardGroup {
  position: relative;
  display: grid;
  grid-gap: 20px;
  margin-top: 20px;
}

.MaxThreeColumns {
  grid-template-columns: repeat(3, minmax(200px, 33%));
}

.AutofillColumns {
  grid-template-columns: repeat(auto-fill, minmax(200px, 1fr));
}

@media (max-width: 1500px) {
  .MaxThreeColumns {
    grid-template-columns: repeat(2, 1fr);
  }
}
@media (max-width: 750px) {
  .MaxThreeColumns {
    grid-template-columns: repeat(2, 1fr);
  }
}
@media (max-width: 650px) {
  .MaxThreeColumns {
    grid-template-columns: repeat(2, 1fr);
  }
}

.Card {
  display: flex;
  flex: 1;
  flex-direction: column;
  align-items: center;
}

.CardBordered {
  padding: 24px;
  border: 1px solid var(--docusaurus-tag-list-border);
  border-radius: var(--card-border-radius);
  transition: box-shadow 0.2s ease-in-out;
}

.CardBordered:hover {
  box-shadow: 0 0 11px rgba(33, 33, 33, 0.2);
  box-shadow: var(--card-hover-shadow);
}

.CardBody {
  display: flex;
  flex-grow: 1;
}

.TextColor {
  color: var(--ifm-font-color-base);
}

.BoxRoot {
  box-sizing: border-box;
}

.FlexWrapNowrap {
  flex-wrap: nowrap;
}
.FlexJustifyContentFlexStart {
  justify-content: flex-start;
}
.FlexDirectionRow {
  flex-direction: row;
}
.FlexAlignItemsCenter {
  align-items: center;
}
.FlexFlex {
  display: flex;
}

.Link {
  text-decoration: none;
}

.Link:hover {
  text-decoration: none;
}

.MarginLeft4 {
  margin-left: var(--padding-xs);
}
.MarginTop4 {
  margin-top: var(--padding-xs);
}

.PaddingBottom4 {
  padding-bottom: var(--padding-xs);
}

.LogoCardContent {
  display: flex;
  flex-direction: column;
  gap: var(--padding-md);
}

.LogoCardImage {
  height: 80px;
  display: flex;
  justify-content: center;
  align-self: stretch;

  span {
    font-size: 1.25rem;
    align-items: center;
    display: flex;
    max-width: 80%;

    img {
      max-height: 100%;
      object-fit: contain;
    }
  }
}

.SmallLogoCardContent {
  height: 100%;
  display: flex;
  flex-direction: column;
  justify-content: center;
}

.SmallLogoCardImage {
  max-width: 150px;
  max-height: 80px;
  justify-content: center;
}

.NewFeatureCardContent {
  display: flex;
  flex-direction: column;
  align-items: center;
}

.NewFeatureCardHeading {
  color: var(--ifm-color-primary-darkest);
  font-size: 1.5rem;
  line-height: 1;
  text-align: center;
}

.NewFeatureCardHeadingSeparator {
  display: inline-block;
  width: 40%;
  height: 2;
}

.NewFeatureCardTags {
  align-self: stretch;
  display: flex;
  justify-content: space-between;
}

.NewFeatureCardWrapper {
  display: flex;
  flex-direction: column;
  justify-content: space-between;
  flex: 1;
}

.TitleCardContent {
  width: 100%;
}

.TitleCardTitle {
  font-size: 1.2rem;
  color: var(--ifm-heading-color);
  font-weight: 600;
}

.TitleCardSeparator {
  border: 0;
  border-top: 1px solid var(--docusaurus-tag-list-border);
}

/* Column configurations */
.Cols1 {
  grid-template-columns: 1fr;
}

.Cols2 {
  grid-template-columns: repeat(2, 1fr);
}

.Cols3 {
  grid-template-columns: repeat(3, 1fr);
}

.Cols4 {
  grid-template-columns: repeat(4, 1fr);
}

.Cols5 {
  grid-template-columns: repeat(5, 1fr);
}

.Cols6 {
  grid-template-columns: repeat(6, 1fr);
}

/* Responsive behavior for column layouts */
@media (max-width: 1500px) {
  .Cols6,
  .Cols5,
  .Cols4 {
    grid-template-columns: repeat(3, 1fr);
  }
}

@media (max-width: 1200px) {
  .Cols6,
  .Cols5,
  .Cols4,
  .Cols3 {
    grid-template-columns: repeat(2, 1fr);
  }
}

@media (max-width: 750px) {
<<<<<<< HEAD
  .Cols6,
  .Cols5,
  .Cols4,
  .Cols3,
=======
  .Cols6, .Cols5, .Cols4, .Cols3 {
    grid-template-columns: repeat(2, 1fr);
  }
>>>>>>> 111488eb
  .Cols2 {
    grid-template-columns: 1fr;
  }
}<|MERGE_RESOLUTION|>--- conflicted
+++ resolved
@@ -225,16 +225,9 @@
 }
 
 @media (max-width: 750px) {
-<<<<<<< HEAD
-  .Cols6,
-  .Cols5,
-  .Cols4,
-  .Cols3,
-=======
   .Cols6, .Cols5, .Cols4, .Cols3 {
     grid-template-columns: repeat(2, 1fr);
   }
->>>>>>> 111488eb
   .Cols2 {
     grid-template-columns: 1fr;
   }
