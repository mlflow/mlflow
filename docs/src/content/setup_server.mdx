import Tabs from '@theme/Tabs';
import TabItem from '@theme/TabItem';
import TabsWrapper from '@site/src/components/TabsWrapper';

<TabsWrapper>
<Tabs>
<TabItem value="local" label="Local (pip)" default>

**Python Environment**: Python 3.10+

<<<<<<< HEAD
```bash
mlflow server --backend-store-uri sqlite:///mlflow.db --port 5000
```

This will start the server at port 5000 on your local machine. Connect your notebook/IDE to the server by setting the tracking URI. You can also access to the MLflow UI at http://localhost:5000.
=======
For the fastest setup, you can install the `mlflow` Python package via `pip` and start the MLflow server locally.
>>>>>>> 7d9a9a20

```bash
pip install --upgrade mlflow
mlflow ui
```

</TabItem>

<TabItem value="docker" label="Local (docker)">

MLflow provides a Docker Compose file to start a local MLflow server with a postgres database and a minio server.

```bash
git clone --depth 1 --filter=blob:none --sparse https://github.com/mlflow/mlflow.git
cd mlflow
git sparse-checkout set docker-compose
cd docker-compose
cp .env.dev.example .env
docker compose up -d
```

Refer to the [instruction](https://github.com/mlflow/mlflow/tree/master/docker-compose/README.md) for more details, e.g., overriding the default environment variables.

</TabItem>

</Tabs>
</TabsWrapper><|MERGE_RESOLUTION|>--- conflicted
+++ resolved
@@ -8,19 +8,11 @@
 
 **Python Environment**: Python 3.10+
 
-<<<<<<< HEAD
-```bash
-mlflow server --backend-store-uri sqlite:///mlflow.db --port 5000
-```
-
-This will start the server at port 5000 on your local machine. Connect your notebook/IDE to the server by setting the tracking URI. You can also access to the MLflow UI at http://localhost:5000.
-=======
 For the fastest setup, you can install the `mlflow` Python package via `pip` and start the MLflow server locally.
->>>>>>> 7d9a9a20
 
 ```bash
 pip install --upgrade mlflow
-mlflow ui
+mlflow server
 ```
 
 </TabItem>
