---
title: MLflow for GenAI
sidebar_label: MLflow for GenAI
sidebar_position: 1
hide_title: true
---

import { Play, Settings, BookOpen, Search, CheckCircle, Edit3, Rocket, BarChart3, Link } from 'lucide-react';
import TileCard from '@site/src/components/TileCard';
import SearchBox from '@site/src/components/SearchBox';
import TilesGrid from '@site/src/components/TilesGrid';
import { CardGroup, SmallLogoCard } from '@site/src/components/Card';
import FeatureHighlights from '@site/src/components/FeatureHighlights';
import Platform from "@site/src/content/platform.mdx"
import TraceUIImageUrl from '@site/static/images/mlflow-3-trace-ui.png';

<div className="hero-section">
  <div className="hero-content">
    <div className="hero-text">
      <h1>Build with MLflow GenAI</h1>
      <p>Learn how to get started with MLflow for building production-ready GenAI applications.</p>

      <SearchBox placeholder="What do you want to know about MLflow?" />
    </div>

<<<<<<< HEAD
  </TabItem>

  <TabItem value="assessments" label="Assessments">
    <div class="flex-column">
      ### Capture human feedback and ground truth for continuous improvement

      <div class="flex-row">
        <div class="flex-item padding-md">
          #### Core Features

          **MLflow Assessments** enable systematic annotation of GenAI traces with human feedback and ground truth expectations to drive quality improvements.

          **Key Benefits:**

          - **Ground Truth Capture**: Log expected outputs for systematic evaluation
          - **Multi-Source Feedback**: Human, LLM judge, and automated evaluations
          - **Quality Monitoring**: Track performance trends with consistent metrics
          - **Human-in-the-Loop**: Incorporate domain expert knowledge for edge cases

          #### Guides

          [Assessments Overview](/genai/assessments)

          [Complete API Guide](/genai/assessments/api-guide)
        </div>

        <div class="flex-item padding-md">
          ![Assessments](/images/mlflow-3-trace-ui.png)
        </div>
      </div>
    </div>

  </TabItem>

  <TabItem value="prompt-management" label="Prompt Management">
    <div class="flex-column">
      ### Engineer, version, and deploy prompts systematically

      <div class="flex-row">
        <div class="flex-item padding-md">
          #### Core Features

          **MLflow Prompt Registry** provides comprehensive tools for developing, testing, and deploying prompts with full version control and lifecycle management.

          **Key Benefits:**

          - **Visual Development**: No-code UI for prompt iteration
          - **Version Control**: Git-like versioning for prompts
          - **Lifecycle Management**: Manage prompts with aliases (dev, staging, prod)
          - **Template Management**: Reusable prompt components and patterns

          #### Guides

          [Prompt Engineering UI](/genai/prompt-version-mgmt/prompt-engineering)

          [Create and Edit Prompts](/genai/prompt-version-mgmt/prompt-registry/create-and-edit-prompts)

          [Manage Prompt Lifecycles](/genai/prompt-version-mgmt/prompt-registry/manage-prompt-lifecycles-with-aliases)

          [Use Prompts in Deployed Apps](/genai/prompt-version-mgmt/prompt-registry/use-prompts-in-deployed-apps)
        </div>

        <div class="flex-item padding-md">
          ![Prompt Engineering](/images/prompt_modal_2.png)
        </div>
      </div>
=======
    <div className="hero-image">
      <img src={TraceUIImageUrl} alt="MLflow GenAI Platform" />
>>>>>>> a5209f79
    </div>

  </div>
</div>

<TilesGrid>
  <TileCard
    icon={Play}
    title="Get Started"
    description="Build your first GenAI app with MLflow"
    href="/genai/getting-started"
    linkText="Start building →"
  />

  <TileCard
    icon={Settings}
    title="Environment Setup"
    description="Install and configure MLflow"
    href="/genai/getting-started/connect-environment"
    linkText="Setup guide →"
  />

  <TileCard
    icon={BookOpen}
    title="API Reference"
    description="Complete API documentation"
    href="https://mlflow.org/docs/latest/api_reference/index.html"
    linkText="Browse APIs →"
  />

  <TileCard
    icon={Search}
    title="Tracing & Debug"
    description="Observe AI application flows"
    href="/genai/tracing"
    linkText="Start tracing →"
  />

  <TileCard
    icon={CheckCircle}
    title="Evaluation"
    description="Test and improve AI quality"
    href="/genai/eval-monitor/"
    linkText="Evaluate apps →"
  />

  <TileCard
    icon={Edit3}
    title="Prompt Engineering"
    description="Design and version prompts"
    href="/genai/prompt-version-mgmt/prompt-registry/"
    linkText="Engineer prompts →"
  />

  <TileCard
    icon={Rocket}
    title="Deploy & Serve"
    description="Production deployment guide"
    href="/genai/serving"
    linkText="Deploy apps →"
  />

  <TileCard
    icon={BarChart3}
    title="Classical ML"
    description="Traditional ML workflows"
    href="/ml"
    linkText="Explore ML →"
  />

  <TileCard
    icon={Link}
    title="Integrations"
    description="Framework connections"
    href="/genai/tracing/integrations"
    linkText="View integrations →"
  />
</TilesGrid>

## Why choose MLflow?

<FeatureHighlights features={[
  {
    title: "Open Source",
    description: "Join thousands of teams building GenAI with MLflow. As part of the Linux Foundation, MLflow ensures your AI infrastructure remains open and vendor-neutral."
  },
  {
    title: "Production-Ready Platform",
    description: "Deploy anywhere with confidence. From local servers to cloud platforms, MLflow handles the complexity of GenAI deployment, monitoring, and optimization."
  },
  {
    title: "End-to-End Lifecycle",
    description: "Manage the complete GenAI journey from experimentation to production. Track prompts, evaluate quality, deploy models, and monitor performance in one platform."
  },
  {
    title: "Framework Integration",
    description: "Use any GenAI framework or model provider. With 20+ native integrations and extensible APIs, MLflow adapts to your tech stack, not the other way around."
  },
  {
    title: "Complete Observability",
    description: "See inside every AI decision with comprehensive tracing that captures prompts, retrievals, tool calls, and model responses. Debug complex workflows with confidence."
  },
  {
    title: "Automated Quality Assurance",
    description: "Stop manual testing with LLM judges and custom metrics. Systematically evaluate every change to ensure consistent improvements in your AI applications."
  }
]} />

## Running Anywhere

<Platform /><|MERGE_RESOLUTION|>--- conflicted
+++ resolved
@@ -23,77 +23,8 @@
       <SearchBox placeholder="What do you want to know about MLflow?" />
     </div>
 
-<<<<<<< HEAD
-  </TabItem>
-
-  <TabItem value="assessments" label="Assessments">
-    <div class="flex-column">
-      ### Capture human feedback and ground truth for continuous improvement
-
-      <div class="flex-row">
-        <div class="flex-item padding-md">
-          #### Core Features
-
-          **MLflow Assessments** enable systematic annotation of GenAI traces with human feedback and ground truth expectations to drive quality improvements.
-
-          **Key Benefits:**
-
-          - **Ground Truth Capture**: Log expected outputs for systematic evaluation
-          - **Multi-Source Feedback**: Human, LLM judge, and automated evaluations
-          - **Quality Monitoring**: Track performance trends with consistent metrics
-          - **Human-in-the-Loop**: Incorporate domain expert knowledge for edge cases
-
-          #### Guides
-
-          [Assessments Overview](/genai/assessments)
-
-          [Complete API Guide](/genai/assessments/api-guide)
-        </div>
-
-        <div class="flex-item padding-md">
-          ![Assessments](/images/mlflow-3-trace-ui.png)
-        </div>
-      </div>
-    </div>
-
-  </TabItem>
-
-  <TabItem value="prompt-management" label="Prompt Management">
-    <div class="flex-column">
-      ### Engineer, version, and deploy prompts systematically
-
-      <div class="flex-row">
-        <div class="flex-item padding-md">
-          #### Core Features
-
-          **MLflow Prompt Registry** provides comprehensive tools for developing, testing, and deploying prompts with full version control and lifecycle management.
-
-          **Key Benefits:**
-
-          - **Visual Development**: No-code UI for prompt iteration
-          - **Version Control**: Git-like versioning for prompts
-          - **Lifecycle Management**: Manage prompts with aliases (dev, staging, prod)
-          - **Template Management**: Reusable prompt components and patterns
-
-          #### Guides
-
-          [Prompt Engineering UI](/genai/prompt-version-mgmt/prompt-engineering)
-
-          [Create and Edit Prompts](/genai/prompt-version-mgmt/prompt-registry/create-and-edit-prompts)
-
-          [Manage Prompt Lifecycles](/genai/prompt-version-mgmt/prompt-registry/manage-prompt-lifecycles-with-aliases)
-
-          [Use Prompts in Deployed Apps](/genai/prompt-version-mgmt/prompt-registry/use-prompts-in-deployed-apps)
-        </div>
-
-        <div class="flex-item padding-md">
-          ![Prompt Engineering](/images/prompt_modal_2.png)
-        </div>
-      </div>
-=======
     <div className="hero-image">
       <img src={TraceUIImageUrl} alt="MLflow GenAI Platform" />
->>>>>>> a5209f79
     </div>
 
   </div>
