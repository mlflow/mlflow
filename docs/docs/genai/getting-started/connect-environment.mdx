--- conflicted
+++ resolved
@@ -21,74 +21,7 @@
 
 If you are looking for more guidance about self-hosting the MLflow server, please see the [Self-Hosting Guide](/self-hosting) for more details.
 
-<<<<<<< HEAD
-# Connect to remote MLflow server
-mlflow.set_tracking_uri("http://localhost:5000")
-mlflow.set_experiment("my-genai-experiment")
-```
-
-Alternatively, you can configure the tracking URI and experiment using environment variables:
-
-```bash
-export MLFLOW_TRACKING_URI="http://localhost:5000"
-export MLFLOW_EXPERIMENT_NAME="my-genai-experiment"
-```
-
-#### Step 3: Verify Your Connection
-
-Create a test file and run this code:
-
-```python
-import mlflow
-
-# Print connection information
-print(f"MLflow Tracking URI: {mlflow.get_tracking_uri()}")
-print(f"Active Experiment: {mlflow.get_experiment_by_name('my-genai-experiment')}")
-
-# Test logging
-with mlflow.start_run():
-    mlflow.log_param("test_param", "test_value")
-    print("✓ Successfully connected to MLflow!")
-```
-
-#### Step 4: Access MLflow UI
-
-If you are using local tracking (option A or B), run the following command and access the MLflow UI at `http://localhost:5000`.
-
-```bash
-# For Option A
-mlflow server --backend-store-uri sqlite:///mlflow.db --port 5000
-# For Option B
-mlflow server --port 5000
-```
-
-If you have the remote tracking server running (option C), access the MLflow UI at the same URI.
-
-:::info[ACCESS DENIED?]
-
-When using the remote tracking server, you may hit an access denied error when accessing the MLflow UI
-from a browser.
-
-> Invalid Host header - possible DNS rebinding attack detected
-
-This error typically indicates that the tracking server's network security settings need to be configured.
-The most common causes are:
-
-- **Host validation**: The `--allowed-hosts` flag restricts which Host headers are accepted
-- **CORS restrictions**: The `--cors-allowed-origins` flag controls which origins can make API requests
-
-To resolve this, configure your tracking server with the appropriate flags. For example:
-
-```bash
-mlflow server --allowed-hosts "mlflow.company.com,localhost:*" \
-              --cors-allowed-origins "https://app.company.com"
-```
-
-**Note**: These security options are only available with the default FastAPI-based server (uvicorn). They are
-not supported when using Flask directly or with `--gunicorn-opts` or `--waitress-opts`.
-=======
 :::info
->>>>>>> 7d9a9a20
 
 If you are using MLflow on Databricks, please visit <ins>[this](https://docs.databricks.com/aws/en/mlflow3/genai/getting-started/)</ins> for environment setup instructions specific to Databricks.
 
