--- conflicted
+++ resolved
@@ -12,11 +12,7 @@
 This guide shows you how to connect your development environment to an MLflow Experiment. You can run MLflow on your local machine, self-host the open source MLflow service, or use a managed offering, such as Databricks Managed MLflow.
 
 :::note[MLflow Experiments]
-<<<<<<< HEAD
-An MLflow Experiment is the container for your GenAI application. An experiment acts as a central workspace for organizing and tracking your GenAI development work.
-=======
 An MLflow Experiment is the container for your GenAI application. Learn more about Experiments in the [MLflow documentation](/ml/tracking).
->>>>>>> b3dfbbe2
 :::
 
 ## Prerequisites
@@ -233,11 +229,7 @@
 
     #### Step 2: Create a Notebook
 
-<<<<<<< HEAD
-    Creating a Databricks Notebook will create an MLflow Experiment that is the container for your GenAI application. An experiment acts as a central workspace for organizing and tracking your GenAI development work.
-=======
     Creating a Databricks Notebook will create an MLflow Experiment that is the container for your GenAI application. Learn more about Experiments in the [MLflow documentation](/ml/tracking).
->>>>>>> b3dfbbe2
 
     1. Open your Databricks workspace
     2. Go to **New** at the top of the left sidebar
