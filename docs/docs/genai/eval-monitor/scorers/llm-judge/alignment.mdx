--- conflicted
+++ resolved
@@ -171,8 +171,12 @@
 
 # Align the judge using human corrections (minimum 10 traces recommended)
 if len(traces_for_alignment) >= 10:
-    # Use default optimizer - SIMBA is used automatically
-    aligned_judge = initial_judge.align(traces_for_alignment)
+    optimizer = SIMBAAlignmentOptimizer(model="anthropic:/claude-opus-4-1-20250805")
+
+    # Run alignment - shows minimal progress by default:
+    # INFO: Starting SIMBA optimization with 15 examples (set logging to DEBUG for detailed output)
+    # INFO: SIMBA optimization completed
+    aligned_judge = initial_judge.align(optimizer, traces_for_alignment)
 
     # Register the aligned judge
     aligned_judge.register(experiment_id=experiment_id)
@@ -196,15 +200,7 @@
 if len(traces_for_alignment) >= 10:
     # Explicitly specify SIMBA with custom model configuration
     optimizer = SIMBAAlignmentOptimizer(model="anthropic:/claude-opus-4-1-20250805")
-<<<<<<< HEAD
-
-    # Run alignment - shows minimal progress by default:
-    # INFO: Starting SIMBA optimization with 15 examples (set logging to DEBUG for detailed output)
-    # INFO: SIMBA optimization completed
-    aligned_judge = initial_judge.align(optimizer, traces_for_alignment)
-=======
     aligned_judge = initial_judge.align(traces_for_alignment, optimizer)
->>>>>>> 6dfb95f8
 
     # Register the aligned judge
     aligned_judge.register(experiment_id=experiment_id)
@@ -240,7 +236,10 @@
 # - Mix of agreements and disagreements between judge and human recommended
 ```
 
-<<<<<<< HEAD
+:::tip[Default Optimizer Behavior]
+When using `align()` without an optimizer parameter, MLflow automatically uses the SIMBA optimizer. This simplifies the alignment process while still allowing customization when needed.
+:::
+
 ### Controlling Optimization Output
 
 By default, alignment shows minimal progress information to keep logs clean. If you need to debug the optimization process or see detailed iteration progress, enable DEBUG logging:
@@ -272,11 +271,6 @@
 - Learning how SIMBA optimization works internally
 
 Keep it at INFO (default) for production use to avoid verbose output.
-=======
-:::tip[Default Optimizer Behavior]
-When using `align()` without an optimizer parameter, MLflow automatically uses the SIMBA optimizer. This simplifies the alignment process while still allowing customization when needed.
->>>>>>> 6dfb95f8
-:::
 
 ## Collecting Feedback for Alignment
 
