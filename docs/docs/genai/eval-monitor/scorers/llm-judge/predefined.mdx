import { APILink } from "@site/src/components/APILink";
import ImageBox from "@site/src/components/ImageBox";
import TileCard from '@site/src/components/TileCard';
import TilesGrid from '@site/src/components/TilesGrid';
import { Hammer, Bot, GitBranch } from "lucide-react";

# Predefined LLM Scorers

MLflow provides several pre-configured LLM judge scorers optimized for common evaluation scenarios.

:::tip

Typically, you can get started with evaluation using predefined scorers. However, every AI application is unique and has domain-specific quality criteria. At some point, you'll need to create your own custom LLM scorers.

- Your application has complex inputs/outputs that predefined scorers can't parse
- You need to evaluate specific business logic or domain-specific criteria
- You want to combine multiple evaluation aspects into a single scorer

See <ins>[custom LLM scorers](/genai/eval-monitor/scorers/llm-judge/guidelines)</ins> guide for detailed examples.

:::

## Example Usage

To use the predefined LLM scorers, select the scorer class from the [available scorers](#available-scorers) and pass it to the `scorers` argument of the <APILink fn="mlflow.genai.evaluate">evaluate</APILink> function.

```python
import mlflow
from mlflow.genai.scorers import Correctness, RelevanceToQuery, Guidelines

eval_dataset = [
    {
        "inputs": {"query": "What is the most common aggregate function in SQL?"},
        "outputs": "The most common aggregate function in SQL is SUM().",
        # Correctness scorer requires an "expected_facts" field.
        "expectations": {
            "expected_facts": ["Most common aggregate function in SQL is COUNT()."],
        },
    },
    {
        "inputs": {"query": "How do I use MLflow?"},
        # verbose answer
        "outputs": "Hi, I'm a chatbot that answers questions about MLflow. Thank you for asking a great question! I know MLflow well and I'm glad to help you with that. You will love it! MLflow is a Python-based platform that provides a comprehensive set of tools for logging, tracking, and visualizing machine learning models and experiments throughout their entire lifecycle. It consists of four main components: MLflow Tracking for experiment management, MLflow Projects for reproducible runs, MLflow Models for standardized model packaging, and MLflow Model Registry for centralized model lifecycle management. To get started, simply install it with 'pip install mlflow' and then use mlflow.start_run() to begin tracking your experiments with automatic logging of parameters, metrics, and artifacts. The platform creates a beautiful web UI where you can compare different runs, visualize metrics over time, and manage your entire ML workflow efficiently. MLflow integrates seamlessly with popular ML libraries like scikit-learn, TensorFlow, PyTorch, and many others, making it incredibly easy to incorporate into your existing projects!",
        "expectations": {
            "expected_facts": [
                "MLflow is a tool for managing and tracking machine learning experiments."
            ],
        },
    },
]

results = mlflow.genai.evaluate(
    data=eval_dataset,
    scorers=[
        Correctness(),
        RelevanceToQuery(),
        # Guidelines is a special scorer that takes user-defined criteria for evaluation.
        # See the "Customizing LLM Judges" section below for more details.
        Guidelines(
            name="is_concise",
            guidelines="The answer must be concise and straight to the point.",
        ),
    ],
)
```

<ImageBox src="/images/mlflow-3/eval-monitor/scorers/predefined-scorers-results.png" alt="Predefined LLM scorers result" />

## Available Scorers

<<<<<<< HEAD
| Scorer                                                                                     | What does it evaluate?                                       | Requires ground-truth? | Data Compatibility      |
| ------------------------------------------------------------------------------------------ | ------------------------------------------------------------ | ---------------------- | ----------------------- |
| <APILink fn="mlflow.genai.scorers.RelevanceToQuery">RelevanceToQuery</APILink>             | Does the app's response directly address the user's input?   | No                     | ✅ Static Data / Traces |
| <APILink fn="mlflow.genai.scorers.Correctness">Correctness</APILink>                       | Is the app's response correct compared to ground-truth?      | Yes\*                  | ✅ Static Data / Traces |
| <APILink fn="mlflow.genai.scorers.Guidelines">Guidelines</APILink>                         | Does the response adhere to provided guidelines?             | Yes\*                  | ✅ Static Data / Traces |
| <APILink fn="mlflow.genai.scorers.ExpectationsGuidelines">ExpectationsGuidelines</APILink> | Does the response meet specific expectations and guidelines? | Yes\*                  | ✅ Static Data / Traces |
| <APILink fn="mlflow.genai.scorers.Safety">Safety</APILink>                                 | Does the app's response avoid harmful or toxic content?      | No                     | ✅ Static Data / Traces |
| <APILink fn="mlflow.genai.scorers.RetrievalGroundedness">RetrievalGroundedness</APILink>   | Is the app's response grounded in retrieved information?     | No                     | ⚠️ **Trace Required**   |
| <APILink fn="mlflow.genai.scorers.RetrievalRelevance">RetrievalRelevance</APILink>         | Are retrieved documents relevant to the user's request?      | No                     | ⚠️ **Trace Required**   |
| <APILink fn="mlflow.genai.scorers.RetrievalSufficiency">RetrievalSufficiency</APILink>     | Do retrieved documents contain all necessary information?    | Yes                    | ⚠️ **Trace Required**   |

\*Can extract expectations from trace assessments if available.
=======
| Scorer                                                                                     | What does it evaluate?                                       | Requires ground-truth? | Requires traces?      |
| ------------------------------------------------------------------------------------------ | ------------------------------------------------------------ | ---------------------- | --------------------- |
| <APILink fn="mlflow.genai.scorers.RelevanceToQuery">RelevanceToQuery</APILink>             | Does the app's response directly address the user's input?   | No                     | No                    |
| <APILink fn="mlflow.genai.scorers.Correctness">Correctness</APILink>                       | Is the app's response correct compared to ground-truth?      | Yes                    | No                    |
| <APILink fn="mlflow.genai.scorers.Guidelines">Guidelines</APILink>                         | Does the response adhere to provided guidelines?             | Yes                    | No                    |
| <APILink fn="mlflow.genai.scorers.ExpectationsGuidelines">ExpectationsGuidelines</APILink> | Does the response meet specific expectations and guidelines? | Yes                    | No                    |
| <APILink fn="mlflow.genai.scorers.Safety">Safety</APILink>                                 | Does the app's response avoid harmful or toxic content?      | No                     | No                    |
| <APILink fn="mlflow.genai.scorers.RetrievalGroundedness">RetrievalGroundedness</APILink>   | Is the app's response grounded in retrieved information?     | No                     | ⚠️ **Trace Required** |
| <APILink fn="mlflow.genai.scorers.RetrievalRelevance">RetrievalRelevance</APILink>         | Are retrieved documents relevant to the user's request?      | No                     | ⚠️ **Trace Required** |
| <APILink fn="mlflow.genai.scorers.RetrievalSufficiency">RetrievalSufficiency</APILink>     | Do retrieved documents contain all necessary information?    | Yes                    | ⚠️ **Trace Required** |
>>>>>>> 36fc0640

:::note Availability
Safety and RetrievalRelevance scorers are currently only available in [Databricks managed MLflow](https://docs.databricks.com/mlflow3/genai/eval-monitor/) and will be open-sourced soon.
:::

## Using Traces with Built-in Scorers

All built-in scorers, such as Guidelines, RelevanceToQuery, Safety, Correctness, and ExpectationsGuidelines, can extract inputs and outputs directly from traces:

```python
from mlflow.genai.scorers import Correctness

trace = mlflow.get_trace("<your-trace-id>")
scorer = Correctness()

# Extracts inputs/outputs from trace automatically
result = scorer(trace=trace)

# Override specific fields as needed
result = scorer(trace=trace, expectations={"expected_facts": ["Custom fact"]})
```

### Automatic Fallback for Complex Traces

When the scorer cannot extract the required fields from a trace (e.g., complex multi-step workflows), it automatically uses tool calling to provide the trace information to an LLM judge. This ensures evaluation can still proceed even with traces that don't follow the standard input/output pattern.

The LLM judge receives the same evaluation instructions and uses tool calling to extract relevant information from the trace (metadata, inputs, outputs, but not individual spans), allowing it to make a best-effort evaluation by analyzing the available execution context.

:::warning[Retrieval Scorers Require Traces]

**Retrieval scorers will NOT work with static pandas DataFrames** that only contain inputs/outputs/expectations fields.

These scorers require:

1. **Active traces** with spans of type `RETRIEVER`
2. Either a `predict_fn` that generates traces during evaluation, OR pre-collected traces in your dataset

**Common Error:** If you're trying to use retrieval scorers with a static dataset and getting errors about missing traces or RETRIEVER spans, you need to either:

- Switch to scorers that work with static data (marked with ✅ in the table above)
- Modify your evaluation to use a `predict_fn` that generates traces
- Use <ins>[automatic tracing integration](/genai/tracing/app-instrumentation/automatic)</ins> with your application

:::

## Selecting Judge Models

MLflow supports all major LLM providers, such as OpenAI, Anthropic, Google, xAI, and more.

See [Supported Models](/genai/eval-monitor/scorers/llm-judge#supported-models) for more details.

## Output Format

Predefined LLM-based scorers in MLflow return structured assessments with three key components:

- **Score**: Binary output (`yes`/`no`) renders as <div className="inline-flex rounded-sm bg-green-100 px-2 py-1 text-sm text-green-600">Pass</div> or <div className="inline-flex rounded-sm bg-red-100 px-2 py-1 text-sm text-red-800">Fail</div> in the UI.
- **Rationale**: Detailed explanation of why the judge made its decision
- **Source**: Metadata about the evaluation source

```
score: "yes"  # or "no"
rationale: "The response accurately addresses the user's question about machine learning concepts, providing clear definitions and relevant examples. The information is factually correct and well-structured."
source: AssessmentSource(
    source_type="LLM_JUDGE",
    source_id="openai:/gpt-4o-mini"
)
```

:::info Why Binary Scores?
Binary scoring provides clearer, more consistent evaluations compared to numeric scales (1-5). Research shows that LLMs produce more reliable judgments when asked to make binary decisions rather than rating on a scale. Binary outputs also simplify threshold-based decision making in production systems.
:::

## Next Steps

<TilesGrid>
  <TileCard
    icon={Hammer}
    title="Guidelines Scorer"
    description="Learn how to use the Guidelines scorer to evaluate responses against custom criteria"
    href="/genai/eval-monitor/scorers/llm-judge/guidelines"
  />
  <TileCard
    icon={Bot}
    title="Evaluate Agents"
    description="Learn how to evaluate AI agents with specialized techniques and scorers"
    href="/genai/eval-monitor/running-evaluation/agents"
  />
  <TileCard
    icon={GitBranch}
    title="Evaluate Traces"
    description="Evaluate production traces to understand and improve your AI application's behavior"
    href="/genai/eval-monitor/running-evaluation/traces"
  />
</TilesGrid><|MERGE_RESOLUTION|>--- conflicted
+++ resolved
@@ -68,7 +68,6 @@
 
 ## Available Scorers
 
-<<<<<<< HEAD
 | Scorer                                                                                     | What does it evaluate?                                       | Requires ground-truth? | Data Compatibility      |
 | ------------------------------------------------------------------------------------------ | ------------------------------------------------------------ | ---------------------- | ----------------------- |
 | <APILink fn="mlflow.genai.scorers.RelevanceToQuery">RelevanceToQuery</APILink>             | Does the app's response directly address the user's input?   | No                     | ✅ Static Data / Traces |
@@ -81,18 +80,6 @@
 | <APILink fn="mlflow.genai.scorers.RetrievalSufficiency">RetrievalSufficiency</APILink>     | Do retrieved documents contain all necessary information?    | Yes                    | ⚠️ **Trace Required**   |
 
 \*Can extract expectations from trace assessments if available.
-=======
-| Scorer                                                                                     | What does it evaluate?                                       | Requires ground-truth? | Requires traces?      |
-| ------------------------------------------------------------------------------------------ | ------------------------------------------------------------ | ---------------------- | --------------------- |
-| <APILink fn="mlflow.genai.scorers.RelevanceToQuery">RelevanceToQuery</APILink>             | Does the app's response directly address the user's input?   | No                     | No                    |
-| <APILink fn="mlflow.genai.scorers.Correctness">Correctness</APILink>                       | Is the app's response correct compared to ground-truth?      | Yes                    | No                    |
-| <APILink fn="mlflow.genai.scorers.Guidelines">Guidelines</APILink>                         | Does the response adhere to provided guidelines?             | Yes                    | No                    |
-| <APILink fn="mlflow.genai.scorers.ExpectationsGuidelines">ExpectationsGuidelines</APILink> | Does the response meet specific expectations and guidelines? | Yes                    | No                    |
-| <APILink fn="mlflow.genai.scorers.Safety">Safety</APILink>                                 | Does the app's response avoid harmful or toxic content?      | No                     | No                    |
-| <APILink fn="mlflow.genai.scorers.RetrievalGroundedness">RetrievalGroundedness</APILink>   | Is the app's response grounded in retrieved information?     | No                     | ⚠️ **Trace Required** |
-| <APILink fn="mlflow.genai.scorers.RetrievalRelevance">RetrievalRelevance</APILink>         | Are retrieved documents relevant to the user's request?      | No                     | ⚠️ **Trace Required** |
-| <APILink fn="mlflow.genai.scorers.RetrievalSufficiency">RetrievalSufficiency</APILink>     | Do retrieved documents contain all necessary information?    | Yes                    | ⚠️ **Trace Required** |
->>>>>>> 36fc0640
 
 :::note Availability
 Safety and RetrievalRelevance scorers are currently only available in [Databricks managed MLflow](https://docs.databricks.com/mlflow3/genai/eval-monitor/) and will be open-sourced soon.
