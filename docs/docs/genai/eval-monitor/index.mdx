import Tabs from "@theme/Tabs"
import TabItem from "@theme/TabItem"
import { CardGroup, TitleCard } from "@site/src/components/Card";
import FeatureHighlights from "@site/src/components/FeatureHighlights";
import ImageBox from "@site/src/components/ImageBox";
import TabsWrapper from "@site/src/components/TabsWrapper";
import TilesGrid from "@site/src/components/TilesGrid";
import TileCard from "@site/src/components/TileCard";
<<<<<<< HEAD
import { MessageSquare, Target, BarChart3, ExternalLink, Bot, Users, CheckCircle, TrendingUp, Database, Book } from "lucide-react";
=======
import { Rocket, Target, MessageSquare } from "lucide-react";
>>>>>>> 63a896a6

# Evaluating LLMs/Agents with MLflow

MLflow's evaluation and monitoring capabilities help you systematically measure, improve, and maintain the quality of your GenAI applications throughout their lifecycle from development through production.

<<<<<<< HEAD
## Why Evaluate GenAI Applications?

<FeatureHighlights features={[
  {
    icon: CheckCircle,
    title: "Quality Assurance",
    description: "Ensure your AI consistently produces accurate, helpful, and safe responses across different inputs and contexts."
  },
  {
    icon: TrendingUp,
    title: "Continuous Improvement",
    description: "Track performance over time and identify specific areas where your AI can be enhanced through systematic evaluation."
  },
  {
    icon: Users,
    title: "Human-AI Collaboration",
    description: "Combine automated evaluation with human expertise to create comprehensive quality assessment workflows."
  },
  {
    icon: Bot,
    title: "Production Monitoring",
    description: "Monitor AI performance in real-time production environments to maintain quality standards and catch issues early."
  }
]} />

## Evaluation Datasets

Before you can evaluate your GenAI application, you need test data. **Evaluation Datasets** provide a centralized repository for managing test cases, ground truth expectations, and evaluation data at scale.

Think of Evaluation Datasets as your "test database" - a single source of truth for all the data needed to evaluate your AI systems. They enable you to:

- **Centralize test data management** across teams and experiments
- **Build datasets from production traces** to ensure real-world relevance
- **Track ground truth expectations** alongside test inputs
- **Share datasets across teams** for consistent evaluation

By organizing your test data in Evaluation Datasets, you transform ad-hoc testing into systematic quality assurance, ensuring consistent and reliable evaluation across your GenAI development lifecycle.

<TilesGrid>
  <TileCard
    icon={Database}
    iconSize={48}
    title="Evaluation Datasets Overview"
    description="Learn how to create and manage centralized test data repositories for systematic evaluation"
    href="/genai/datasets"
    linkText="Get started →"
    containerHeight={64}
  />
  <TileCard
    icon={Book}
    iconSize={48}
    title="SDK Guide"
    description="Comprehensive guide to creating, updating, and using evaluation datasets programmatically"
    href="/genai/datasets/sdk-guide"
    linkText="View guide →"
    containerHeight={64}
  />
</TilesGrid>

## Feedback & Expectations

MLflow provides two complementary approaches to GenAI evaluation that work together to create comprehensive quality assessment:

**Feedback** captures quality evaluations of how well your AI actually performed. This can come from multiple sources:

- **Human reviewers** providing expert judgment on response quality
- **LLM judges** offering automated evaluation at scale
- **Programmatic checks** validating format, compliance, and business rules

**Expectations** define the ground truth - what your AI should produce for specific inputs. These establish reference points for objective accuracy measurement and enable systematic testing against known correct answers.

Together, feedback and expectations enable you to measure both subjective quality and objective accuracy, creating a complete evaluation framework for your GenAI applications.
=======
<ImageBox src="/images/mlflow-3/eval-monitor/evaluation-driven-development.png" alt="Evaluation Driven Development" />
>>>>>>> 63a896a6

The tenet of MLflow's evaluation capabilities is **Evaluation-Driven Development**. This is an emerging practice to tackle the challenge of building high-quality LLM/Agentic applications. MLflow is an **end-to-end** platform that is designed to support this practice and help you deploy AI applications with confidence.

<TabsWrapper>
  <Tabs>
  <TabItem value="evaluation" label="Systematic Evaluation">
    <div class="flex-column">
      <div class="flex-row">
        <div class="flex-item">

        #### Evaluate and Enhance quality

        Systematically assessing and improving the quality of GenAI applications is a challenge. MLflow provides a comprehensive set of tools to help you evaluate and enhance the quality of your applications.

        Being the industry's most-trusted experiment tracking platform, MLflow provides a strong foundation for tracking your evaluation results and effectively collaborating with your team.

        [Learn more →](/genai/eval-monitor)

        </div>

        <div class="flex-item padding-md">
          ![Trace Evaluation](/images/llms/tracing/genai-evaluation-compare.png)
        </div>
      </div>
    </div>

  </TabItem>
  <TabItem value="feedback" label="Human Feedback">
    <div class="flex-column">
      <div class="flex-row">
        <div class="flex-item">

        #### Track Annotation and Human Feedbacks

        Human feedback is essential for building high-quality GenAI applications that meet user expectations. MLflow supports collecting, managing, and utilizing feedback from end-users and domain experts.

        Feedbacks are attached to traces and recorded with metadata, including user, timestamp, revisions, etc.

        [Learn more →](/genai/tracing/collect-user-feedback)

        </div>

        <div class="flex-item padding-md">
          ![Trace Feedback](/images/llms/tracing/genai-human-feedback.png)
        </div>
      </div>
    </div>

  </TabItem>
  <TabItem value="llm-judge" label="LLM-as-a-Judge">
    <div class="flex-column">
      <div class="flex-row">
        <div class="flex-item">

        #### Scale Quality Assessment with Automation

        Quality assessment is a critical part of building high-quality GenAI applications, however, it is often time-consuming and requires human expertise. LLMs are powerful tools to automate quality assessment.

        MLflow offers various built-in LLM-as-a-Judge scorers to help automate the process, as well as a flexible toolset to build your own LLM judges with ease.

        [Learn more →](/genai/eval-monitor)

        </div>

        <div class="flex-item padding-md">
          ![Trace Evaluation](/images/llms/tracing/genai-trace-evaluation.png)
        </div>
      </div>
    </div>

  </TabItem>

  <TabItem value="production-monitoring" label="Production Monitoring">
    <div class="flex-column">
      <div class="flex-row">
        <div class="flex-item">

        #### Monitor Applications in Production

        Understanding and optimizing GenAI application performance is crucial for efficient operations. MLflow Tracing captures key metrics like latency and token usage at each step, as well as various quality metrics, helping you identify bottlenecks, monitor efficiency, and find optimization opportunities.

        [Learn more →](/genai/tracing/prod-tracing)

        </div>

        <div class="flex-item padding-md">
          ![Monitoring](/images/llms/tracing/genai-monitoring.png)
        </div>
      </div>
    </div>

  </TabItem>
  <TabItem value="dataset" label="Dataset Collection">
    <div class="flex-column">
      <div class="flex-row">
        <div class="flex-item">

        #### Create a High-Quality Dataset from Real World Traffic

        Evaluating the performance of your GenAI application is crucial, but creating a reliable evaluation dataset is challenging.

        Traces from production systems capture perfect data for building high-quality datasets with precise details for internal components like retrievers and tools.

        [Learn more →](/genai/tracing/search-traces/#creating-evaluation-datasets)

        </div>

        <div class="flex-item padding-md">
          ![Trace Dataset](/images/llms/tracing/genai-trace-dataset.png)
        </div>
      </div>
    </div>

  </TabItem>
  </Tabs>
</TabsWrapper>

## Running an Evaluation

Each evaluation is defined by three components:

<table style={{ width: "100%" }}>
  <thead>
    <tr>
      <th style={{ width: "30%" }}>Component</th>
      <th style={{ width: "70%" }}>Example</th>
    </tr>
  </thead>
  <tbody>
    <tr>
      <td><strong>Dataset</strong><br/><small>Inputs &amp; expectations (and optionally pre-generated outputs and traces)</small></td>
      <td>
        <pre><code>\[<br/>  \{"inputs": \{"question": "2+2"\}, "expectations": \{"answer": "4"\}},<br/>  \{"inputs": \{"question": "2+3"\}, "expectations": \{"answer": "5"\}\}<br/>\]</code></pre>
      </td>
    </tr>
    <tr>
      <td><strong>Scorer</strong><br/><small>Evaluation criteria</small></td>
      <td>
        <pre><code>@scorer<br/>def exact_match(expectations, outputs):<br/>    return expectations == outputs</code></pre>
      </td>
    </tr>
    <tr>
      <td><strong>Predict Function</strong><br/><small>Generates outputs for the dataset</small></td>
      <td>
        <pre><code>def predict_fn(question: str) -> str:<br/>    response = client.chat.completions.create(<br/>        model="gpt-4o-mini",<br/>        messages=\[\{"role": "user", "content": question\}\]<br/>    )<br/>    return response.choices[0].message.content</code></pre>
      </td>
    </tr>
  </tbody>
</table>

The following example shows a simple evaluation of a dataset of questions and expected answers.

```python
import os
import openai
import mlflow
from mlflow.genai.scorers import Correctness, Guidelines

client = openai.OpenAI(api_key=os.getenv("OPENAI_API_KEY"))

# 1. Define a simple QA dataset
dataset = [
    {
        "inputs": {"question": "Can MLflow manage prompts?"},
        "expectations": {"expected_response": "Yes!"},
    },
    {
        "inputs": {"question": "Can MLflow create a taco for my lunch?"},
        "expectations": {
            "expected_response": "No, unfortunately, MLflow is not a taco maker."
        },
    },
]


# 2. Define a prediction function to generate responses
def predict_fn(question: str) -> str:
    response = client.chat.completions.create(
        model="gpt-4o-mini", messages=[{"role": "user", "content": question}]
    )
    return response.choices[0].message.content


# 3.Run the evaluation
results = mlflow.genai.evaluate(
    data=dataset,
    predict_fn=predict_fn,
    scorers=[
        # Built-in LLM judge
        Correctness(),
        # Custom criteria using LLM judge
        Guidelines(name="is_english", guidelines="The answer must be in English"),
    ],
)
```

## Review the results

Open the MLflow UI to review the evaluation results. If you are using OSS MLflow, you can use the following command to start the UI:

```bash
mlflow ui --port 5000
```

If you are using cloud-based MLflow, open the experiment page in the platform.

<ImageBox src="/images/mlflow-3/eval-monitor/quickstart-eval-hero.png" alt="Evaluation Results" />

## Next Steps

<TilesGrid>
  <TileCard
    icon={Rocket}
    iconSize={48}
    title="Quickstart"
    description="Learn MLflow's evaluation workflow in action."
    href="/genai/eval-monitor/quickstart"
    linkText="Start evaluating →"
    containerHeight={64}
  />
  <TileCard
    icon={MessageSquare}
    iconSize={48}
    title="Collect User Feedback"
    description="Understand how to collect user feedback for your applications."
    href="/genai/tracing/collect-user-feedback"
    linkText="Learn about feedback tracking →"
    containerHeight={64}
  />
</TilesGrid><|MERGE_RESOLUTION|>--- conflicted
+++ resolved
@@ -6,41 +6,16 @@
 import TabsWrapper from "@site/src/components/TabsWrapper";
 import TilesGrid from "@site/src/components/TilesGrid";
 import TileCard from "@site/src/components/TileCard";
-<<<<<<< HEAD
-import { MessageSquare, Target, BarChart3, ExternalLink, Bot, Users, CheckCircle, TrendingUp, Database, Book } from "lucide-react";
-=======
-import { Rocket, Target, MessageSquare } from "lucide-react";
->>>>>>> 63a896a6
+import { MessageSquare, Target, BarChart3, ExternalLink, Bot, Users, CheckCircle, TrendingUp, Database, Book, Rocket } from "lucide-react";
+
 
 # Evaluating LLMs/Agents with MLflow
 
 MLflow's evaluation and monitoring capabilities help you systematically measure, improve, and maintain the quality of your GenAI applications throughout their lifecycle from development through production.
 
-<<<<<<< HEAD
-## Why Evaluate GenAI Applications?
-
-<FeatureHighlights features={[
-  {
-    icon: CheckCircle,
-    title: "Quality Assurance",
-    description: "Ensure your AI consistently produces accurate, helpful, and safe responses across different inputs and contexts."
-  },
-  {
-    icon: TrendingUp,
-    title: "Continuous Improvement",
-    description: "Track performance over time and identify specific areas where your AI can be enhanced through systematic evaluation."
-  },
-  {
-    icon: Users,
-    title: "Human-AI Collaboration",
-    description: "Combine automated evaluation with human expertise to create comprehensive quality assessment workflows."
-  },
-  {
-    icon: Bot,
-    title: "Production Monitoring",
-    description: "Monitor AI performance in real-time production environments to maintain quality standards and catch issues early."
-  }
-]} />
+<ImageBox src="/images/mlflow-3/eval-monitor/evaluation-driven-development.png" alt="Evaluation Driven Development" />
+
+The tenet of MLflow's evaluation capabilities is **Evaluation-Driven Development**. This is an emerging practice to tackle the challenge of building high-quality LLM/Agentic applications. MLflow is an **end-to-end** platform that is designed to support this practice and help you deploy AI applications with confidence.
 
 ## Evaluation Datasets
 
@@ -77,24 +52,6 @@
 </TilesGrid>
 
 ## Feedback & Expectations
-
-MLflow provides two complementary approaches to GenAI evaluation that work together to create comprehensive quality assessment:
-
-**Feedback** captures quality evaluations of how well your AI actually performed. This can come from multiple sources:
-
-- **Human reviewers** providing expert judgment on response quality
-- **LLM judges** offering automated evaluation at scale
-- **Programmatic checks** validating format, compliance, and business rules
-
-**Expectations** define the ground truth - what your AI should produce for specific inputs. These establish reference points for objective accuracy measurement and enable systematic testing against known correct answers.
-
-Together, feedback and expectations enable you to measure both subjective quality and objective accuracy, creating a complete evaluation framework for your GenAI applications.
-=======
-<ImageBox src="/images/mlflow-3/eval-monitor/evaluation-driven-development.png" alt="Evaluation Driven Development" />
->>>>>>> 63a896a6
-
-The tenet of MLflow's evaluation capabilities is **Evaluation-Driven Development**. This is an emerging practice to tackle the challenge of building high-quality LLM/Agentic applications. MLflow is an **end-to-end** platform that is designed to support this practice and help you deploy AI applications with confidence.
-
 <TabsWrapper>
   <Tabs>
   <TabItem value="evaluation" label="Systematic Evaluation">
