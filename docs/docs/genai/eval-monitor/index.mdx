--- conflicted
+++ resolved
@@ -6,11 +6,7 @@
 import TabsWrapper from "@site/src/components/TabsWrapper";
 import TilesGrid from "@site/src/components/TilesGrid";
 import TileCard from "@site/src/components/TileCard";
-<<<<<<< HEAD
-import { Rocket, Target, MessageSquare } from "lucide-react";
-=======
 import { Rocket, Target, MessageSquare, Scale } from "lucide-react";
->>>>>>> 364cbe4d
 
 # Evaluating LLMs/Agents with MLflow
 
@@ -240,16 +236,6 @@
     href="/genai/eval-monitor/quickstart"
     linkText="Start evaluating →"
     containerHeight={64}
-<<<<<<< HEAD
-  />
-  <TileCard
-    icon={MessageSquare}
-    iconSize={48}
-    title="Collect User Feedback"
-    description="Understand how to collect user feedback for your applications."
-    href="/genai/tracing/collect-user-feedback"
-    linkText="Learn about feedback tracking →"
-=======
   />
   <TileCard
     icon={Scale}
@@ -267,7 +253,6 @@
     description="Get started with MLflow's powerful scorers for evaluating qualities."
     href="/genai/eval-monitor/scorers"
     linkText="Learn about scorers →"
->>>>>>> 364cbe4d
     containerHeight={64}
   />
 </TilesGrid>