---
title: Prompt Registry
description: MLflow Prompt Registry
---

import { APILink } from "@site/src/components/APILink";
import Tabs from "@theme/Tabs";
import TabItem from "@theme/TabItem";
import FeatureHighlights from "@site/src/components/FeatureHighlights";
import { Package, GitBranch, Tag, LineChart, Users } from "lucide-react";

# Prompt Registry

**MLflow Prompt Registry** is a powerful tool that streamlines prompt engineering and management in your Generative AI (GenAI) applications. It enables you to version, track, and reuse prompts across your organization, helping maintain consistency and improving collaboration in prompt development.

## Key Benefits

<FeatureHighlights features={[
  {
    icon: GitBranch,
    title: "Version Control",
    description: "Track the evolution of your prompts with Git-inspired commit-based versioning and side-by-side comparison with diff highlighting. Prompt versions in MLflow are immutable, providing strong guarantees for reproducibility."
  },
  {
    icon: Tag,
    title: "Aliasing",
    description: "Build robust yet flexible deployment pipelines for prompts, allowing you to isolate prompt versions from main application code and perform tasks such as A/B testing and roll-backs with ease."
  },
  {
    icon: LineChart,
    title: "Lineage",
    description: "Seamlessly integrate with MLflow's existing features such as model tracking and evaluation for end-to-end GenAI lifecycle management."
  },
  {
    icon: Users,
    title: "Collaboration",
    description: "Share prompts across your organization with a centralized registry, enabling teams to build upon each other's work."
  },
]} />

## Getting Started

### 1. Create a Prompt

<Tabs>
  <TabItem value="ui" label="UI" default>
    <div class="flex-column">
      <div style={{ width: "70%", margin: "20px" }}>
        ![Create Prompt UI](/images/llms/prompt-registry/create-prompt-ui.png)
      </div>

      1. Run `mlflow ui` in your terminal to start the MLflow UI.
      2. Navigate to the **Prompts** tab in the MLflow UI.
      3. Click on the **Create Prompt** button.
      4. Fill in the prompt details such as name, prompt template text, and commit message (optional).
      5. Click **Create** to register the prompt.

      :::note

          Prompt template text can contain variables in `{{variable}}` format. These variables can be filled with dynamic content when using the prompt in your GenAI application. MLflow also provides the `to_single_brace_format()` API to convert templates into single brace format for frameworks like LangChain or LlamaIndex that require single brace interpolation.
      :::

    </div>

  </TabItem>
  <TabItem value="python" label="Python" default>
    <div class="flex-column">
      To create a new prompt using the Python API, use <APILink fn="mlflow.genai.register_prompt" /> API:

      ```python
      import mlflow

      # Use double curly braces for variables in the template
      initial_template = """\
      Summarize content you are provided with in {{ num_sentences }} sentences.

      Sentences: {{ sentences }}
      """

      # Register a new prompt
      prompt = mlflow.genai.register_prompt(
          name="summarization-prompt",
          template=initial_template,
          # Optional: Provide a commit message to describe the changes
          commit_message="Initial commit",
          # Optional: Set tags applies to the prompt (across versions)
          tags={
              "author": "author@example.com",
              "task": "summarization",
              "language": "en",
          },
      )

      # The prompt object contains information about the registered prompt
      print(f"Created prompt '{prompt.name}' (version {prompt.version})")
      ```
    </div>

  </TabItem>
</Tabs>

This creates a new prompt with the specified template text and metadata. The prompt is now available in the MLflow UI for further management.

<div style={{ width: "90%", margin: "10px" }}>
  ![Registered Prompt in UI](/images/llms/prompt-registry/registered-prompt.png)
</div>

### 2. Update the Prompt with a New Version

<Tabs>
  <TabItem value="ui" label="UI" default>
    <div class="flex-column">
      <div style={{ width: "70%", margin: "20px" }}>
        ![Update Prompt UI](/images/llms/prompt-registry/update-prompt-ui.png)
      </div>

      1. The previous step leads to the created prompt page. (If you closed the page, navigate to the **Prompts** tab in the MLflow UI and click on the prompt name.)
      2. Click on the **Create prompt Version** button.
      3. The popup dialog is pre-filled with the existing prompt text. Modify the prompt as you wish.
      4. Click **Create** to register the new version.

    </div>

  </TabItem>
  <TabItem value="python" label="Python" default>
    <div class="flex-column">
      To update an existing prompt with a new version, use the <APILink fn="mlflow.genai.register_prompt"/> API with the existing prompt name:

      ```python
      import mlflow

      new_template = """\
      You are an expert summarizer. Condense the following content into exactly {{ num_sentences }} clear and informative sentences that capture the key points.

      Sentences: {{ sentences }}

      Your summary should:
      - Contain exactly {{ num_sentences }} sentences
      - Include only the most important information
      - Be written in a neutral, objective tone
      - Maintain the same level of formality as the original text
      """

      # Register a new version of an existing prompt
      updated_prompt = mlflow.genai.register_prompt(
          name="summarization-prompt",  # Specify the existing prompt name
          template=new_template,
          commit_message="Improvement",
          tags={
              "author": "author@example.com",
          },
      )
      ```
    </div>

  </TabItem>
</Tabs>

### 3. Compare the Prompt Versions

Once you have multiple versions of a prompt, you can compare them to understand the changes between versions. To compare prompt versions in the MLflow UI, click on the **Compare** tab in the prompt details page:

<div style={{ width: "90%", margin: "10px" }}>
  ![Compare Prompt
  Versions](/images/llms/prompt-registry/compare-prompt-versions.png)
</div>

### 4. Load and Use the Prompt

To use a prompt in your GenAI application, you can load it with the <APILink fn="mlflow.genai.load_prompt"/> API and fill in the variables using the <APILink fn="mlflow.entities.Prompt.format"/> method of the prompt object:

```python
import mlflow
import openai

target_text = """
MLflow is an open source platform for managing the end-to-end machine learning lifecycle.
It tackles four primary functions in the ML lifecycle: Tracking experiments, packaging ML
code for reuse, managing and deploying models, and providing a central model registry.
MLflow currently offers these functions as four components: MLflow Tracking,
MLflow Projects, MLflow Models, and MLflow Registry.
"""

# Load the prompt
prompt = mlflow.genai.load_prompt("prompts:/summarization-prompt/2")

# Use the prompt with an LLM
client = openai.OpenAI()
response = client.chat.completions.create(
    messages=[
        {
            "role": "user",
            "content": prompt.format(num_sentences=1, sentences=target_text),
        }
    ],
    model="gpt-4o-mini",
)

print(response.choices[0].message.content)
```

### 5. Search Prompts

You can discover prompts by name, tag or other registry fields:

```python
import mlflow

# Fluent API: returns a flat list of all matching prompts
prompts = mlflow.genai.search_prompts(filter_string="task='summarization'")
print(f"Found {len(prompts)} prompts")

# For pagination control, use the client API:
from mlflow.tracking import MlflowClient

client = MlflowClient()
all_prompts = []
token = None
while True:
    page = client.search_prompts(
        filter_string="task='summarization'",
        max_results=50,
        page_token=token,
    )
    all_prompts.extend(page)
    token = page.token
    if not token:
        break
print(f"Total prompts across pages: {len(all_prompts)}")
```

## Prompt Object

The `Prompt` object is the core entity in MLflow Prompt Registry. It represents a versioned template text that can contain variables for dynamic content.

Key attributes of a Prompt object:

- `Name`: A unique identifier for the prompt.
- `Template`: The content of the prompt, which can be either:
  - A string containing text with variables in `{{variable}}` format (text prompts)
  - A list of dictionaries representing chat messages with 'role' and 'content' keys (chat prompts)
- `Version`: A sequential number representing the revision of the prompt.
- `Commit Message`: A description of the changes made in the prompt version, similar to Git commit messages.
- `Tags`: Optional key-value pairs assigned at the prompt version
  for categorization and filtering. For example, you may add tags for project name, language, etc, which apply to all versions of the prompt.
<<<<<<< HEAD
- `Alias`: An mutable named reference to the prompt. For example, you can create an alias named `production` to refer to the version used in your production system. See [Manage Prompt Lifecycles with Aliases](/genai/prompt-registry/manage-prompt-lifecycles-with-aliases) for more details.
=======
- `Alias`: An mutable named reference to the prompt. For example, you can create an alias named `production` to refer to the version used in your production system. See [Aliases](/genai/prompt-registry/manage-prompt-lifecycles-with-aliases) for more details.
>>>>>>> b3dfbbe2
- `is_text_prompt`: A boolean property indicating whether the prompt is a text prompt (True) or chat prompt (False).
- `response_format`: An optional property containing the expected response structure specification, which can be used to validate or structure outputs from LLM calls.

### Prompt Types

#### Text Prompts

Text prompts use a simple string template with variables enclosed in double curly braces:

```python
text_template = "Hello {{ name }}, how are you today?"
```

#### Chat Prompts

Chat prompts use a list of message dictionaries, each with 'role' and 'content' keys:

```python
chat_template = [
    {"role": "system", "content": "You are a helpful {{ style }} assistant."},
    {"role": "user", "content": "{{ question }}"},
]
```

### Response Format

The `response_format` property allows you to specify the expected structure of responses from LLM calls. This can be either a Pydantic model class or a dictionary defining the schema:

```python
from pydantic import BaseModel


class SummaryResponse(BaseModel):
    summary: str
    key_points: list[str]
    word_count: int


# Or as a dictionary
response_format_dict = {
    "type": "object",
    "properties": {
        "summary": {"type": "string"},
        "key_points": {"type": "array", "items": {"type": "string"}},
        "word_count": {"type": "integer"},
    },
}
```

## FAQ

#### Q: How do I delete a prompt version?

A: You can delete a prompt version using the MLflow UI or Python API:

```python
import mlflow

# Delete a prompt version
client = mlflow.MlflowClient()
client.delete_prompt_version("summarization-prompt", version=2)
```

To avoid accidental deletion, you can only delete one version at a time via API. If you delete the all versions of a prompt, the prompt itself will be deleted.

#### Q: Can I update the prompt template of an existing prompt version?

A: No, prompt versions are immutable once created. To update a prompt, create a new version with the desired changes.

#### Q: How to dynamically load the latest version of a prompt?

A: You can load the latest version of a prompt by using the `@latest` alias. This is the reserved alias name and MLflow will automatically find the latest available version of the prompt.

```python
prompt = mlflow.genai.load_prompt("prompts:/summarization-prompt@latest")
```

#### Q: Can I use prompt templates with frameworks like LangChain or LlamaIndex?

A: Yes, you can load prompts from MLflow and use them with any framework. For example, the following example demonstrates how to use a prompt registered in MLflow with LangChain. Also refer to [Logging Prompts with LangChain](/genai/prompt-registry/log-with-model#example-1-logging-prompts-with-langchain) for more details.

```python
import mlflow
from langchain.prompts import PromptTemplate

# Load prompt from MLflow
prompt = mlflow.genai.load_prompt("question_answering")

# Convert the prompt to single brace format for LangChain (MLflow uses double braces),
# using the `to_single_brace_format` method.
langchain_prompt = PromptTemplate.from_template(prompt.to_single_brace_format())
print(langchain_prompt.input_variables)
# Output: ['num_sentences', 'sentences']
```

#### Q: Is Prompt Registry integrated with the Prompt Engineering UI?

A. Direct integration between the Prompt Registry and the Prompt Engineering UI is coming soon. In the meantime, you can iterate on prompt template in the Prompt Engineering UI and register the final version in the Prompt Registry by manually copying the prompt template.<|MERGE_RESOLUTION|>--- conflicted
+++ resolved
@@ -243,11 +243,7 @@
 - `Commit Message`: A description of the changes made in the prompt version, similar to Git commit messages.
 - `Tags`: Optional key-value pairs assigned at the prompt version
   for categorization and filtering. For example, you may add tags for project name, language, etc, which apply to all versions of the prompt.
-<<<<<<< HEAD
-- `Alias`: An mutable named reference to the prompt. For example, you can create an alias named `production` to refer to the version used in your production system. See [Manage Prompt Lifecycles with Aliases](/genai/prompt-registry/manage-prompt-lifecycles-with-aliases) for more details.
-=======
 - `Alias`: An mutable named reference to the prompt. For example, you can create an alias named `production` to refer to the version used in your production system. See [Aliases](/genai/prompt-registry/manage-prompt-lifecycles-with-aliases) for more details.
->>>>>>> b3dfbbe2
 - `is_text_prompt`: A boolean property indicating whether the prompt is a text prompt (True) or chat prompt (False).
 - `response_format`: An optional property containing the expected response structure specification, which can be used to validate or structure outputs from LLM calls.
 
