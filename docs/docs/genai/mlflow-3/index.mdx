--- conflicted
+++ resolved
@@ -24,11 +24,7 @@
 Here are the short highlights of what's new in MLflow 3:
 
 <CardGroup cols={2}>
-<<<<<<< HEAD
-  <TitleCard title="🎯 Improved Model Tracking for GenAI" link="/genai" description="MLflow 3 introduces versioning mechanism purpose-built for GenAI applications not only model artifacts. The new LoggedModel entity serves as a metadata hub, linking each conceptual application version to its specific external code (e.g., a Git commit), configurations, with other MLflow entities like traces and evaluation runs. The new versioning mechanism also work seamlessly for traditional ML models and deep learning checkpoints." />
-=======
   <TitleCard title="🎯 Improved Model Tracking for GenAI" link="/ml/model" description="MLflow 3 introduces versioning mechanism purpose-built for GenAI applications not only model artifacts. The new LoggedModel entity serves as a metadata hub, linking each conceptual application version to its specific external code (e.g., a Git commit), configurations, with other MLflow entities like traces and evaluation runs. The new versioning mechanism also work seamlessly for traditional ML models and deep learning checkpoints." />
->>>>>>> b3dfbbe2
 
   <TitleCard title="🔗 Comprehensive Performance Tracking & Observability" link="/genai/tracing" description="Enhanced model tracking provides comprehensive lineage between models, runs, traces, prompts, and evaluation metrics. The new model-centric design allows you to group traces and metrics from different development environments and production, enabling rich comparisons across model versions." />
 
