---
sidebar_position: 3
sidebar_label: LangGraph
toc_max_heading_level: 2
---

import useBaseUrl from '@docusaurus/useBaseUrl';

import { APILink } from "@site/src/components/APILink";
import Tabs from "@theme/Tabs";
import TabItem from "@theme/TabItem";
import TabsWrapper from "@site/src/components/TabsWrapper";

# Tracing LangGraph🦜🕸️

<video src={useBaseUrl("/images/llms/tracing/langgraph-tracing.mp4")} controls loop autoPlay muted aria-label="LangGraph Tracing via autolog" />

[LangGraph](https://www.langchain.com/langgraph) is an open-source library for building stateful, multi-actor applications with LLMs, used to create agent and multi-agent workflows.

[MLflow Tracing](/genai/tracing) provides automatic tracing capability for LangGraph, as a extension of its LangChain integration. By enabling auto-tracing for LangChain by calling the <APILink fn="mlflow.langchain.autolog" /> function, MLflow will
automatically capture the graph execution into a trace and log it to the active MLflow Experiment.
In TypeScript, you can pass the MLflow LangChain callback to the `callbacks` option.

<TabsWrapper>
<Tabs>
  <TabItem value="python" label="Python" default>

```python
import mlflow

mlflow.langchain.autolog()
```

  </TabItem>
  <TabItem value="typescript" label="JS / TS">

LangGraph.js tracing is supported via the OpenTelemetry ingestion. See the [Getting Started section](#getting-started) below for the full setup.

  </TabItem>
</Tabs>
</TabsWrapper>

## Getting Started

MLflow support tracing for LangGraph in both Python and TypeScript/JavaScript. Please select the appropriate tab below to get started.

<TabsWrapper>
<Tabs>
  <TabItem value="python" label="Python" default>

### 1. Start MLflow
<<<<<<< HEAD

Start the MLflow server following the [Self-Hosting Guide](/self-hosting), if you don't have one already.

### 2. Install dependencies

```bash
pip install langgraph langchain-openai mlflow
```

=======

Start the MLflow server following the [Self-Hosting Guide](/self-hosting), if you don't have one already.

### 2. Install dependencies

```bash
pip install langgraph langchain-openai mlflow
```

>>>>>>> f63107e4
### 3. Enable tracing

```python
import mlflow

# Calling autolog for LangChain will enable trace logging.
mlflow.langchain.autolog()

# Optional: Set a tracking URI and an experiment
mlflow.set_experiment("LangChain")
mlflow.set_tracking_uri("http://localhost:5000")
```

### 4. Define the LangGraph agent and invoke it

```python
from typing import Literal

import mlflow

from langchain_core.messages import AIMessage, ToolCall
from langchain_core.outputs import ChatGeneration, ChatResult
from langchain_core.tools import tool
from langchain_openai import ChatOpenAI
from langgraph.prebuilt import create_react_agent

# Enabling tracing for LangGraph (LangChain)
mlflow.langchain.autolog()

# Optional: Set a tracking URI and an experiment
mlflow.set_tracking_uri("http://localhost:5000")
mlflow.set_experiment("LangGraph")


@tool
def get_weather(city: Literal["nyc", "sf"]):
    """Use this to get weather information."""
    if city == "nyc":
        return "It might be cloudy in nyc"
    elif city == "sf":
        return "It's always sunny in sf"


llm = ChatOpenAI(model="gpt-4o-mini")
tools = [get_weather]
graph = create_react_agent(llm, tools)

# Invoke the graph
result = graph.invoke(
    {"messages": [{"role": "user", "content": "what is the weather in sf?"}]}
)
```

### 5. View the trace in the MLflow UI

Visit `http://localhost:5000` (or your custom MLflow tracking server URL) to view the trace in the MLflow UI.

  </TabItem>
  <TabItem value="typescript" label="JS / TS">

### 1. Start MLflow

Start the MLflow server following the [Self-Hosting Guide](/self-hosting), if you don't have one already.

### 2. Install the required dependencies:

```bash
npm i @langchain/langgraph @langchain/core @langchain/openai @arizeai/openinference-instrumentation-langchain
```

### 3. Enable OpenTelemetry

Enable OpenTelemetry instrumentation for LangChain in your application:

```typescript
import { NodeTracerProvider, SimpleSpanProcessor } from "@opentelemetry/sdk-trace-node";
import { OTLPTraceExporter } from "@opentelemetry/exporter-trace-otlp-proto";
import { LangChainInstrumentation } from "@arizeai/openinference-instrumentation-langchain";
import * as CallbackManagerModule from "@langchain/core/callbacks/manager";

// Set up the OpenTelemetry
const provider = new NodeTracerProvider(
  {
    spanProcessors: [new SimpleSpanProcessor(new OTLPTraceExporter({
      // Set MLflow tracking server URL with `/v1/traces` path. You can also use the OTEL_EXPORTER_OTLP_TRACES_ENDPOINT environment variable instead.
      url: "http://localhost:5000/v1/traces",
      // Set the experiment ID in the header. You can also use the OTEL_EXPORTER_OTLP_TRACES_HEADERS environment variable instead.
      headers: {
        "x-mlflow-experiment-id": "123",
      },
    }))],
  }
);
provider.register();

// Enable LangChain instrumentation
const lcInstrumentation = new LangChainInstrumentation();
lcInstrumentation.manuallyInstrument(CallbackManagerModule);
```

### 4. Define the LangGraph agent and invoke it

Define the LangGraph agent following the [LangGraph example](https://docs.langchain.com/oss/javascript/langgraph/quickstart#full-code-example) and invoke it.

### 5. View the trace in the MLflow UI

Visit `http://localhost:5000` (or your custom MLflow tracking server URL) to view the trace in the MLflow UI.

  </TabItem>
</Tabs>
</TabsWrapper>

## Token Usage Tracking

MLflow >= 3.1.0 supports token usage tracking for LangGraph. The token usage for each LLM call during a graph invocation will be logged in the `mlflow.chat.tokenUsage` span attribute, and the total usage in the entire trace will be logged in the `mlflow.trace.tokenUsage` metadata field.

```python
import json
import mlflow

mlflow.langchain.autolog()

# Execute the agent graph defined in the previous example
graph.invoke({"messages": [{"role": "user", "content": "what is the weather in sf?"}]})

# Get the trace object just created
last_trace_id = mlflow.get_last_active_trace_id()
trace = mlflow.get_trace(trace_id=last_trace_id)

# Print the token usage
total_usage = trace.info.token_usage
print("== Total token usage: ==")
print(f"  Input tokens: {total_usage['input_tokens']}")
print(f"  Output tokens: {total_usage['output_tokens']}")
print(f"  Total tokens: {total_usage['total_tokens']}")

# Print the token usage for each LLM call
print("\n== Token usage for each LLM call: ==")
for span in trace.data.spans:
    if usage := span.get_attribute("mlflow.chat.tokenUsage"):
        print(f"{span.name}:")
        print(f"  Input tokens: {usage['input_tokens']}")
        print(f"  Output tokens: {usage['output_tokens']}")
        print(f"  Total tokens: {usage['total_tokens']}")
```

```bash
== Total token usage: ==
  Input tokens: 149
  Output tokens: 135
  Total tokens: 284

== Token usage for each LLM call: ==
ChatOpenAI_1:
  Input tokens: 58
  Output tokens: 87
  Total tokens: 145
ChatOpenAI_2:
  Input tokens: 91
  Output tokens: 48
  Total tokens: 139
```

## Adding spans within a node or a tool

By combining auto-tracing with the [manual tracing APIs](/genai/tracing/app-instrumentation/manual-tracing), you can add child spans inside a node or tool, to get more detailed insights for the step.

Let's take LangGraph's [Code Assistant](https://langchain-ai.github.io/langgraph/tutorials/code_assistant/langgraph_code_assistant/#graph) tutorial for example. The `check_code` node actually consists of two different validations for the generated code. You may want to add span for each validation to see which validation were executed. To do so, simply create manual spans inside the node function.

```python
def code_check(state: GraphState):
    # State
    messages = state["messages"]
    code_solution = state["generation"]
    iterations = state["iterations"]

    # Get solution components
    imports = code_solution.imports
    code = code_solution.code

    # Check imports
    try:
        # Create a child span manually with mlflow.start_span() API
        with mlflow.start_span(name="import_check", span_type=SpanType.TOOL) as span:
            span.set_inputs(imports)
            exec(imports)
            span.set_outputs("ok")
    except Exception as e:
        error_message = [("user", f"Your solution failed the import test: {e}")]
        messages += error_message
        return {
            "generation": code_solution,
            "messages": messages,
            "iterations": iterations,
            "error": "yes",
        }

    # Check execution
    try:
        code = imports + "\n" + code
        with mlflow.start_span(name="execution_check", span_type=SpanType.TOOL) as span:
            span.set_inputs(code)
            exec(code)
            span.set_outputs("ok")
    except Exception as e:
        error_message = [("user", f"Your solution failed the code execution test: {e}")]
        messages += error_message
        return {
            "generation": code_solution,
            "messages": messages,
            "iterations": iterations,
            "error": "yes",
        }

    # No errors
    return {
        "generation": code_solution,
        "messages": messages,
        "iterations": iterations,
        "error": "no",
    }
```

This way, the span for the `check_code` node will have child spans, which record whether the each validation fails or not, with their exception details.

![LangGraph Child Span](/images/llms/tracing/langgraph-child-span.png)

<<<<<<< HEAD
=======
:::info Async Context Propagation
When using async methods like `ainvoke()` with manual `@mlflow.trace` decorators inside LangGraph nodes or tools, enable inline tracer execution to ensure proper context propagation:

```python
mlflow.langchain.autolog(run_tracer_inline=True)
```

This ensures that manually traced spans are properly nested within the autolog trace hierarchy. Without this setting, manual spans may appear as separate traces in async scenarios.

:::warning
When `run_tracer_inline=True` is enabled, avoid calling multiple graph invocations sequentially within the same async function, as this may cause traces to merge unexpectedly. If you need to make multiple sequential invocations, either:

- Wrap each invocation in a separate async task
- Use the default `run_tracer_inline=False` if you don't need manual tracing integration
  :::

>>>>>>> f63107e4
## Thread ID Tracking

Since MLflow 3.6, MLflow will automatically record the thread (session) ID for the trace and let you view a group of traces as a session in the UI. To enable this feature, you need to pass the `thread_id` in the config when invoking the graph.

```python
graph.invoke(inputs, {"configurable": {"thread_id": "1"}})
```

The thread ID will be recorded in the trace metadata and displayed in the MLflow Trace UI.

![LangGraph Thread ID](/images/llms/tracing/langgraph-thread-id.png)

By navigating to the Session tab on the side bar, you can view all the traces in the session.

![LangGraph Session Page](/images/llms/tracing/langgraph-session-page.png)

## Disable auto-tracing

Auto tracing for LangGraph can be disabled globally by calling `mlflow.langchain.autolog(disable=True)` or `mlflow.autolog(disable=True)`.<|MERGE_RESOLUTION|>--- conflicted
+++ resolved
@@ -49,7 +49,6 @@
   <TabItem value="python" label="Python" default>
 
 ### 1. Start MLflow
-<<<<<<< HEAD
 
 Start the MLflow server following the [Self-Hosting Guide](/self-hosting), if you don't have one already.
 
@@ -59,17 +58,6 @@
 pip install langgraph langchain-openai mlflow
 ```
 
-=======
-
-Start the MLflow server following the [Self-Hosting Guide](/self-hosting), if you don't have one already.
-
-### 2. Install dependencies
-
-```bash
-pip install langgraph langchain-openai mlflow
-```
-
->>>>>>> f63107e4
 ### 3. Enable tracing
 
 ```python
@@ -297,8 +285,6 @@
 
 ![LangGraph Child Span](/images/llms/tracing/langgraph-child-span.png)
 
-<<<<<<< HEAD
-=======
 :::info Async Context Propagation
 When using async methods like `ainvoke()` with manual `@mlflow.trace` decorators inside LangGraph nodes or tools, enable inline tracer execution to ensure proper context propagation:
 
@@ -315,7 +301,6 @@
 - Use the default `run_tracer_inline=False` if you don't need manual tracing integration
   :::
 
->>>>>>> f63107e4
 ## Thread ID Tracking
 
 Since MLflow 3.6, MLflow will automatically record the thread (session) ID for the trace and let you view a group of traces as a session in the UI. To enable this feature, you need to pass the `thread_id` in the config when invoking the graph.
