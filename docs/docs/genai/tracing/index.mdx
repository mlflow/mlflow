--- conflicted
+++ resolved
@@ -119,17 +119,7 @@
 
         [Learn more →](/genai/tracing/search-traces/#creating-evaluation-datasets)
 
-<<<<<<< HEAD
-Systematically assessing and improving the quality of your GenAI applications is a core challenge. MLflow Tracing integrates with **[MLflow Assessments](/genai/assessments)** to provide structured feedback collection and quality evaluation directly attached to your traces.
-
-Assessments provide a modern, standardized approach to capturing:
-- **User feedback** and satisfaction signals
-- **Ground truth expectations** from domain experts
-- **Automated quality evaluations** from LLM judges and custom metrics
-- **Audit trails** with complete attribution and rationale
-=======
-        </div>
->>>>>>> a5209f79
+        </div>
 
         <div class="flex-item padding-md">
           ![Trace Dataset](/images/llms/tracing/genai-trace-dataset.png)
@@ -137,76 +127,6 @@
       </div>
     </div>
 
-<<<<<<< HEAD
-<Tabs>
-  <TabItem value="development" label="During Development" default>
-    Use assessments to capture structured feedback from human reviewers, domain experts, and automated evaluators. Track quality improvements as you iterate on prompts, models, or retrieval strategies while identifying patterns through assessment data analysis. The structured nature of assessments enables systematic comparison and measurement of improvements.
-  </TabItem>
-  <TabItem value="production" label="In Production">
-    Monitor quality through real-time assessment collection from users and automated systems. Track assessment trends across deployments, identify quality regressions through structured data analysis, and maintain quality SLAs using reliable assessment metrics with clear attribution and reasoning.
-  </TabItem>
-</Tabs>
-
-Traces with attached assessments enable powerful root cause analysis. When quality issues arise, you can examine both the execution trace and the assessment rationale to understand exactly what went wrong—for instance, insufficiently retrieved documents in a RAG system or degraded performance identified through user feedback.
-
-Assessments also provide valuable insights for quality improvement. By analyzing assessment patterns and rationale, you can identify common failure modes, understand user preferences, and make data-driven improvements to your application based on structured feedback rather than intuition.
-
-When combined with [MLflow GenAI Evaluation](/genai/eval-monitor), MLflow offers a seamless experience for assessing and improving your application's quality.
-
-
-## Industry-Standard Observability with OpenTelemetry
-
-MLflow Tracing is built on **OpenTelemetry**, the industry-standard open source specification for observability. This foundation ensures that your tracing implementation follows widely accepted standards and provides interoperability with the broader observability ecosystem.
-
-The OpenTelemetry compatibility means you can export your MLflow trace data to various monitoring and observability services in your existing infrastructure stack, including Grafana, Prometheus, Datadog, New Relic, and other OpenTelemetry-compatible systems. This standardization gives you the flexibility to integrate MLflow Tracing into your current monitoring workflows without vendor lock-in.
-
-By conforming to OpenTelemetry standards, MLflow Tracing ensures that your observability investment is portable and future-proof, allowing you to leverage the growing ecosystem of OpenTelemetry-compatible tools and services. See [Export Traces to Other Services](/genai/tracing/prod-tracing#opentelemetry-integration) for detailed integration instructions.
-
-## Automatic Tracing
-
-MLflow Tracing is integrated with various GenAI libraries and provides **one-line automatic tracing** experience for each library (and combinations of them!). Here are some of the 20+ supported frameworks:
-
-**Popular Frameworks**: [OpenAI](/genai/tracing/integrations/listing/openai), [LangChain](/genai/tracing/integrations/listing/langchain), [LangGraph](/genai/tracing/integrations/listing/langgraph), [LlamaIndex](/genai/tracing/integrations/listing/llama_index), [DSPy](/genai/tracing/integrations/listing/dspy), [Anthropic](/genai/tracing/integrations/listing/anthropic), [AutoGen](/genai/tracing/integrations/listing/autogen), [AG2](/genai/tracing/integrations/listing/ag2), [CrewAI](/genai/tracing/integrations/listing/crewai), [OpenAI Swarm](/genai/tracing/integrations/listing/swarm)
-
-**Model Providers**: [Bedrock](/genai/tracing/integrations/listing/bedrock), [Gemini](/genai/tracing/integrations/listing/gemini), [LiteLLM](/genai/tracing/integrations/listing/litellm), [Ollama](/genai/tracing/integrations/listing/ollama), [Groq](/genai/tracing/integrations/listing/groq), [Mistral](/genai/tracing/integrations/listing/mistral), [DeepSeek](/genai/tracing/integrations/listing/deepseek)
-
-**Specialized Tools**: [Instructor](/genai/tracing/integrations/listing/instructor), [txtai](/genai/tracing/integrations/listing/txtai), [Smolagents](/genai/tracing/integrations/listing/smolagents), [PydanticAI](/genai/tracing/integrations/listing/pydantic_ai)
-
-For the complete list and detailed integration examples, see the [Automatic Tracing](/genai/tracing/app-instrumentation/automatic) documentation and [Integrations page](/genai/tracing/integrations).
-
-This broad support means you can gain observability without significant code changes, leveraging the tools you already use. For custom components or unsupported libraries, MLflow also provides powerful [manual tracing APIs](/genai/tracing/app-instrumentation/manual-tracing).
-
-## Manual Tracing
-
-In addition to the one-line auto tracing experience, MLflow offers Python SDK for manually instrumenting your code and manipulating traces:
-
-- [Instrument a function with `@mlflow.trace` decorator](/genai/tracing/app-instrumentation/manual-tracing/fluent-apis#decorator)
-- [Instrument any block of code using `mlflow.start_span` context manager](/genai/tracing/app-instrumentation/manual-tracing/fluent-apis#context-manager)
-- [Group or annotate traces using tags](/genai/tracing/attach-tags)
-- [Disable tracing globally](/genai/tracing/app-instrumentation/automatic#disabling-tracing)
-
-Refer to the [Manual Tracing Guide](/genai/tracing/app-instrumentation/manual-tracing) for complete details about the SDK.
-
-## Reviewing and Querying Traces
-
-MLflow Traces can be reviewed and analyzed in several ways:
-
-**MLflow UI**: The MLflow UI provides a rich interface for exploring traces. You can view traces for a specific experiment, run, and [search and filter traces](/genai/tracing/search-traces) based on various criteria. Start the UI by running `mlflow ui` in your terminal and navigating to `http://localhost:5000`.
-
-**Jupyter Notebook**: The trace UI is also available within Jupyter notebooks! The trace UI will automatically be displayed when a cell generates a trace, eliminating the need to switch between the notebook and web browser.
-
-**Programmatic Access**: Query and analyze traces with Python APIs to search traces with filters and conditions using <APILink fn="mlflow.search_traces" />, retrieve specific traces for detailed analysis, export data for custom analysis or integration with other tools, and build custom dashboards and monitoring solutions.
-
-Trace data is useful for various downstream tasks, such as creating evaluation datasets for offline evaluation and production monitoring. MLflow provides several APIs to search and retrieve recorded traces programmatically. See [Searching and Retrieving Traces](/genai/tracing/search-traces) for more details.
-
-## Production Monitoring
-
-MLflow Tracing is production ready and provides comprehensive monitoring capabilities for your GenAI applications in production environments. The tracing system captures detailed execution information that can be integrated with your existing observability stack through OpenTelemetry standards.
-
-For production deployments, consider using the [Lightweight Tracing SDK](/genai/tracing/lightweight-sdk) (`mlflow-tracing`) that is optimized for reducing the total installation size and minimizing dependencies while maintaining full tracing capabilities.
-
-Read [Production Tracing](/genai/tracing/prod-tracing) for complete guidance on using MLflow Tracing for monitoring models in production and various backend configuration options.
-=======
   </TabItem>
   </Tabs>
 </TabsWrapper>
@@ -240,7 +160,6 @@
     description: "MLflow boasts a vibrant Open Source community as a part of the Linux Foundation, with 20K+ GitHub Stars and 20MM+ monthly downloads."
   }
 ]} />
->>>>>>> a5209f79
 
 ## Getting Started
 
@@ -302,21 +221,7 @@
 
 ## Production Readiness
 
-<<<<<<< HEAD
-<Tabs>
-  <TabItem value="instrument" label="Instrument Your App" default>
-    Start by instrumenting your application to capture traces with the **[App Instrumentation Guide](/genai/tracing/app-instrumentation)** for a complete guide to adding tracing to your application. Use **[Automatic Tracing](/genai/tracing/app-instrumentation/automatic)** for one-line tracing with 20+ supported libraries, or **[Manual Tracing](/genai/tracing/app-instrumentation/manual-tracing)** for custom instrumentation with any Python code.
-  </TabItem>
-  <TabItem value="quality" label="Quality Assessment">
-    Enhance your traces with quality assessment using **[MLflow Assessments](/genai/assessments)** for structured feedback collection, **[Collect User Feedback](/genai/tracing/collect-user-feedback)** for user satisfaction signals, and **[Quality Analysis](/genai/tracing/quality-with-traces)** for data-driven quality improvements.
-  </TabItem>
-  <TabItem value="analyze" label="Analyze Traces">
-    Learn how to work with your trace data through **[Viewing Traces](/genai/tracing/observe-with-traces/ui)** to explore traces in the MLflow UI, **[Querying Traces](/genai/tracing/search-traces)** to programmatically search and retrieve traces, and understanding the **[Trace Data Model](/genai/tracing/data-model)** to comprehend trace structure and components.
-  </TabItem>
-</Tabs>
-=======
 MLflow Tracing is production ready and provides comprehensive monitoring capabilities for your GenAI applications in production environments. By enabling [async logging](/genai/tracing/prod-tracing/#asynchronous-trace-logging), trace logging is done in the background and does not impact the performance of your application.
->>>>>>> a5209f79
 
 For production deployments, it is recommended to use the [Lightweight Tracing SDK](/genai/tracing/lightweight-sdk) (`mlflow-tracing`) that is optimized for reducing the total installation size and minimizing dependencies while maintaining full tracing capabilities. Compared to the full `mlflow` package, the `mlflow-tracing` package requires 95% smaller footprint.
 
