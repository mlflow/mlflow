import Tabs from "@theme/Tabs"
import TabItem from "@theme/TabItem"
import { APILink } from "@site/src/components/APILink";
import TabsWrapper from "@site/src/components/TabsWrapper";
import TilesGrid from "@site/src/components/TilesGrid";
import TileCard from "@site/src/components/TileCard";
import FeatureHighlights from "@site/src/components/FeatureHighlights";
import { GitMerge, Heart, Zap, Puzzle, LifeBuoy, Users } from "lucide-react";

# MLflow Tracing for LLM Observability

<<<<<<< HEAD
**MLflow Tracing** is a feature that enhances LLM observability in your Generative AI (GenAI) applications by capturing detailed information about the execution of your application's services. Tracing provides a way to record the inputs, outputs, and metadata associated with each intermediate step of a request, enabling you to easily pinpoint the source of bugs and unexpected behaviors.

MLflow Tracing offers [**automatic, no-code-added integrations**](/genai/tracing/app-instrumentation/automatic) with **over 20 popular GenAI libraries**, providing immediate observability with just a single line of code. For any other Python-based GenAI code or custom components, MLflow's [**flexible instrumentation APIs**](/genai/tracing/app-instrumentation/manual-tracing) can be used to capture detailed traces, regardless of the specific frameworks in use.

**Ready to get started? See how to [Instrument your app](/genai/tracing/app-instrumentation).**

![Tracing Gateway Video](/images/llms/tracing/tracing-top.gif)

## Why Choose MLflow Tracing?

<details>
  <summary>Why Choose MLflow?</summary>

**🪽 Free and Open** - MLflow is open source and 100% FREE. You don't need to pay additional SaaS costs to add observability to your GenAI stack. Your trace data is hosted on your own infrastructure.

**🥇 Standard** - MLflow Tracing is compatible with **OpenTelemetry**, an industry-standard observability spec. You can export your trace data to various services in your existing observability stack, such as Grafana, Prometheus, Datadog, New Relic, and more.

**🤝 Framework Support** - MLflow Tracing integrates with 20+ GenAI libraries, including OpenAI, LangChain, LlamaIndex, DSPy, and others. See the [Automatic Tracing](#automatic-tracing) section for the full list of supported libraries.

**🔄 End-to-End** - MLflow is designed for managing the end-to-end machine learning lifecycle. With its model tracking and evaluation capabilities, MLflow empowers you to leverage your trace data fully.

**👥 Community** - MLflow boasts a vibrant Open Source community as a part of the Linux Foundation. With 19,000+ GitHub Stars and 15MM+ monthly downloads, MLflow is a trusted standard in the MLOps/LLMOps ecosystem.

</details>

=======
MLflow Tracing enhances LLM observability in your applications by capturing the inputs, outputs, and metadata associated with each intermediate step of a request, enabling you to easily pinpoint the source of bugs and unexpected behaviors.

![Tracing Gateway Video](/images/llms/tracing/tracing-top.gif)

>>>>>>> a44e1771
## Use Cases Throughout the ML Lifecycle

MLflow Tracing empowers you throughout the end-to-end lifecycle of a machine learning project. Here's how it helps you at each step of the workflow, click on the tabs below to learn more:

<<<<<<< HEAD
<Tabs>
  <TabItem value="debugging" label="Debugging" default>
=======
<TabsWrapper>
  <Tabs>
    <TabItem value="debugging" label="Build & Debug" default>
>>>>>>> a44e1771
    <div class="flex-column">

      <div class="flex-row">
        <div class="flex-item">

          #### Debug Issues in Your IDE or Notebook

          Traces provide deep insights into what happens beneath the abstractions of GenAI libraries, helping you precisely identify where issues occur.

          You can navigate traces seamlessly within your preferred IDE, notebook, or the MLflow UI, eliminating the hassle of switching between multiple tabs or searching through an overwhelming list of traces.

          [Learn more →](/genai/tracing/observe-with-traces)

        </div>

        <div class="flex-item padding-md">
          ![Trace Debugging](/images/llms/tracing/genai-trace-debug.png)
        </div>
      </div>
    </div>

  </TabItem>
  <TabItem value="feedback" label="Human Feedback">
    <div class="flex-column">
      <div class="flex-row">
        <div class="flex-item">

        #### Track Annotation and Human Feedbacks

        Human feedback is essential for building high-quality GenAI applications that meet user expectations. MLflow supports collecting, managing, and utilizing feedback from end-users and domain experts.

        Feedbacks are attached to traces and recorded with metadata, including user, timestamp, revisions, etc.

        [Learn more →](/genai/tracing/collect-user-feedback)

        </div>

        <div class="flex-item padding-md">
          ![Trace Feedback](/images/llms/tracing/genai-human-feedback.png)
        </div>
      </div>
    </div>

  </TabItem>
  <TabItem value="evaluation" label="Evaluation">
    <div class="flex-column">
      <div class="flex-row">
        <div class="flex-item">

        #### Evaluate and Enhance Quality

        Systematically assessing and improving the quality of GenAI applications is a challenge. Combined with [MLflow GenAI Evaluation](/genai/eval-monitor), MLflow offers a seamless experience for evaluating your applications.

        Tracing helps by allowing you to track quality assessment and inspect the evaluation results with visibility into the internals of the system.

        [Learn more →](/genai/eval-monitor)

        </div>

        <div class="flex-item padding-md">
          ![Trace Evaluation](/images/llms/tracing/genai-trace-evaluation.png)
        </div>
      </div>
    </div>

  </TabItem>
  <TabItem value="production-monitoring" label="Production Monitoring">
    <div class="flex-column">
      <div class="flex-row">
        <div class="flex-item">

        #### Monitor Applications in Production

        Understanding and optimizing GenAI application performance is crucial for efficient operations. MLflow Tracing captures key metrics like latency and token usage at each step, as well as various quality metrics, helping you identify bottlenecks, monitor efficiency, and find optimization opportunities.

        [Learn more →](/genai/tracing/prod-tracing)

        </div>

        <div class="flex-item padding-md">
          ![Monitoring](/images/llms/tracing/genai-monitoring.png)
        </div>
      </div>
    </div>

  </TabItem>
  <TabItem value="dataset" label="Dataset Collection">
    <div class="flex-column">
      <div class="flex-row">
        <div class="flex-item">

        #### Create a High-Quality Dataset from Real World Traffic

        Evaluating the performance of your GenAI application is crucial, but creating a reliable evaluation dataset is challenging.

        Traces from production systems capture perfect data for building high-quality datasets with precise details for internal components like retrievers and tools.

        [Learn more →](/genai/tracing/search-traces/#creating-evaluation-datasets)

        </div>

        <div class="flex-item padding-md">
          ![Trace Dataset](/images/llms/tracing/genai-trace-dataset.png)
        </div>
      </div>
    </div>

  </TabItem>
<<<<<<< HEAD
  <TabItem value="production" label="In Production">
    Monitor and assess quality in real-time by tracking quality metrics (derived from user feedback and evaluation results) across deployments. Identify sudden quality degradation or regressions, trigger alerts for critical quality issues, and help maintain quality Service Level Agreements (SLAs).
  </TabItem>
</Tabs>

Traces from both evaluation runs and production monitoring can be explored to identify root causes of quality issues—for instance, insufficiently retrieved documents in a RAG system or degraded performance of a specific model. Traces empower you to analyze these issues in detail and iterate quickly.

Moreover, traces are invaluable for **building high-quality evaluation datasets**. By capturing real user interactions and their outcomes, you can curate representative test cases based on actual usage patterns, build comprehensive evaluation sets that cover diverse scenarios, and use this data to fine-tune models or improve retrieval mechanisms.

When combined with [MLflow GenAI Evaluation](/genai/eval-monitor), MLflow offers a seamless experience for assessing and improving your application's quality.

## Industry-Standard Observability with OpenTelemetry

MLflow Tracing is built on **OpenTelemetry**, the industry-standard open source specification for observability. This foundation ensures that your tracing implementation follows widely accepted standards and provides interoperability with the broader observability ecosystem.

The OpenTelemetry compatibility means you can export your MLflow trace data to various monitoring and observability services in your existing infrastructure stack, including Grafana, Prometheus, Datadog, New Relic, and other OpenTelemetry-compatible systems. This standardization gives you the flexibility to integrate MLflow Tracing into your current monitoring workflows without vendor lock-in.

By conforming to OpenTelemetry standards, MLflow Tracing ensures that your observability investment is portable and future-proof, allowing you to leverage the growing ecosystem of OpenTelemetry-compatible tools and services. See [Export Traces to Other Services](/genai/tracing/prod-tracing#opentelemetry-integration) for detailed integration instructions.

## Automatic Tracing

MLflow Tracing is integrated with various GenAI libraries and provides **one-line automatic tracing** experience for each library (and combinations of them!). Here are some of the 20+ supported frameworks:

**Popular Frameworks**: [OpenAI](/genai/tracing/integrations/listing/openai), [LangChain](/genai/tracing/integrations/listing/langchain), [LangGraph](/genai/tracing/integrations/listing/langgraph), [LlamaIndex](/genai/tracing/integrations/listing/llama_index), [DSPy](/genai/tracing/integrations/listing/dspy), [Anthropic](/genai/tracing/integrations/listing/anthropic), [AutoGen](/genai/tracing/integrations/listing/autogen), [AG2](/genai/tracing/integrations/listing/ag2), [CrewAI](/genai/tracing/integrations/listing/crewai), [OpenAI Swarm](/genai/tracing/integrations/listing/swarm)

**Model Providers**: [Bedrock](/genai/tracing/integrations/listing/bedrock), [Gemini](/genai/tracing/integrations/listing/gemini), [LiteLLM](/genai/tracing/integrations/listing/litellm), [Ollama](/genai/tracing/integrations/listing/ollama), [Groq](/genai/tracing/integrations/listing/groq), [Mistral](/genai/tracing/integrations/listing/mistral), [DeepSeek](/genai/tracing/integrations/listing/deepseek)

**Specialized Tools**: [Instructor](/genai/tracing/integrations/listing/instructor), [txtai](/genai/tracing/integrations/listing/txtai), [Smolagents](/genai/tracing/integrations/listing/smolagents), [PydanticAI](/genai/tracing/integrations/listing/pydantic_ai)

For the complete list and detailed integration examples, see the [Automatic Tracing](/genai/tracing/app-instrumentation/automatic) documentation and [Integrations page](/genai/tracing/integrations).

This broad support means you can gain observability without significant code changes, leveraging the tools you already use. For custom components or unsupported libraries, MLflow also provides powerful [manual tracing APIs](/genai/tracing/app-instrumentation/manual-tracing).

## Manual Tracing

In addition to the one-line auto tracing experience, MLflow offers Python SDK for manually instrumenting your code and manipulating traces:

- [Instrument a function with `@mlflow.trace` decorator](/genai/tracing/app-instrumentation/manual-tracing/fluent-apis#decorator)
- [Instrument any block of code using `mlflow.start_span` context manager](/genai/tracing/app-instrumentation/manual-tracing/fluent-apis#context-manager)
- [Group or annotate traces using tags](/genai/tracing/attach-tags)
- [Disable tracing globally](/genai/tracing/app-instrumentation/automatic#disabling-tracing)

Refer to the [Manual Tracing Guide](/genai/tracing/app-instrumentation/manual-tracing) for complete details about the SDK.

## Reviewing and Querying Traces

MLflow Traces can be reviewed and analyzed in several ways:

**MLflow UI**: The MLflow UI provides a rich interface for exploring traces. You can view traces for a specific experiment, run, and [search and filter traces](/genai/tracing/search-traces) based on various criteria. Start the UI by running `mlflow ui` in your terminal and navigating to `http://localhost:5000`.

**Jupyter Notebook**: The trace UI is also available within Jupyter notebooks! The trace UI will automatically be displayed when a cell generates a trace, eliminating the need to switch between the notebook and web browser.

**Programmatic Access**: Query and analyze traces with Python APIs to search traces with filters and conditions using <APILink fn="mlflow.search_traces" />, retrieve specific traces for detailed analysis, export data for custom analysis or integration with other tools, and build custom dashboards and monitoring solutions.

Trace data is useful for various downstream tasks, such as creating evaluation datasets for offline evaluation and production monitoring. MLflow provides several APIs to search and retrieve recorded traces programmatically. See [Searching and Retrieving Traces](/genai/tracing/search-traces) for more details.

## Production Monitoring

MLflow Tracing is production ready and provides comprehensive monitoring capabilities for your GenAI applications in production environments. The tracing system captures detailed execution information that can be integrated with your existing observability stack through OpenTelemetry standards.

For production deployments, consider using the [Lightweight Tracing SDK](/genai/tracing/lightweight-sdk) (`mlflow-tracing`) that is optimized for reducing the total installation size and minimizing dependencies while maintaining full tracing capabilities.

Read [Production Tracing](/genai/tracing/prod-tracing) for complete guidance on using MLflow Tracing for monitoring models in production and various backend configuration options.
=======
  </Tabs>
</TabsWrapper>

## What Makes MLflow Tracing Unique?

<FeatureHighlights features={[
  {
    icon: Heart,
    title: "Open Source",
    description: "MLflow is open source and 100% FREE. You don't need to pay additional SaaS costs to add observability to your GenAI stack. Your trace data is hosted on your own infrastructure."
  },
  {
    icon: Zap,
    title: "OpenTelemetry",
    description: "MLflow Tracing is compatible with OpenTelemetry, making it free from vendor lock-in and easy to integrate with your existing observability stack."
  },
  {
    icon: Puzzle,
    title: "Framework Agnostic",
    description: "MLflow Tracing integrates with 20+ GenAI libraries, including OpenAI, LangChain, LlamaIndex, DSPy, Pydantic AI, allowing you to switch between frameworks with ease."
  },
  {
    icon: LifeBuoy,
    title: "End-to-End Platform",
    description: "MLflow Tracing empowers you throughout the end-to-end machine learning lifecycle, combined with its version tracking and evaluation capabilities."
  },
  {
    icon: Users,
    title: "Strong Community",
    description: "MLflow boasts a vibrant Open Source community as a part of the Linux Foundation, with 20K+ GitHub Stars and 20MM+ monthly downloads."
  }
]} />
>>>>>>> a44e1771

## Getting Started

<TilesGrid>
  <TileCard
    image="/images/logos/python-logo.png"
    title="Quickstart (Python)"
    description="Get started with MLflow in Python"
    href="/genai/tracing/quickstart"
    linkText="Start building →"
    containerHeight={64}
  />
  <TileCard
    image="/images/logos/javascript-typescript-logo.png"
    title="Quickstart (JS/TS)"
    description="Get started with MLflow in JavaScript or TypeScript"
    href="/genai/tracing/quickstart"
    linkText="Start building →"
    containerHeight={64}
  />
  <TileCard
    icon={GitMerge}
    iconSize={48}
    title="Trace Your App"
    description="Explore the practical guides for instrumenting your own applications or systems"
    href="/genai/tracing/app-instrumentation"
    containerHeight={64}
  />
</TilesGrid>

## One-line Auto Tracing Integrations

MLflow Tracing is integrated with various GenAI libraries and provides one-line automatic tracing experience for each library (and combinations of them!):

```python
import mlflow

mlflow.openai.autolog()  # or replace 'openai' with other library names, e.g., "anthropic"
```

| Frameworks                                                                                                                                                                                                                                                                                                                                                                                                                                                                                                                                                                                                    | LLM Providers                                                                                                                                                                                                                                                                                                                                                                                                                                                                                                            | Tools                                                                                                             |
| ------------------------------------------------------------------------------------------------------------------------------------------------------------------------------------------------------------------------------------------------------------------------------------------------------------------------------------------------------------------------------------------------------------------------------------------------------------------------------------------------------------------------------------------------------------------------------------------------------------- | ------------------------------------------------------------------------------------------------------------------------------------------------------------------------------------------------------------------------------------------------------------------------------------------------------------------------------------------------------------------------------------------------------------------------------------------------------------------------------------------------------------------------ | ----------------------------------------------------------------------------------------------------------------- |
| [LangChain](/genai/tracing/integrations/listing/langchain) • [LangGraph](/genai/tracing/integrations/listing/langgraph) • [LlamaIndex](/genai/tracing/integrations/listing/llama_index) • [DSPy](/genai/tracing/integrations/listing/dspy) • [PydanticAI](/genai/tracing/integrations/listing/pydantic_ai) • [AutoGen](/genai/tracing/integrations/listing/autogen) • [OpenAI Agent](/genai/tracing/integrations/listing/openai-agent) • [AG2](/genai/tracing/integrations/listing/ag2) • [CrewAI](/genai/tracing/integrations/listing/crewai) • [Smolagents](/genai/tracing/integrations/listing/smolagents) | [OpenAI](/genai/tracing/integrations/listing/openai) • [Anthropic](/genai/tracing/integrations/listing/anthropic) • [Bedrock](/genai/tracing/integrations/listing/bedrock) • [Gemini](/genai/tracing/integrations/listing/gemini) • [LiteLLM](/genai/tracing/integrations/listing/litellm) • [Ollama](/genai/tracing/integrations/listing/ollama) • [Groq](/genai/tracing/integrations/listing/groq) • [Mistral](/genai/tracing/integrations/listing/mistral) • [DeepSeek](/genai/tracing/integrations/listing/deepseek) | [Instructor](/genai/tracing/integrations/listing/instructor) • [txtai](/genai/tracing/integrations/listing/txtai) |

For the complete list and detailed integration examples, see the [Automatic Tracing](/genai/tracing/app-instrumentation/automatic) documentation.

## Flexible and Customizable

In addition to the one-line auto tracing experience, MLflow offers Python SDK for manually instrumenting your code and manipulating traces:

- [Trace a function with `@mlflow.trace` decorator](/genai/tracing/app-instrumentation/manual-tracing/fluent-apis#decorator)
- [Trace any block of code using context manager](/genai/tracing/app-instrumentation/manual-tracing/fluent-apis#context-manager)
- [Combine multiple auto-tracing integrations](/genai/tracing/app-instrumentation/automatic/#multi-framework-example)
- [Instrument multi-threaded applications](/genai/tracing/app-instrumentation/manual-tracing/fluent-apis/#multi-threading)
- [Native async support](/genai/tracing/app-instrumentation/manual-tracing/fluent-apis#async-support)
- [Group and filter traces using sessions](/genai/tracing/track-users-sessions)
- [Redact PII data from traces](/genai/tracing/observe-with-traces/masking)
- [Disable tracing globally](/genai/tracing/app-instrumentation/automatic#disabling-tracing)

## Production Readiness

MLflow Tracing is production ready and provides comprehensive monitoring capabilities for your GenAI applications in production environments. By enabling [async logging](/genai/tracing/prod-tracing/#asynchronous-trace-logging), trace logging is done in the background and does not impact the performance of your application.

For production deployments, it is recommended to use the [Lightweight Tracing SDK](/genai/tracing/lightweight-sdk) (`mlflow-tracing`) that is optimized for reducing the total installation size and minimizing dependencies while maintaining full tracing capabilities. Compared to the full `mlflow` package, the `mlflow-tracing` package requires 95% smaller footprint.

Read [Production Monitoring](/genai/tracing/prod-tracing) for complete guidance on using MLflow Tracing for monitoring models in production and various backend configuration options.<|MERGE_RESOLUTION|>--- conflicted
+++ resolved
@@ -9,50 +9,17 @@
 
 # MLflow Tracing for LLM Observability
 
-<<<<<<< HEAD
-**MLflow Tracing** is a feature that enhances LLM observability in your Generative AI (GenAI) applications by capturing detailed information about the execution of your application's services. Tracing provides a way to record the inputs, outputs, and metadata associated with each intermediate step of a request, enabling you to easily pinpoint the source of bugs and unexpected behaviors.
-
-MLflow Tracing offers [**automatic, no-code-added integrations**](/genai/tracing/app-instrumentation/automatic) with **over 20 popular GenAI libraries**, providing immediate observability with just a single line of code. For any other Python-based GenAI code or custom components, MLflow's [**flexible instrumentation APIs**](/genai/tracing/app-instrumentation/manual-tracing) can be used to capture detailed traces, regardless of the specific frameworks in use.
-
-**Ready to get started? See how to [Instrument your app](/genai/tracing/app-instrumentation).**
+MLflow Tracing enhances LLM observability in your applications by capturing the inputs, outputs, and metadata associated with each intermediate step of a request, enabling you to easily pinpoint the source of bugs and unexpected behaviors.
 
 ![Tracing Gateway Video](/images/llms/tracing/tracing-top.gif)
 
-## Why Choose MLflow Tracing?
-
-<details>
-  <summary>Why Choose MLflow?</summary>
-
-**🪽 Free and Open** - MLflow is open source and 100% FREE. You don't need to pay additional SaaS costs to add observability to your GenAI stack. Your trace data is hosted on your own infrastructure.
-
-**🥇 Standard** - MLflow Tracing is compatible with **OpenTelemetry**, an industry-standard observability spec. You can export your trace data to various services in your existing observability stack, such as Grafana, Prometheus, Datadog, New Relic, and more.
-
-**🤝 Framework Support** - MLflow Tracing integrates with 20+ GenAI libraries, including OpenAI, LangChain, LlamaIndex, DSPy, and others. See the [Automatic Tracing](#automatic-tracing) section for the full list of supported libraries.
-
-**🔄 End-to-End** - MLflow is designed for managing the end-to-end machine learning lifecycle. With its model tracking and evaluation capabilities, MLflow empowers you to leverage your trace data fully.
-
-**👥 Community** - MLflow boasts a vibrant Open Source community as a part of the Linux Foundation. With 19,000+ GitHub Stars and 15MM+ monthly downloads, MLflow is a trusted standard in the MLOps/LLMOps ecosystem.
-
-</details>
-
-=======
-MLflow Tracing enhances LLM observability in your applications by capturing the inputs, outputs, and metadata associated with each intermediate step of a request, enabling you to easily pinpoint the source of bugs and unexpected behaviors.
-
-![Tracing Gateway Video](/images/llms/tracing/tracing-top.gif)
-
->>>>>>> a44e1771
 ## Use Cases Throughout the ML Lifecycle
 
 MLflow Tracing empowers you throughout the end-to-end lifecycle of a machine learning project. Here's how it helps you at each step of the workflow, click on the tabs below to learn more:
 
-<<<<<<< HEAD
-<Tabs>
-  <TabItem value="debugging" label="Debugging" default>
-=======
 <TabsWrapper>
   <Tabs>
     <TabItem value="debugging" label="Build & Debug" default>
->>>>>>> a44e1771
     <div class="flex-column">
 
       <div class="flex-row">
@@ -161,71 +128,6 @@
     </div>
 
   </TabItem>
-<<<<<<< HEAD
-  <TabItem value="production" label="In Production">
-    Monitor and assess quality in real-time by tracking quality metrics (derived from user feedback and evaluation results) across deployments. Identify sudden quality degradation or regressions, trigger alerts for critical quality issues, and help maintain quality Service Level Agreements (SLAs).
-  </TabItem>
-</Tabs>
-
-Traces from both evaluation runs and production monitoring can be explored to identify root causes of quality issues—for instance, insufficiently retrieved documents in a RAG system or degraded performance of a specific model. Traces empower you to analyze these issues in detail and iterate quickly.
-
-Moreover, traces are invaluable for **building high-quality evaluation datasets**. By capturing real user interactions and their outcomes, you can curate representative test cases based on actual usage patterns, build comprehensive evaluation sets that cover diverse scenarios, and use this data to fine-tune models or improve retrieval mechanisms.
-
-When combined with [MLflow GenAI Evaluation](/genai/eval-monitor), MLflow offers a seamless experience for assessing and improving your application's quality.
-
-## Industry-Standard Observability with OpenTelemetry
-
-MLflow Tracing is built on **OpenTelemetry**, the industry-standard open source specification for observability. This foundation ensures that your tracing implementation follows widely accepted standards and provides interoperability with the broader observability ecosystem.
-
-The OpenTelemetry compatibility means you can export your MLflow trace data to various monitoring and observability services in your existing infrastructure stack, including Grafana, Prometheus, Datadog, New Relic, and other OpenTelemetry-compatible systems. This standardization gives you the flexibility to integrate MLflow Tracing into your current monitoring workflows without vendor lock-in.
-
-By conforming to OpenTelemetry standards, MLflow Tracing ensures that your observability investment is portable and future-proof, allowing you to leverage the growing ecosystem of OpenTelemetry-compatible tools and services. See [Export Traces to Other Services](/genai/tracing/prod-tracing#opentelemetry-integration) for detailed integration instructions.
-
-## Automatic Tracing
-
-MLflow Tracing is integrated with various GenAI libraries and provides **one-line automatic tracing** experience for each library (and combinations of them!). Here are some of the 20+ supported frameworks:
-
-**Popular Frameworks**: [OpenAI](/genai/tracing/integrations/listing/openai), [LangChain](/genai/tracing/integrations/listing/langchain), [LangGraph](/genai/tracing/integrations/listing/langgraph), [LlamaIndex](/genai/tracing/integrations/listing/llama_index), [DSPy](/genai/tracing/integrations/listing/dspy), [Anthropic](/genai/tracing/integrations/listing/anthropic), [AutoGen](/genai/tracing/integrations/listing/autogen), [AG2](/genai/tracing/integrations/listing/ag2), [CrewAI](/genai/tracing/integrations/listing/crewai), [OpenAI Swarm](/genai/tracing/integrations/listing/swarm)
-
-**Model Providers**: [Bedrock](/genai/tracing/integrations/listing/bedrock), [Gemini](/genai/tracing/integrations/listing/gemini), [LiteLLM](/genai/tracing/integrations/listing/litellm), [Ollama](/genai/tracing/integrations/listing/ollama), [Groq](/genai/tracing/integrations/listing/groq), [Mistral](/genai/tracing/integrations/listing/mistral), [DeepSeek](/genai/tracing/integrations/listing/deepseek)
-
-**Specialized Tools**: [Instructor](/genai/tracing/integrations/listing/instructor), [txtai](/genai/tracing/integrations/listing/txtai), [Smolagents](/genai/tracing/integrations/listing/smolagents), [PydanticAI](/genai/tracing/integrations/listing/pydantic_ai)
-
-For the complete list and detailed integration examples, see the [Automatic Tracing](/genai/tracing/app-instrumentation/automatic) documentation and [Integrations page](/genai/tracing/integrations).
-
-This broad support means you can gain observability without significant code changes, leveraging the tools you already use. For custom components or unsupported libraries, MLflow also provides powerful [manual tracing APIs](/genai/tracing/app-instrumentation/manual-tracing).
-
-## Manual Tracing
-
-In addition to the one-line auto tracing experience, MLflow offers Python SDK for manually instrumenting your code and manipulating traces:
-
-- [Instrument a function with `@mlflow.trace` decorator](/genai/tracing/app-instrumentation/manual-tracing/fluent-apis#decorator)
-- [Instrument any block of code using `mlflow.start_span` context manager](/genai/tracing/app-instrumentation/manual-tracing/fluent-apis#context-manager)
-- [Group or annotate traces using tags](/genai/tracing/attach-tags)
-- [Disable tracing globally](/genai/tracing/app-instrumentation/automatic#disabling-tracing)
-
-Refer to the [Manual Tracing Guide](/genai/tracing/app-instrumentation/manual-tracing) for complete details about the SDK.
-
-## Reviewing and Querying Traces
-
-MLflow Traces can be reviewed and analyzed in several ways:
-
-**MLflow UI**: The MLflow UI provides a rich interface for exploring traces. You can view traces for a specific experiment, run, and [search and filter traces](/genai/tracing/search-traces) based on various criteria. Start the UI by running `mlflow ui` in your terminal and navigating to `http://localhost:5000`.
-
-**Jupyter Notebook**: The trace UI is also available within Jupyter notebooks! The trace UI will automatically be displayed when a cell generates a trace, eliminating the need to switch between the notebook and web browser.
-
-**Programmatic Access**: Query and analyze traces with Python APIs to search traces with filters and conditions using <APILink fn="mlflow.search_traces" />, retrieve specific traces for detailed analysis, export data for custom analysis or integration with other tools, and build custom dashboards and monitoring solutions.
-
-Trace data is useful for various downstream tasks, such as creating evaluation datasets for offline evaluation and production monitoring. MLflow provides several APIs to search and retrieve recorded traces programmatically. See [Searching and Retrieving Traces](/genai/tracing/search-traces) for more details.
-
-## Production Monitoring
-
-MLflow Tracing is production ready and provides comprehensive monitoring capabilities for your GenAI applications in production environments. The tracing system captures detailed execution information that can be integrated with your existing observability stack through OpenTelemetry standards.
-
-For production deployments, consider using the [Lightweight Tracing SDK](/genai/tracing/lightweight-sdk) (`mlflow-tracing`) that is optimized for reducing the total installation size and minimizing dependencies while maintaining full tracing capabilities.
-
-Read [Production Tracing](/genai/tracing/prod-tracing) for complete guidance on using MLflow Tracing for monitoring models in production and various backend configuration options.
-=======
   </Tabs>
 </TabsWrapper>
 
@@ -258,7 +160,6 @@
     description: "MLflow boasts a vibrant Open Source community as a part of the Linux Foundation, with 20K+ GitHub Stars and 20MM+ monthly downloads."
   }
 ]} />
->>>>>>> a44e1771
 
 ## Getting Started
 
