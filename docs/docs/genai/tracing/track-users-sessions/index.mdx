import { APILink } from "@site/src/components/APILink";
import Tabs from "@theme/Tabs";
import TabItem from "@theme/TabItem";
import TilesGrid from "@site/src/components/TilesGrid";
import TileCard from "@site/src/components/TileCard";
import { Globe, Search, TrendingUp } from "lucide-react";

# Track Users & Sessions

![Traces with session IDs](/images/llms/tracing/trace-filter-by-user.gif)

Many real-world AI applications use session to maintain multi-turn user interactions. MLflow Tracing provides built-in support for associating traces with users and grouping them into sessions. Tracking users and sessions in your GenAI application provides essential context for understanding user behavior, analyzing conversation flows, and improving personalization.

## Store User and Session IDs in Metadata

:::note New in MLflow 3
The standard metadata for user and session tracking is only available in MLflow 3 and above. To upgrade, please run `pip install --upgrade mlflow`.
:::

MLflow provides two standard metadata fields for session and user tracking:

- `mlflow.trace.user` - Associates traces with specific users
- `mlflow.trace.session` - Groups traces belonging to multi-turn conversations

When you use these standard metadata fields, MLflow automatically enables filtering and grouping in the UI. Unlike tags, metadata cannot be updated once the trace is logged, making it ideal for immutable identifiers like user and session IDs.

## Basic Usage

To record user and session information in your application, use the <APILink fn="mlflow.update_current_trace" /> API and pass the user and session IDs in the metadata.

<Tabs>
  <TabItem value="python" label="Python" default>
    Here's how to add user and session tracking to your application:

    ```python
    import mlflow


    @mlflow.trace
    def chat_completion(message: list[dict], user_id: str, session_id: str):
        """Process a chat message with user and session tracking."""

        # Add user and session context to the current trace
        mlflow.update_current_trace(
            metadata={
                "mlflow.trace.user": user_id,  # Links trace to specific user
                "mlflow.trace.session": session_id,  # Groups trace with conversation
            }
        )

        # Your chat logic here
        return generate_response(message)
    ```

  </TabItem>
  <TabItem value="typescript" label="Typescript">
    ```typescript
    import * as mlflow from "mlflow-tracing";

    const chatCompletion = mlflow.trace(
        (message: list[dict], user_id: str, session_id: str) => {
            // Add user and session context to the current trace
            mlflow.updateCurrentTrace({
                metadata: {
                    "mlflow.trace.user": user_id,
                    "mlflow.trace.session": session_id,
                },
            });

            // Your chat logic here
            return generate_response(message);
        },
        { name: "chat_completion" }
    );
    ```

  </TabItem>
</Tabs>

## Web Application Example

<Tabs>
  <TabItem value="python" label="Python (FastAPI)" default>

    ```python
    import mlflow
    import os
    from fastapi import FastAPI, Request
    from pydantic import BaseModel
    from openai import OpenAI

    app = FastAPI()
    client = OpenAI(api_key=os.getenv("OPENAI_API_KEY"))

    mlflow.set_tracking_uri("databricks")
    mlflow.set_experiment(experiment_id="3044868363145534")
    mlflow.openai.autolog()


    class ChatRequest(BaseModel):
        message: str


    @mlflow.trace
    def process_chat(message: str, user_id: str, session_id: str):
        # Update trace with user and session context
        mlflow.update_current_trace(
            metadata={
                "mlflow.trace.session": session_id,
                "mlflow.trace.user": user_id,
            }
        )

        # Process chat message using OpenAI API
        response = client.chat.completions.create(
            model="gpt-4.1-mini",
            messages=[
                {"role": "system", "content": "You are a helpful assistant."},
                {"role": "user", "content": message},
            ],
        )
        return response.choices[0].message.content


    @app.post("/chat")
    def handle_chat(request: Request, chat_request: ChatRequest):
        session_id = request.headers.get("X-Session-ID", "default-session")
        user_id = request.headers.get("X-User-ID", "default-user")
        response_text = process_chat_with_openai(chat_request.message, user_id, session_id)
        return {"response": response_text}


    @app.get("/")
    async def root():
        return {"message": "FastAPI MLflow Tracing Example"}


    if __name__ == "__main__":
        import uvicorn

        uvicorn.run(app, host="0.0.0.0", port=8000)
    ```

    **Example request:**
    ```bash
    python app.py

    curl -X POST http://localhost:8000/chat \
        -H "Content-Type: application/json" \
        -H "X-Session-ID: session-123" \
        -H "X-User-ID: user-456" \
        -d '{"message": "Hello, how are you?"}'
    ```

  </TabItem>
  <TabItem value="typescript" label="Typescript (Node.js)">

    ```python

    ```

    **Example request:**
    ```bash
    curl -X POST "http://127.0.0.1:8000/chat" \
         -H "Content-Type: application/json" \
         -H "X-Session-ID: session-def-456" \
         -H "X-User-ID: user-jane-doe-12345" \
         -d '{"message": "What is my account balance?"}'
    ```

  </TabItem>
</Tabs>

## Querying

<Tabs>
  <TabItem value="ui-search" label="MLflow UI Search" default>
    Filter traces in the MLflow UI using these search queries:

    ```
    # Find all traces for a specific user
    metadata.`mlflow.trace.user` = 'user-123'

    # Find all traces in a session
    metadata.`mlflow.trace.session` = 'session-abc-456'

    # Find traces for a user within a specific session
    metadata.`mlflow.trace.user` = 'user-123' AND metadata.`mlflow.trace.session` = 'session-abc-456'
    ```

  </TabItem>
  <TabItem value="user-analysis" label="Programmatic Analysis">
    Analyze user behavior patterns programmatically:

    ```python
    import mlflow
    import pandas as pd

    # Search for all traces from a specific user
    user_traces_df: pd.DataFrame = mlflow.search_traces(
        filter_string=f"metadata.`mlflow.trace.user` = '{user_id}'",
    )

    # Calculate key metrics
    total_interactions = len(user_traces_df)
    unique_sessions = user_traces_df["metadata.mlflow.trace.session"].nunique()
    avg_response_time = user_traces_df["info.execution_time_ms"].mean()
    success_rate = user_traces_df["info.state"].value_counts()["OK"] / total_interactions

    # Display the results
    print(f"User has {total_interactions} interactions across {unique_sessions} sessions")
    print(f"Average response time: {avg_response_time} ms")
    print(f"Success rate: {success_rate}")
    ```

  </TabItem>

</Tabs>

## Next Steps

<TilesGrid>
  <TileCard
<<<<<<< HEAD
    icon={Globe}
    title="Track Environments & Context"
    description="Add deployment and version context to your traces"
    href="/genai/tracing/track-environments-context"
    linkText="Track context →"
  />
  <TileCard
=======
>>>>>>> cc287d9d
    icon={Search}
    title="Search Traces"
    description="Master advanced filtering techniques for user and session analysis"
    href="/genai/tracing/search-traces"
    linkText="Learn search →"
  />
  <TileCard
    icon={TrendingUp}
    title="Production Monitoring"
    description="Set up comprehensive production observability with user context"
    href="/genai/tracing/prod-tracing"
    linkText="Monitor production →"
  />
</TilesGrid><|MERGE_RESOLUTION|>--- conflicted
+++ resolved
@@ -221,16 +221,6 @@
 
 <TilesGrid>
   <TileCard
-<<<<<<< HEAD
-    icon={Globe}
-    title="Track Environments & Context"
-    description="Add deployment and version context to your traces"
-    href="/genai/tracing/track-environments-context"
-    linkText="Track context →"
-  />
-  <TileCard
-=======
->>>>>>> cc287d9d
     icon={Search}
     title="Search Traces"
     description="Master advanced filtering techniques for user and session analysis"
