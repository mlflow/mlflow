import { APILink } from "@site/src/components/APILink";
import Tabs from "@theme/Tabs";
import TabItem from "@theme/TabItem";
import { CardGroup, SmallLogoCard, Card } from "@site/src/components/Card";

# Production Monitoring for GenAI Applications

Machine learning projects don't conclude with their initial launch. Ongoing monitoring and incremental enhancements are critical for long-term success. MLflow Tracing offers comprehensive observability for your production applications, supporting the iterative process of continuous improvement while ensuring quality delivery to users.

GenAI applications face unique challenges that make production monitoring essential. Quality drift can occur over time due to model updates, data distribution shifts, or new user interaction patterns. The operational complexity of multi-step workflows involving LLMs, vector databases, and retrieval systems creates multiple potential failure points that need continuous oversight. Cost management becomes critical as token usage and API costs can vary significantly based on user behavior and model performance.

## Key Monitoring Areas

Understanding what to monitor helps you focus on metrics that actually impact user experience and business outcomes. Rather than trying to monitor everything, focus on areas that provide actionable insights for your specific application and user base.

<Tabs>
  <TabItem value="operational" label="Operational Metrics" default>
    **Performance and Reliability**: Monitor end-to-end response times from user request to final response, including LLM inference latency, retrieval system performance, and component-level bottlenecks. Track overall error rates, LLM API failures, timeout occurrences, and dependency failures to maintain system reliability.

    **Resource Utilization**: Monitor token consumption patterns, API cost tracking, request throughput, and system resource usage to optimize performance and control costs.

    **Business Metrics**: Track user engagement rates, session completion rates, feature adoption, and user satisfaction scores to understand the business impact of your application.

  </TabItem>
  <TabItem value="quality" label="Quality Metrics">
    **Response Quality**: Assess response relevance to user queries, factual accuracy, completeness of responses, and consistency across similar queries to ensure your application meets user needs.

    **Safety and Compliance**: Monitor for harmful content detection, bias monitoring, privacy compliance, and regulatory adherence, which is especially important for applications in regulated industries.

    **User Experience Quality**: Track response helpfulness, clarity and readability, appropriate tone and style, and multi-turn conversation quality to optimize user satisfaction.

    **Domain-Specific Quality**: Implement metrics that vary by application type, such as technical accuracy for specialized domains, citation quality for RAG applications, code quality for programming assistants, or creative quality for content generation.

  </TabItem>
  <TabItem value="business" label="Business Impact">
    **User Behavior**: Monitor session duration and depth, feature usage patterns, user retention rates, and conversion metrics to understand how users engage with your application.

    **Operational Efficiency**: Track support ticket reduction, process automation success, time savings for users, and task completion rates to measure operational improvements.

    **Cost-Benefit Analysis**: Compare infrastructure costs versus value delivered, ROI on GenAI investment, productivity improvements, and customer satisfaction impact to justify and optimize your GenAI initiatives.

  </TabItem>
</Tabs>

## Setting Up Tracing for Production Endpoints

When deploying your GenAI application to production, you need to configure MLflow Tracing to send traces to your MLflow tracking server. This configuration forms the foundation for all production observability capabilities.

<Card>
  <div className="flex-column">
    <div className="flex-row">
      <div className="flex-item">
        #### Pro Tip: Using the Lightweight Tracing SDK

        The [MLflow Tracing SDK `mlflow-tracing`](/genai/tracing/lightweight-sdk) is a lightweight package that only includes the minimum set of dependencies to instrument your code/models/agents with MLflow Tracing.


        **⚡️ Faster Deployment**: Significantly smaller package size and fewer dependencies enable quicker deployments in containers and serverless environments

        **🔧 Simple Dependency Management**: Reduced dependencies mean less maintenance overhead and fewer potential conflicts

        **📦 Enhanced Portability**: Easily deploy across different platforms with minimal compatibility concerns

        **🔒 Improved Security**: Smaller attack surface with fewer dependencies reduces security risks

        **🚀 Performance Optimizations**: Optimized for high-volume tracing in production environments
      </div>
    </div>

  </div>
</Card>

<br/>

:::warning Compatibility Warning
When installing the MLflow Tracing SDK, make sure the environment **does not have** the full MLflow package installed. Having both packages in the same environment might cause conflicts and unexpected behaviors.
:::

### Environment Variable Configuration

Configure the following environment variables in your production environment. See [Production Monitoring Configurations](#production-monitoring-configurations) below for more details about these configurations.

```bash
# Required: Set MLflow Tracking URI
export MLFLOW_TRACKING_URI="http://your-mlflow-server:5000"

# Optional: Configure the experiment name for organizing traces
export MLFLOW_EXPERIMENT_NAME="production-genai-app"

# Optional: Configure async logging (recommended for production)
export MLFLOW_ENABLE_ASYNC_TRACE_LOGGING=true
export MLFLOW_ASYNC_TRACE_LOGGING_MAX_WORKERS=10
export MLFLOW_ASYNC_TRACE_LOGGING_MAX_QUEUE_SIZE=1000

# Optional: Configure trace sampling ratio (default is 1.0)
export MLFLOW_TRACE_SAMPLING_RATIO=0.1
```

## Self-Hosted Tracking Server

You can use the MLflow tracking server to store production traces. However, the tracking server is optimized for offline experience and generally not suitable for handling hyper-scale traffic. For high-volume production workloads, consider using OpenTelemetry integration with dedicated observability platforms.

If you choose to use the tracking server in production, we **strongly recommend**:

1. **Use SQL-based tracking server** on top of a scalable database and artifact storage
2. **Configure proper indexing** on trace tables for better query performance
3. **Set up periodic deletion** for trace data management
4. **Monitor server performance** and scale appropriately

Refer to the [tracking server setup guide](/ml/tracking#tracking-setup) for more details.

### Performance Considerations

**Database**: Use PostgreSQL or MySQL for better concurrent write performance rather than SQLite for production deployments.

**Storage**: Use cloud storage (S3, Azure Blob, GCS) for artifact storage to ensure scalability and reliability.

**Indexing**: Ensure proper indexes on `timestamp_ms`, `status`, and frequently queried tag columns to maintain query performance as trace volume grows.

**Retention**: Implement data retention policies to manage storage costs and maintain system performance over time.

### Docker Deployment Example

When deploying with Docker, pass environment variables through your container configuration:

```dockerfile
# Dockerfile
FROM python:3.9-slim

# Install dependencies
COPY requirements.txt .
RUN pip install -r requirements.txt

# Copy application code
COPY . /app
WORKDIR /app

# Set default environment variables (can be overridden at runtime)
ENV MLFLOW_TRACKING_URI=""
ENV MLFLOW_EXPERIMENT_NAME="production-genai-app"
ENV MLFLOW_ENABLE_ASYNC_TRACE_LOGGING=true

CMD ["python", "app.py"]
```

Run the container with environment variables:

```bash
docker run -d \
  -e MLFLOW_TRACKING_URI="http://your-mlflow-server:5000" \
  -e MLFLOW_EXPERIMENT_NAME="production-genai-app" \
  -e MLFLOW_ENABLE_ASYNC_TRACE_LOGGING=true \
  -e APP_VERSION="1.0.0" \
  your-app:latest
```

### Kubernetes Deployment Example

For Kubernetes deployments, use ConfigMaps and Secrets:

```yaml
# configmap.yaml
apiVersion: v1
kind: ConfigMap
metadata:
  name: mlflow-config
data:
  MLFLOW_TRACKING_URI: 'http://mlflow-server:5000'
  MLFLOW_EXPERIMENT_NAME: 'production-genai-app'
  MLFLOW_ENABLE_ASYNC_TRACE_LOGGING: 'true'

---
# deployment.yaml
apiVersion: apps/v1
kind: Deployment
metadata:
  name: genai-app
spec:
  template:
    spec:
      containers:
        - name: app
          image: your-app:latest
          envFrom:
            - configMapRef:
                name: mlflow-config
          env:
            - name: APP_VERSION
              value: '1.0.0'
```

## OpenTelemetry Integration

Traces generated by MLflow are compatible with the [OpenTelemetry trace specs](https://opentelemetry.io/docs/specs/otel/trace/api/#span). Therefore, MLflow traces can be exported to various observability platforms that support OpenTelemetry.

By default, MLflow exports traces to the MLflow Tracking Server. To enable exporting traces to an OpenTelemetry Collector, set the `OTEL_EXPORTER_OTLP_ENDPOINT` environment variable **before starting any trace**. You can also enable [dual export](#dual-export) to send traces to both MLflow and OpenTelemetry simultaneously.

```bash
pip install opentelemetry-exporter-otlp
```

```python
import mlflow
import os

# Set the endpoint of the OpenTelemetry Collector
os.environ["OTEL_EXPORTER_OTLP_TRACES_ENDPOINT"] = "http://localhost:4317/v1/traces"
# Optionally, set the service name to group traces
os.environ["OTEL_SERVICE_NAME"] = "your-service-name"

# Trace will be exported to the OTel collector
with mlflow.start_span(name="foo") as span:
    span.set_inputs({"a": 1})
    span.set_outputs({"b": 2})
```

### Supported Observability Platforms

Click on the following icons to learn more about how to set up OpenTelemetry Collector for your specific observability platform:

<CardGroup isSmall>
    <SmallLogoCard link="https://docs.datadoghq.com/opentelemetry/">
        <span>![Datadog Logo](/images/logos/datadog-logo.png)</span>
    </SmallLogoCard>
    <SmallLogoCard link="https://docs.newrelic.com/docs/opentelemetry/get-started/apm-monitoring/opentelemetry-apm-intro/#review-settings">
        <span>![NewRelic Logo](/images/logos/new-relic-logo.png)</span>
    </SmallLogoCard>
    <SmallLogoCard link="https://signoz.io/docs/instrumentation/opentelemetry-python/">
        <span>![Signoz Logo](/images/logos/signoz-logo.svg)</span>
    </SmallLogoCard>
    <SmallLogoCard link="https://docs.splunk.com/observability/en/gdi/get-data-in/get-data-in.html">
        <span>![Splunk Logo](/images/logos/splunk-logo.png)</span>
    </SmallLogoCard>
    <SmallLogoCard link="https://grafana.com/docs/grafana-cloud/send-data/otlp/send-data-otlp/">
        <span>![Grafana Logo](/images/logos/grafana-logo.png)</span>
    </SmallLogoCard>
    <SmallLogoCard link="https://docs.lightstep.com/docs/collector-home-page">
        <span>![ServiceNow Logo](/images/logos/servicenow-logo.avif)</span>
    </SmallLogoCard>
</CardGroup>

### OpenTelemetry Configuration

MLflow uses the standard OTLP Exporter for exporting traces to OpenTelemetry Collector instances. You can use [all of the configurations](https://opentelemetry.io/docs/languages/sdk-configuration/otlp-exporter/) supported by OpenTelemetry:

```bash
export OTEL_EXPORTER_OTLP_TRACES_ENDPOINT="http://localhost:4317/v1/traces"
export OTEL_EXPORTER_OTLP_TRACES_PROTOCOL="http/protobuf"
export OTEL_EXPORTER_OTLP_TRACES_HEADERS="api_key=12345"
```

### Dual Export

By default, when OTLP export is configured, MLflow sends traces only to the OpenTelemetry Collector. To send traces to both MLflow Tracking Server and OpenTelemetry Collector simultaneously, set `MLFLOW_TRACE_ENABLE_OTLP_DUAL_EXPORT=true`:

```python
import mlflow
import os

# Enable dual export
os.environ["MLFLOW_TRACE_ENABLE_OTLP_DUAL_EXPORT"] = "true"
os.environ["OTEL_EXPORTER_OTLP_TRACES_ENDPOINT"] = "http://localhost:4317/v1/traces"

# Configure MLflow tracking
mlflow.set_tracking_uri("http://localhost:5000")
mlflow.set_experiment("my-experiment")

# Traces will be sent to both MLflow and OTel collector
with mlflow.start_span(name="foo") as span:
    span.set_inputs({"a": 1})
    span.set_outputs({"b": 2})
```

:::warning Trace Export Behavior
<<<<<<< HEAD
- **Default** (`MLFLOW_TRACE_ENABLE_OTLP_DUAL_EXPORT=false`): Traces are sent only to OpenTelemetry Collector
- **Dual Export** (`MLFLOW_TRACE_ENABLE_OTLP_DUAL_EXPORT=true`): Traces are sent to both MLflow Tracking Server and OpenTelemetry Collector
:::
=======

- **Default** (`MLFLOW_TRACE_ENABLE_OTLP_DUAL_EXPORT=false`): Traces are sent only to OpenTelemetry Collector
- **Dual Export** (`MLFLOW_TRACE_ENABLE_OTLP_DUAL_EXPORT=true`): Traces are sent to both MLflow Tracking Server and OpenTelemetry Collector
  :::
>>>>>>> c86bf69e

## Managed Monitoring with Databricks

Databricks also offers a [managed solution](https://docs.databricks.com/aws/en/generative-ai/agent-evaluation/monitoring) for monitoring your GenAI applications that integrates with MLflow Tracing.

![Monitoring Hero](https://assets.docs.databricks.com/_static/images/generative-ai/monitoring/monitoring-hero.gif)

Capabilities include:

- Track **operational metrics** like request volume, latency, errors, and cost.
- Monitor **quality metrics** such as correctness, safety, context sufficiency, and more using managed evaluation.
- Configure **custom metrics** with Python function.
- Root cause analysis by looking at the recorded **traces** from MLflow Tracing.
- Support for applications hosted outside of Databricks

## Production Monitoring Configurations

### Asynchronous Trace Logging

For production applications, MLflow logs traces asynchronously by default to prevent blocking your application:

| Environment Variable                        | Description                                                                                                                                                                                                                                                   | Default Value |
| ------------------------------------------- | ------------------------------------------------------------------------------------------------------------------------------------------------------------------------------------------------------------------------------------------------------------- | ------------- |
| `MLFLOW_ENABLE_ASYNC_TRACE_LOGGING`         | Whether to log traces asynchronously. When set to `False`, traces will be logged in a blocking manner.                                                                                                                                                        | `True`        |
| `MLFLOW_ASYNC_TRACE_LOGGING_MAX_WORKERS`    | The maximum number of worker threads to use for async trace logging per process. Increasing this allows higher throughput of trace logging, but also increases CPU usage and memory consumption.                                                              | `10`          |
| `MLFLOW_ASYNC_TRACE_LOGGING_MAX_QUEUE_SIZE` | The maximum number of traces that can be queued before being logged to backend by the worker threads. When the queue is full, new traces will be discarded. Increasing this allows higher durability of trace logging, but also increases memory consumption. | `1000`        |
| `MLFLOW_ASYNC_TRACE_LOGGING_RETRY_TIMEOUT`  | The timeout in seconds for retrying failed trace logging. When a trace logging fails, it will be retried up to this timeout with backoff, after which it will be discarded.                                                                                   | `500`         |

Example configuration for high-volume applications:

```bash
export MLFLOW_ENABLE_ASYNC_TRACE_LOGGING=true
export MLFLOW_ASYNC_TRACE_LOGGING_MAX_WORKERS=20
export MLFLOW_ASYNC_TRACE_LOGGING_MAX_QUEUE_SIZE=2000
export MLFLOW_ASYNC_TRACE_LOGGING_RETRY_TIMEOUT=600
```

### Sampling Traces

For a high-volume application, you may want to reduce the number of traces exported to the backend. You can configure the sampling ratio to control the number of traces exported.

| Environment Variable          | Description                                                                                                                   | Default Value |
| ----------------------------- | ----------------------------------------------------------------------------------------------------------------------------- | ------------- |
| `MLFLOW_TRACE_SAMPLING_RATIO` | The sampling ratio for traces. When set to `0.0`, no traces will be exported. When set to `1.0`, all traces will be exported. | `1.0`         |

The default value is `1.0`, which means all traces will be exported. When set to less than `1.0`, say `0.1`, only 10% of the traces will be exported. The sampling is done at the trace level, meaning that all spans in some traces will be exported or discarded together.

## Adding Context to Production Traces

In production environments, enriching traces with contextual information is crucial for understanding user behavior, debugging issues, and improving your GenAI application. This context enables you to analyze user interactions, track quality across different segments, and identify patterns that lead to better or worse outcomes.

### Tracking Request, Session, and User Context

Production applications need to track multiple pieces of context simultaneously. Here's a comprehensive example showing how to track all of these in a FastAPI application:

```python
import mlflow
import os
from fastapi import FastAPI, Request, HTTPException
from pydantic import BaseModel

# Initialize FastAPI app
app = FastAPI()


class ChatRequest(BaseModel):
    message: str


@app.post("/chat")  # FastAPI decorator should be outermost
@mlflow.trace  # Ensure @mlflow.trace is the inner decorator
def handle_chat(request: Request, chat_request: ChatRequest):
    # Retrieve all context from request headers
    client_request_id = request.headers.get("X-Request-ID")
    session_id = request.headers.get("X-Session-ID")
    user_id = request.headers.get("X-User-ID")

    # Update the current trace with all context and environment metadata
    mlflow.update_current_trace(
        client_request_id=client_request_id,
        tags={
            # Session context - groups traces from multi-turn conversations
            "mlflow.trace.session": session_id,
            # User context - associates traces with specific users
            "mlflow.trace.user": user_id,
            # Environment metadata - tracks deployment context
            "environment": "production",
            "app_version": os.getenv("APP_VERSION", "1.0.0"),
            "deployment_id": os.getenv("DEPLOYMENT_ID", "unknown"),
            "region": os.getenv("REGION", "us-east-1"),
        },
    )

    # Your application logic for processing the chat message
    response_text = f"Processed message: '{chat_request.message}'"

    return {"response": response_text}
```

### Feedback Collection

Capturing user feedback on specific interactions is essential for understanding quality and improving your GenAI application:

```python
import mlflow
from mlflow.client import MlflowClient
from fastapi import FastAPI, Query, Request
from pydantic import BaseModel
from typing import Optional
from mlflow.entities import AssessmentSource

app = FastAPI()


class FeedbackRequest(BaseModel):
    is_correct: bool  # True for correct, False for incorrect
    comment: Optional[str] = None


@app.post("/chat_feedback")
def handle_chat_feedback(
    request: Request,
    client_request_id: str = Query(
        ..., description="The client request ID from the original chat request"
    ),
    feedback: FeedbackRequest = ...,
):
    """
    Collect user feedback for a specific chat interaction identified by client_request_id.
    """
    # Search for the trace with the matching client_request_id
    client = MlflowClient()
    experiment = client.get_experiment_by_name("production-genai-app")
    traces = client.search_traces(experiment_ids=[experiment.experiment_id])
    traces = [
        trace for trace in traces if trace.info.client_request_id == client_request_id
    ][:1]

    if not traces:
        return {
            "status": "error",
            "message": f"Unable to find data for client request ID: {client_request_id}",
        }, 500

    # Log feedback using MLflow's log_feedback API
    mlflow.log_feedback(
        trace_id=traces[0].info.trace_id,
        name="response_is_correct",
        value=feedback.is_correct,
        source=AssessmentSource(
            source_type="HUMAN", source_id=request.headers.get("X-User-ID")
        ),
        rationale=feedback.comment,
    )

    return {
        "status": "success",
        "message": "Feedback recorded successfully",
        "trace_id": traces[0].info.trace_id,
    }
```

### Querying Traces with Context

Use the contextual information to analyze production behavior:

```python
import mlflow

# Query traces by user
user_traces = mlflow.search_traces(
    experiment_ids=[experiment.experiment_id],
    filter_string="tags.`mlflow.trace.user` = 'user-jane-doe-12345'",
    max_results=100,
)

# Query traces by session
session_traces = mlflow.search_traces(
    experiment_ids=[experiment.experiment_id],
    filter_string="tags.`mlflow.trace.session` = 'session-def-456'",
    max_results=100,
)

# Query traces by environment
production_traces = mlflow.search_traces(
    experiment_ids=[experiment.experiment_id],
    filter_string="tags.environment = 'production'",
    max_results=100,
)
```

## Summary

Production monitoring with MLflow Tracing provides comprehensive observability for your GenAI applications. Understanding how users actually interact with your application, monitoring quality and performance in real-world conditions, and tracking the business impact of your GenAI initiatives are all essential for long-term success.

Key recommendations for successful production deployments include using `mlflow-tracing` for production deployments to minimize dependencies and optimize performance, configuring async logging for high-volume applications to prevent blocking, adding rich context with tags and metadata for effective debugging and analysis, implementing feedback collection for quality monitoring and continuous improvement, considering OpenTelemetry integration for enterprise observability platforms, and monitoring performance while implementing proper error handling.

Whether you're using self-hosted MLflow, integrating with enterprise observability platforms through OpenTelemetry, or leveraging Databricks Mosaic AI's advanced capabilities, MLflow Tracing provides the foundation for understanding and improving your production GenAI applications.

## Next Steps

**[Debug & Observe Your App with Tracing](/genai/tracing/observe-with-traces)**: Learn foundational observability concepts and techniques

**[Query Traces via SDK](/genai/tracing/observe-with-traces/query-via-sdk)**: Understand how to programmatically access trace data for analysis

**[Track Users & Sessions](/genai/tracing/track-users-sessions)**: Implement user and session context tracking for better monitoring insights<|MERGE_RESOLUTION|>--- conflicted
+++ resolved
@@ -272,16 +272,10 @@
 ```
 
 :::warning Trace Export Behavior
-<<<<<<< HEAD
-- **Default** (`MLFLOW_TRACE_ENABLE_OTLP_DUAL_EXPORT=false`): Traces are sent only to OpenTelemetry Collector
-- **Dual Export** (`MLFLOW_TRACE_ENABLE_OTLP_DUAL_EXPORT=true`): Traces are sent to both MLflow Tracking Server and OpenTelemetry Collector
-:::
-=======
 
 - **Default** (`MLFLOW_TRACE_ENABLE_OTLP_DUAL_EXPORT=false`): Traces are sent only to OpenTelemetry Collector
 - **Dual Export** (`MLFLOW_TRACE_ENABLE_OTLP_DUAL_EXPORT=true`): Traces are sent to both MLflow Tracking Server and OpenTelemetry Collector
   :::
->>>>>>> c86bf69e
 
 ## Managed Monitoring with Databricks
 
