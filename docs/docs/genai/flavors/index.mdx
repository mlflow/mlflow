--- conflicted
+++ resolved
@@ -67,12 +67,7 @@
 
 ### 🔍 Observability & Debugging
 
-<<<<<<< HEAD
-- [Tracing & Observability](/genai/getting-started/tracing/tracing-ide)
-- [Notebook Tracing](/genai/getting-started/tracing/tracing-notebook)
-=======
 - [Tracing & Observability](/genai/tracing)
->>>>>>> a44e1771
 
 ### 🧪 Evaluation & QA
 
