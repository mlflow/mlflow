import { APILink } from "@site/src/components/APILink";
import Tabs from "@theme/Tabs";
import TabItem from "@theme/TabItem";

# MLflow Prompt Data Model

MLflow **Prompt Registry** provides a structured approach to managing prompt templates for GenAI applications through versioned, reusable prompt entities. The Prompt data model enables systematic prompt engineering, version control, and deployment management across your organization.

## Overview

The MLflow Prompt data model centers around the **Prompt** entity, which represents a versioned template with comprehensive metadata and lifecycle management capabilities.

```mermaid
graph TD
    subgraph PROMPT[📝 MLflow Prompt Entity]
        direction TB
        TITLE[🎯 Versioned Template Container]

        subgraph CORE[📊 Core Properties]
            NAME[📛 Name]
            TEMPLATE[📄 Template Text]
            VERSION[🔢 Version Number]
        end

        subgraph METADATA[📋 Metadata]
            COMMIT[💬 Commit Message]
            TAGS[🔖 Version Tags]
            DESC[📝 Description]
        end

        subgraph MANAGEMENT[⚙️ Management]
            ALIASES[🎯 Aliases]
            TIMESTAMP[⏰ Creation Time]
            LIFECYCLE[🔄 Lifecycle State]
        end

        TITLE -.-> CORE
        TITLE -.-> METADATA
        TITLE -.-> MANAGEMENT
    end

    classDef promptStyle fill:#e8f5e8,stroke:#2e7d32,stroke-width:3px,color:#000
    classDef coreStyle fill:#e3f2fd,stroke:#0277bd,stroke-width:2px,color:#000
    classDef metaStyle fill:#fff3e0,stroke:#ef6c00,stroke-width:2px,color:#000
    classDef mgmtStyle fill:#f3e5f5,stroke:#7b1fa2,stroke-width:2px,color:#000
    classDef titleStyle fill:#f5f5f5,stroke:#424242,stroke-width:2px,color:#000

    class PROMPT promptStyle
    class CORE,NAME,TEMPLATE,VERSION coreStyle
    class METADATA,COMMIT,TAGS,DESC metaStyle
    class MANAGEMENT,ALIASES,TIMESTAMP,LIFECYCLE mgmtStyle
    class TITLE titleStyle
```

## Prompt as a Versioned Entity

### Centralized Template Management
The Prompt entity provides a single source of truth for template definitions, enabling consistent reuse across multiple applications and teams while maintaining version history and change tracking.

### Git-Inspired Versioning
Prompt versioning follows Git-like principles with sequential version numbers, commit messages describing changes, and immutable versions that ensure reproducibility and rollback capabilities.

### Dynamic Variable Support
Templates support variable interpolation using double-brace syntax (`{{variable}}`), enabling flexible content generation while maintaining template structure and reusability.

## Prompt Core Properties

### Identity and Content

Every Prompt has fundamental identification and content properties:

```mermaid
graph TB
    PROMPT[📝 Prompt Entity]

    subgraph IDENTITY[📛 Identity Properties]
        NAME[Name: Unique identifier]
        NAMESPACE[Namespace: Organization scope]
        URI[URI: prompts:/name/version]
    end

    subgraph CONTENT[📄 Content Properties]
        TEMPLATE[Template: Text with variables]
        VARIABLES[Variables: Extracted template parameters]
        FORMAT[Format: Double-brace syntax]
    end

    subgraph VERSION[🔢 Version Properties]
        NUMBER[Version Number: Sequential]
        IMMUTABLE[Immutability: Read-only after creation]
        HISTORY[History: Complete version chain]
    end

    PROMPT --> IDENTITY
    PROMPT --> CONTENT
    PROMPT --> VERSION

    classDef promptStyle fill:#e8f5e8,stroke:#2e7d32,stroke-width:3px,color:#000
    classDef identityStyle fill:#e3f2fd,stroke:#0277bd,stroke-width:2px,color:#000
    classDef contentStyle fill:#fff3e0,stroke:#ef6c00,stroke-width:2px,color:#000
    classDef versionStyle fill:#f3e5f5,stroke:#7b1fa2,stroke-width:2px,color:#000

    class PROMPT promptStyle
    class IDENTITY,NAME,NAMESPACE,URI identityStyle
    class CONTENT,TEMPLATE,VARIABLES,FORMAT contentStyle
    class VERSION,NUMBER,IMMUTABLE,HISTORY versionStyle
```

### Template Structure

Prompt templates support sophisticated variable interpolation:

```python
# Example template with variables
template = """
You are an expert {{ role }}. Analyze the following {{ content_type }} and provide {{ num_points }} key insights.

Content: {{ content }}

Requirements:
- Focus on {{ focus_area }}
- Use {{ tone }} tone
- Limit response to {{ max_length }} words
"""

# Variables automatically extracted: role, content_type, num_points, content, focus_area, tone, max_length
```

### Tags

<<<<<<< HEAD
Use `tags` for storing version-specific information, such as the author of the changes.

```python
# Register prompt with comprehensive tags
prompt = mlflow.genai.register_prompt(
    name="content-analyzer",
    template=template,
    commit_message="Added tone and length controls",
    tags={
        "author": "ai-team@company.com",
        "purpose": "Content analysis with customizable output",
        "model": "gpt-4",
        "performance_score": "0.92",
        "review_status": "approved",
    },
)
```

=======
### Version Tags and Metadata

Each prompt version includes comprehensive metadata for tracking and collaboration through version-specific tags:

```mermaid
graph TB
    VERSION[🔢 Prompt Version]

    subgraph TRACKING[📊 Version Tracking]
        COMMIT_MSG[Commit Message: Change description]
        AUTHOR[Author: Version creator]
        TIMESTAMP[Creation Time: When created]
    end

    subgraph CONTEXT[🏷️ Contextual Metadata]
        VERSION_TAGS[Version Tags: Custom key-value pairs]
        PURPOSE[Purpose: Intended use case]
        PERFORMANCE[Performance: Quality metrics]
    end

    subgraph ORGANIZATION[📁 Organization]
        TAGS[Tags: Cross-version labels]
        CATEGORIES[Categories: Functional grouping]
        PROJECTS[Projects: Associated applications]
    end

    VERSION --> TRACKING
    VERSION --> CONTEXT
    VERSION --> ORGANIZATION

    classDef versionStyle fill:#e8f5e8,stroke:#2e7d32,stroke-width:3px,color:#000
    classDef trackingStyle fill:#e3f2fd,stroke:#0277bd,stroke-width:2px,color:#000
    classDef contextStyle fill:#fff3e0,stroke:#ef6c00,stroke-width:2px,color:#000
    classDef orgStyle fill:#f3e5f5,stroke:#7b1fa2,stroke-width:2px,color:#000

    class VERSION versionStyle
    class TRACKING,COMMIT_MSG,AUTHOR,TIMESTAMP trackingStyle
    class CONTEXT,VERSION_TAGS,PURPOSE,PERFORMANCE contextStyle
    class ORGANIZATION,TAGS,CATEGORIES,PROJECTS orgStyle
```

### Metadata Usage Examples

<Tabs>
  <TabItem value="version-tags" label="Version Tags" default>
    ```python
    # Register prompt with comprehensive version tags
    prompt = mlflow.genai.register_prompt(
        name="content-analyzer",
        template=template,
        commit_message="Added tone and length controls",
        tags={
            "author": "ai-team@company.com",
            "purpose": "Content analysis with customizable output",
            "tested_models": "gpt-4,claude-3",
            "performance_score": "0.92",
            "review_status": "approved",
        },
    )
    ```
  </TabItem>
  <TabItem value="tags" label="Additional Tags">
    ```python
    # Additional tags for organization and discovery
    prompt = mlflow.genai.register_prompt(
        name="content-analyzer",
        template=template,
        tags={
            "domain": "content-analysis",
            "language": "english",
            "team": "ai-research",
            "complexity": "intermediate",
            "use-case": "blog-analysis",
        },
    )
    ```
  </TabItem>
</Tabs>

>>>>>>> 9b98615d
## Prompt Lifecycle Management

### Creation and Versioning

Prompts follow a systematic lifecycle with clear creation and update patterns:

```mermaid
graph TB
    CREATE[📝 Create Initial Prompt]

    subgraph DEVELOPMENT[🔧 Development Phase]
        ITERATE[🔄 Iterative Updates]
        TEST[🧪 Testing Versions]
        REFINE[✨ Refinement]
    end

    subgraph DEPLOYMENT[🚀 Deployment Phase]
        ALIAS[🎯 Alias Assignment]
        PRODUCTION[🏭 Production Use]
        MONITOR[📊 Performance Monitoring]
    end

    subgraph MAINTENANCE[🛠️ Maintenance Phase]
        UPDATE[🔄 Version Updates]
        ROLLBACK[↩️ Rollback Capability]
        ARCHIVE[📦 Archive Management]
    end

    CREATE --> DEVELOPMENT
    DEVELOPMENT --> DEPLOYMENT
    DEPLOYMENT --> MAINTENANCE
    MAINTENANCE --> DEVELOPMENT

    classDef createStyle fill:#e8f5e8,stroke:#2e7d32,stroke-width:3px,color:#000
    classDef devStyle fill:#e3f2fd,stroke:#0277bd,stroke-width:2px,color:#000
    classDef deployStyle fill:#fff3e0,stroke:#ef6c00,stroke-width:2px,color:#000
    classDef maintainStyle fill:#f3e5f5,stroke:#7b1fa2,stroke-width:2px,color:#000

    class CREATE createStyle
    class DEVELOPMENT,ITERATE,TEST,REFINE devStyle
    class DEPLOYMENT,ALIAS,PRODUCTION,MONITOR deployStyle
    class MAINTENANCE,UPDATE,ROLLBACK,ARCHIVE maintainStyle
```

### Alias Management

Aliases provide mutable references to prompt versions for flexible deployment:

```mermaid
graph TB
    PROMPT[📝 Prompt: summarization-prompt]

    subgraph VERSIONS[🔢 Available Versions]
        V1[Version 1: Initial]
        V2[Version 2: Improved]
        V3[Version 3: Enhanced]
        V4[Version 4: Latest]
    end

    subgraph ALIASES[🎯 Active Aliases]
        PROD[production → Version 2]
        STAGING[staging → Version 4]
        BETA[beta → Version 3]
    end

    PROMPT --> VERSIONS
    PROMPT --> ALIASES

    classDef promptStyle fill:#e8f5e8,stroke:#2e7d32,stroke-width:3px,color:#000
    classDef versionStyle fill:#e3f2fd,stroke:#0277bd,stroke-width:2px,color:#000
    classDef aliasStyle fill:#fff3e0,stroke:#ef6c00,stroke-width:2px,color:#000

    class PROMPT promptStyle
    class VERSIONS,V1,V2,V3,V4 versionStyle
    class ALIASES,PROD,STAGING,BETA aliasStyle
```

## Prompt Usage Patterns

### Loading and Formatting

Prompts are loaded and used through systematic patterns:

<Tabs>
  <TabItem value="specific" label="Specific Version" default>
    ```python
    # Load specific version
    prompt = mlflow.genai.load_prompt("prompts:/summarization-prompt/2")

    # Format with variables
    formatted_text = prompt.format(
        num_sentences=3, content="Your content here...", tone="professional"
    )
    ```
  </TabItem>
  <TabItem value="alias" label="Alias Reference">
    ```python
    # Load via alias for deployment flexibility
    prompt = mlflow.genai.load_prompt("prompts:/summarization-prompt@production")

    # Same formatting interface
    formatted_text = prompt.format(
        num_sentences=3, content="Your content here...", tone="professional"
    )
    ```
  </TabItem>
  <TabItem value="search" label="Discovery and Search">
    ```python
    # Search prompts by criteria
    prompts = mlflow.genai.search_prompts(filter_string="name LIKE 'my_prompt%'")

    # Load discovered prompt
    prompt = mlflow.genai.load_prompt(f"prompts:/{prompts[0].name}/{prompts[0].version}")
    ```
  </TabItem>
</Tabs>

### Framework Integration

Prompts integrate seamlessly with popular GenAI frameworks:

```python
# Integration with LangChain
from langchain.prompts import PromptTemplate

# Load from MLflow and convert format
mlflow_prompt = mlflow.genai.load_prompt("prompts:/qa-prompt/1")
langchain_prompt = PromptTemplate.from_template(mlflow_prompt.to_single_brace_format())

# Integration with OpenAI
import openai

client = openai.OpenAI()
response = client.chat.completions.create(
    messages=[
        {"role": "user", "content": mlflow_prompt.format(question="What is MLflow?")}
    ],
    model="gpt-4",
)
```

## Prompt Comparison and Evolution

### Version Comparison

MLflow provides built-in comparison capabilities for prompt evolution:

```mermaid
graph TB
    COMPARISON[📊 Prompt Version Comparison]

    subgraph ANALYSIS[🔍 Comparison Analysis]
        DIFF[Text Diff: Line-by-line changes]
        VARIABLES[Variable Changes: Added/removed parameters]
        METADATA[Metadata Evolution: Context changes]
    end

    subgraph METRICS[📈 Performance Metrics]
        QUALITY[Quality Scores: Performance comparison]
        USAGE[Usage Patterns: Adoption metrics]
        FEEDBACK[User Feedback: Qualitative assessment]
    end

    subgraph DECISION[🎯 Decision Support]
        PROMOTION[Version Promotion: Alias updates]
        ROLLBACK[Rollback Planning: Safety measures]
        ADOPTION[Adoption Strategy: Deployment planning]
    end

    COMPARISON --> ANALYSIS
    COMPARISON --> METRICS
    COMPARISON --> DECISION

    classDef compStyle fill:#e8f5e8,stroke:#2e7d32,stroke-width:3px,color:#000
    classDef analysisStyle fill:#e3f2fd,stroke:#0277bd,stroke-width:2px,color:#000
    classDef metricsStyle fill:#fff3e0,stroke:#ef6c00,stroke-width:2px,color:#000
    classDef decisionStyle fill:#f3e5f5,stroke:#7b1fa2,stroke-width:2px,color:#000

    class COMPARISON compStyle
    class ANALYSIS,DIFF,VARIABLES,METADATA analysisStyle
    class METRICS,QUALITY,USAGE,FEEDBACK metricsStyle
    class DECISION,PROMOTION,ROLLBACK,ADOPTION decisionStyle
```

## Benefits of Prompt-Centric Organization

### Centralized Management

The Prompt Registry provides **unified template storage** that eliminates scattered prompt definitions across applications, **version control** that maintains complete change history with rollback capabilities, **collaborative development** that enables team sharing and review processes, and **consistency enforcement** that ensures standardized prompt usage across projects.

### Development Efficiency

Prompt entities enable **reusability** through shared templates across multiple applications, **systematic testing** via version comparison and performance tracking, **deployment flexibility** using aliases for environment-specific deployments, and **framework agnostic** integration with any GenAI library or service.

### Quality Assurance

The structured approach supports **change tracking** with detailed commit messages and metadata, **performance monitoring** through integrated metrics and feedback, **collaborative review** via shared access and version comparison, and **rollback safety** through immutable versions and alias management.

## Prompt Management Best Practices

### Naming and Organization

**Descriptive naming** should use clear, consistent names that reflect prompt purpose and domain. **Logical grouping** can leverage tags for functional and organizational categorization. **Version strategy** needs meaningful commit messages that document changes and improvements. **Alias strategy** should establish clear alias purposes like production, staging, and development.

### Template Design

**Variable design** should use descriptive variable names that clearly indicate expected content. **Documentation** must include inline comments and comprehensive metadata for template usage. **Modularity** can break complex prompts into reusable components where possible. **Testing** requires systematic validation across different input scenarios and edge cases.

### Lifecycle Management

**Version planning** should establish clear criteria for creating new versions versus minor updates. **Performance tracking** needs monitoring of prompt effectiveness and user satisfaction metrics. **Deployment coordination** requires synchronized alias updates across environments. **Archive management** should establish policies for managing old versions and cleanup procedures.

## Getting Started with Prompt Registry

Creating and managing prompts involves several key steps:

**Register your first prompt** using <APILink fn="mlflow.genai.register_prompt" /> with comprehensive metadata and clear commit messages. **Establish version workflow** by creating new versions for significant changes and using descriptive commit messages. **Implement alias strategy** by setting up aliases for different environments and use cases. **Integrate with applications** by loading prompts via <APILink fn="mlflow.genai.load_prompt" /> and formatting with dynamic variables.

```python
# Complete workflow example
import mlflow

# 1. Register initial prompt
prompt = mlflow.genai.register_prompt(
    name="customer-support",
    template="You are a helpful {{ role }}. Please {{ action }} for: {{ query }}",
    commit_message="Initial customer support template",
    tags={"domain": "support", "language": "en"},
)

# 2. Create production alias
mlflow.set_registered_prompt_alias("customer-support", "production", 1)

# 3. Load and use in application
production_prompt = mlflow.genai.load_prompt("prompts:/customer-support@production")
formatted = production_prompt.format(
    role="customer service agent",
    action="provide assistance",
    query="How do I reset my password?",
)
```

## Next Steps

**[Prompt Management Guide](/genai/prompt-version-mgmt/prompt-registry/)** provides comprehensive guidance on creating, versioning, and managing prompts effectively. **[MLflow UI Navigation](/genai/tracing/observe-with-traces/ui)** helps you master the interface for exploring and managing prompts.

MLflow Prompt Registry provides the essential framework for systematic prompt engineering, enabling teams to build, version, and deploy high-quality prompt templates with confidence and collaboration.<|MERGE_RESOLUTION|>--- conflicted
+++ resolved
@@ -128,7 +128,6 @@
 
 ### Tags
 
-<<<<<<< HEAD
 Use `tags` for storing version-specific information, such as the author of the changes.
 
 ```python
@@ -147,87 +146,6 @@
 )
 ```
 
-=======
-### Version Tags and Metadata
-
-Each prompt version includes comprehensive metadata for tracking and collaboration through version-specific tags:
-
-```mermaid
-graph TB
-    VERSION[🔢 Prompt Version]
-
-    subgraph TRACKING[📊 Version Tracking]
-        COMMIT_MSG[Commit Message: Change description]
-        AUTHOR[Author: Version creator]
-        TIMESTAMP[Creation Time: When created]
-    end
-
-    subgraph CONTEXT[🏷️ Contextual Metadata]
-        VERSION_TAGS[Version Tags: Custom key-value pairs]
-        PURPOSE[Purpose: Intended use case]
-        PERFORMANCE[Performance: Quality metrics]
-    end
-
-    subgraph ORGANIZATION[📁 Organization]
-        TAGS[Tags: Cross-version labels]
-        CATEGORIES[Categories: Functional grouping]
-        PROJECTS[Projects: Associated applications]
-    end
-
-    VERSION --> TRACKING
-    VERSION --> CONTEXT
-    VERSION --> ORGANIZATION
-
-    classDef versionStyle fill:#e8f5e8,stroke:#2e7d32,stroke-width:3px,color:#000
-    classDef trackingStyle fill:#e3f2fd,stroke:#0277bd,stroke-width:2px,color:#000
-    classDef contextStyle fill:#fff3e0,stroke:#ef6c00,stroke-width:2px,color:#000
-    classDef orgStyle fill:#f3e5f5,stroke:#7b1fa2,stroke-width:2px,color:#000
-
-    class VERSION versionStyle
-    class TRACKING,COMMIT_MSG,AUTHOR,TIMESTAMP trackingStyle
-    class CONTEXT,VERSION_TAGS,PURPOSE,PERFORMANCE contextStyle
-    class ORGANIZATION,TAGS,CATEGORIES,PROJECTS orgStyle
-```
-
-### Metadata Usage Examples
-
-<Tabs>
-  <TabItem value="version-tags" label="Version Tags" default>
-    ```python
-    # Register prompt with comprehensive version tags
-    prompt = mlflow.genai.register_prompt(
-        name="content-analyzer",
-        template=template,
-        commit_message="Added tone and length controls",
-        tags={
-            "author": "ai-team@company.com",
-            "purpose": "Content analysis with customizable output",
-            "tested_models": "gpt-4,claude-3",
-            "performance_score": "0.92",
-            "review_status": "approved",
-        },
-    )
-    ```
-  </TabItem>
-  <TabItem value="tags" label="Additional Tags">
-    ```python
-    # Additional tags for organization and discovery
-    prompt = mlflow.genai.register_prompt(
-        name="content-analyzer",
-        template=template,
-        tags={
-            "domain": "content-analysis",
-            "language": "english",
-            "team": "ai-research",
-            "complexity": "intermediate",
-            "use-case": "blog-analysis",
-        },
-    )
-    ```
-  </TabItem>
-</Tabs>
-
->>>>>>> 9b98615d
 ## Prompt Lifecycle Management
 
 ### Creation and Versioning
