import { Table } from "@site/src/components/Table";

# Usage Tracking

Starting with version **3.2.0**, MLflow collects anonymized usage data by default. This data contains no sensitive or personally identifiable information.

:::important
MLflow does not collect any data that contains personal information, in accordance with GDPR and other privacy regulations.
As a Linux Foundation project, MLflow adheres to the [**LF telemetry data collection and usage policy**](https://lfprojects.org/policies/telemetry-data-policy/).
This implementation has been reviewed and approved by the Linux Foundation, with the approved proposal documented at the [**Completed Reviews**](https://lfprojects.org/policies/telemetry-data-policy/) section
in the official policy. See the [`Data Explanation section`](#data-explanation) below for details on what is collected.
:::

:::note
Telemetry is only enabled in **Open Source MLflow**. If you're using MLflow through a managed service or distribution,
please consult your vendor to determine whether telemetry is enabled in your environment.
In all cases, you can choose to opt out by following the guidance provided in our documentation.
:::

## Why is data being collected?

MLflow uses anonymous telemetry to understand feature usage, which helps guide development priorities and improve the library.
This data helps us identify which features are most valuable and where to focus on bug fixes or enhancements.

### GDPR Compliance

Under the General Data Protection Regulation (GDPR), data controllers and processors are responsible for handling personal data with care, transparency, and accountability.

MLflow complies with GDPR in the following ways:

- **No Personal Data Collected**: The telemetry data collected is fully anonymized and does not include any personal or sensitive information (e.g., usernames, IP addresses, file names, parameters, or model content). MLflow generates a random UUID for each session for aggregating usage events, which cannot be used to identify or track individual users.
- **Purpose Limitation**: Data is only used to improve the MLflow project based on aggregate feature usage patterns.
- **Data Minimization**: Only the minimum necessary metadata is collected to inform project priorities (e.g., feature toggle state, SDK/platform used, version info).
- **User Control**: Users can opt out of telemetry at any time by setting the environment variable **MLFLOW_DISABLE_TELEMETRY=true** or **DO_NOT_TRACK=true**. MLflow respects these settings immediately without requiring a restart.
- **Transparency**: Telemetry endpoints and behavior are documented publicly, and MLflow users can inspect or block the relevant network calls.

For further inquiries or data protection questions, users can file an issue on the [MLflow GitHub repository](https://github.com/mlflow/mlflow/issues).

## What data is collected?

MLflow collects only non-sensitive, anonymized data to help us better understand usage patterns.
The below section outlines the data currently collected in this version of MLflow. You can view the exact data collected [in the source code](https://github.com/mlflow/mlflow/blob/c71fd0d677c1806ba2d5928398435c4de2c25c0e/mlflow/telemetry/schemas.py).

### Data Explanation

<Table>
  <thead>
    <tr>
      <th>Data Element</th>
      <th>Explanation</th>
      <th>Example</th>
      <th>Why we track this</th>
    </tr>
  </thead>
  <tbody>
    <tr>
      <td>Unique session ID</td>
      <td>A randomly generated, non-personally identifiable UUID is created for each session—defined as each time MLflow is imported</td>
      <td>45e2751243e84c7e87aca6ac25d75a0d</td>
      <td>As an identifier for the data in current MLflow session</td>
    </tr>
    <tr>
      <td>Source SDK</td>
      <td>The current used SDK name</td>
      <td>mlflow | mlflow-skinny | mlflow-tracing</td>
      <td>To understand adoption of different MLflow SDKs and identify enhancement areas</td>
    </tr>
    <tr>
      <td>MLflow version</td>
      <td>The current SDK version</td>
      <td>3.2.0</td>
      <td>To identify version-specific usage patterns and support, bug fixes, or deprecation decisions</td>
    </tr>
    <tr>
      <td>Python version</td>
      <td>The current python version</td>
      <td>3.10.16</td>
      <td>To ensure compatibility across Python versions and guide testing or upgrade recommendations</td>
    </tr>
    <tr>
      <td>Operating System</td>
      <td>The operating system on which MLflow is running</td>
      <td>macOS-15.4.1-arm64-arm-64bit</td>
      <td>To understand platform-specific usage and detect platform-dependent issues</td>
    </tr>
    <tr>
      <td>Tracking URI Scheme</td>
      <td>The scheme of the current tracking URI</td>
      <td>file | sqlite | mysql | postgresql | mssql | https | http | custom_scheme | None</td>
      <td>To determine which tracking backends are most commonly used and optimize backend support</td>
    </tr>
    <tr>
      <td>Event Name</td>
      <td>The tracked event name (see [below table](#tracked-events) for what events are tracked)</td>
      <td>create_experiment</td>
      <td>To measure feature usage and improvements</td>
    </tr>
    <tr>
      <td>Event Status</td>
      <td>Whether the event succeeds or not</td>
      <td>success | failure | unknown</td>
      <td>To identify common failure points and improve reliability and error handling</td>
    </tr>
    <tr>
      <td>Timestamp (nanoseconds)</td>
      <td>Time when the event occurred</td>
      <td>1753760188623715000</td>
      <td>As an identifier for the event</td>
    </tr>
    <tr>
      <td>Duration</td>
      <td>The time the event call takes, in milliseconds</td>
      <td>1000</td>
      <td>To monitor performance trends and detect regressions in response time</td>
    </tr>
    <tr>
      <td>Parameters (boolean or enumerated values)</td>
      <td>See [below table](#tracked-events) for collected parameters for each event</td>
      <td>create_logged_model event: `{"flavor": "langchain"}`</td>
      <td>To better understand the usage pattern for each event</td>
    </tr>
  </tbody>
</Table>

#### Tracked Events

**No details about the specific model, code, or weights are collected.** Only the parameters listed under the `Tracked Parameters` column are recorded alongside the event;
For events with None in the `Tracked Parameters` column, only the event name is recorded.

<Table>
  <thead>
    <tr>
      <th>Event Name</th>
      <th>Tracked Parameters</th>
      <th>Example</th>
    </tr>
  </thead>
  <tbody>
    <tr>
      <td>create_experiment</td>
      <td>None</td>
      <td>None</td>
    </tr>
    <tr>
      <td>create_run</td>
      <td>Whether the packages in [PACKAGES_TO_CHECK_IMPORT](https://github.com/mlflow/mlflow/blob/c71fd0d677c1806ba2d5928398435c4de2c25c0e/mlflow/telemetry/constant.py#L19) are imported or not</td>
      <td>`{"imports": ["sklearn"]}`</td>
    </tr>
    <tr>
      <td>create_logged_model</td>
      <td>Flavor of the model (e.g. langchain, sklearn)</td>
      <td>`{"flavor": "langchain"}`</td>
    </tr>
    <tr>
      <td>create_registered_model</td>
      <td>None</td>
      <td>None</td>
    </tr>
    <tr>
      <td>create_model_version</td>
      <td>None</td>
      <td>None</td>
    </tr>
    <tr>
      <td>create_prompt</td>
      <td>None</td>
      <td>None</td>
    </tr>
    <tr>
      <td>start_trace</td>
      <td>None</td>
      <td>None</td>
    </tr>
    <tr>
      <td>log_assessment</td>
      <td>None</td>
      <td>None</td>
    </tr>
    <tr>
      <td>evaluate</td>
      <td>None</td>
      <td>None</td>
    </tr>
    <tr>
<<<<<<< HEAD
      <td>genai_evaluate</td>
      <td>Builtin scorers used during GenAI Evaluate</td>
      <td>`{"builtin_scorers": ["relevance_to_query"]}`</td>
=======
      <td>prompt_optimization</td>
      <td>None</td>
      <td>None</td>
>>>>>>> a2959a8a
    </tr>
  </tbody>
</Table>

## Why is MLflow Telemetry Opt-Out?

MLflow uses an opt-out telemetry model to help improve the platform for all users based on real-world usage patterns.
Collecting anonymous usage data by default allows us to:

- Understand how MLflow is being used across a wide range of environments and workflows
- Identify common pain points and identify feature improvements area more effectively
- Measure the impact of changes and ensure they improve the experience for the broader community

If telemetry were opt-in, only a small, self-selected subset of users would be represented, leading to biased insights and potentially misaligned priorities.
We are committed to transparency and user choice. Telemetry is clearly documented, anonymized, and can be easily disabled at any time through configuration.
This approach helps us make MLflow better for everyone, while giving you full control. Check [`what we are doing with this data`](#what-are-we-doing-with-this-data) section for more information.

## How to opt-out?

MLflow supports opt-out telemetry through either of the following environment variables:

- **MLFLOW_DISABLE_TELEMETRY=true**
- **DO_NOT_TRACK=true**

Setting either of these will **immediately disable telemetry**, no need to re-import MLflow or restart your session.

:::note
MLflow automatically disables telemetry in the following CI environments.
If you'd like support for additional CI environments, please [open an issue on our GitHub repository](https://github.com/mlflow/mlflow/issues).

- CI
- Github Actions
- CircleCI
- GitLab CI/CD
- Jenkins Pipeline
- Travis CI
- Azure Pipelines
- BitBucket
- AWS CodeBuild
- BuildKite
  :::

### Scope of the setting

- The environment variable only takes effect in processes where it is explicitly set or inherited.
- If you spawn subprocesses from a clean environment, those subprocesses may not inherit your shell's environment, and telemetry could remain enabled. e.g. `subprocess.run([...], env={})`

Recommendations to ensure telemetry is consistently disabled across all environments:

- Add the variable to your shell startup file (~/.bashrc, ~/.zshrc, etc.): `export MLFLOW_DISABLE_TELEMETRY=true`
- If you're using subprocesses or isolated environments, use a dotenv manager or explicitly pass the variable when launching.

### How to validate telemetry is disabled?

Use the following code to validate telemetry is disabled.

```python
from mlflow.telemetry import get_telemetry_client

assert get_telemetry_client() is None, "Telemetry is enabled"
```

### How to opt-out for your organization?

Organizations can disable telemetry by blocking network access to `https://config.mlflow-telemetry.io`. When this endpoint is unreachable, MLflow automatically disables telemetry.

## What are we doing with this data?

We aggregate anonymized usage data and plan to share insights with the community through public dashboards. You'll be able to see how MLflow features are used and help improve them by contributing.<|MERGE_RESOLUTION|>--- conflicted
+++ resolved
@@ -182,15 +182,14 @@
       <td>None</td>
     </tr>
     <tr>
-<<<<<<< HEAD
       <td>genai_evaluate</td>
       <td>Builtin scorers used during GenAI Evaluate</td>
       <td>`{"builtin_scorers": ["relevance_to_query"]}`</td>
-=======
+    </tr>
+    <tr>
       <td>prompt_optimization</td>
       <td>None</td>
       <td>None</td>
->>>>>>> a2959a8a
     </tr>
   </tbody>
 </Table>
