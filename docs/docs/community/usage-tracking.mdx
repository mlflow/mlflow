--- conflicted
+++ resolved
@@ -182,15 +182,14 @@
       <td>None</td>
     </tr>
     <tr>
-<<<<<<< HEAD
       <td>create_webhook</td>
       <td>Entities of the webhook</td>
       <td>`{"entities": ["model_version"]}`</td>
-=======
+    </tr>
+    <tr>
       <td>genai_evaluate</td>
       <td>Builtin scorers used during GenAI Evaluate</td>
       <td>`{"builtin_scorers": ["relevance_to_query"]}`</td>
->>>>>>> a91c7846
     </tr>
     <tr>
       <td>prompt_optimization</td>
