import { Table } from "@site/src/components/Table";

# Usage Tracking

Starting with version **3.2.0**, MLflow collects anonymized usage data by default. This data contains no sensitive or personally identifiable information.

:::important
MLflow does not collect any data that contains personal information, in accordance with GDPR and other privacy regulations.
As a Linux Foundation project, MLflow adheres to the [**LF telemetry data collection and usage policy**](https://lfprojects.org/policies/telemetry-data-policy/).
This implementation has been reviewed and approved by the Linux Foundation, with the approved proposal documented at the [**Completed Reviews**](https://lfprojects.org/policies/telemetry-data-policy/) section
in the official policy. See the [`Data Explanation section`](#data-explanation) below for details on what is collected.
:::

:::note
Telemetry is only enabled in **Open Source MLflow**. If you're using MLflow through a managed service or distribution,
please consult your vendor to determine whether telemetry is enabled in your environment.
In all cases, you can choose to opt out by following the guidance provided in our documentation.
:::

## Why is data being collected?

MLflow uses anonymous telemetry to understand feature usage, which helps guide development priorities and improve the library.
This data helps us identify which features are most valuable and where to focus on bug fixes or enhancements.

### GDPR Compliance

Under the General Data Protection Regulation (GDPR), data controllers and processors are responsible for handling personal data with care, transparency, and accountability.

MLflow complies with GDPR in the following ways:

- **No Personal Data Collected**: The telemetry data collected is fully anonymized and does not include any personal or sensitive information (e.g., usernames, IP addresses, file names, parameters, or model content). MLflow generates a random UUID for each session for aggregating usage events, which cannot be used to identify or track individual users.
- **Purpose Limitation**: Data is only used to improve the MLflow project based on aggregate feature usage patterns.
- **Data Minimization**: Only the minimum necessary metadata is collected to inform project priorities (e.g., feature toggle state, SDK/platform used, version info).
- **User Control**: Users can opt out of telemetry at any time by setting the environment variable **MLFLOW_DISABLE_TELEMETRY=true** or **DO_NOT_TRACK=true**. MLflow respects these settings immediately without requiring a restart.
- **Transparency**: Telemetry endpoints and behavior are documented publicly, and MLflow users can inspect or block the relevant network calls.

For further inquiries or data protection questions, users can file an issue on the [MLflow GitHub repository](https://github.com/mlflow/mlflow/issues).

## What data is collected?

MLflow collects only non-sensitive, anonymized data to help us better understand usage patterns.
The below section outlines the data currently collected in this version of MLflow. You can view the exact data collected [in the source code](https://github.com/mlflow/mlflow/blob/c71fd0d677c1806ba2d5928398435c4de2c25c0e/mlflow/telemetry/schemas.py).

### Data Explanation

<Table>
  <thead>
    <tr>
      <th>Data Element</th>
      <th>Explanation</th>
      <th>Example</th>
      <th>Why we track this</th>
    </tr>
  </thead>
  <tbody>
    <tr>
      <td>Unique session ID</td>
      <td>A randomly generated, non-personally identifiable UUID is created for each session—defined as each time MLflow is imported</td>
      <td>45e2751243e84c7e87aca6ac25d75a0d</td>
      <td>As an identifier for the data in current MLflow session</td>
    </tr>
    <tr>
      <td>Source SDK</td>
      <td>The current used SDK name</td>
      <td>mlflow | mlflow-skinny | mlflow-tracing</td>
      <td>To understand adoption of different MLflow SDKs and identify enhancement areas</td>
    </tr>
    <tr>
      <td>MLflow version</td>
      <td>The current SDK version</td>
      <td>3.2.0</td>
      <td>To identify version-specific usage patterns and support, bug fixes, or deprecation decisions</td>
    </tr>
    <tr>
      <td>Python version</td>
      <td>The current python version</td>
      <td>3.10.16</td>
      <td>To ensure compatibility across Python versions and guide testing or upgrade recommendations</td>
    </tr>
    <tr>
      <td>Operating System</td>
      <td>The operating system on which MLflow is running</td>
      <td>macOS-15.4.1-arm64-arm-64bit</td>
      <td>To understand platform-specific usage and detect platform-dependent issues</td>
    </tr>
    <tr>
      <td>Tracking URI Scheme</td>
      <td>The scheme of the current tracking URI</td>
      <td>file | sqlite | mysql | postgresql | mssql | https | http | custom_scheme | None</td>
      <td>To determine which tracking backends are most commonly used and optimize backend support</td>
    </tr>
    <tr>
      <td>Event Name</td>
      <td>The tracked event name (see [below table](#tracked-events) for what events are tracked)</td>
      <td>create_experiment</td>
      <td>To measure feature usage and improvements</td>
    </tr>
    <tr>
      <td>Event Status</td>
      <td>Whether the event succeeds or not</td>
      <td>success | failure | unknown</td>
      <td>To identify common failure points and improve reliability and error handling</td>
    </tr>
    <tr>
      <td>Timestamp (nanoseconds)</td>
      <td>Time when the event occurred</td>
      <td>1753760188623715000</td>
      <td>As an identifier for the event</td>
    </tr>
    <tr>
      <td>Duration</td>
      <td>The time the event call takes, in milliseconds</td>
      <td>1000</td>
      <td>To monitor performance trends and detect regressions in response time</td>
    </tr>
    <tr>
      <td>Parameters (boolean or enumerated values)</td>
      <td>See [below table](#tracked-events) for collected parameters for each event</td>
      <td>create_logged_model event: `{"flavor": "langchain"}`</td>
      <td>To better understand the usage pattern for each event</td>
    </tr>
  </tbody>
</Table>

#### Tracked Events

**No details about the specific model, code, or weights are collected.** Only the parameters listed under the `Tracked Parameters` column are recorded alongside the event;
For events with None in the `Tracked Parameters` column, only the event name is recorded.

<Table>
  <thead>
    <tr>
      <th style={{ width: "20%" }}>Event Name</th>
      <th style={{ width: "40%" }}>Tracked Parameters</th>
      <th style={{ width: "40%" }}>Example</th>
    </tr>
  </thead>
  <tbody>
    <tr>
      <td>create_experiment</td>
      <td>None</td>
      <td>None</td>
    </tr>
    <tr>
      <td>create_run</td>
      <td>Whether the packages in [PACKAGES_TO_CHECK_IMPORT](https://github.com/mlflow/mlflow/blob/c71fd0d677c1806ba2d5928398435c4de2c25c0e/mlflow/telemetry/constant.py#L19) are imported or not</td>
      <td>`{"imports": ["sklearn"]}`</td>
    </tr>
    <tr>
      <td>create_logged_model</td>
      <td>Flavor of the model (e.g. langchain, sklearn)</td>
      <td>`{"flavor": "langchain"}`</td>
    </tr>
    <tr>
      <td>get_logged_model</td>
      <td>None</td>
      <td>None</td>
    </tr>
    <tr>
      <td>create_registered_model</td>
      <td>None</td>
      <td>None</td>
    </tr>
    <tr>
      <td>create_model_version</td>
      <td>None</td>
      <td>None</td>
    </tr>
    <tr>
      <td>create_prompt</td>
      <td>None</td>
      <td>None</td>
    </tr>
    <tr>
      <td>start_trace</td>
      <td>None</td>
      <td>None</td>
    </tr>
    <tr>
      <td>log_assessment</td>
      <td>None</td>
      <td>None</td>
    </tr>
    <tr>
      <td>evaluate</td>
      <td>None</td>
      <td>None</td>
    </tr>
    <tr>
      <td>create_webhook</td>
      <td>Entities of the webhook</td>
      <td>`{"events": ["model_version.created"]}`</td>
    </tr>
    <tr>
      <td>genai_evaluate</td>
      <td>Builtin scorers used during GenAI Evaluate</td>
      <td>`{"builtin_scorers": ["relevance_to_query"]}`</td>
    </tr>
    <tr>
      <td>prompt_optimization</td>
      <td>None</td>
      <td>None</td>
    </tr>
    <tr>
<<<<<<< HEAD
      <td>log_dataset</td>
      <td>None</td>
      <td>None</td>
=======
      <td>log_metric</td>
      <td>Whether synchronous mode is on or not</td>
      <td>`{"synchronous": False}`</td>
    </tr>
    <tr>
      <td>log_param</td>
      <td>Whether synchronous mode is on or not</td>
      <td>`{"synchronous": True}`</td>
    </tr>
    <tr>
      <td>log_batch</td>
      <td>Information on whether metrics, parameters, or tags are logged, and the logging mode</td>
      <td>`{"metrics": False, "params": True, "tags": False, "synchronous": False}`</td>
>>>>>>> a394e580
    </tr>
  </tbody>
</Table>

## Why is MLflow Telemetry Opt-Out?

MLflow uses an opt-out telemetry model to help improve the platform for all users based on real-world usage patterns.
Collecting anonymous usage data by default allows us to:

- Understand how MLflow is being used across a wide range of environments and workflows
- Identify common pain points and identify feature improvements area more effectively
- Measure the impact of changes and ensure they improve the experience for the broader community

If telemetry were opt-in, only a small, self-selected subset of users would be represented, leading to biased insights and potentially misaligned priorities.
We are committed to transparency and user choice. Telemetry is clearly documented, anonymized, and can be easily disabled at any time through configuration.
This approach helps us make MLflow better for everyone, while giving you full control. Check [`what we are doing with this data`](#what-are-we-doing-with-this-data) section for more information.

## How to opt-out?

MLflow supports opt-out telemetry through either of the following environment variables:

- **MLFLOW_DISABLE_TELEMETRY=true**
- **DO_NOT_TRACK=true**

Setting either of these will **immediately disable telemetry**, no need to re-import MLflow or restart your session.

:::note
MLflow automatically disables telemetry in the following CI environments.
If you'd like support for additional CI environments, please [open an issue on our GitHub repository](https://github.com/mlflow/mlflow/issues).

- CI
- Github Actions
- CircleCI
- GitLab CI/CD
- Jenkins Pipeline
- Travis CI
- Azure Pipelines
- BitBucket
- AWS CodeBuild
- BuildKite
  :::

### Scope of the setting

- The environment variable only takes effect in processes where it is explicitly set or inherited.
- If you spawn subprocesses from a clean environment, those subprocesses may not inherit your shell's environment, and telemetry could remain enabled. e.g. `subprocess.run([...], env={})`

Recommendations to ensure telemetry is consistently disabled across all environments:

- Add the variable to your shell startup file (~/.bashrc, ~/.zshrc, etc.): `export MLFLOW_DISABLE_TELEMETRY=true`
- If you're using subprocesses or isolated environments, use a dotenv manager or explicitly pass the variable when launching.

### How to validate telemetry is disabled?

Use the following code to validate telemetry is disabled.

```python
from mlflow.telemetry import get_telemetry_client

assert get_telemetry_client() is None, "Telemetry is enabled"
```

### How to opt-out for your organization?

Organizations can disable telemetry by blocking network access to `https://config.mlflow-telemetry.io`. When this endpoint is unreachable, MLflow automatically disables telemetry.

## What are we doing with this data?

We aggregate anonymized usage data and plan to share insights with the community through public dashboards. You'll be able to see how MLflow features are used and help improve them by contributing.<|MERGE_RESOLUTION|>--- conflicted
+++ resolved
@@ -202,11 +202,11 @@
       <td>None</td>
     </tr>
     <tr>
-<<<<<<< HEAD
       <td>log_dataset</td>
       <td>None</td>
       <td>None</td>
-=======
+    </tr>
+    <tr>
       <td>log_metric</td>
       <td>Whether synchronous mode is on or not</td>
       <td>`{"synchronous": False}`</td>
@@ -220,7 +220,6 @@
       <td>log_batch</td>
       <td>Information on whether metrics, parameters, or tags are logged, and the logging mode</td>
       <td>`{"metrics": False, "params": True, "tags": False, "synchronous": False}`</td>
->>>>>>> a394e580
     </tr>
   </tbody>
 </Table>
