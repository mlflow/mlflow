--- conflicted
+++ resolved
@@ -263,11 +263,11 @@
       <td>`{"command_key": "genai/analyze_experiment", "context": "cli"}`</td>
     </tr>
     <tr>
-<<<<<<< HEAD
       <td>gateway_start</td>
       <td>None</td>
       <td>None</td>
-=======
+    </tr>
+    <tr>
       <td>ui_event</td>
       <td>A UI interaction event. See the [below table](#ui-interaction-metadata) for a description of the various metadata elements</td>
       <td>`{ "eventType": "onClick", "componentViewId": "88fc9edd-5e9e-4a17-abd2-c543f505b8eb", "componentId": "mlflow.prompts.list.create", "componentType": "button", timestamp_ns: 1765784028467000000 }`</td>
@@ -312,7 +312,6 @@
       <td>Timestamp</td>
       <td>The client-side timestamp of when the interaction occurred</td>
       <td>`1765789548484000`.</td>
->>>>>>> 77879231
     </tr>
   </tbody>
 </Table>
