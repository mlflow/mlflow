---
sidebar_position: 7
---

import { CardGroup, PageCard } from "@site/src/components/Card";
import { APILink } from "@site/src/components/APILink";

# Model Evaluation

## Harnessing the Power of Automation

In the evolving landscape of machine learning, the evaluation phase of model development is just as important as ever.
Ensuring the accuracy, reliability, and efficiency of models is paramount to ensure that the model that has been trained has been as thoroughly
validated as it can be prior to promoting it beyond the development phase.

However, manual evaluation can be tedious, error-prone, and time-consuming.

MLflow addresses these challenges head-on, offering a suite of automated tools that streamline the evaluation process,
saving time and enhancing accuracy, helping you to have confidence that the solution that you've spent so much time working on will meet the
needs of the problem you're trying to solve.

## [LLM Model Evaluation](/llms/llm-evaluate)

The rise of Large Language Models (LLMs) like ChatGPT has transformed the landscape of text generation, finding applications in question answering, translation, and text summarization. However, evaluating LLMs introduces unique challenges, primarily because there's often no single ground truth to compare against. MLflow's evaluation tools are tailored for LLMs, ensuring a streamlined and accurate evaluation process.

**Key Features**:

- **Versatile Model Evaluation**: MLflow supports evaluating various types of LLMs, whether it's an MLflow pyfunc model, a URI pointing to a registered MLflow model, or any python callable representing your model.

- **Comprehensive Metrics**: MLflow offers a range of metrics for LLM evaluation. From metrics that rely on SaaS models like OpenAI for scoring (e.g., <APILink fn="mlflow.metrics.genai.answer_relevance" /> to function-based per-row metrics such as Rouge <APILink fn="mlflow.metrics.rougeL" />, Flesch Kincaid <APILink fn="mlflow.metrics.flesch_kincaid_grade_level" />, or Bleu <APILink fn="mlflow.metrics.bleu" />.

- **Predefined Metric Collections**: Depending on your LLM use case, MLflow provides predefined metric collections, such as "question-answering" or "text-summarization", simplifying the evaluation process.

- **Custom Metric Creation**: Beyond the predefined metrics, MLflow allows users to create custom LLM evaluation metrics. Whether you're looking to evaluate the professionalism of a response or any other custom criteria, MLflow provides the tools to define and implement these metrics.

- **Evaluation with Static Datasets**: As of MLflow 2.8.0, you can evaluate a static dataset without specifying a model. This is especially useful when you've saved model outputs in a dataset and want a swift evaluation without rerunning the model.

- **Integrated Results View**: MLflow's <APILink fn="mlflow.evaluate" /> returns comprehensive evaluation results, which can be viewed directly in the code or through the MLflow UI for a more visual representation.

Harnessing these features, MLflow's LLM evaluation tools eliminate the complexities and ambiguities associated with evaluating large language models. By automating these critical evaluation tasks, MLflow ensures that users can confidently assess the performance of their LLMs, leading to more informed decisions in the deployment and application of these models.

### [Guides and Tutorials for LLM Model Evaluation](#guides-and-tutorials-for-llm-model-evaluation)

To learn more about how you can leverage MLflow's evaluation features for your LLM-powered project work, see the tutorials below:

<CardGroup>
  <PageCard link="/llms/llm-evaluate/notebooks/rag-evaluation" headerText="RAG Evaluation" text="Learn how to evaluate a Retrieval Augmented Generation setup with MLflow Evaluate" />
  <PageCard link="/llms/llm-evaluate/notebooks/question-answering-evaluation.html" headerText="Question-Answering Evaluation" text="See a working example of how to evaluate the quality of an LLM Question-Answering solution" />
  <PageCard link="/llms/rag/notebooks/question-generation-retrieval-evaluation.html" headerText="RAG Question Generation Evaluation" text="See how to generate Questions for RAG generation and how to evaluate a RAG solution using MLflow" />
</CardGroup>

## [Traditional ML Evaluation](/models#model-evaluation)

Traditional machine learning techniques, from classification to regression, have been the bedrock of many industries. MLflow recognizes
their significance and offers automated evaluation tools tailored for these classic techniques.

**Key Features**:

- [Evaluating a Function](/models#evaluating-with-a-function): To get immediate results, you can evaluate a python function directly without logging the model. This is especially useful when you want a quick evaluation without the overhead of logging.

- [Evaluating a Dataset](/models#evaluating-with-a-static-dataset): MLflow also supports evaluating a static dataset without specifying a model. This is invaluable when you've saved model outputs in a dataset and want a swift evaluation without having to rerun model inference.

<<<<<<< HEAD
- [Evaluating a Model](/models#performing-model-validation): With MLflow, you can set validation thresholds for your metrics. If a model doesn't meet these thresholds compared to a baseline, MLflow will alert you. This automated validation ensures that only high-quality models progress to the next stages.

- [Common Metrics and Visualizations](/models#model-evaluation): MLflow automatically logs common metrics like accuracy, precision, recall, and more. Additionally, visual graphs such as the confusion matrix, lift_curve_plot, and others are auto-logged, providing a comprehensive view of your model's performance.
=======
- [Evaluating a Model](../models#model-validation): With MLflow, you can set validation thresholds for your metrics. If a model doesn't meet these thresholds compared to a baseline, MLflow will alert you. This automated validation ensures that only high-quality models progress to the next stages.

- [Common Metrics and Visualizations](../models#model-evaluation): MLflow automatically logs common metrics like accuracy, precision, recall, and more. Additionally, visual graphs such as the confusion matrix, lift_curve_plot, and others are auto-logged, providing a comprehensive view of your model's performance.
>>>>>>> 50235706

- **SHAP Integration**: MLflow is integrated with SHAP, allowing for the auto-logging of SHAP's summarization importances validation visualizations when using the evaluate APIs.<|MERGE_RESOLUTION|>--- conflicted
+++ resolved
@@ -60,14 +60,8 @@
 
 - [Evaluating a Dataset](/models#evaluating-with-a-static-dataset): MLflow also supports evaluating a static dataset without specifying a model. This is invaluable when you've saved model outputs in a dataset and want a swift evaluation without having to rerun model inference.
 
-<<<<<<< HEAD
-- [Evaluating a Model](/models#performing-model-validation): With MLflow, you can set validation thresholds for your metrics. If a model doesn't meet these thresholds compared to a baseline, MLflow will alert you. This automated validation ensures that only high-quality models progress to the next stages.
+- [Evaluating a Model](/models#model-validation): With MLflow, you can set validation thresholds for your metrics. If a model doesn't meet these thresholds compared to a baseline, MLflow will alert you. This automated validation ensures that only high-quality models progress to the next stages.
 
 - [Common Metrics and Visualizations](/models#model-evaluation): MLflow automatically logs common metrics like accuracy, precision, recall, and more. Additionally, visual graphs such as the confusion matrix, lift_curve_plot, and others are auto-logged, providing a comprehensive view of your model's performance.
-=======
-- [Evaluating a Model](../models#model-validation): With MLflow, you can set validation thresholds for your metrics. If a model doesn't meet these thresholds compared to a baseline, MLflow will alert you. This automated validation ensures that only high-quality models progress to the next stages.
-
-- [Common Metrics and Visualizations](../models#model-evaluation): MLflow automatically logs common metrics like accuracy, precision, recall, and more. Additionally, visual graphs such as the confusion matrix, lift_curve_plot, and others are auto-logged, providing a comprehensive view of your model's performance.
->>>>>>> 50235706
 
 - **SHAP Integration**: MLflow is integrated with SHAP, allowing for the auto-logging of SHAP's summarization importances validation visualizations when using the evaluate APIs.