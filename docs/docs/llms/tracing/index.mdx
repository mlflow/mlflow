---
description: MLflow Tracing is a feature that enables LLM observability in your apps. MLflow automatically logs traces for LangChain, LlamaIndex, and more.
sidebar_position: 1
---

import { APILink } from "@site/src/components/APILink";
import { Card, CardGroup, SmallLogoCard } from "@site/src/components/Card";
import TOCInline from "@theme/TOCInline";
import Tabs from "@theme/Tabs";
import TabItem from "@theme/TabItem";

# MLflow Tracing

<<<<<<< HEAD
:::note
MLflow Tracing is currently in **Experimental Status** and is subject to change without deprecation warning or notification.
:::

<CardGroup isSmall>
  <SmallLogoCard link="/llms/langchain/autologging">
    <span>![LangChain Logo](/images/logos/langchain-logo.png)</span>
  </SmallLogoCard>
  <SmallLogoCard link="/llms/langchain/autologging">
    <span>![LangGraph Logo](/images/logos/langgraph-logo.png)</span>
  </SmallLogoCard>
  <SmallLogoCard link="/llms/llama-index#enable-tracing">
    <span>![LlamaIndex Logo](/images/logos/llamaindex-logo.svg)</span>
  </SmallLogoCard>
  <SmallLogoCard link="#automatic-tracing">
    <span>![DSPy Logo](/images/logos/dspy-logo.png)</span>
  </SmallLogoCard>
  <SmallLogoCard link="/llms/openai/autologging">
    <span>![OpenAI Logo](/images/logos/openai-logo.png)</span>
  </SmallLogoCard>
  <SmallLogoCard link="/llms/openai/autologging#auto-tracing-for-openai-swarm">
    <span>![OpenAI Swarm Logo](/images/logos/openai-swarm-logo.png)</span>
  </SmallLogoCard>
  <SmallLogoCard link="#automatic-tracing">
    <span>![AutoGen Logo](/images/logos/autogen-logo.svg)</span>
  </SmallLogoCard>
</CardGroup>
=======
<section>
  <div class="logo-grid">
    <a href="../langchain/autologging.html">
      <div class="logo-card">!["LangChain Logo](/images/logos/langchain-logo.png)</div>
    </a>
    <a href="../langchain/autologging.html">
      <div class="logo-card">!["LangGraph Logo](/images/logos/langgraph-logo.png)</div>
    </a>
    <a href="../llama-index/index.html##enable-tracing">
      <div class="logo-card">!["LlamaIndex Logo](/images/logos/llamaindex-logo.svg)</div>
    </a>
    <a href="#automatic-tracing">
      <div class="logo-card">!["DSPy Logo](/images/logos/dspy-logo.png)</div>
    </a>
    <a href="../openai/autologging.html">
      <div class="logo-card">!["OpenAI Logo](/images/logos/openai-logo.png)</div>
    </a>
    <a href="../openai/autologging.html#auto-tracing-for-openai-swarm">
      <div class="logo-card">!["OpenAI Swarm Logo](/images/logos/openai-swarm-logo.png)</div>
    </a>
    <a href="#automatic-tracing">
      <div class="logo-card">!["AutoGen Logo](/images/logos/autogen-logo.svg)</div>
    </a>
    <a href="#automatic-tracing">
      <div class="logo-card">
        !["Gemini Logo](/images/logos/google-gemini-logo.svg)
      </div>
    </a>
    <a href="#automatic-tracing">
      <div class="logo-card">
        !["LiteLLM Logo](/images/logos/litellm-logo.jpg)
      </div>
    </a>
  </div>
</section>
>>>>>>> 9b1fe878
<br />

MLflow Tracing is a feature that enhances LLM observability in your Generative
AI (GenAI) applications by capturing detailed information about the execution of
your application's services. Tracing provides a way to record the inputs,
outputs, and metadata associated with each intermediate step of a request,
enabling you to easily pinpoint the source of bugs and unexpected behaviors.

MLflow offers a number of different options to enable tracing of your GenAI applications.

- **Automated tracing**: MLflow provides fully automated integrations with various GenAI libraries such as LangChain, OpenAI, LlamaIndex, DSPy, AutoGen, and more that can be activated by simply enabling `mlflow.<library>.autolog()`.
- **Manual trace instrumentation with high-level fluent APIs**: Decorators, function wrappers and context managers via the fluent API allow you to add tracing functionality with minor code modifications.
- **Low-level client APIs for tracing**: The MLflow client API provides a thread-safe way to handle trace implementations, even in aysnchronous modes of operation.

To learn more about what tracing is, see our [Tracing Concepts Overview](./overview) guide.

To explore the structure and schema of MLflow Tracing, please see the [Tracing Schema](./tracing-schema) guide.

:::note
MLflow Tracing support is available with the **MLflow 2.14.0** release. Versions of MLflow prior to this release
do not contain the full set of features that are required for trace logging support.
:::

<TOCInline toc={toc} maxHeadingLevel={2} minHeadingLevel={2} />

## Automatic Tracing

:::info Hint
Is your favorite library missing from the list? Consider [contributing to MLflow Tracing](./contribute) or [submitting a feature request](https://github.com/mlflow/mlflow/issues/new?assignees=&labels=enhancement&projects=&template=feature_request_template.yaml&title=%5BFR%5D) to our Github repository.
:::

The easiest way to get started with MLflow Tracing is to leverage the built-in capabilities with MLflow's integrated libraries. MLflow provides automatic tracing capabilities for some of the integrated libraries such as
LangChain, OpenAI, LlamaIndex, and AutoGen. For these libraries, you can instrument your code with
just a single command `mlflow.<library>.autolog()` and MLflow will automatically log traces
for model/API invocations to the active MLflow Experiment.

<Tabs>
  <TabItem value="langchain" label="LangChain / LangGraph" default>
    ### LangChain Automatic Tracing

    As part of the LangChain autologging integration, traces are logged to the active MLflow Experiment when calling invocation APIs on chains. You can enable tracing
    for LangChain by calling the <APILink fn="mlflow.langchain.autolog" /> function.

    ```python
    import mlflow

    mlflow.langchain.autolog()
    ```

    In the full example below, the model and its associated metadata will be logged as a run, while the traces are logged separately to the active experiment. To learn more, please visit [LangChain Autologging documentation](../langchain/autologging).

    :::note
    This example has been confirmed working with the following requirement versions:
    ```shell
    pip install openai==1.30.5 langchain==0.2.1 langchain-openai==0.1.8 langchain-community==0.2.1 mlflow==2.14.0 tiktoken==0.7.0
    ```
    :::

    ```python
    import os

    from langchain.prompts import PromptTemplate
    from langchain_openai import OpenAI

    import mlflow

    assert (
        "OPENAI_API_KEY" in os.environ
    ), "Please set your OPENAI_API_KEY environment variable."

    # Using a local MLflow tracking server
    mlflow.set_tracking_uri("http://localhost:5000")

    # Create a new experiment that the model and the traces will be logged to
    mlflow.set_experiment("LangChain Tracing")

    # Enable LangChain autologging
    # Note that models and examples are not required to be logged in order to log traces.
    # Simply enabling autolog for LangChain via mlflow.langchain.autolog() will enable trace logging.
    mlflow.langchain.autolog(log_models=True, log_input_examples=True)

    llm = OpenAI(temperature=0.7, max_tokens=1000)

    prompt_template = (
        "Imagine that you are {person}, and you are embodying their manner of answering questions posed to them. "
        "While answering, attempt to mirror their conversational style, their wit, and the habits of their speech "
        "and prose. You will emulate them as best that you can, attempting to distill their quirks, personality, "
        "and habits of engagement to the best of your ability. Feel free to fully embrace their personality, whether "
        "aspects of it are not guaranteed to be productive or entirely constructive or inoffensive."
        "The question you are asked, to which you will reply as that person, is: {question}"
    )

    chain = prompt_template | llm

    # Test the chain
    chain.invoke(
        {
            "person": "Richard Feynman",
            "question": "Why should we colonize Mars instead of Venus?",
        }
    )

    # Let's test another call
    chain.invoke(
        {
            "person": "Linus Torvalds",
            "question": "Can I just set everyone's access to sudo to make things easier?",
        }
    )
    ```

    If we navigate to the MLflow UI, we can see not only the model that has been auto-logged, but the traces as well, as shown in the below video:

    ![LangChain Tracing via autolog](/images/llms/tracing/langchain-tracing.gif)

    :::note
    The example above is purposely simple (a simple chat completions demonstration) for purposes of brevity. In real-world scenarios involving complex
    RAG chains, the trace that is recorded by MLflow will be significantly more complex and verbose.
    :::

  </TabItem>
  <TabItem value="openai" label="OpenAI">
    ### OpenAI Automatic Tracing

    The [MLflow OpenAI flavor](../openai/)'s autologging feature has a direct integration with MLflow tracing. When OpenAI autologging is enabled with <APILink fn="mlflow.openai.autolog" />,
    usage of the OpenAI SDK will automatically record generated traces during interactive development.

    ```python
    import mlflow

    mlflow.openai.autolog()
    ```

    For example, the code below will log traces to the currently active experiment (in this case, the activated experiment `"OpenAI"`, set through the use of the <APILink fn="mlflow.set_experiment" /> API).
    To learn more about OpenAI autologging, you can [view the documentation here](../openai/autologging).

    ```python
    import os
    import openai
    import mlflow

    # Calling the autolog API will enable trace logging by default.
    mlflow.openai.autolog()

    mlflow.set_experiment("OpenAI")

    openai_client = openai.OpenAI(api_key=os.environ.get("OPENAI_API_KEY"))

    messages = [
        {
            "role": "user",
            "content": "How can I improve my resting metabolic rate most effectively?",
        }
    ]

    response = openai_client.chat.completions.create(
        model="gpt-4o",
        messages=messages,
        temperature=0.99,
    )

    print(response)
    ```

    The logged trace, associated with the `OpenAI` experiment, can be seen in the MLflow UI, as shown below:

    ![OpenAI Tracing](/images/llms/tracing/openai-tracing.png)

  </TabItem>
  <TabItem value="swarm" label="Swarm">
    ### OpenAI Swarm Automatic Tracing

    The [MLflow OpenAI flavor](../openai/) supports automatic tracing for [Swarm](https://github.com/openai/swarm), a multi-agent orchestration
    framework from OpenAI. To enable tracing for **Swarm**, just call <APILink fn="mlflow.openai.autolog" />
    before running your multi-agent interactions. MLflow will trace all LLM interactions, tool calls, and agent operations automatically.

    ```python
    import mlflow

    mlflow.openai.autolog()
    ```

    For example, the code below will run the simplest example of multi-agent interaction using OpenAI Swarm.

    ```python
    import mlflow
    from swarm import Swarm, Agent

    # Calling the autolog API will enable trace logging by default.
    mlflow.openai.autolog()

    mlflow.set_experiment("OpenAI Swarm")

    client = Swarm()


    def transfer_to_agent_b():
        return agent_b


    agent_a = Agent(
        name="Agent A",
        instructions="You are a helpful agent.",
        functions=[transfer_to_agent_b],
    )

    agent_b = Agent(
        name="Agent B",
        instructions="Only speak in Haikus.",
    )

    response = client.run(
        agent=agent_a,
        messages=[{"role": "user", "content": "I want to talk to agent B."}],
    )
    print(response)
    ```

    The logged trace, associated with the `OpenAI Swarm` experiment, can be seen in the MLflow UI, as shown below:

    ![OpenAI Swarm Tracing](/images/llms/tracing/openai-swarm-tracing.png)

  </TabItem>
  <TabItem value="llamaindex" label="LlamaIndex">
    ### LlamaIndex Automatic Tracing

    The [MLflow LlamaIndex flavor](../llama-index/)'s autologging feature has a direct integration with MLflow tracing. When LlamaIndex autologging is enabled with <APILink fn="mlflow.llama_index.autolog" />, invocation of components
    such as LLMs, agents, and query/chat engines will automatically record generated traces during interactive development.

    ```python
    import mlflow

    mlflow.llama_index.autolog()
    ```

    To see the full example of tracing LlamaIndex, please visit [LLamaIndex Tracing documentation](../llama-index).

    ![LlamaIndex Tracing](/images/llms/llama-index/llama-index-trace.png)

  </TabItem>
  <TabItem value="dspy" label="DSPy">
    ### DSPy Automatic Tracing

    The [MLflow DSPy flavor](../dspy/)'s autologging feature has a direct integration with MLflow tracing. When DSPy autologging is enabled with <APILink fn="mlflow.dspy.autolog" />, invocation of components
        such as LMs, Adapters and Modules, will automatically record generated traces during interactive development.

    ```python
    import mlflow
    import dspy

    # Enable tracing for DSPy
    mlflow.dspy.autolog()

    # Set an experiment to log the traces to
    mlflow.set_experiment("DSPy Tracing")

    # Define a simple ChainOfThought model and run it
    lm = dspy.LM("openai/gpt-4o-mini")
    dspy.configure(lm=lm)


    # Define a simple summarizer model and run it
    class SummarizeSignature(dspy.Signature):
        """Given a passage, generate a summary."""

        passage: str = dspy.InputField(desc="a passage to summarize")
        summary: str = dspy.OutputField(desc="a one-line summary of the passage")


    class Summarize(dspy.Module):
        def __init__(self):
            self.summarize = dspy.ChainOfThought(SummarizeSignature)

        def forward(self, passage: str):
            return self.summarize(passage=passage)


    summarizer = Summarize()
    summarizer(
        passage=(
            "MLflow Tracing is a feature that enhances LLM observability in your Generative AI (GenAI) applications "
            "by capturing detailed information about the execution of your application's services. Tracing provides "
            "a way to record the inputs, outputs, and metadata associated with each intermediate step of a request, "
            "enabling you to easily pinpoint the source of bugs and unexpected behaviors."
        )
    )
    ```

    ![DSPy Tracing](/images/llms/tracing/dspy-tracing.png)

  </TabItem>
  <TabItem value="autogen" label="AutoGen">
    ### AutoGen Automatic Tracing

    MLflow Tracing ensures observability for your AutoGen application that involves complex multi-agent interactions. You can enable auto-tracing by calling <APILink fn ="mlflow.autogen.autolog" />,
    then the internal steps of the agents chat session will be logged to the active MLflow Experiment.

    ```python
    import mlflow

    mlflow.autogen.autolog()
    ```

    To see the full example of tracing AutoGen, please refer to the [AutoGen Tracing example](https://github.com/mlflow/mlflow/tree/master/examples/autogen/tracing.py).

    ![AutoGen Tracing](/images/llms/autogen/autogen-trace.png)

  </TabItem>
  <TabItem value="gemini" label="Gemini">
    ### Gemini Automatic Tracing

    MLflow Tracing ensures observability for your interactions with Gemini AI models.
    When Gemini autologging is enabled with <APILink fn="mlflow.gemini.autolog" />, 
    usage of the Gemini SDK will automatically record generated traces during interactive development.
    Note that only synchronous calls for text interactions are supported. Asynchronous API is not traced, and full inputs cannnot be recorded for multi-modal inputs.

    ```python
    import mlflow

    mlflow.gemini.autolog()
    ```

    To see the full example of tracing Gemini, please refer to the [Gemini Tracing example](https://github.com/mlflow/mlflow/tree/master/examples/gemini/tracing.py).

    ![AutoGen Tracing](/images/llms/gemini/gemini-tracing.png)

  </TabItem>
  <TabItem value="litellm" label="LiteLLM">
    ### LiteLLM Automatic Tracing

    LiteLLM allows developers to call all LLM APIs using the OpenAI format. MLflow support auto-tracing for LiteLLM. You can enable it by calling <APILink fn="mlflow.litellm.autolog" />, then any LLM interactions via LiteLLM will be recorded to the active MLflow Experiment, including various metadata such as token usage, cost, cache hit, and more.

    ```python
    import mlflow

    mlflow.litellm.autolog()

    # Call Anthropic API via LiteLLM
    response = litellm.completion(
        model="claude-3-opus-20240229",
        messages=[{"role": "system", "content": "Hey! how's it going?"}],
    )
    ```

    ![LiteLLM Tracing](/images/llms/litellm/litellm-tracing.png)

  </TabItem>
</Tabs>

## Tracing Fluent APIs

MLflow's <APILink fn="mlflow.start_span">`fluent APIs`</APILink> provide a straightforward way to add tracing to your functions and code blocks.
By using decorators, function wrappers, and context managers, you can easily capture detailed trace data with minimal code changes.

As a comparison between the fluent and the client APIs for tracing, the figure below illustrates the differences in complexity between the two APIs,
with the fluent API being more concise and the recommended approach if your tracing use case can support using the higher-level APIs.

<div class="center-div" style={{ width: "60%" }}>
  ![Fluent vs Client APIs](/images/llms/tracing/fluent-vs-client-tracing.png)
</div>

This section will cover how to initiate traces using these fluent APIs.

### Initiating a Trace

In this section, we will explore different methods to initiate a trace using MLflow's fluent APIs. These methods allow you to add tracing
functionality to your code with minimal modifications, enabling you to capture detailed information about the execution of your functions and workflows.

#### Trace Decorator

The trace decorator allows you to automatically capture the inputs and outputs of a function by simply adding the <APILink fn="mlflow.trace">`@mlflow.trace`</APILink> decorator
to its definition. This approach is ideal for quickly adding tracing to individual functions without significant changes to your existing code.

```python
import mlflow

# Create a new experiment to log the trace to
mlflow.set_experiment("Tracing Demo")


# Mark any function with the trace decorator to automatically capture input(s) and output(s)
@mlflow.trace
def some_function(x, y, z=2):
    return x + (y - z)


# Invoking the function will generate a trace that is logged to the active experiment
some_function(2, 4)
```

You can add additional metadata to the tracing decorator as follows:

```python
@mlflow.trace(name="My Span", span_type="func", attributes={"a": 1, "b": 2})
def my_func(x, y):
    return x + y
```

When adding additional metadata to the trace decorator constructor, these additional components will be logged along with the span entry within
the trace that is stored within the active MLflow experiment.

Since MLflow 2.16.0, the trace decorator also supports async functions:

```python
from openai import AsyncOpenAI

client = AsyncOpenAI()


@mlflow.trace
async def async_func(message: str):
    return await client.chat.completion.create(
        model="gpt-4o", messages=[{"role": "user", "content": message}]
    )


await async_func("What is MLflow Tracing?")
```

#### What is captured?

If we navigate to the MLflow UI, we can see that the trace decorator automatically captured the following information, in addition to the basic
metadata associated with any span (start time, end time, status, etc):

- **Inputs**: In the case of our decorated function, this includes the state of all input arguments (including the default `z` value that is applied).
- **Response**: The output of the function is also captured, in this case the result of the addition and subtraction operations.
- **Trace Name**: The name of the decorated function.

![Trace UI - simple use case](/images/llms/tracing/trace-demo-1.png)

#### Error Handling with Traces

If an `Exception` is raised during processing of a trace-instrumented operation, an indication will be shown within the UI that the invocation was not
successful and a partial capture of data will be available to aid in debugging. Additionally, details about the Exception that was raised will be included
within the `events` attribute of the partially completed span, further aiding the identification of where issues are occuring within your code.

An example of a trace that has been recorded from code that raised an Exception is shown below:

```python
# This will raise an AttributeError exception
do_math(3, 2, "multiply")
```

![Trace Error](/images/llms/tracing/trace-error.png)

#### How to handle parent-child relationships

When using the trace decorator, each decorated function will be treated as a separate span within the trace. The relationship between dependent function calls
is handled directly through the native call excecution order within Python. For example, the following code will introduce two "child" spans to the main
parent span, all using decorators.

```python
import mlflow


@mlflow.trace(span_type="func", attributes={"key": "value"})
def add_1(x):
    return x + 1


@mlflow.trace(span_type="func", attributes={"key1": "value1"})
def minus_1(x):
    return x - 1


@mlflow.trace(name="Trace Test")
def trace_test(x):
    step1 = add_1(x)
    return minus_1(step1)


trace_test(4)
```

If we look at this trace from within the MLflow UI, we can see the relationship of the call order shown in the structure of the trace.

![Trace Decorator](/images/llms/tracing/trace-decorator.gif)

#### Span Type

Span types are a way to categorize spans within a trace. By default, the span type is set to `"UNKNOWN"` when using the trace decorator. MLflow provides a set of predefined span types for common use cases, while also allowing you to setting custom span types.

The following span types are available:

<table>
  <thead>
    <tr>
      <th>**Span Type**</th>
      <th>**Description**</th>
    </tr>
  </thead>
  <tbody>
    <tr>
      <td>`"LLM"`</td>
      <td>Represents a call to an LLM endpoint or a local model.</td>
    </tr>
    <tr>
      <td>`"CHAT_MODEL"`</td>
      <td>Represents a query to a chat model. This is a special case of an LLM interaction.</td>
    </tr>
    <tr>
      <td>`"CHAIN"`</td>
      <td>Represents a chain of operations.</td>
    </tr>
    <tr>
      <td>`"AGENT"`</td>
      <td>Represents an autonomous agent operation.</td>
    </tr>
    <tr>
      <td>`"TOOL"`</td>
      <td>Represents a tool execution (typically by an agent), such as querying a search engine.</td>
    </tr>
    <tr>
      <td>`"EMBEDDING"`</td>
      <td>Represents a text embedding operation.</td>
    </tr>
    <tr>
      <td>`"RETRIEVER"`</td>
      <td>Represents a context retrieval operation, such as querying a vector database.</td>
    </tr>
    <tr>
      <td>`"PARSER"`</td>
      <td>Represents a parsing operation, transforming text into a structured format.</td>
    </tr>
    <tr>
      <td>`"RERANKER"`</td>
      <td>Represents a re-ranking operation, ordering the retrieved contexts based on relevance.</td>
    </tr>
    <tr>
      <td>`"UNKNOWN"`</td>
      <td>A default span type that is used when no other span type is specified.</td>
    </tr>
  </tbody>
</table>

To set a span type, you can pass the `span_type` parameter to the <APILink fn="mlflow.trace">`@mlflow.trace`</APILink> decorator or <APILink fn="mlflow.start_span" />
context manager. When you are using [automatic tracing](#automatic-tracing), the span type is automatically set by MLflow.

```python
import mlflow
from mlflow.entities import SpanType


# Using a built-in span type
@mlflow.trace(span_type=SpanType.RETRIEVER)
def retrieve_documents(query: str):
    ...


# Setting a custom span type
with mlflow.start_span(name="add", span_type="MATH") as span:
    span.set_inputs({"x": z, "y": y})
    z = x + y
    span.set_outputs({"z": z})

    print(span.span_type)
    # Output: MATH
```

#### Context Handler

The context handler provides a way to create nested traces or spans, which can be useful for capturing complex interactions within your code.
By using the <APILink fn="mlflow.start_span" /> context manager, you can group multiple traced functions under a single parent span, making it easier to understand
the relationships between different parts of your code.

The context handler is recommended when you need to refine the scope of data capture for a given span. If your code is logically constructed such that
individual calls to services or models are contained within functions or methods, on the other hand, using the decorator approach is more straight-forward
and less complex.

```python
import mlflow


@mlflow.trace
def first_func(x, y=2):
    return x + y


@mlflow.trace
def second_func(a, b=3):
    return a * b


def do_math(a, x, operation="add"):
    # Use the fluent API context handler to create a new span
    with mlflow.start_span(name="Math") as span:
        # Specify the inputs and attributes that will be associated with the span
        span.set_inputs({"a": a, "x": x})
        span.set_attributes({"mode": operation})

        # Both of these functions are decorated for tracing and will be associated
        # as 'children' of the parent 'span' defined with the context handler
        first = first_func(x)
        second = second_func(a)

        result = None

        if operation == "add":
            result = first + second
        elif operation == "subtract":
            result = first - second
        else:
            raise ValueError(f"Unsupported Operation Mode: {operation}")

        # Specify the output result to the span
        span.set_outputs({"result": result})

        return result
```

When calling the `do_math` function, a trace will be generated that has the root span (parent) defined as the
context handler `with mlflow.start_span():` call. The `first_func` and `second_func` calls will be associated as child spans
to this parent span due to the fact that they are both decorated functions (having `@mlflow.trace` decorated on the function definition).

Running the following code will generate a trace.

```python
do_math(8, 3, "add")
```

This trace can be seen within the MLflow UI:

![Trace within the MLflow UI](/images/llms/tracing/trace-view.png)

#### Function wrapping

Function wrapping provides a flexible way to add tracing to existing functions without modifying their definitions. This is particularly useful when
you want to add tracing to third-party functions or functions defined outside of your control. By wrapping an external function with <APILink fn="mlflow.trace" />, you can
capture its inputs, outputs, and execution context.

```python
import math

import mlflow

mlflow.set_experiment("External Function Tracing")


def invocation(x, y=4, exp=2):
    # Initiate a context handler for parent logging
    with mlflow.start_span(name="Parent") as span:
        span.set_attributes({"level": "parent", "override": y == 4})
        span.set_inputs({"x": x, "y": y, "exp": exp})

        # Wrap an external function instead of modifying
        traced_pow = mlflow.trace(math.pow)

        # Call the wrapped function as you would call it directly
        raised = traced_pow(x, exp)

        # Wrap another external function
        traced_factorial = mlflow.trace(math.factorial)

        factorial = traced_factorial(int(raised))

        # Wrap another and call it directly
        response = mlflow.trace(math.sqrt)(factorial)

        # Set the outputs to the parent span prior to returning
        span.set_outputs({"result": response})

        return response


for i in range(8):
    invocation(i)
```

The video below shows our external function wrapping runs within the MLflow UI. Note that

![External Function tracing](/images/llms/tracing/external-trace.gif)

## Tracing Client APIs

The MLflow client API provides a comprehensive set of thread-safe methods for manually managing traces. These APIs allow for fine-grained
control over tracing, enabling you to create, manipulate, and retrieve traces programmatically. This section will cover how to use these APIs
to manually trace a model, providing step-by-step instructions and examples.

### Starting a Trace

Unlike with the fluent API, the MLflow Trace Client API requires that you explicitly start a trace before adding child spans. This initial API call
starts the root span for the trace, providing a context request_id that is used for associating subsequent spans to the root span.

To start a new trace, use the <APILink fn="mlflow.client.MlflowClient.start_trace" /> method. This method creates a new trace and returns the root span object.

```python
from mlflow import MlflowClient

client = MlflowClient()

# Start a new trace
root_span = client.start_trace("my_trace")

# The request_id is used for creating additional spans that have a hierarchical association to this root span
request_id = root_span.request_id
```

### Adding a Child Span

Once a trace is started, you can add child spans to it with the <APILink fn="mlflow.client.MlflowClient.start_span" /> API. Child spans allow you to break down the trace into smaller, more manageable segments,
each representing a specific operation or step within the overall process.

```python
# Create a child span
child_span = client.start_span(
    name="child_span",
    request_id=request_id,
    parent_id=root_span.span_id,
    inputs={"input_key": "input_value"},
    attributes={"attribute_key": "attribute_value"},
)
```

### Ending a Span

After performing the operations associated with a span, you must end the span explicitly using the <APILink fn="mlflow.client.MlflowClient.end_span" /> method. Make note of the two required fields
that are in the API signature:

- **request_id**: The identifier associated with the root span
- **span_id**: The identifier associated with the span that is being ended

In order to effectively end a particular span, both the root span (returned from calling `start_trace`) and the targeted span (returned from calling `start_span`)
need to be identified when calling the `end_span` API.
The initiating `request_id` can be accessed from any parent span object's properties.

:::note
Spans created via the Client API will need to be terminated manually. Ensure that all spans that have been started with the `start_span` API
have been ended with the `end_span` API.
:::

```python
# End the child span
client.end_span(
    request_id=child_span.request_id,
    span_id=child_span.span_id,
    outputs={"output_key": "output_value"},
    attributes={"custom_attribute": "value"},
)
```

### Ending a Trace

To complete the trace, end the root span using the <APILink fn="mlflow.client.MlflowClient.end_trace" /> method. This will also ensure that all associated child
spans are properly ended.

```python
# End the root span (trace)
client.end_trace(
    request_id=request_id,
    outputs={"final_output_key": "final_output_value"},
    attributes={"token_usage": "1174"},
)
```

## Searching and Retrieving Traces

### Searching for Traces

You can search for traces based on various criteria using the <APILink fn="mlflow.client.MlflowClient.search_traces" /> method. This method allows you to filter traces by experiment IDs,
filter strings, and other parameters.

```python
# Search for traces in specific experiments
traces = client.search_traces(
    experiment_ids=["1", "2"],
    filter_string="attributes.status = 'OK'",
    max_results=5,
)
```

Alternatively, you can use fluent API <APILink fn="mlflow.search_traces" /> to search for traces, which returns a pandas DataFrame with each row containing a trace.
This method allows you to specify fields to extract from traces using the format `"span_name.[inputs|outputs]"` or `"span_name.[inputs|outputs].field_name"`.
The extracted fields are included as extra columns in the pandas DataFrame. This feature can be used to build evaluation datasets to further improve model and agent performance.

```python
import mlflow

with mlflow.start_span(name="span1") as span:
    span.set_inputs({"a": 1, "b": 2})
    span.set_outputs({"c": 3, "d": 4})

# Search for traces with specific fields extracted
traces = mlflow.search_traces(
    extract_fields=["span1.inputs", "span1.outputs.c"],
)

print(traces)
```

This outputs:

```
    request_id                              ...     span1.inputs        span1.outputs.c
0   tr-97c4ef97c21f4348a5698f069c1320f1     ...     {'a': 1, 'b': 2}    3.0
1   tr-4dc3cd5567764499b5532e3af61b9f78     ...     {'a': 1, 'b': 2}    3.0
```

### Retrieving a Specific Trace

To retrieve a specific trace by its request ID, use the <APILink fn="mlflow.client.MlflowClient.get_trace" /> method. This method returns the trace object corresponding to the given request ID.

```python
# Retrieve a trace by request ID
trace = client.get_trace(request_id="12345678")
```

## Managing Trace Data

### Deleting Traces

You can delete traces based on specific criteria using the <APILink fn="mlflow.client.MlflowClient.delete_traces" /> method. This method allows you to delete traces by **experiment ID**,
**maximum timestamp**, or **request IDs**.

:::tip
Deleting a trace is an irreversible process. Ensure that the setting provided within the `delete_traces` API meet the intended range for deletion.
:::

```python
import time

# Get the current timestamp in milliseconds
current_time = int(time.time() * 1000)

# Delete traces older than a specific timestamp
deleted_count = client.delete_traces(
    experiment_id="1", max_timestamp_millis=current_time, max_traces=10
)
```

### Setting and Deleting Trace Tags

Tags can be added to traces to provide additional metadata. Use the <APILink fn="mlflow.client.MlflowClient.set_trace_tag" /> method to set a tag on a trace,
and the <APILink fn="mlflow.client.MlflowClient.delete_trace_tag" /> method to remove a tag from a trace.

```python
# Set a tag on a trace
client.set_trace_tag(request_id="12345678", key="tag_key", value="tag_value")

# Delete a tag from a trace
client.delete_trace_tag(request_id="12345678", key="tag_key")
```

## Async Logging

By default, MLflow Traces are logged synchronously. This may introduce a performance overhead when logging Traces, especially when your MLflow Tracking Server is running on a remote server. If the performance overhead is a concern for you, you can enable **asynchronous logging** for tracing in MLflow 2.16.0 and later.

To enable async logging for tracing, call <APILink fn="mlflow.config.enable_async_logging" /> in your code. This will make the trace logging operation non-blocking and reduce the performance overhead.

```python
import mlflow

mlflow.config.enable_async_logging()

# Traces will be logged asynchronously
with mlflow.start_span(name="foo") as span:
    span.set_inputs({"a": 1})
    span.set_outputs({"b": 2})

# If you don't see the traces in the UI after waiting for a while, you can manually flush the traces
# mlflow.flush_trace_async_logging()
```

Note that the async logging does not fully eliminate the performance overhead. Some backend calls still need to be made synchronously and there are other factors such as data serialization. However, async logging can significantly reduce the overall overhead of logging traces, empirically about ~80% for typical workloads.

## Using OpenTelemetry Collector for Exporting Traces

Traces generated by MLflow are compatible with the [OpenTelemetry trace specs](https://opentelemetry.io/docs/specs/otel/trace/api/#span).
Therefore, MLflow Tracing supports exporting traces to an OpenTelemetry Collector, which can then be used to export traces to various backends such as Jaeger, Zipkin, and AWS X-Ray.

By default, MLflow exports traces to the MLflow Tracking Server. To enable exporting traces to an OpenTelemetry Collector, set the `OTEL_EXPORTER_OTLP_ENDPOINT` environment variable (or `OTEL_EXPORTER_OTLP_TRACES_ENDPOINT`) to the target URL of the OpenTelemetry Collector **before starting any trace**.

```python
import mlflow
import os

# Set the endpoint of the OpenTelemetry Collector
os.environ["OTEL_EXPORTER_OTLP_TRACES_ENDPOINT"] = "http://localhost:4317/v1/traces"
# Optionally, set the service name to group traces
os.environ["OTEL_SERVICE_NAME"] = "<your-service-name>"

# Trace will be exported to the OTel collector at http://localhost:4317/v1/traces
with mlflow.start_span(name="foo") as span:
    span.set_inputs({"a": 1})
    span.set_outputs({"b": 2})
```

:::warning
MLflow only exports traces to a single destination. When the `OTEL_EXPORTER_OTLP_ENDPOINT` environment variable is configured, MLflow will **not** export traces to the MLflow Tracking Server and you will not see traces in the MLflow UI.

Similarly, if you deploy the model to the [Databricks Model Serving with tracing enabled](https://docs.databricks.com/en/mlflow/mlflow-tracing.html#use-mlflow-tracing-in-production), using the OpenTelemetry Collector will result in traces not being recorded in the Inference Table.
:::

### Configurations

MLflow uses the standard OTLP Exporter for exporting traces to OpenTelemetry Collector instances. Thereby, you can use [all of the configurations](https://opentelemetry.io/docs/languages/sdk-configuration/otlp-exporter/) supported by OpenTelemetry. The following example configures the OTLP Exporter to use HTTP protocol instead of the default gRPC and sets custom headers:

```bash
export OTEL_EXPORTER_OTLP_TRACES_ENDPOINT="http://localhost:4317/v1/traces"
export OTEL_EXPORTER_OTLP_TRACES_PROTOCOL="http/protobuf"
export OTEL_EXPORTER_OTLP_TRACES_HEADERS="api_key=12345"
```

## FAQ

### Q: Can I disable and re-enable tracing globally?

Yes.

There are two fluent APIs that are used for blanket enablement or disablement of the MLflow Tracing feature in order to support
users who may not wish to record interactions with their trace-enabled models for a brief period, or if they have concerns about long-term storage
of data that was sent along with a request payload to a model in interactive mode.

To **disable** tracing, the <APILink fn="mlflow.tracing.disable" /> API will cease the collection of trace data from within MLflow and will not log
any data to the MLflow Tracking service regarding traces.

To **enable** tracing (if it had been temporarily disabled), the <APILink fn="mlflow.tracing.enable" /> API will re-enable tracing functionality for instrumented models
that are invoked.

### Q: How can I associate a trace with an MLflow Run?

If a trace is generated within a run context, the recorded traces to an active Experiment will be associated with the active Run.

For example, in the following code, the traces are generated within the `start_run` context.

```python
import mlflow

# Create and activate an Experiment
mlflow.set_experiment("Run Associated Tracing")

# Start a new MLflow Run
with mlflow.start_run() as run:
    # Initiate a trace by starting a Span context from within the Run context
    with mlflow.start_span(name="Run Span") as parent_span:
        parent_span.set_inputs({"input": "a"})
        parent_span.set_outputs({"response": "b"})
        parent_span.set_attribute("a", "b")
        # Initiate a child span from within the parent Span's context
        with mlflow.start_span(name="Child Span") as child_span:
            child_span.set_inputs({"input": "b"})
            child_span.set_outputs({"response": "c"})
            child_span.set_attributes({"b": "c", "c": "d"})
```

When navigating to the MLflow UI and selecting the active Experiment, the trace display view will show the run that is associated with the trace, as
well as providing a link to navigate to the run within the MLflow UI. See the below video for an example of this in action.

![Tracing within a Run Context](/images/llms/tracing/run-trace.gif)

You can also programmatically retrieve the traces associated to a particular Run by using the <APILink fn="mlflow.client.MlflowClient.search_traces" /> method.

```python
from mlflow import MlflowClient

client = MlflowClient()

# Retrieve traces associated with a specific Run
traces = client.search_traces(run_id=run.info.run_id)

print(traces)
```

### Q: Can I use the fluent API and the client API together?

You definitely can. However, the Client API is much more verbose than the fluent API and is designed for more complex use cases where you need
to control asynchronous tasks for which a context manager will not have the ability to handle an appropriate closure over the context.

Mixing the two, while entirely possible, is not generally recommended.

For example, the following will work:

```python
import mlflow

# Initiate a fluent span creation context
with mlflow.start_span(name="Testing!") as span:
    # Use the client API to start a child span
    child_span = client.start_span(
        name="Child Span From Client",
        request_id=span.request_id,
        parent_id=span.span_id,
        inputs={"request": "test input"},
        attributes={"attribute1": "value1"},
    )

    # End the child span
    client.end_span(
        request_id=span.request_id,
        span_id=child_span.span_id,
        outputs={"response": "test output"},
        attributes={"attribute2": "value2"},
    )
```

![Using Client APIs within fluent context](/images/llms/tracing/client-with-fluent.png)

:::warning
Using the fluent API to manage a child span of a client-initiated root span or child span is not possible.
Attempting to start a `start_span` context handler while using the client API will result in two traces being created,
one for the fluent API and one for the client API.
:::

### Q: How can I add custom metadata to a span?

There are several ways.

#### Fluent API

1. Within the <APILink fn="mlflow.start_span" /> constructor itself.

```python
with mlflow.start_span(
    name="Parent", attributes={"attribute1": "value1", "attribute2": "value2"}
) as span:
    span.set_inputs({"input1": "value1", "input2": "value2"})
    span.set_outputs({"output1": "value1", "output2": "value2"})
```

2. Using the `set_attribute` or `set_attributes` methods on the `span` object returned from the `start_span` returned object.

```python
with mlflow.start_span(name="Parent") as span:
    # Set multiple attributes
    span.set_attributes({"attribute1": "value1", "attribute2": "value2"})
    # Set a single attribute
    span.set_attribute("attribute3", "value3")
```

#### Client API

1. When starting a span, you can pass in the attributes as part of the `start_trace` and `start_span` method calls.

```python
parent_span = client.start_trace(
    name="Parent Span",
    attributes={"attribute1": "value1", "attribute2": "value2"}
)

child_span = client.start_span(
    name="Child Span",
    request_id=parent_span.request_id,
    parent_id=parent_span.span_id,
    attributes={"attribute1": "value1", "attribute2": "value2"}
)
```

2. Utilize the `set_attribute` or `set_attributes` APIs directly on the `Span` objects.

```python
parent_span = client.start_trace(
    name="Parent Span", attributes={"attribute1": "value1", "attribute2": "value2"}
)

# Set a single attribute
parent_span.set_attribute("attribute3", "value3")
# Set multiple attributes
parent_span.set_attributes({"attribute4": "value4", "attribute5": "value5"})
```

3. Set attributes when ending a span or the entire trace.

```python
client.end_span(
    request_id=parent_span.request_id,
    span_id=child_span.span_id,
    attributes={"attribute1": "value1", "attribute2": "value2"},
)

client.end_trace(
    request_id=parent_span.request_id,
    attributes={"attribute3": "value3", "attribute4": "value4"},
)
```

### Q: How can I see the stack trace of a Span that captured an Exception?

The MLflow UI does not display Exception types, messages, or stacktraces if faults occur while logging a trace.
However, the trace does contain this critical debugging information as part of the Span objects that comprise the Trace.

The simplest way to retrieve a particular stack trace information from a span that endured an exception is to retrieve the trace directly in
an interactive environment (such as a Jupyter Notebook).

Here is an example of intentionally throwing an Exception while a trace is being collected and a simple way to view the exception details:

```python
import mlflow

experiment = mlflow.set_experiment("Intentional Exception")

with mlflow.start_span(name="A Problematic Span") as span:
    span.set_inputs({"input": "Exception should log as event"})
    span.set_attribute("a", "b")
    raise Exception("Intentionally throwing!")
    span.set_outputs({"This": "should not be recorded"})
```

When running this, an Exception will be thrown, as expected. However, a trace is still logged to the active experiment and can be retrieved as follows:

```python
from pprint import pprint

trace = mlflow.get_trace(span.request_id)
trace_data = trace.data
pprint(trace_data.to_dict(), indent=1)  # Minimum indent due to depth of Span object
```

In an interactive environment, such as a Jupyter Notebook, the `stdout` return will render an output like this:

```
{'spans': [{'name': 'A Span',
    'context': {'span_id': '0x896ff177c0942903',
        'trace_id': '0xcae9cb08ec0a273f4c0aab36c484fe87'},
    'parent_id': None,
    'start_time': 1718063629190062000,
    'end_time': 1718063629190595000,
    'status_code': 'ERROR',
    'status_message': 'Exception: Intentionally throwing!',
    'attributes': {'mlflow.traceRequestId': '"7d418211df5945fa94e5e39b8009039e"',
        'mlflow.spanType': '"UNKNOWN"',
        'mlflow.spanInputs': '{"input": "Exception should log as event"}',
        'a': '"b"'},
    'events': [{'name': 'exception',
        'timestamp': 1718063629190527000,
        'attributes': {'exception.type': 'Exception',
        'exception.message': 'Intentionally throwing!',
        'exception.stacktrace': 'Traceback (most recent call last):\n
                                  File "/usr/local/lib/python3.8/site-packages/opentelemetry/trace/__init__.py",
                                  line 573, in use_span\n
                                    yield span\n  File "/usr/local/mlflow/mlflow/tracing/fluent.py",
                                  line 241, in start_span\n
                                    yield mlflow_span\n  File "/var/folders/cd/n8n0rm2x53l_s0xv_j_xklb00000gp/T/ipykernel_9875/4089093747.py",
                                  line 4, in <cell line: 1>\n
                                    raise Exception("Intentionally throwing!")\nException: Intentionally throwing!\n',
        'exception.escaped': 'False'}}]}],
  'request': '{"input": "Exception should log as event"}',
  'response': None
}
```

The `exception.stacktrace` attribute contains the full stack trace of the Exception that was raised during the span's execution.

Alternatively, if you were to use the MLflowClient API to search traces, the access to retrieve the span's event data from the failure would be
slightly different (due to the return value being a `pandas` DataFrame). To use the `search_traces` API to access the same exception data would
be as follows:

```python
import mlflow

client = mlflow.MlflowClient()

traces = client.search_traces(
    experiment_ids=[experiment.experiment_id]
)  # This returns a pandas DataFrame
pprint(traces["trace"][0].data.spans[0].to_dict(), indent=1)
```

The stdout values that will be rendered from this call are identical to those from the example span data above.

### Q: I cannot open my trace in the MLflow UI. What should I do?

There are multiple possible reasons why a trace may not be viewable in the MLflow UI.

1. **The trace is not completed yet**: If the trace is still being collected, MLflow cannot display spans in the UI. Ensure that all spans are properly ended with either "OK" or "ERROR" status.

2. **The browser cache is outdated**: When you upgrade MLflow to a new version, the browser cache may contain outdated data and prevent the UI from displaying traces correctly. Clear your browser cache (Shift+F5) and refresh the page.<|MERGE_RESOLUTION|>--- conflicted
+++ resolved
@@ -11,7 +11,6 @@
 
 # MLflow Tracing
 
-<<<<<<< HEAD
 :::note
 MLflow Tracing is currently in **Experimental Status** and is subject to change without deprecation warning or notification.
 :::
@@ -38,44 +37,13 @@
   <SmallLogoCard link="#automatic-tracing">
     <span>![AutoGen Logo](/images/logos/autogen-logo.svg)</span>
   </SmallLogoCard>
+  <SmallLogoCard link="#automatic-tracing">
+    <span>![Gemini Logo](/images/logos/google-gemini-logo.svg)</span>
+  </SmallLogoCard>
+  <SmallLogoCard link="#automatic-tracing">
+    <span>![LiteLLM Logo](/images/logos/litellm-logo.jpg)</span>
+  </SmallLogoCard>
 </CardGroup>
-=======
-<section>
-  <div class="logo-grid">
-    <a href="../langchain/autologging.html">
-      <div class="logo-card">!["LangChain Logo](/images/logos/langchain-logo.png)</div>
-    </a>
-    <a href="../langchain/autologging.html">
-      <div class="logo-card">!["LangGraph Logo](/images/logos/langgraph-logo.png)</div>
-    </a>
-    <a href="../llama-index/index.html##enable-tracing">
-      <div class="logo-card">!["LlamaIndex Logo](/images/logos/llamaindex-logo.svg)</div>
-    </a>
-    <a href="#automatic-tracing">
-      <div class="logo-card">!["DSPy Logo](/images/logos/dspy-logo.png)</div>
-    </a>
-    <a href="../openai/autologging.html">
-      <div class="logo-card">!["OpenAI Logo](/images/logos/openai-logo.png)</div>
-    </a>
-    <a href="../openai/autologging.html#auto-tracing-for-openai-swarm">
-      <div class="logo-card">!["OpenAI Swarm Logo](/images/logos/openai-swarm-logo.png)</div>
-    </a>
-    <a href="#automatic-tracing">
-      <div class="logo-card">!["AutoGen Logo](/images/logos/autogen-logo.svg)</div>
-    </a>
-    <a href="#automatic-tracing">
-      <div class="logo-card">
-        !["Gemini Logo](/images/logos/google-gemini-logo.svg)
-      </div>
-    </a>
-    <a href="#automatic-tracing">
-      <div class="logo-card">
-        !["LiteLLM Logo](/images/logos/litellm-logo.jpg)
-      </div>
-    </a>
-  </div>
-</section>
->>>>>>> 9b1fe878
 <br />
 
 MLflow Tracing is a feature that enhances LLM observability in your Generative
@@ -388,7 +356,7 @@
     ### Gemini Automatic Tracing
 
     MLflow Tracing ensures observability for your interactions with Gemini AI models.
-    When Gemini autologging is enabled with <APILink fn="mlflow.gemini.autolog" />, 
+    When Gemini autologging is enabled with <APILink fn="mlflow.gemini.autolog" />,
     usage of the Gemini SDK will automatically record generated traces during interactive development.
     Note that only synchronous calls for text interactions are supported. Asynchronous API is not traced, and full inputs cannnot be recorded for multi-modal inputs.
 
