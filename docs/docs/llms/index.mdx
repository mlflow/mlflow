--- conflicted
+++ resolved
@@ -26,63 +26,12 @@
 Note that there are additional tutorials within the ["Explore the Native LLM Flavors" section below](#explore-the-native-llm-flavors), so be sure to check those out as well!
 
 <CardGroup>
-<<<<<<< HEAD
-  <PageCard link="chat-model-guide/" headerText="Simplified Custom GenAI Models" text={["Learn how to build a custom GenAI Agent with a simplified developer experience using MLflow's ", <code>ChatModel</code>]} />
+  <PageCard link="chat-model-intro/" headerText="Custom GenAI Models with ChatModel" text={["Learn the basics of creating custom chat models using MLflow's ", <code>ChatModel</code>, " by wrapping a local LLM provider."]} />
+  <PageCard link="chat-model-guide/" headerText="Advanced ChatModel Development" text={["Take an in-depth look at the full range of ", <code>ChatModel</code>, " features, such as tracing and configuration management."]} />
   <PageCard link="notebooks/chat-model-tool-calling/" headerText="Tool Calling Models" text={["Learn how to build a simple tool-calling model using MLflow's ", <code>ChatModel</code>]} />
   <PageCard link="llm-evaluate/" headerText="Evaluating LLMs" text={["Learn how to evaluate LLMs with various metrics including LLM-as-a-Judge using ", <code>mlflow.evaluate()</code>, " API."]} />
   <PageCard link="custom-pyfunc-for-llms/" headerText="Using Custom PyFunc with LLMs" text={["Explore the nuances of packaging, customizing, and deploying advanced LLMs in MLflow using custom PyFuncs."]} />
   <PageCard link="rag/notebooks/" headerText="Evaluation for RAG" text={["Learn how to evaluate Retrieval Augmented Generation applications by leveraging LLMs to generate a evaluation dataset and evaluate it using the built-in metrics in the MLflow Evaluate API."]} />
-=======
-  <Card
-    link="chat-model-intro/"
-    headerText="Custom GenAI Models with ChatModel"
-    text={[
-      "Learn the basics of creating custom chat models using MLflow's ",
-      <code>ChatModel</code>,
-      " by wrapping a local LLM provider."
-    ]}
-  />
-  <Card
-    link="chat-model-guide/"
-    headerText="Advanced ChatModel Development"
-    text={[
-      "Take an in-depth look at the full range of ",
-      <code>ChatModel</code>,
-      " features, such as tracing and configuration management."
-    ]}
-  />
-  <Card
-    link="notebooks/chat-model-tool-calling/"
-    headerText="Tool Calling Models"
-    text={[
-      "Learn how to build a simple tool-calling model using MLflow's ",
-      <code>ChatModel</code>,
-    ]}
-  />
-  <Card
-    link="llm-evaluate/"
-    headerText="Evaluating LLMs"
-    text={[
-      "Learn how to evaluate LLMs with various metrics including LLM-as-a-Judge using ",
-      <code>mlflow.evaluate()</code>,
-      " API.",
-    ]}
-  />
-  <Card
-    link="custom-pyfunc-for-llms/"
-    headerText="Using Custom PyFunc with LLMs"
-    text={[
-      "Explore the nuances of packaging, customizing, and deploying advanced LLMs in MLflow using custom PyFuncs.",
-    ]}
-  />
-  <Card
-    link="rag/notebooks/"
-    headerText="Evaluation for RAG"
-    text={[
-      "Learn how to evaluate Retrieval Augmented Generation applications by leveraging LLMs to generate a evaluation dataset and evaluate it using the built-in metrics in the MLflow Evaluate API.",
-    ]}
-  />
->>>>>>> 9b1fe878
 </CardGroup>
 
 ## MLflow Tracing
