{
  "name": "docs",
  "version": "0.0.0",
  "private": true,
  "scripts": {
    "docusaurus": "docusaurus",
    "start": "docusaurus start",
    "preview": "yarn build && yarn serve",
    "build": "docusaurus build",
    "build-api-docs": "python scripts/build-api-docs.py --with-r && tsx scripts/update-api-modules.ts",
    "build-api-docs:no-r": "python scripts/build-api-docs.py && tsx scripts/update-api-modules.ts",
    "build-all": "python scripts/build-all.py",
    "update-api-modules": "tsx scripts/update-api-modules.ts",
    "convert-notebooks": "python scripts/convert-notebooks.py",
    "swizzle": "docusaurus swizzle",
    "deploy": "docusaurus deploy",
    "clear": "docusaurus clear",
    "serve": "docusaurus serve",
    "write-translations": "docusaurus write-translations",
    "write-heading-ids": "docusaurus write-heading-ids",
    "typecheck": "tsc",
    "prettier": "prettier",
    "prettier:fix": "prettier \"{**/*.(ts|tsx),**/*.(md|mdx)}\" --write",
    "prettier:check": "prettier \"{**/*.(ts|tsx),**/*.(md|mdx)}\" --check",
    "sitemap": "tsx scripts/compare-sitemaps.ts"
  },
  "dependencies": {
    "@docusaurus/core": "^3.6.3",
    "@docusaurus/plugin-client-redirects": "^3.6.3",
    "@docusaurus/preset-classic": "^3.6.3",
    "@docusaurus/theme-mermaid": "^3.7.0",
    "@mdx-js/react": "^3.0.0",
    "@tailwindcss/postcss": "^4.1.8",
    "@types/node": "^22.8.6",
    "class-variance-authority": "^0.7.1",
    "clsx": "^2.0.0",
    "fast-xml-parser": "^5.2.3",
    "postcss": "^8.5.4",
    "prism-react-renderer": "^2.3.0",
    "react": "^18.0.0",
    "react-dom": "^18.0.0",
    "tailwindcss": "^4.1.8",
    "tsx": "^4.19.2"
  },
  "devDependencies": {
    "@docusaurus/eslint-plugin": "^3.8.1",
    "@docusaurus/module-type-aliases": "^3.6.3",
    "@docusaurus/tsconfig": "^3.5.2",
    "@docusaurus/types": "^3.5.2",
    "@types/estree": "^1.0.8",
    "@types/estree-jsx": "^1.0.5",
    "eslint": "^9.29.0",
    "eslint-plugin-mdx": "^3.5.0",
    "node-fetch": "^3.3.2",
<<<<<<< HEAD
    "prettier": "^3.6.2",
=======
    "prettier": "^3.6.1",
>>>>>>> 85a622ab
    "remark-cli": "^12.0.1",
    "remark-mdx": "^3.0.1",
    "typescript": "^5.6.3"
  },
  "browserslist": {
    "production": [
      ">0.5%",
      "not dead",
      "not op_mini all"
    ],
    "development": [
      "last 3 chrome version",
      "last 3 firefox version",
      "last 5 safari version"
    ]
  },
  "engines": {
    "node": ">=18.0"
  }
}<|MERGE_RESOLUTION|>--- conflicted
+++ resolved
@@ -52,11 +52,7 @@
     "eslint": "^9.29.0",
     "eslint-plugin-mdx": "^3.5.0",
     "node-fetch": "^3.3.2",
-<<<<<<< HEAD
-    "prettier": "^3.6.2",
-=======
     "prettier": "^3.6.1",
->>>>>>> 85a622ab
     "remark-cli": "^12.0.1",
     "remark-mdx": "^3.0.1",
     "typescript": "^5.6.3"
