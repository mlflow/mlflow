{
  "name": "docs",
  "version": "0.0.0",
  "private": true,
  "scripts": {
    "docusaurus": "docusaurus",
    "start": "docusaurus start",
    "preview": "yarn build && yarn serve",
    "build": "docusaurus build",
    "build-api-docs": "python scripts/build-api-docs.py --with-r && tsx scripts/update-api-modules.ts",
    "build-api-docs:no-r": "python scripts/build-api-docs.py && tsx scripts/update-api-modules.ts",
    "build-all": "python scripts/build-all.py",
    "update-api-modules": "tsx scripts/update-api-modules.ts",
    "convert-notebooks": "python scripts/convert-notebooks.py",
    "swizzle": "docusaurus swizzle",
    "deploy": "docusaurus deploy",
    "clear": "docusaurus clear",
    "serve": "docusaurus serve",
    "write-translations": "docusaurus write-translations",
    "write-heading-ids": "docusaurus write-heading-ids",
    "typecheck": "tsc",
    "prettier": "prettier",
<<<<<<< HEAD
    "prettier:fix": "prettier '**/*.{ts,tsx,md,mdx,css}' --write",
    "prettier:check": "prettier '**/*.{ts,tsx,md,mdx,css}' --check",
=======
    "prettier:fix": "prettier '**/*.{js,jsx,ts,tsx,md,mdx,css}' --write",
    "prettier:check": "prettier '**/*.{js,jsx,ts,tsx,md,mdx,css}' --check",
    "check-links": "tsx scripts/check-links.mts",
>>>>>>> a44e1771
    "sitemap": "tsx scripts/compare-sitemaps.ts"
  },
  "dependencies": {
    "@docusaurus/core": "^3.6.3",
    "@docusaurus/plugin-client-redirects": "^3.6.3",
    "@docusaurus/preset-classic": "^3.6.3",
    "@docusaurus/theme-mermaid": "^3.7.0",
    "@mdx-js/react": "^3.0.0",
    "@tailwindcss/postcss": "^4.1.8",
    "@types/node": "^22.8.6",
    "class-variance-authority": "^0.7.1",
    "clsx": "^2.0.0",
    "fast-xml-parser": "^5.2.3",
    "lucide-react": "^0.522.0",
    "postcss": "^8.5.4",
    "prism-react-renderer": "^2.3.0",
    "react": "^18.0.0",
    "react-dom": "^18.0.0",
    "tailwindcss": "^4.1.8",
    "tsx": "^4.19.2"
  },
  "devDependencies": {
    "@docusaurus/eslint-plugin": "^3.8.1",
    "@docusaurus/module-type-aliases": "^3.6.3",
    "@docusaurus/tsconfig": "^3.5.2",
    "@docusaurus/types": "^3.5.2",
    "@types/estree": "^1.0.8",
    "@types/estree-jsx": "^1.0.5",
    "eslint": "^9.29.0",
    "eslint-plugin-mdx": "^3.5.0",
    "markdown-link-check": "^3.13.7",
    "node-fetch": "^3.3.2",
    "prettier": "^3.6.1",
    "remark-cli": "^12.0.1",
    "remark-mdx": "^3.0.1",
    "typescript": "^5.6.3"
  },
  "browserslist": {
    "production": [
      ">0.5%",
      "not dead",
      "not op_mini all"
    ],
    "development": [
      "last 3 chrome version",
      "last 3 firefox version",
      "last 5 safari version"
    ]
  },
  "engines": {
    "node": ">=18.0"
  }
}<|MERGE_RESOLUTION|>--- conflicted
+++ resolved
@@ -20,14 +20,9 @@
     "write-heading-ids": "docusaurus write-heading-ids",
     "typecheck": "tsc",
     "prettier": "prettier",
-<<<<<<< HEAD
-    "prettier:fix": "prettier '**/*.{ts,tsx,md,mdx,css}' --write",
-    "prettier:check": "prettier '**/*.{ts,tsx,md,mdx,css}' --check",
-=======
     "prettier:fix": "prettier '**/*.{js,jsx,ts,tsx,md,mdx,css}' --write",
     "prettier:check": "prettier '**/*.{js,jsx,ts,tsx,md,mdx,css}' --check",
     "check-links": "tsx scripts/check-links.mts",
->>>>>>> a44e1771
     "sitemap": "tsx scripts/compare-sitemaps.ts"
   },
   "dependencies": {
