import type { SidebarsConfig } from '@docusaurus/plugin-content-docs';
import { apiReferencePrefix } from './docusaurusConfigUtils';

const sidebarsClassicML: SidebarsConfig = {
  classicMLSidebar: [
    {
      type: 'doc',
      id: 'index',
      className: 'sidebar-top-level-category',
      label: 'MLflow',
    },
    {
      type: 'category',
      label: 'Getting Started',
      className: 'sidebar-top-level-category',
      items: [
        {
          type: 'doc',
          id: 'getting-started/running-notebooks/index',
          label: 'Set Up MLflow',
        },
        {
          type: 'doc',
          id: 'getting-started/quickstart',
        },
        {
          type: 'doc',
          id: 'getting-started/hyperparameter-tuning/index',
        },
        {
          type: 'doc',
          id: 'getting-started/deep-learning',
        },
      ],
      link: {
        type: 'doc',
        id: 'getting-started/index',
      },
    },
    {
      type: 'category',
      label: 'Machine Learning',
      className: 'sidebar-top-level-category',
      collapsed: false,
      items: [
        {
          type: 'category',
          label: 'Traditional ML',
          items: [
            {
              type: 'category',
              label: 'Tutorials',
              items: [
                {
                  type: 'category',
                  label: 'Hyperparameter Tuning with MLflow and Optuna',
                  items: [
                    {
                      type: 'doc',
                      id: 'traditional-ml/tutorials/hyperparameter-tuning/part1-child-runs/index',
                    },
                    {
                      type: 'doc',
                      id: 'traditional-ml/tutorials/hyperparameter-tuning/part2-logging-plots/index',
                    },
                    {
                      type: 'category',
                      label: 'Notebooks',
                      items: [
                        {
                          type: 'doc',
                          id: 'traditional-ml/tutorials/hyperparameter-tuning/notebooks/hyperparameter-tuning-with-child-runs-ipynb',
                        },
                        {
                          type: 'doc',
                          id: 'traditional-ml/tutorials/hyperparameter-tuning/notebooks/logging-plots-in-mlflow-ipynb',
                        },
                        {
                          type: 'doc',
                          id: 'traditional-ml/tutorials/hyperparameter-tuning/notebooks/parent-child-runs-ipynb',
                        },
                      ],
                      link: {
                        type: 'doc',
                        id: 'traditional-ml/tutorials/hyperparameter-tuning/notebooks/index',
                      },
                    },
                  ],
                  link: {
                    type: 'doc',
                    id: 'traditional-ml/tutorials/hyperparameter-tuning/index',
                  },
                },
                {
                  type: 'category',
                  label: 'Building Custom Python Function Models with MLflow',
                  items: [
                    {
                      type: 'doc',
                      id: 'traditional-ml/tutorials/creating-custom-pyfunc/part1-named-flavors/index',
                    },
                    {
                      type: 'doc',
                      id: 'traditional-ml/tutorials/creating-custom-pyfunc/part2-pyfunc-components/index',
                    },
                    {
                      type: 'category',
                      label: 'Notebooks',
                      items: [
                        {
                          type: 'doc',
                          id: 'traditional-ml/tutorials/creating-custom-pyfunc/notebooks/basic-pyfunc-ipynb',
                          label: 'Introduction to PythonModel',
                        },
                        {
                          type: 'doc',
                          id: 'traditional-ml/tutorials/creating-custom-pyfunc/notebooks/introduction-ipynb',
                          label: 'Custom Model Basics',
                        },
                        {
                          type: 'doc',
                          id: 'traditional-ml/tutorials/creating-custom-pyfunc/notebooks/override-predict-ipynb',
                          label: 'Customizing the `predict` method',
                        },
                      ],
                      link: {
                        type: 'doc',
                        id: 'traditional-ml/tutorials/creating-custom-pyfunc/notebooks/index',
                      },
                    },
                  ],
                  link: {
                    type: 'doc',
                    id: 'traditional-ml/tutorials/creating-custom-pyfunc/index',
                  },
                },
                {
                  type: 'category',
                  label: 'Serving Multiple Models on a Single Endpoint with a Custom PyFunc Model',
                  items: [
                    {
                      type: 'doc',
                      id: 'traditional-ml/tutorials/serving-multiple-models-with-pyfunc/notebooks/MME_Tutorial-ipynb',
                      label: 'Notebooks',
                    },
                  ],
                  link: {
                    type: 'doc',
                    id: 'traditional-ml/tutorials/serving-multiple-models-with-pyfunc/index',
                  },
                },
              ],
            },
            {
              type: 'doc',
              id: 'traditional-ml/sklearn/index',
              label: 'Scikit-learn',
            },
            {
              type: 'doc',
              id: 'traditional-ml/xgboost/index',
              label: 'XGBoost',
            },
            {
              type: 'doc',
              id: 'traditional-ml/sparkml/index',
              label: 'SparkML',
            },
            {
              type: 'doc',
              id: 'traditional-ml/prophet/index',
              label: 'Prophet',
            },
          ],
          link: {
            type: 'doc',
            id: 'traditional-ml/index',
          },
        },
        {
          type: 'category',
          label: 'Deep Learning',
          items: [
            {
<<<<<<< HEAD
              type: 'category',
              label: 'Keras',
              items: [
                {
                  type: 'doc',
                  id: 'deep-learning/keras/quickstart/quickstart-keras-ipynb',
                  label: 'Quickstart',
                },
                {
                  type: 'doc',
                  id: 'deep-learning/keras/guide/index',
                },
              ],
              link: {
                type: 'doc',
                id: 'deep-learning/keras/index',
              },
            },
            {
=======
>>>>>>> f63107e4
              type: 'doc',
              id: 'deep-learning/pytorch/index',
              label: 'PyTorch',
            },
            {
              type: 'doc',
              id: 'deep-learning/tensorflow/index',
              label: 'TensorFlow',
<<<<<<< HEAD
=======
            },
            {
              type: 'doc',
              id: 'deep-learning/keras/index',
              label: 'Keras',
>>>>>>> f63107e4
            },
            {
              type: 'category',
              label: 'Transformers',
              items: [
                {
                  type: 'doc',
                  id: 'deep-learning/transformers/guide/index',
                },
                {
                  type: 'doc',
                  id: 'deep-learning/transformers/large-models/index',
                  label: 'Working with Large Transformers Models',
                },
                {
                  type: 'doc',
                  id: 'deep-learning/transformers/task/index',
                  label: 'Transformers Task Types',
                },
                {
                  type: 'category',
                  label: 'Tutorials',
                  items: [
                    {
                      type: 'doc',
                      id: 'deep-learning/transformers/tutorials/conversational/conversational-model-ipynb',
                      label: 'Introduction to Conversational Models',
                    },
                    {
                      type: 'doc',
                      id: 'deep-learning/transformers/tutorials/conversational/pyfunc-chat-model-ipynb',
                      label: 'Custom Conversational Models',
                    },
                    {
                      type: 'doc',
                      id: 'deep-learning/transformers/tutorials/fine-tuning/transformers-fine-tuning-ipynb',
                      label: 'Introduction to Fine Tuning',
                    },
                    {
                      type: 'doc',
                      id: 'deep-learning/transformers/tutorials/fine-tuning/transformers-peft-ipynb',
                      label: 'Leveraging PEFT for Fine Tuning',
                    },
                    {
                      type: 'doc',
                      id: 'deep-learning/transformers/tutorials/audio-transcription/whisper-ipynb',
                      label: 'Introduction to Audio Transcription',
                    },
                    {
                      type: 'doc',
                      id: 'deep-learning/transformers/tutorials/prompt-templating/prompt-templating-ipynb',
                      label: 'Introduction to Prompt Templating',
                    },
                    {
                      type: 'doc',
                      id: 'deep-learning/transformers/tutorials/text-generation/text-generation-ipynb',
                      label: 'Text Generation Models',
                    },
                    {
                      type: 'doc',
                      id: 'deep-learning/transformers/tutorials/translation/component-translation-ipynb',
                      label: 'Translation Models',
                    },
                  ],
                  link: {
                    type: 'doc',
                    id: 'deep-learning/transformers/tutorials/index',
                  },
                },
              ],
              link: {
                type: 'doc',
                id: 'deep-learning/transformers/index',
              },
            },
            {
              type: 'category',
              label: 'Sentence Transformers',
              items: [
                {
                  type: 'category',
                  label: 'Tutorials',
                  items: [
                    {
                      type: 'doc',
                      id: 'deep-learning/sentence-transformers/tutorials/quickstart/sentence-transformers-quickstart-ipynb',
                      label: 'Quickstart',
                    },
                    {
                      type: 'doc',
                      id: 'deep-learning/sentence-transformers/tutorials/semantic-similarity/semantic-similarity-sentence-transformers-ipynb',
                      label: 'Semantic Similarity',
                    },
                    {
                      type: 'doc',
                      id: 'deep-learning/sentence-transformers/tutorials/semantic-search/semantic-search-sentence-transformers-ipynb',
                      label: 'Semantic Search',
                    },
                    {
                      type: 'doc',
                      id: 'deep-learning/sentence-transformers/tutorials/paraphrase-mining/paraphrase-mining-sentence-transformers-ipynb',
                      label: 'Paraphrase Mining',
                    },
                  ],
                },
              ],
              link: {
                type: 'doc',
                id: 'deep-learning/sentence-transformers/index',
              },
            },
            {
              type: 'doc',
              id: 'deep-learning/spacy/index',
              label: 'spaCy',
            },
          ],
          link: {
            type: 'doc',
            id: 'deep-learning/index',
          },
        },
      ],
    },
    {
      type: 'category',
      label: 'Build ',
      className: 'sidebar-top-level-category',
      collapsed: false,
      items: [
        {
          type: 'category',
          label: 'MLflow Tracking',
          items: [
            {
              type: 'doc',
              id: 'tracking/quickstart/index',
            },
            {
              type: 'doc',
              id: 'tracking/autolog/index',
              label: 'Auto Logging',
            },
            {
              type: 'link',
              label: 'Tracking Server',
              href: '/self-hosting/architecture/tracking-server/',
            },
            {
              type: 'category',
              label: 'Search',
              items: [
                {
                  type: 'doc',
                  id: 'search/search-models/index',
                },
                {
                  type: 'doc',
                  id: 'search/search-runs/index',
                },
                {
                  type: 'doc',
                  id: 'search/search-experiments/index',
                },
              ],
            },
            {
              type: 'doc',
              id: 'tracking/system-metrics/index',
              label: 'System Metrics',
            },
            {
              type: 'doc',
              id: 'tracking/tracking-api/index',
              label: 'Tracking APIs',
            },
          ],
          link: {
            type: 'doc',
            id: 'tracking/index',
          },
        },
        {
          type: 'category',
          label: 'MLflow Model',
          items: [
            {
              type: 'autogenerated',
              dirName: 'model',
            },
            {
              type: 'doc',
              id: 'community-model-flavors/index',
              label: 'Community-Managed Model Integrations',
            },
          ],
        },
        {
          type: 'doc',
          id: 'dataset/index',
          label: 'MLflow Datasets',
        },
      ],
    },
    {
      type: 'doc',
      id: 'evaluation/index',
      label: 'Evaluate',
      className: 'sidebar-top-level-category',
    },
    {
      type: 'category',
      label: 'Deploy',
      className: 'sidebar-top-level-category',
      items: [
        {
          type: 'category',
          label: 'MLflow Model Registry',
          items: [
            {
              type: 'autogenerated',
              dirName: 'model-registry',
            },
          ],
          link: {
            type: 'doc',
            id: 'model-registry/index',
          },
        },
        {
          type: 'category',
          label: 'MLflow Serving',
          items: [
            {
              type: 'doc',
              id: 'deployment/deploy-model-locally/index',
            },
            {
              type: 'category',
              label: 'Deploy MLflow Model to Kubernetes',
              items: [
                {
                  type: 'doc',
                  id: 'deployment/deploy-model-to-kubernetes/tutorial',
                },
              ],
              link: {
                type: 'doc',
                id: 'deployment/deploy-model-to-kubernetes/index',
              },
            },
            {
              type: 'doc',
              id: 'deployment/deploy-model-to-sagemaker/index',
            },
          ],
          link: {
            type: 'doc',
            id: 'deployment/index',
          },
        },
        {
          type: 'doc',
          id: 'docker/index',
          label: 'Docker',
        },
      ],
    },
    {
      type: 'doc',
      id: 'webhooks/index',
      label: 'Webhooks',
    },
    {
      type: 'category',
      label: 'Team Collaboration',
      className: 'sidebar-top-level-category',
      collapsed: true,
      items: [
        {
          type: 'link',
          href: '/self-hosting',
          label: 'Self-Hosting',
        },
        {
          type: 'link',
          href: '/ml/#running-mlflow-anywhere',
          label: 'Managed Services',
        },
        {
          type: 'link',
          href: '/self-hosting/security/basic-http-auth',
          label: 'Access Control',
        },
        {
          type: 'doc',
          id: 'projects/index',
          label: 'MLflow Projects',
        },
      ],
    },
    {
      type: 'category',
      label: 'API References',
      className: 'sidebar-top-level-category',
      collapsed: true,
      items: [
        {
          type: 'link',
          label: 'Python API',
          href: `${apiReferencePrefix()}api_reference/python_api/index.html`,
        },
        {
          type: 'link',
          label: 'Java API',
          href: `${apiReferencePrefix()}api_reference/java_api/index.html`,
        },
        {
          type: 'link',
          label: 'R API',
          href: `${apiReferencePrefix()}api_reference/R-api.html`,
        },
        {
          type: 'link',
          label: 'REST API',
          href: `${apiReferencePrefix()}api_reference/rest-api.html`,
        },
        {
          type: 'link',
          label: 'CLI',
          href: `${apiReferencePrefix()}api_reference/cli.html`,
        },
      ],
    },
    {
      type: 'doc',
      id: 'mlflow-3/index',
      label: 'MLflow 3.0 Migration',
      className: 'sidebar-top-level-category',
    },
    {
      type: 'category',
      label: 'More',
      collapsed: true,
      className: 'sidebar-top-level-category',
      items: [
        {
          type: 'link',
          label: 'Contributing',
          href: 'https://github.com/mlflow/mlflow/blob/master/CONTRIBUTING.md',
        },
        {
          type: 'link',
          label: 'MLflow Blogs',
          href: 'https://mlflow.org/blog/index.html',
        },
        {
          type: 'doc',
          id: 'plugins/index',
          label: 'MLflow Plugins',
        },
        {
          type: 'doc',
          id: 'tutorials-and-examples/index',
          label: 'External Tutorials',
        },
      ],
    },
  ],
};

export default sidebarsClassicML;<|MERGE_RESOLUTION|>--- conflicted
+++ resolved
@@ -182,28 +182,6 @@
           label: 'Deep Learning',
           items: [
             {
-<<<<<<< HEAD
-              type: 'category',
-              label: 'Keras',
-              items: [
-                {
-                  type: 'doc',
-                  id: 'deep-learning/keras/quickstart/quickstart-keras-ipynb',
-                  label: 'Quickstart',
-                },
-                {
-                  type: 'doc',
-                  id: 'deep-learning/keras/guide/index',
-                },
-              ],
-              link: {
-                type: 'doc',
-                id: 'deep-learning/keras/index',
-              },
-            },
-            {
-=======
->>>>>>> f63107e4
               type: 'doc',
               id: 'deep-learning/pytorch/index',
               label: 'PyTorch',
@@ -212,14 +190,11 @@
               type: 'doc',
               id: 'deep-learning/tensorflow/index',
               label: 'TensorFlow',
-<<<<<<< HEAD
-=======
             },
             {
               type: 'doc',
               id: 'deep-learning/keras/index',
               label: 'Keras',
->>>>>>> f63107e4
             },
             {
               type: 'category',
