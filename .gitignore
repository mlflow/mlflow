# MLflow
mlruns/
mlartifacts/
outputs/
mlruns.db
mlflow.db
**/basic_auth.db

# Mac
.DS_Store

# Byte-compiled / optimized / DLL files
__pycache__
*.py[cod]
*$py.class

# C extensions
*.so

# Distribution / packaging
.Python
build/
develop-eggs/
dist/
downloads/
eggs/
.eggs/
lib/
lib64/
parts/
sdist/
var/
wheels/
*.egg-info/
.installed.cfg
*.egg
MANIFEST
node_modules
yarn-error.log
uv.lock
.docusaurus
*-ipynb.mdx
docs/src/api_modules.json
docs/static/api_reference

# PyInstaller
#  Usually these files are written by a python script from a template
#  before PyInstaller builds the exe, so as to inject date/other infos into it.
*.manifest
*.spec

# Installer logs
pip-log.txt
pip-delete-this-directory.txt

# Unit test / coverage reports
htmlcov/
.coverage
.coverage.*
.cache
nosetests.xml
coverage.xml
*.cover
.hypothesis/
.pytest_cache/

# Sphinx documentation
docs/_build/

# Jupyter Notebook
.ipynb_checkpoints

# Environments
env
env3
.env
.venv
env/
venv/
ENV/
env.bak/
venv.bak/
dev-env-setup-progress

# Editor files
.*project
*.swp
*.swo
*.idea
*.vscode
*.iml
*~

# mkdocs documentation
/site

# mypy
.mypy_cache/

# java targets
target/

# R notebooks
.Rproj.user
example/tutorial/R/*.nb.html

# travis_wait command logs
travis_wait*.log

# Pytorch logs
lightning_logs

a.py
a.ipynb
a.md

# Log file created by pre-commit hook for black
.black.log

# Pytest-monitor load testing DB file
*.pymon

# Ignore a gunicorn config file
gunicorn.conf.py
<<<<<<< HEAD
=======

# Ignore claude files
.claude/
CLAUDE.md
>>>>>>> 04d5515d
<|MERGE_RESOLUTION|>--- conflicted
+++ resolved
@@ -122,10 +122,6 @@
 
 # Ignore a gunicorn config file
 gunicorn.conf.py
-<<<<<<< HEAD
-=======
 
-# Ignore claude files
-.claude/
-CLAUDE.md
->>>>>>> 04d5515d
+# Ignore claude files (but not CLAUDE.md which we're tracking)
+.claude/